<img src="/common/gctlogo.png?raw=true" width="350px" height="350px" hspace="70">

[![Build Status](https://github.com/thrasher-corp/gocryptotrader/actions/workflows/tests.yml/badge.svg?branch=master)](https://github.com/thrasher-corp/gocryptotrader/actions/workflows/tests.yml)
[![Software License](https://img.shields.io/badge/License-MIT-orange.svg?style=flat-square)](https://github.com/thrasher-corp/gocryptotrader/blob/master/LICENSE)
[![GoDoc](https://godoc.org/github.com/thrasher-corp/gocryptotrader?status.svg)](https://godoc.org/github.com/thrasher-corp/gocryptotrader)
[![Coverage Status](http://codecov.io/github/thrasher-corp/gocryptotrader/coverage.svg?branch=master)](http://codecov.io/github/thrasher-corp/gocryptotrader?branch=master)
[![Go Report Card](https://goreportcard.com/badge/github.com/thrasher-corp/gocryptotrader)](https://goreportcard.com/report/github.com/thrasher-corp/gocryptotrader)

A cryptocurrency trading bot supporting multiple exchanges written in Golang.

**Please note that this bot is under development and is not ready for production!**

## Community

Join our slack to discuss all things related to GoCryptoTrader! [GoCryptoTrader Slack](https://join.slack.com/t/gocryptotrader/shared_invite/enQtNTQ5NDAxMjA2Mjc5LTc5ZDE1ZTNiOGM3ZGMyMmY1NTAxYWZhODE0MWM5N2JlZDk1NDU0YTViYzk4NTk3OTRiMDQzNGQ1YTc4YmRlMTk)

## Exchange Support Table

| Exchange | REST API | Streaming API | FIX API |
|----------|------|-----------|-----|
| Alphapoint | Yes  | Yes        | NA  |
| Binance.US| Yes  | Yes        | NA  |
| Binance| Yes  | Yes        | NA  |
| Bitfinex | Yes  | Yes        | NA  |
| Bitflyer | Yes  | No      | NA  |
| Bithumb | Yes  | Yes       | NA  |
| BitMEX | Yes | Yes | NA |
| Bitstamp | Yes  | Yes       | No  |
| BTCMarkets | Yes | Yes       | NA  |
| BTSE | Yes | Yes | NA |
| Bybit | Yes | Yes | NA |
| CoinbasePro | Yes | Yes | No|
| COINUT | Yes | Yes | NA |
| Exmo | Yes | NA | NA |
| GateIO | Yes | Yes | NA |
| Gemini | Yes | Yes | No |
| HitBTC | Yes | Yes | No |
| Huobi.Pro | Yes | Yes | NA |
| ItBit | Yes | NA | No |
| Kraken | Yes | Yes | NA |
| Kucoin | Yes | Yes | NA |
| Lbank | Yes | No | NA |
| Okcoin | Yes | Yes | No |
| Okx | Yes | Yes | NA |
| Poloniex | Yes | Yes | NA |
| Yobit | Yes | NA | NA |
| ZB.COM | Yes | Yes | NA |

We are aiming to support the top 30 exchanges sorted by average liquidity as [ranked by CoinMarketCap](https://coinmarketcap.com/rankings/exchanges/). 
However, we welcome pull requests for any exchange which does not match this criterion. If you need help with this, please join us on [Slack](https://join.slack.com/t/gocryptotrader/shared_invite/enQtNTQ5NDAxMjA2Mjc5LTc5ZDE1ZTNiOGM3ZGMyMmY1NTAxYWZhODE0MWM5N2JlZDk1NDU0YTViYzk4NTk3OTRiMDQzNGQ1YTc4YmRlMTk).

** NA means not applicable as the exchange does not support the feature.

## Current Features

+ Support for all exchange fiat and digital currencies, with the ability to individually toggle them on/off.
+ AES256 encrypted config file.
+ REST API support for all exchanges.
+ Websocket support for applicable exchanges.
+ Ability to turn off/on certain exchanges.
+ Communication packages (Slack, SMS via SMSGlobal, Telegram and SMTP).
+ HTTP rate limiter package.
+ Unified API for exchange usage.
+ Customisation of HTTP client features including setting a proxy, user agent and adjusting transport settings.
+ NTP client package.
+ Database support (Postgres and SQLite3). See [database](/database/README.md).
+ OTP generation tool. See [gen otp](/cmd/gen_otp).
+ Connection monitor package.
+ gRPC service and JSON RPC proxy. See [gRPC service](/gctrpc/README.md).
+ gRPC client. See [gctcli](/cmd/gctcli/README.md).
+ Forex currency converter packages (CurrencyConverterAPI, CurrencyLayer, Exchange Rates, Fixer.io, OpenExchangeRates, Exchange Rate Host).
+ Packages for handling currency pairs, tickers and orderbooks.
+ Portfolio management tool; fetches balances from supported exchanges and allows for custom address tracking.
+ Basic event trigger system.
+ OHLCV/Candle retrieval support. See [OHLCV](/docs/OHLCV.md).
+ Scripting support. See [gctscript](/gctscript/README.md).
+ Recent and historic trade processing. See [trades](/exchanges/trade/README.md).
+ Backtesting application. An event-driven backtesting tool to test and iterate trading strategies using historical or custom data. See [backtester](/backtester/README.md).
+ WebGUI (discontinued).
+ Exchange HTTP mock testing. See [mock](/exchanges/mock/README.md).
+ Exchange multichain deposits and withdrawals for specific exchanges. See [multichain transfer support](/docs/MULTICHAIN_TRANSFER_SUPPORT.md).

## Planned Features

Planned features can be found on our [community Trello page](https://trello.com/b/ZAhMhpOy/gocryptotrader).

## Contribution

Please feel free to submit any pull requests or suggest any desired features to be added.

When submitting a PR, please abide by our coding guidelines:

+ Code must adhere to the official Go [formatting](https://golang.org/doc/effective_go.html#formatting) guidelines (i.e. uses [gofmt](https://golang.org/cmd/gofmt/)).
+ Code must be documented adhering to the official Go [commentary](https://golang.org/doc/effective_go.html#commentary) guidelines.
+ Code must adhere to our [coding style](https://github.com/thrasher-corp/gocryptotrader/blob/master/.github/CONTRIBUTING.md).
+ Pull requests need to be based on and opened against the `master` branch.

## Compiling instructions

Download and install Go from [Go Downloads](https://golang.org/dl/) for your
platform.

### Linux/OSX

GoCryptoTrader is built using [Go Modules](https://github.com/golang/go/wiki/Modules) and requires Go 1.11 or above
Using Go Modules you now clone this repository **outside** your GOPATH

```bash
git clone https://github.com/thrasher-corp/gocryptotrader.git
cd gocryptotrader
go build
mkdir ~/.gocryptotrader
cp config_example.json ~/.gocryptotrader/config.json
```

### Windows

```bash
git clone https://github.com/thrasher-corp/gocryptotrader.git
cd gocryptotrader
go build
copy config_example.json %APPDATA%\GoCryptoTrader\config.json
```

+ Make any necessary changes to the `config.json` file.
+ Run the `gocryptotrader` binary file inside your GOPATH bin folder.

## Donations

<img src="https://github.com/thrasher-corp/gocryptotrader/blob/master/web/src/assets/donate.png?raw=true" hspace="70">

If this framework helped you in any way, or you would like to support the developers working on it, please donate Bitcoin to:

***bc1qk0jareu4jytc0cfrhr5wgshsq8282awpavfahc***

## Binaries

Binaries will be published once the codebase reaches a stable condition.

## Contributor List

### A very special thank you to all who have contributed to this program:

|User|Contribution Amount|
|--|--|
<<<<<<< HEAD
| [thrasher-](https://github.com/thrasher-) | 685 |
| [shazbert](https://github.com/shazbert) | 315 |
| [dependabot[bot]](https://github.com/apps/dependabot) | 240 |
=======
| [thrasher-](https://github.com/thrasher-) | 684 |
| [shazbert](https://github.com/shazbert) | 315 |
| [dependabot[bot]](https://github.com/apps/dependabot) | 228 |
>>>>>>> 61404211
| [gloriousCode](https://github.com/gloriousCode) | 224 |
| [dependabot-preview[bot]](https://github.com/apps/dependabot-preview) | 88 |
| [gbjk](https://github.com/gbjk) | 51 |
| [xtda](https://github.com/xtda) | 47 |
<<<<<<< HEAD
=======
| [gbjk](https://github.com/gbjk) | 42 |
>>>>>>> 61404211
| [lrascao](https://github.com/lrascao) | 27 |
| [ydm](https://github.com/ydm) | 15 |
| [vazha](https://github.com/vazha) | 15 |
| [Rots](https://github.com/Rots) | 15 |
| [ermalguni](https://github.com/ermalguni) | 14 |
| [MadCozBadd](https://github.com/MadCozBadd) | 13 |
<<<<<<< HEAD
| [Beadko](https://github.com/Beadko) | 13 |
=======
| [Beadko](https://github.com/Beadko) | 11 |
>>>>>>> 61404211
| [vadimzhukck](https://github.com/vadimzhukck) | 10 |
| [geseq](https://github.com/geseq) | 8 |
| [marcofranssen](https://github.com/marcofranssen) | 8 |
| [140am](https://github.com/140am) | 8 |
| [samuael](https://github.com/samuael) | 7 |
| [TaltaM](https://github.com/TaltaM) | 6 |
| [dackroyd](https://github.com/dackroyd) | 5 |
| [cranktakular](https://github.com/cranktakular) | 5 |
| [khcchiu](https://github.com/khcchiu) | 5 |
| [yangrq1018](https://github.com/yangrq1018) | 4 |
| [woshidama323](https://github.com/woshidama323) | 3 |
| [crackcomm](https://github.com/crackcomm) | 3 |
| [mshogin](https://github.com/mshogin) | 2 |
| [herenow](https://github.com/herenow) | 2 |
| [tk42](https://github.com/tk42) | 2 |
| [soxipy](https://github.com/soxipy) | 2 |
| [cornelk](https://github.com/cornelk) | 2 |
| [gam-phon](https://github.com/gam-phon) | 2 |
| [herenow](https://github.com/herenow) | 2 |
| [if1live](https://github.com/if1live) | 2 |
| [lozdog245](https://github.com/lozdog245) | 2 |
| [MarkDzulko](https://github.com/MarkDzulko) | 2 |
| [mshogin](https://github.com/mshogin) | 2 |
| [soxipy](https://github.com/soxipy) | 2 |
| [tk42](https://github.com/tk42) | 2 |
| [blombard](https://github.com/blombard) | 1 |
| [cavapoo2](https://github.com/cavapoo2) | 1 |
| [CodeLingoTeam](https://github.com/CodeLingoTeam) | 1 |
| [CodeLingoBot](https://github.com/CodeLingoBot) | 1 |
| [Daanikus](https://github.com/Daanikus) | 1 |
| [daniel-cohen](https://github.com/daniel-cohen) | 1 |
| [DirectX](https://github.com/DirectX) | 1 |
| [frankzougc](https://github.com/frankzougc) | 1 |
| [idoall](https://github.com/idoall) | 1 |
| [Jimexist](https://github.com/Jimexist) | 1 |
| [lookfirst](https://github.com/lookfirst) | 1 |
| [m1kola](https://github.com/m1kola) | 1 |
| [mattkanwisher](https://github.com/mattkanwisher) | 1 |
| [merkeld](https://github.com/merkeld) | 1 |
| [mKurrels](https://github.com/mKurrels) | 1 |
| [starit](https://github.com/starit) | 1 |
| [zeldrinn](https://github.com/zeldrinn) | 1 |<|MERGE_RESOLUTION|>--- conflicted
+++ resolved
@@ -143,34 +143,21 @@
 
 |User|Contribution Amount|
 |--|--|
-<<<<<<< HEAD
-| [thrasher-](https://github.com/thrasher-) | 685 |
-| [shazbert](https://github.com/shazbert) | 315 |
-| [dependabot[bot]](https://github.com/apps/dependabot) | 240 |
-=======
 | [thrasher-](https://github.com/thrasher-) | 684 |
 | [shazbert](https://github.com/shazbert) | 315 |
 | [dependabot[bot]](https://github.com/apps/dependabot) | 228 |
->>>>>>> 61404211
 | [gloriousCode](https://github.com/gloriousCode) | 224 |
 | [dependabot-preview[bot]](https://github.com/apps/dependabot-preview) | 88 |
 | [gbjk](https://github.com/gbjk) | 51 |
 | [xtda](https://github.com/xtda) | 47 |
-<<<<<<< HEAD
-=======
 | [gbjk](https://github.com/gbjk) | 42 |
->>>>>>> 61404211
 | [lrascao](https://github.com/lrascao) | 27 |
 | [ydm](https://github.com/ydm) | 15 |
 | [vazha](https://github.com/vazha) | 15 |
 | [Rots](https://github.com/Rots) | 15 |
 | [ermalguni](https://github.com/ermalguni) | 14 |
 | [MadCozBadd](https://github.com/MadCozBadd) | 13 |
-<<<<<<< HEAD
-| [Beadko](https://github.com/Beadko) | 13 |
-=======
 | [Beadko](https://github.com/Beadko) | 11 |
->>>>>>> 61404211
 | [vadimzhukck](https://github.com/vadimzhukck) | 10 |
 | [geseq](https://github.com/geseq) | 8 |
 | [marcofranssen](https://github.com/marcofranssen) | 8 |
