package common

import (
	"context"
	"crypto/rand"
	"errors"
	"fmt"
	"io"
	"math/big"
	"net"
	"net/http"
	"net/url"
	"os"
	"os/user"
	"path/filepath"
	"regexp"
	"slices"
	"strconv"
	"strings"
	"sync"
	"sync/atomic"
	"time"
	"unicode"

	"github.com/thrasher-corp/gocryptotrader/common/file"
	"github.com/thrasher-corp/gocryptotrader/log"
)

const (
	// SimpleTimeFormatWithTimezone a common, but non-implemented time format in golang
	SimpleTimeFormatWithTimezone = time.DateTime + " MST"
	// GctExt is the extension for GCT Tengo script files
	GctExt         = ".gct"
	defaultTimeout = time.Second * 15
)

// Strings representing the full lower, upper case English character alphabet and base-10 numbers for generating a random string.
const (
	SmallLetters     = "abcdefghijklmnopqrstuvwxyz"
	CapitalLetters   = "ABCDEFGHIJKLMNOPQRSTUVWXYZ"
	NumberCharacters = "0123456789"
)

var (
	// emailRX represents email address matching pattern
	emailRX = regexp.MustCompile("^[a-zA-Z0-9.!#$%&'*+\\/=?^_`{|}~-]+@[a-zA-Z0-9](?:[a-zA-Z0-9-]{0,61}[a-zA-Z0-9])?(?:\\.[a-zA-Z0-9](?:[a-zA-Z0-9-]{0,61}[a-zA-Z0-9])?)*$")
)

// Vars for common.go operations
var (
	_HTTPClient    *http.Client
	_HTTPUserAgent string
	m              sync.RWMutex
<<<<<<< HEAD
	// ErrNotYetImplemented defines a common error across the code base that
	// alerts of a function that has not been completed or tied into main code
	ErrNotYetImplemented = errors.New("not yet implemented")
	// ErrFunctionNotSupported defines a standardised error for an unsupported
	// wrapper function by an API
	ErrFunctionNotSupported  = errors.New("unsupported wrapper function")
	errInvalidCryptoCurrency = errors.New("invalid crypto currency")
	// ErrDateUnset is an error for start end check calculations
	ErrDateUnset = errors.New("date unset")
	// ErrStartAfterEnd is an error for start end check calculations
	ErrStartAfterEnd = errors.New("start date after end date")
	// ErrStartEqualsEnd is an error for start end check calculations
	ErrStartEqualsEnd = errors.New("start date equals end date")
	// ErrStartAfterTimeNow is an error for start end check calculations
	ErrStartAfterTimeNow = errors.New("start date is after current time")
	// ErrNilPointer defines an error for a nil pointer
	ErrNilPointer = errors.New("nil pointer")
	// ErrZeroValue defined an error for struct which has zero value
	ErrZeroValue = errors.New("zero value struct")
	// ErrCannotCalculateOffline is returned when a request wishes to calculate
	// something offline, but has an online requirement
=======
	zeroValueUnix  = time.Unix(0, 0)
)

// Public common Errors
var (
	ErrNotYetImplemented      = errors.New("not yet implemented")
	ErrFunctionNotSupported   = errors.New("unsupported wrapper function")
	errInvalidCryptoCurrency  = errors.New("invalid crypto currency")
	ErrDateUnset              = errors.New("date unset")
	ErrStartAfterEnd          = errors.New("start date after end date")
	ErrStartEqualsEnd         = errors.New("start date equals end date")
	ErrStartAfterTimeNow      = errors.New("start date is after current time")
	ErrNilPointer             = errors.New("nil pointer")
	ErrEmptyParams            = errors.New("empty parameters")
>>>>>>> aef8a1f1
	ErrCannotCalculateOffline = errors.New("cannot calculate offline, unsupported")
	ErrNoResponse             = errors.New("no response")
	ErrTypeAssertFailure      = errors.New("type assert failure")
	ErrUnknownError           = errors.New("unknown error")
)

var (
	errCannotSetInvalidTimeout = errors.New("cannot set new HTTP client with timeout that is equal or less than 0")
	errUserAgentInvalid        = errors.New("cannot set invalid user agent")
	errHTTPClientInvalid       = errors.New("custom http client cannot be nil")
)

// MatchesEmailPattern ensures that the string is an email address by regexp check
func MatchesEmailPattern(value string) bool {
	if len(value) < 3 || len(value) > 254 {
		return false
	}
	return emailRX.MatchString(value)
}

// SetHTTPClientWithTimeout sets a new *http.Client with different timeout
// settings
func SetHTTPClientWithTimeout(t time.Duration) error {
	if t <= 0 {
		return errCannotSetInvalidTimeout
	}
	m.Lock()
	_HTTPClient = NewHTTPClientWithTimeout(t)
	m.Unlock()
	return nil
}

// SetHTTPUserAgent sets the user agent which will be used for all common HTTP
// requests.
func SetHTTPUserAgent(agent string) error {
	if agent == "" {
		return errUserAgentInvalid
	}
	m.Lock()
	_HTTPUserAgent = agent
	m.Unlock()
	return nil
}

// SetHTTPClient sets a custom HTTP client.
func SetHTTPClient(client *http.Client) error {
	if client == nil {
		return errHTTPClientInvalid
	}
	m.Lock()
	_HTTPClient = client
	m.Unlock()
	return nil
}

// NewHTTPClientWithTimeout initialises a new HTTP client and its underlying
// transport IdleConnTimeout with the specified timeout duration
func NewHTTPClientWithTimeout(t time.Duration) *http.Client {
	tr := &http.Transport{
		// Added IdleConnTimeout to reduce the time of idle connections which
		// could potentially slow macOS reconnection when there is a sudden
		// network disconnection/issue
		IdleConnTimeout: t,
		Proxy:           http.ProxyFromEnvironment,
	}
	h := &http.Client{
		Transport: tr,
		Timeout:   t}
	return h
}

// SliceDifference returns the elements that are in slice1 or slice2 but not in both
func SliceDifference[T comparable](slice1, slice2 []T) []T {
	diff := make([]T, 0, len(slice1)+len(slice2))
	for x := range slice1 {
		if !slices.Contains(slice2, slice1[x]) {
			diff = append(diff, slice1[x])
			continue
		}
	}
	for x := range slice2 {
		if !slices.Contains(slice1, slice2[x]) {
			diff = append(diff, slice2[x])
		}
	}
	return slices.Clip(diff)
}

// StringSliceContains returns whether case sensitive needle is contained within haystack
func StringSliceContains(haystack []string, needle string) bool {
	return slices.ContainsFunc(haystack, func(s string) bool {
		return strings.Contains(s, needle)
	})
}

// StringSliceCompareInsensitive returns whether case insensitive needle exists within haystack
func StringSliceCompareInsensitive(haystack []string, needle string) bool {
	return slices.ContainsFunc(haystack, func(s string) bool {
		return strings.EqualFold(s, needle)
	})
}

// StringSliceContainsInsensitive returns whether case insensitive needle is contained within haystack
func StringSliceContainsInsensitive(haystack []string, needle string) bool {
	needleUpper := strings.ToUpper(needle)
	return slices.ContainsFunc(haystack, func(s string) bool {
		return strings.Contains(strings.ToUpper(s), needleUpper)
	})
}

// IsEnabled takes in a boolean param  and returns a string if it is enabled
// or disabled
func IsEnabled(isEnabled bool) string {
	if isEnabled {
		return "Enabled"
	}
	return "Disabled"
}

// IsValidCryptoAddress validates your cryptocurrency address string using the
// regexp package // Validation issues occurring because "3" is contained in
// litecoin and Bitcoin addresses - non-fatal
func IsValidCryptoAddress(address, crypto string) (bool, error) {
	switch strings.ToLower(crypto) {
	case "btc":
		return regexp.MatchString("^(bc1|[13])[a-zA-HJ-NP-Z0-9]{25,90}$", address)
	case "ltc":
		return regexp.MatchString("^[L3M][a-km-zA-HJ-NP-Z1-9]{25,34}$", address)
	case "eth":
		return regexp.MatchString("^0x[a-km-z0-9]{40}$", address)
	default:
		return false, fmt.Errorf("%w %s", errInvalidCryptoCurrency, crypto)
	}
}

// YesOrNo returns a boolean variable to check if input is "y" or "yes"
func YesOrNo(input string) bool {
	if strings.EqualFold(input, "y") || strings.EqualFold(input, "yes") {
		return true
	}
	return false
}

// SendHTTPRequest sends a request using the http package and returns the body
// contents
func SendHTTPRequest(ctx context.Context, method, urlPath string, headers map[string]string, body io.Reader, verbose bool) ([]byte, error) {
	method = strings.ToUpper(method)

	if method != http.MethodOptions && method != http.MethodGet &&
		method != http.MethodHead && method != http.MethodPost &&
		method != http.MethodPut && method != http.MethodDelete &&
		method != http.MethodTrace && method != http.MethodConnect {
		return nil, errors.New("invalid HTTP method specified")
	}

	req, err := http.NewRequestWithContext(ctx, method, urlPath, body)
	if err != nil {
		return nil, err
	}

	for k, v := range headers {
		req.Header.Add(k, v)
	}

	if verbose {
		log.Debugf(log.Global, "Request path: %s", urlPath)
		for k, d := range req.Header {
			log.Debugf(log.Global, "Request header [%s]: %s", k, d)
		}
		log.Debugf(log.Global, "Request type: %s", method)
		if body != nil {
			log.Debugf(log.Global, "Request body: %v", body)
		}
	}

	m.RLock()
	if _HTTPUserAgent != "" && req.Header.Get("User-Agent") == "" {
		req.Header.Add("User-Agent", _HTTPUserAgent)
	}

	if _HTTPClient == nil {
		m.RUnlock()
		m.Lock()
		// Set *http.Client with default timeout if not populated.
		_HTTPClient = NewHTTPClientWithTimeout(defaultTimeout)
		m.Unlock()
		m.RLock()
	}

	resp, err := _HTTPClient.Do(req)
	m.RUnlock()
	if err != nil {
		return nil, err
	}
	defer resp.Body.Close()

	contents, err := io.ReadAll(resp.Body)

	if verbose {
		log.Debugf(log.Global, "HTTP status: %s, Code: %v",
			resp.Status,
			resp.StatusCode)
		log.Debugf(log.Global, "Raw response: %s", string(contents))
	}

	return contents, err
}

// EncodeURLValues concatenates url values onto a url string and returns a
// string
func EncodeURLValues(urlPath string, values url.Values) string {
	u := urlPath
	if len(values) > 0 {
		u += "?" + values.Encode()
	}
	return u
}

// ExtractHost returns the hostname out of a string
func ExtractHost(address string) string {
	host, _, _ := net.SplitHostPort(address)
	if host == "" {
		return "localhost"
	}
	return host
}

// ExtractPort returns the port name out of a string
func ExtractPort(host string) int {
	_, port, _ := net.SplitHostPort(host)
	if port == "" {
		return 80
	}
	portInt, _ := strconv.Atoi(port)
	return portInt
}

// GetURIPath returns the path of a URL given a URI
func GetURIPath(uri string) string {
	urip, err := url.Parse(uri)
	if err != nil {
		return ""
	}
	if urip.RawQuery != "" {
		return urip.Path + "?" + urip.RawQuery
	}
	return urip.Path
}

// GetExecutablePath returns the executables launch path
func GetExecutablePath() (string, error) {
	ex, err := os.Executable()
	if err != nil {
		return "", err
	}
	return filepath.Dir(ex), nil
}

// GetDefaultDataDir returns the default data directory
// Windows - C:\Users\%USER%\AppData\Roaming\GoCryptoTrader
// Linux/Unix or OSX - $HOME/.gocryptotrader
func GetDefaultDataDir(env string) string {
	if env == "windows" {
		return filepath.Join(os.Getenv("APPDATA"), "GoCryptoTrader")
	}

	usr, err := user.Current()
	if err == nil {
		return filepath.Join(usr.HomeDir, ".gocryptotrader")
	}

	dir, err := os.UserHomeDir()
	if err != nil {
		log.Warnln(log.Global, "Environment variable unset, defaulting to current directory")
		dir = "."
	}
	return filepath.Join(dir, ".gocryptotrader")
}

// CreateDir creates a directory based on the supplied parameter
func CreateDir(dir string) error {
	_, err := os.Stat(dir)
	if !os.IsNotExist(err) {
		return nil
	}

	log.Warnf(log.Global, "Directory %s does not exist.. creating.\n", dir)
	return os.MkdirAll(dir, file.DefaultPermissionOctal)
}

// ChangePermission lists all the directories and files in an array
func ChangePermission(directory string) error {
	return filepath.Walk(directory, func(path string, info os.FileInfo, err error) error {
		if err != nil {
			return err
		}
		if info.Mode().Perm() != file.DefaultPermissionOctal {
			return os.Chmod(path, file.DefaultPermissionOctal)
		}
		return nil
	})
}

// AddPaddingOnUpperCase adds padding to a string when detecting an upper case letter. If
// there are multiple upper case items like `ThisIsHTTPExample`, it will only
// pad between like this `This Is HTTP Example`.
func AddPaddingOnUpperCase(s string) string {
	if s == "" {
		return ""
	}
	var result []string
	left := 0
	for x := range s {
		if x == 0 {
			continue
		}

		if unicode.IsUpper(rune(s[x])) {
			if !unicode.IsUpper(rune(s[x-1])) {
				result = append(result, s[left:x])
				left = x
			}
		} else if x > 1 && unicode.IsUpper(rune(s[x-1])) {
			if s[left:x-1] == "" {
				continue
			}
			result = append(result, s[left:x-1])
			left = x - 1
		}
	}
	result = append(result, s[left:])
	return strings.Join(result, " ")
}

// fmtError holds a formatted msg and the errors which formatted it
type fmtError struct {
	errs []error
	msg  string
}

// multiError holds errors as a slice
type multiError struct {
	errs []error
}

type unwrappable interface {
	Unwrap() []error
	Error() string
}

// AppendError appends an error to a list of exesting errors
// Either argument may be:
// * A vanilla error
// * An error implementing Unwrap() []error e.g. fmt.Errorf("%w: %w")
// * nil
// The result will be an error which may be a multiError if multipleErrors were found
func AppendError(original, incoming error) error {
	if incoming == nil {
		return original
	}
	if original == nil {
		return incoming
	}
	if u, ok := incoming.(unwrappable); ok {
		incoming = &fmtError{
			errs: u.Unwrap(),
			msg:  u.Error(),
		}
	}
	switch v := original.(type) {
	case *multiError:
		v.errs = append(v.errs, incoming)
		return v
	case unwrappable:
		original = &fmtError{
			errs: v.Unwrap(),
			msg:  v.Error(),
		}
	}
	return &multiError{
		errs: append([]error{original}, incoming),
	}
}

func (e *fmtError) Error() string {
	return e.msg
}

func (e *fmtError) Unwrap() []error {
	return e.errs
}

// Error displays all errors comma separated
func (e *multiError) Error() string {
	allErrors := make([]string, len(e.errs))
	for x := range e.errs {
		allErrors[x] = e.errs[x].Error()
	}
	return strings.Join(allErrors, ", ")
}

// Unwrap returns all of the errors in the multiError
func (e *multiError) Unwrap() []error {
	errs := make([]error, 0, len(e.errs))
	for _, e := range e.errs {
		switch v := e.(type) {
		case unwrappable:
			errs = append(errs, unwrapDeep(v)...)
		default:
			errs = append(errs, v)
		}
	}
	return errs
}

// unwrapDeep walks down a stack of nested fmt.Errorf("%w: %w") errors
// This is necessary since fmt.wrapErrors doesn't flatten the error slices
func unwrapDeep(err unwrappable) []error {
	var n []error
	for _, e := range err.Unwrap() {
		if u, ok := e.(unwrappable); ok {
			n = append(n, u.Unwrap()...)
		} else {
			n = append(n, e)
		}
	}
	return n
}

// ExcludeError returns a new error excluding any errors matching excl
// For a standard error it will either return the error unchanged or nil
// For an error which implements Unwrap() []error it will remove any errors matching excl and return the remaining errors or nil
// Any non-error messages and formatting from fmt.Errorf will be lost; This function is written for conditions
func ExcludeError(err, excl error) error {
	if u, ok := err.(unwrappable); ok {
		var n error
		for _, e := range unwrapDeep(u) {
			if !errors.Is(e, excl) {
				n = AppendError(n, e)
			}
		}
		return n
	}
	if errors.Is(err, excl) {
		return nil
	}
	return err
}

// ErrorCollector allows collecting a stream of errors from concurrent go routines
// Users should call e.Wg.Done and send errors to e.C
type ErrorCollector struct {
	C  chan error
	Wg sync.WaitGroup
}

// CollectErrors returns an ErrorCollector with WaitGroup and Channel buffer set to n
func CollectErrors(n int) *ErrorCollector {
	e := &ErrorCollector{
		C: make(chan error, n),
	}
	e.Wg.Add(n)
	return e
}

// Collect runs waits for e.Wg to be Done, closes the error channel, and return a error collection
func (e *ErrorCollector) Collect() (errs error) {
	e.Wg.Wait()
	close(e.C)
	for err := range e.C {
		if err != nil {
			errs = AppendError(errs, err)
		}
	}
	return
}

// StartEndTimeCheck provides some basic checks which occur
// frequently in the codebase
func StartEndTimeCheck(start, end time.Time) error {
	if start.IsZero() || start.Equal(zeroValueUnix) {
		return fmt.Errorf("start %w", ErrDateUnset)
	}
	if end.IsZero() || end.Equal(zeroValueUnix) {
		return fmt.Errorf("end %w", ErrDateUnset)
	}
	if start.After(end) {
		return ErrStartAfterEnd
	}
	if start.Equal(end) {
		return ErrStartEqualsEnd
	}
	if start.After(time.Now()) {
		return ErrStartAfterTimeNow
	}

	return nil
}

// GenerateRandomString generates a random string provided a length and list of Character types { SmallLetters, CapitalLetters, NumberCharacters}.
// if no characters are provided, the function uses a NumberCharacters(string of numeric characters).
func GenerateRandomString(length uint, characters ...string) (string, error) {
	if length == 0 {
		return "", errors.New("invalid length, length must be non-zero positive integer")
	}
	b := make([]byte, length)
	chars := strings.Replace(strings.Join(characters, ""), " ", "", -1)
	if chars == "" && len(characters) != 0 {
		return "", errors.New("invalid characters, character must not be empty")
	} else if chars == "" {
		chars = NumberCharacters
	}
	for i := range b {
		nBig, err := rand.Int(rand.Reader, big.NewInt(int64(len(chars))))
		if err != nil {
			return "", err
		}
		n := nBig.Int64()
		b[i] = chars[n]
	}
	return string(b), nil
}

// GetTypeAssertError returns additional information for when an assertion failure
// occurs.
// fieldDescription is an optional way to return what the affected field was for
func GetTypeAssertError(required string, received interface{}, fieldDescription ...string) error {
	var description string
	if len(fieldDescription) > 0 {
		description = " for: " + strings.Join(fieldDescription, ", ")
	}
	return fmt.Errorf("%w from %T to %s%s", ErrTypeAssertFailure, received, required, description)
}

// Batch takes a slice type and converts it into a slice of containing slices of length batchSize, and any remainder in the final batch
// batchSize <= 0 will return the entire input slice in one batch
func Batch[S ~[]E, E any](blobs S, batchSize int) []S {
	if len(blobs) == 0 {
		return []S{}
	}
	blobs = slices.Clone(blobs)
	if batchSize <= 0 {
		return []S{blobs}
	}
	i := 0
	batches := make([]S, (len(blobs)+batchSize-1)/batchSize)
	for batchSize < len(blobs) {
		blobs, batches[i] = blobs[batchSize:], blobs[:batchSize:batchSize]
		i++
	}
	if len(blobs) > 0 {
		batches[i] = blobs
	}
	return batches
}

// SortStrings takes a slice of fmt.Stringer implementers and returns a new ascending sorted slice
func SortStrings[S ~[]E, E fmt.Stringer](x S) S {
	n := slices.Clone(x)
	slices.SortFunc(n, func(a, b E) int {
		return strings.Compare(a.String(), b.String())
	})
	return n
}

// Counter is a thread-safe counter.
type Counter struct {
	n int64 // privatised so you can't use counter as a value type
}

// IncrementAndGet returns the next count after incrementing.
func (c *Counter) IncrementAndGet() int64 {
	newID := atomic.AddInt64(&c.n, 1)
	// Handle overflow by resetting the counter to 1 if it becomes negative
	if newID < 0 {
		atomic.StoreInt64(&c.n, 1)
		return 1
	}
	return newID
}<|MERGE_RESOLUTION|>--- conflicted
+++ resolved
@@ -51,29 +51,6 @@
 	_HTTPClient    *http.Client
 	_HTTPUserAgent string
 	m              sync.RWMutex
-<<<<<<< HEAD
-	// ErrNotYetImplemented defines a common error across the code base that
-	// alerts of a function that has not been completed or tied into main code
-	ErrNotYetImplemented = errors.New("not yet implemented")
-	// ErrFunctionNotSupported defines a standardised error for an unsupported
-	// wrapper function by an API
-	ErrFunctionNotSupported  = errors.New("unsupported wrapper function")
-	errInvalidCryptoCurrency = errors.New("invalid crypto currency")
-	// ErrDateUnset is an error for start end check calculations
-	ErrDateUnset = errors.New("date unset")
-	// ErrStartAfterEnd is an error for start end check calculations
-	ErrStartAfterEnd = errors.New("start date after end date")
-	// ErrStartEqualsEnd is an error for start end check calculations
-	ErrStartEqualsEnd = errors.New("start date equals end date")
-	// ErrStartAfterTimeNow is an error for start end check calculations
-	ErrStartAfterTimeNow = errors.New("start date is after current time")
-	// ErrNilPointer defines an error for a nil pointer
-	ErrNilPointer = errors.New("nil pointer")
-	// ErrZeroValue defined an error for struct which has zero value
-	ErrZeroValue = errors.New("zero value struct")
-	// ErrCannotCalculateOffline is returned when a request wishes to calculate
-	// something offline, but has an online requirement
-=======
 	zeroValueUnix  = time.Unix(0, 0)
 )
 
@@ -88,7 +65,6 @@
 	ErrStartAfterTimeNow      = errors.New("start date is after current time")
 	ErrNilPointer             = errors.New("nil pointer")
 	ErrEmptyParams            = errors.New("empty parameters")
->>>>>>> aef8a1f1
 	ErrCannotCalculateOffline = errors.New("cannot calculate offline, unsupported")
 	ErrNoResponse             = errors.New("no response")
 	ErrTypeAssertFailure      = errors.New("type assert failure")
