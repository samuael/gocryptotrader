--- conflicted
+++ resolved
@@ -402,7 +402,6 @@
 	}
 }
 
-<<<<<<< HEAD
 // 4211751               259.9 ns/op            80 B/op          5 allocs/op
 func BenchmarkStringToFloat64Marshal(b *testing.B) {
 	resp := struct {
@@ -416,7 +415,10 @@
 			b.Fatal(err)
 		} else if !bytes.Equal(val, []byte(`{"data":"-0.00000001"}`)) {
 			b.Fatalf("expected %s, but found %s", `{"data":"-0.00000001"}`, string(val))
-=======
+		}
+	}
+}
+
 func TestExchangeTimeUnmarshalJSON(t *testing.T) {
 	t.Parallel()
 	unmarshaledResult := &struct {
@@ -496,7 +498,6 @@
 			b.Fatal(err)
 		} else if !unmarshaledResult.Timestamp.Time().Equal(result) {
 			b.Fatalf("found %v, but expected %v", unmarshaledResult.Timestamp.Time(), result)
->>>>>>> 61050711
 		}
 	}
 }