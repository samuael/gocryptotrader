package bittrex

import (
	"bytes"
	"compress/flate"
	"context"
	"encoding/json"
	"errors"
	"fmt"
	"io"
	"net/http"
	"net/url"
	"strconv"
	"sync"
	"time"

	"github.com/gofrs/uuid"
	"github.com/gorilla/websocket"
	"github.com/thrasher-corp/gocryptotrader/common"
	"github.com/thrasher-corp/gocryptotrader/common/crypto"
	"github.com/thrasher-corp/gocryptotrader/currency"
	exchange "github.com/thrasher-corp/gocryptotrader/exchanges"
	"github.com/thrasher-corp/gocryptotrader/exchanges/asset"
	"github.com/thrasher-corp/gocryptotrader/exchanges/order"
	"github.com/thrasher-corp/gocryptotrader/exchanges/request"
	"github.com/thrasher-corp/gocryptotrader/exchanges/stream"
	"github.com/thrasher-corp/gocryptotrader/exchanges/ticker"
	"github.com/thrasher-corp/gocryptotrader/log"
)

const (
	bittrexAPIWSURL             = "wss://socket-v3.bittrex.com/signalr"
	bittrexAPIWSNegotiationsURL = "https://socket-v3.bittrex.com/signalr"

	bittrexWebsocketTimer = 13 * time.Second
	wsTicker              = "ticker"
	wsOrderbook           = "orderbook"
	wsMarketSummary       = "market_summary"
	wsOrders              = "order"
	wsHeartbeat           = "heartbeat"
	authenticate          = "Authenticate"
	subscribe             = "subscribe"
	unsubscribe           = "unsubscribe"
	wsRateLimit           = 50
	wsMessageRateLimit    = 60
)

var defaultSpotSubscribedChannels = []string{
	// wsHeartbeat,
	wsOrderbook,
	wsTicker,
	wsMarketSummary,
}

var defaultSpotSubscribedChannelsAuth = []string{
	wsOrders,
}

// TickerCache holds ticker and market summary data
// in order to combine them when processing data
type TickerCache struct {
	MarketSummaries map[string]*MarketSummaryData
	Tickers         map[string]*TickerData
	mu              sync.RWMutex
}

// WsConnect connects to a websocket feed
func (b *Bittrex) WsConnect() error {
	if !b.Websocket.IsEnabled() || !b.IsEnabled() {
		return errors.New(stream.WebsocketNotEnabled)
	}
	spotWebsocket, err := b.Websocket.GetAssetWebsocket(asset.Spot)
	if err != nil {
		return fmt.Errorf("%w asset type: %v", err, asset.Spot)
	}
	var wsHandshakeData WsSignalRHandshakeData
	err = b.WsSignalRHandshake(context.TODO(), &wsHandshakeData)
	if err != nil {
		return err
	}

	var dialer websocket.Dialer
	endpoint, err := b.API.Endpoints.GetURL(exchange.WebsocketSpot)
	if err != nil {
		return err
	}

	params := url.Values{}
	params.Set("clientProtocol", "1.5")
	params.Set("transport", "webSockets")
	params.Set("connectionToken", wsHandshakeData.ConnectionToken)
	params.Set("connectionData", "[{name:\"c3\"}]")
	params.Set("tid", "10")

	path := common.EncodeURLValues("/connect", params)

	err = b.Websocket.SetWebsocketURL(endpoint+path, false, false)
	if err != nil {
		return err
	}

	err = spotWebsocket.Conn.Dial(&dialer, http.Header{})
	if err != nil {
		return err
	}
	// Can set up custom ping handler per websocket connection.
	spotWebsocket.Conn.SetupPingHandler(stream.PingHandler{
		MessageType: websocket.PingMessage,
		Delay:       bittrexWebsocketTimer,
	})

	// This reader routine is called prior to initiating a subscription for
	// efficient processing.
	go b.wsReadData()

	b.setupOrderbookManager()
	b.tickerCache = &TickerCache{
		MarketSummaries: make(map[string]*MarketSummaryData),
		Tickers:         make(map[string]*TickerData),
	}

	if b.IsWebsocketAuthenticationSupported() {
		err = b.WsAuth(context.TODO())
		if err != nil {
			b.Websocket.DataHandler <- err
			b.Websocket.SetCanUseAuthenticatedEndpoints(false)
		}
	}
	return nil
}

// WsSignalRHandshake requests the SignalR connection token over https
func (b *Bittrex) WsSignalRHandshake(ctx context.Context, result interface{}) error {
	endpoint, err := b.API.Endpoints.GetURL(exchange.WebsocketSpotSupplementary)
	if err != nil {
		return err
	}
	path := "/negotiate?connectionData=[{name:\"c3\"}]&clientProtocol=1.5"
	item := &request.Item{
		Method:        http.MethodGet,
		Path:          endpoint + path,
		Result:        result,
		Verbose:       b.Verbose,
		HTTPDebugging: b.HTTPDebugging,
		HTTPRecording: b.HTTPRecording,
	}
	return b.SendPayload(ctx, request.Unset, func() (*request.Item, error) {
		return item, nil
	}, request.UnauthenticatedRequest)
}

// WsAuth sends an authentication message to receive auth data
// Authentications expire after 10 minutes
func (b *Bittrex) WsAuth(ctx context.Context) error {
	spotWebsocket, err := b.Websocket.GetAssetWebsocket(asset.Spot)
	if err != nil {
		return fmt.Errorf("%w asset type: %v", err, asset.Spot)
	}
	creds, err := b.GetCredentials(ctx)
	if err != nil {
		return err
	}
	// [apiKey, timestamp in ms, random uuid, signed payload]
	apiKey := creds.Key
	randomContent, err := uuid.NewV4()
	if err != nil {
		return err
	}
	timestamp := strconv.FormatInt(time.Now().UnixMilli(), 10)
	hmac, err := crypto.GetHMAC(
		crypto.HashSHA512,
		[]byte(timestamp+randomContent.String()),
		[]byte(creds.Secret),
	)
	if err != nil {
		return err
	}

	signature := crypto.HexEncodeToString(hmac)

	req := WsEventRequest{
		Hub:          "c3",
		Method:       authenticate,
		InvocationID: spotWebsocket.Conn.GenerateMessageID(false),
	}

	arguments := make([]string, 0)
	arguments = append(arguments, apiKey, timestamp, randomContent.String(), signature)
	req.Arguments = arguments

	requestString, err := json.Marshal(req)
	if err != nil {
		return err
	}
	if b.Verbose {
		log.Debugf(log.WebsocketMgr, "%s Sending JSON message - %s\n", b.Name, requestString)
	}

	respRaw, err := spotWebsocket.Conn.SendMessageReturnResponse(req.InvocationID, req)
	if err != nil {
		return err
	}
	var response WsAuthResponse
	err = json.Unmarshal(respRaw, &response)
	if err != nil {
		log.Warnf(log.WebsocketMgr, "%s - Cannot unmarshal into WsAuthResponse (%s)\n", b.Name, string(respRaw))
		return err
	}
	if !response.Response.Success {
		log.Warnf(log.WebsocketMgr, "%s - Unable to authenticate (%s)", b.Name, response.Response.ErrorCode)
		b.Websocket.SetCanUseAuthenticatedEndpoints(false)
	}
	return nil
}

// GenerateDefaultSubscriptions Adds default subscriptions to websocket to be
// handled by ManageSubscriptions()
func (b *Bittrex) GenerateDefaultSubscriptions() ([]stream.ChannelSubscription, error) {
	var subscriptions []stream.ChannelSubscription
	pairs, err := b.GetEnabledPairs(asset.Spot)
	if err != nil {
		return nil, err
	}

	channels := defaultSpotSubscribedChannels
	if b.IsWebsocketAuthenticationSupported() {
		channels = append(channels, defaultSpotSubscribedChannelsAuth...)
	}

	for i := range pairs {
		pair, err := b.FormatExchangeCurrency(pairs[i], asset.Spot)
		if err != nil {
			return nil, err
		}
		for y := range channels {
			var channel string
			switch channels[y] {
			case wsOrderbook:
				channel = channels[y] + "_" + pair.String() + "_" + strconv.FormatInt(orderbookDepth, 10)
			case wsTicker:
				channel = channels[y] + "_" + pair.String()
			case wsMarketSummary:
				channel = channels[y] + "_" + pair.String()
			default:
				channel = channels[y]
			}
			subscriptions = append(subscriptions,
				stream.ChannelSubscription{
					Channel:  channel,
					Currency: pair,
					Asset:    asset.Spot,
				})
		}
	}

	return subscriptions, nil
}

// Subscribe sends a websocket message to receive data from the channel
func (b *Bittrex) Subscribe(channelsToSubscribe []stream.ChannelSubscription) error {
	var x int
	var errs error
	for x = 0; x+wsMessageRateLimit < len(channelsToSubscribe); x += wsMessageRateLimit {
		err := b.subscribeSlice(channelsToSubscribe[x : x+wsMessageRateLimit])
		if err != nil {
			errs = common.AppendError(errs, err)
		}
	}
	err := b.subscribeSlice(channelsToSubscribe[x:])
	if err != nil {
		errs = common.AppendError(errs, err)
	}
	return errs
}

func (b *Bittrex) subscribeSlice(channelsToSubscribe []stream.ChannelSubscription) error {
	spotWebsocket, err := b.Websocket.GetAssetWebsocket(asset.Spot)
	if err != nil {
		return fmt.Errorf("%w asset type: %v", err, asset.Spot)
	}
	req := WsEventRequest{
		Hub:          "c3",
		Method:       subscribe,
		InvocationID: spotWebsocket.Conn.GenerateMessageID(false),
	}

	channels := make([]string, len(channelsToSubscribe))
	for i := range channelsToSubscribe {
		channels[i] = channelsToSubscribe[i].Channel
	}
	arguments := make([][]string, 0)
	arguments = append(arguments, channels)
	req.Arguments = arguments

	requestString, err := json.Marshal(req)
	if err != nil {
		return err
	}
	if b.Verbose {
		log.Debugf(log.WebsocketMgr, "%s - Sending JSON message - %s\n", b.Name, requestString)
	}
	respRaw, err := spotWebsocket.Conn.SendMessageReturnResponse(req.InvocationID, req)
	if err != nil {
		return err
	}
	var response WsSubscriptionResponse
	err = json.Unmarshal(respRaw, &response)
	if err != nil {
		return err
	}
	var errs error
	for i := range response.Response {
		if !response.Response[i].Success {
			errs = common.AppendError(errs, errors.New("unable to subscribe to "+channels[i]+" - error code "+response.Response[i].ErrorCode))
			continue
		}
		spotWebsocket.AddSuccessfulSubscriptions(channelsToSubscribe[i])
	}
	return errs
}

// Unsubscribe sends a websocket message to receive data from the channel
func (b *Bittrex) Unsubscribe(channelsToUnsubscribe []stream.ChannelSubscription) error {
	var x int
	var errs error
	for x = 0; x+wsMessageRateLimit < len(channelsToUnsubscribe); x += wsMessageRateLimit {
		err := b.unsubscribeSlice(channelsToUnsubscribe[x : x+wsMessageRateLimit])
		if err != nil {
			errs = common.AppendError(errs, err)
		}
	}
	err := b.unsubscribeSlice(channelsToUnsubscribe[x:])
	if err != nil {
		errs = common.AppendError(errs, err)
	}
	return errs
}

func (b *Bittrex) unsubscribeSlice(channelsToUnsubscribe []stream.ChannelSubscription) error {
	spotWebsocket, err := b.Websocket.GetAssetWebsocket(asset.Spot)
	if err != nil {
		return fmt.Errorf("%w asset type: %v", err, asset.Spot)
	}
	req := WsEventRequest{
		Hub:          "c3",
		Method:       unsubscribe,
		InvocationID: spotWebsocket.Conn.GenerateMessageID(false),
	}

	channels := make([]string, len(channelsToUnsubscribe))
	for i := range channelsToUnsubscribe {
		channels[i] = channelsToUnsubscribe[i].Channel
	}
	arguments := make([][]string, 0)
	arguments = append(arguments, channels)
	req.Arguments = arguments

	requestString, err := json.Marshal(req)
	if err != nil {
		return err
	}
	if b.Verbose {
		log.Debugf(log.WebsocketMgr, "%s - Sending JSON message - %s\n", b.Name, requestString)
	}
	respRaw, err := spotWebsocket.Conn.SendMessageReturnResponse(req.InvocationID, req)
	if err != nil {
		return err
	}
	var response WsSubscriptionResponse
	err = json.Unmarshal(respRaw, &response)
	if err != nil {
		return err
	}
	var errs error
	for i := range response.Response {
		if !response.Response[i].Success {
			errs = common.AppendError(errs, errors.New("unable to unsubscribe from "+channels[i]+" - error code "+response.Response[i].ErrorCode))
			continue
		}
<<<<<<< HEAD
		spotWebsocket.RemoveSuccessfulUnsubscriptions(channelsToUnsubscribe[i])
=======
		b.Websocket.RemoveSubscriptions(channelsToUnsubscribe[i])
>>>>>>> 70690d9a
	}
	return errs
}

// wsReadData gets and passes on websocket messages for processing
func (b *Bittrex) wsReadData() {
	spotWebsocket, err := b.Websocket.GetAssetWebsocket(asset.Spot)
	if err != nil {
		log.Errorf(log.ExchangeSys, "%v asset type: %v", err, asset.Spot)
	}
	spotWebsocket.Wg.Add(1)
	defer spotWebsocket.Wg.Done()
	for {
		select {
		case <-spotWebsocket.ShutdownC:
			return
		default:
			resp := spotWebsocket.Conn.ReadMessage()
			if resp.Raw == nil {
				log.Warnf(log.WebsocketMgr, "%s Received empty message\n", b.Name)
				return
			}

			err := b.wsHandleData(resp.Raw)
			if err != nil {
				b.Websocket.DataHandler <- err
			}
		}
	}
}

func (b *Bittrex) wsDecodeMessage(encodedMessage string, v interface{}) error {
	raw, err := crypto.Base64Decode(encodedMessage)
	if err != nil {
		return err
	}
	reader := flate.NewReader(bytes.NewBuffer(raw))
	message, err := io.ReadAll(reader)
	if err != nil {
		return err
	}
	if err = reader.Close(); err != nil {
		log.Warnf(log.WebsocketMgr, "%s wsDecodeMessage: unable to close reader: %s",
			b.Name,
			err,
		)
	}
	return json.Unmarshal(message, v)
}

func (b *Bittrex) wsHandleData(respRaw []byte) error {
	var response WsEventResponse
	err := json.Unmarshal(respRaw, &response)
	if err != nil {
		log.Warnf(log.WebsocketMgr, "%s Cannot unmarshal into eventResponse (%s)\n", b.Name, string(respRaw))
		return err
	}
	if response.Response != nil && response.InvocationID > 0 {
		if b.Websocket.Match.IncomingWithData(response.InvocationID, respRaw) {
			return nil
		}
		return errors.New("received response to unknown request")
	}

	if response.Response == nil && len(response.Message) == 0 && response.C == "" {
		if b.Verbose {
			log.Warnf(log.WebsocketMgr, "%s Received keep-alive (%s)\n", b.Name, string(respRaw))
		}
		return nil
	}
	for i := range response.Message {
		switch response.Message[i].Method {
		case "orderBook":
			for j := range response.Message[i].Arguments {
				var orderbookUpdate OrderbookUpdateMessage
				err = b.wsDecodeMessage(response.Message[i].Arguments[j], &orderbookUpdate)
				if err != nil {
					return err
				}
				var init bool
				init, err = b.UpdateLocalOBBuffer(&orderbookUpdate)
				if err != nil {
					if init {
						return nil
					}
					return fmt.Errorf("%v - UpdateLocalCache error: %s",
						b.Name,
						err)
				}
			}
		case "ticker":
			for j := range response.Message[i].Arguments {
				var tickerUpdate TickerData
				err = b.wsDecodeMessage(response.Message[i].Arguments[j], &tickerUpdate)
				if err != nil {
					return err
				}
				err = b.WsProcessUpdateTicker(tickerUpdate)
				if err != nil {
					return err
				}
			}
		case "marketSummary":
			for j := range response.Message[i].Arguments {
				var marketSummaryUpdate MarketSummaryData
				err = b.wsDecodeMessage(response.Message[i].Arguments[j], &marketSummaryUpdate)
				if err != nil {
					return err
				}

				err = b.WsProcessUpdateMarketSummary(&marketSummaryUpdate)
				if err != nil {
					return err
				}
			}
		case "heartbeat":
			if b.Verbose {
				log.Warnf(log.WebsocketMgr, "%s Received heartbeat\n", b.Name)
			}
		case "authenticationExpiring":
			if b.Verbose {
				log.Debugf(log.WebsocketMgr, "%s - Re-authenticating.\n", b.Name)
			}
			err = b.WsAuth(context.TODO())
			if err != nil {
				b.Websocket.DataHandler <- err
				b.Websocket.SetCanUseAuthenticatedEndpoints(false)
			}
		case "order":
			for j := range response.Message[i].Arguments {
				var orderUpdate OrderUpdateMessage
				err = b.wsDecodeMessage(response.Message[i].Arguments[j], &orderUpdate)
				if err != nil {
					return err
				}
				err = b.WsProcessUpdateOrder(&orderUpdate)
				if err != nil {
					return err
				}
			}
		}
	}
	return nil
}

// WsProcessUpdateTicker processes an update on the ticker
func (b *Bittrex) WsProcessUpdateTicker(tickerData TickerData) error {
	pair, err := currency.NewPairFromString(tickerData.Symbol)
	if err != nil {
		return err
	}

	tickerPrice, err := ticker.GetTicker(b.Name, pair, asset.Spot)
	if err != nil {
		b.tickerCache.mu.Lock()
		defer b.tickerCache.mu.Unlock()
		if b.tickerCache.MarketSummaries[tickerData.Symbol] != nil {
			marketSummaryData := b.tickerCache.MarketSummaries[tickerData.Symbol]
			tickerPrice = b.constructTicker(tickerData, marketSummaryData, pair, asset.Spot)
			b.Websocket.DataHandler <- tickerPrice
			return nil
		}
		b.tickerCache.Tickers[tickerData.Symbol] = &tickerData
		return nil
	}

	tickerPrice.Last = tickerData.LastTradeRate
	tickerPrice.Bid = tickerData.BidRate
	tickerPrice.Ask = tickerData.AskRate

	b.Websocket.DataHandler <- tickerPrice

	return nil
}

// WsProcessUpdateMarketSummary processes an update on the ticker
func (b *Bittrex) WsProcessUpdateMarketSummary(marketSummaryData *MarketSummaryData) error {
	pair, err := currency.NewPairFromString(marketSummaryData.Symbol)
	if err != nil {
		return err
	}

	tickerPrice, err := ticker.GetTicker(b.Name, pair, asset.Spot)
	if err != nil {
		b.tickerCache.mu.Lock()
		defer b.tickerCache.mu.Unlock()
		if b.tickerCache.Tickers[marketSummaryData.Symbol] != nil {
			tickerData := b.tickerCache.Tickers[marketSummaryData.Symbol]
			tickerPrice = b.constructTicker(*tickerData, marketSummaryData, pair, asset.Spot)
			b.Websocket.DataHandler <- tickerPrice
			return nil
		}
		b.tickerCache.MarketSummaries[marketSummaryData.Symbol] = marketSummaryData
		return nil
	}

	tickerPrice.High = marketSummaryData.High
	tickerPrice.Low = marketSummaryData.Low
	tickerPrice.Volume = marketSummaryData.Volume
	tickerPrice.QuoteVolume = marketSummaryData.QuoteVolume
	tickerPrice.LastUpdated = marketSummaryData.UpdatedAt

	b.Websocket.DataHandler <- tickerPrice

	return nil
}

// WsProcessUpdateOrder processes an update on the open orders
func (b *Bittrex) WsProcessUpdateOrder(data *OrderUpdateMessage) error {
	orderType, err := order.StringToOrderType(data.Delta.Type)
	if err != nil {
		b.Websocket.DataHandler <- order.ClassificationError{
			Exchange: b.Name,
			OrderID:  data.Delta.ID,
			Err:      err,
		}
	}
	orderSide, err := order.StringToOrderSide(data.Delta.Direction)
	if err != nil {
		b.Websocket.DataHandler <- order.ClassificationError{
			Exchange: b.Name,
			OrderID:  data.Delta.ID,
			Err:      err,
		}
	}
	orderStatus, err := order.StringToOrderStatus(data.Delta.Status)
	if err != nil {
		b.Websocket.DataHandler <- order.ClassificationError{
			Exchange: b.Name,
			OrderID:  data.Delta.ID,
			Err:      err,
		}
	}

	pair, err := currency.NewPairFromString(data.Delta.MarketSymbol)
	if err != nil {
		b.Websocket.DataHandler <- order.ClassificationError{
			Exchange: b.Name,
			OrderID:  data.Delta.ID,
			Err:      err,
		}
	}

	b.Websocket.DataHandler <- &order.Detail{
		ImmediateOrCancel: data.Delta.TimeInForce == string(ImmediateOrCancel),
		FillOrKill:        data.Delta.TimeInForce == string(GoodTilCancelled),
		PostOnly:          data.Delta.TimeInForce == string(PostOnlyGoodTilCancelled),
		Price:             data.Delta.Limit,
		Amount:            data.Delta.Quantity,
		RemainingAmount:   data.Delta.Quantity - data.Delta.FillQuantity,
		ExecutedAmount:    data.Delta.FillQuantity,
		Exchange:          b.Name,
		OrderID:           data.Delta.ID,
		Type:              orderType,
		Side:              orderSide,
		Status:            orderStatus,
		AssetType:         asset.Spot,
		Date:              data.Delta.CreatedAt,
		Pair:              pair,
	}
	return nil
}<|MERGE_RESOLUTION|>--- conflicted
+++ resolved
@@ -377,11 +377,7 @@
 			errs = common.AppendError(errs, errors.New("unable to unsubscribe from "+channels[i]+" - error code "+response.Response[i].ErrorCode))
 			continue
 		}
-<<<<<<< HEAD
-		spotWebsocket.RemoveSuccessfulUnsubscriptions(channelsToUnsubscribe[i])
-=======
-		b.Websocket.RemoveSubscriptions(channelsToUnsubscribe[i])
->>>>>>> 70690d9a
+		spotWebsocket.RemoveSubscriptions(channelsToUnsubscribe[i])
 	}
 	return errs
 }
