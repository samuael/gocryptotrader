--- conflicted
+++ resolved
@@ -2739,37 +2739,6 @@
 	assert.Equal(t, "t-123", getClientOrderIDFromText("t-123"), "should return t-123")
 }
 
-<<<<<<< HEAD
-func TestGetTypeFromTimeInForce(t *testing.T) {
-	t.Parallel()
-	type tifAndPrice struct {
-		TIF   string
-		Price float64
-	}
-	tifAndPriceStringToValueMap := map[tifAndPrice]struct {
-		OType order.Type
-		TIF   order.TimeInForce
-	}{
-		{"gtc", 0}:   {order.Limit, order.GoodTillCancel},
-		{"gtc", 1.2}: {order.Limit, order.GoodTillCancel},
-		{"", 0}:      {order.Limit, order.UnsetTIF},
-		{"", 1.2}:    {order.Limit, order.UnsetTIF},
-		{"ioc", 0}:   {order.Market, order.ImmediateOrCancel},
-		{"ioc", 1.3}: {order.Limit, order.ImmediateOrCancel},
-		{"poc", .1}:  {order.Limit, order.PostOnly},
-		{"poc", 0}:   {order.Limit, order.PostOnly},
-		{"fok", 0}:   {order.Market, order.FillOrKill},
-		{"fok", 1}:   {order.Limit, order.FillOrKill},
-	}
-	for k, v := range tifAndPriceStringToValueMap {
-		typeResp, tif := getTypeFromTimeInForceAndPrice(k.TIF, k.Price)
-		assert.Equal(t, v.OType, typeResp)
-		assert.Equal(t, v.TIF, tif)
-	}
-}
-
-=======
->>>>>>> 764eb37c
 func TestGetSideAndAmountFromSize(t *testing.T) {
 	t.Parallel()
 	side, amount, remaining := getSideAndAmountFromSize(1, 1)
@@ -2797,32 +2766,6 @@
 	assert.Equal(t, -1.0, ret)
 }
 
-<<<<<<< HEAD
-func TestGetTimeInForce(t *testing.T) {
-	t.Parallel()
-
-	_, err := getTimeInForce(&order.Submit{Type: order.Market, TimeInForce: order.GoodTillTime})
-	assert.ErrorIs(t, err, order.ErrInvalidTimeInForce)
-
-	ret, err := getTimeInForce(&order.Submit{Type: order.Market})
-	require.NoError(t, err)
-	assert.Equal(t, "ioc", ret)
-
-	ret, err = getTimeInForce(&order.Submit{Type: order.Limit, TimeInForce: order.PostOnly})
-	require.NoError(t, err)
-	assert.Equal(t, "poc", ret)
-
-	ret, err = getTimeInForce(&order.Submit{Type: order.Limit})
-	require.NoError(t, err)
-	assert.Equal(t, "gtc", ret)
-
-	ret, err = getTimeInForce(&order.Submit{Type: order.Market, TimeInForce: order.FillOrKill})
-	require.NoError(t, err)
-	assert.Equal(t, "fok", ret)
-}
-
-=======
->>>>>>> 764eb37c
 func TestProcessFuturesOrdersPushData(t *testing.T) {
 	t.Parallel()
 	testCases := []struct {
