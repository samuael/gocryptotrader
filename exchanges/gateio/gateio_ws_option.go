package gateio

import (
	"context"
	"encoding/json"
	"errors"
	"fmt"
	"net/http"
	"strconv"
	"strings"
	"time"

	"github.com/gorilla/websocket"
	"github.com/thrasher-corp/gocryptotrader/common"
	"github.com/thrasher-corp/gocryptotrader/currency"
	"github.com/thrasher-corp/gocryptotrader/exchanges/account"
	"github.com/thrasher-corp/gocryptotrader/exchanges/asset"
	"github.com/thrasher-corp/gocryptotrader/exchanges/fill"
	"github.com/thrasher-corp/gocryptotrader/exchanges/kline"
	"github.com/thrasher-corp/gocryptotrader/exchanges/order"
	"github.com/thrasher-corp/gocryptotrader/exchanges/orderbook"
	"github.com/thrasher-corp/gocryptotrader/exchanges/stream"
	"github.com/thrasher-corp/gocryptotrader/exchanges/subscription"
	"github.com/thrasher-corp/gocryptotrader/exchanges/ticker"
	"github.com/thrasher-corp/gocryptotrader/exchanges/trade"
	"github.com/thrasher-corp/gocryptotrader/log"
)

const (
	optionsWebsocketURL        = "wss://op-ws.gateio.live/v4/ws"
	optionsWebsocketTestnetURL = "wss://op-ws-testnet.gateio.live/v4/ws"

	// channels
	optionsPingChannel                   = "options.ping"
	optionsContractTickersChannel        = "options.contract_tickers"
	optionsUnderlyingTickersChannel      = "options.ul_tickers"
	optionsTradesChannel                 = "options.trades"
	optionsUnderlyingTradesChannel       = "options.ul_trades"
	optionsUnderlyingPriceChannel        = "options.ul_price"
	optionsMarkPriceChannel              = "options.mark_price"
	optionsSettlementChannel             = "options.settlements"
	optionsContractsChannel              = "options.contracts"
	optionsContractCandlesticksChannel   = "options.contract_candlesticks"
	optionsUnderlyingCandlesticksChannel = "options.ul_candlesticks"
	optionsOrderbookChannel              = "options.order_book"
	optionsOrderbookTickerChannel        = "options.book_ticker"
	optionsOrderbookUpdateChannel        = "options.order_book_update"
	optionsOrdersChannel                 = "options.orders"
	optionsUserTradesChannel             = "options.usertrades"
	optionsLiquidatesChannel             = "options.liquidates"
	optionsUserSettlementChannel         = "options.user_settlements"
	optionsPositionCloseChannel          = "options.position_closes"
	optionsBalancesChannel               = "options.balances"
	optionsPositionsChannel              = "options.positions"
)

var defaultOptionsSubscriptions = []string{
	optionsContractTickersChannel,
	optionsUnderlyingTickersChannel,
	optionsTradesChannel,
	optionsUnderlyingTradesChannel,
	optionsContractCandlesticksChannel,
	optionsUnderlyingCandlesticksChannel,
	optionsOrderbookChannel,
	optionsOrderbookUpdateChannel,
}

var fetchedOptionsCurrencyPairSnapshotOrderbook = make(map[string]bool)

// WsOptionsConnect initiates a websocket connection to options websocket endpoints.
func (g *Gateio) WsOptionsConnect() error {
<<<<<<< HEAD
	if !g.Websocket.IsEnabled() || !g.IsEnabled() || !g.IsAssetWebsocketSupported(asset.Options) {
		return fmt.Errorf("%s for asset type %s", stream.WebsocketNotEnabled, asset.Options)
=======
	if !g.Websocket.IsEnabled() || !g.IsEnabled() {
		return stream.ErrWebsocketNotEnabled
>>>>>>> 59469331
	}
	optionsWebsocket, err := g.Websocket.GetAssetWebsocket(asset.Options)
	if err != nil {
		return err
	}
	err = g.CurrencyPairs.IsAssetEnabled(asset.Options)
	if err != nil {
		return err
	}
	var dialer websocket.Dialer
	err = optionsWebsocket.SetWebsocketURL(optionsWebsocketURL, false, true)
	if err != nil {
		return err
	}
	err = optionsWebsocket.Conn.Dial(&dialer, http.Header{})
	if err != nil {
		return err
	}
	pingMessage, err := json.Marshal(WsInput{
		ID:      optionsWebsocket.Conn.GenerateMessageID(false),
		Time:    time.Now().Unix(),
		Channel: optionsPingChannel,
	})
	if err != nil {
		return err
	}
	go g.wsReadOptionsConnData()
	optionsWebsocket.Conn.SetupPingHandler(stream.PingHandler{
		Websocket:   true,
		Delay:       time.Second * 5,
		MessageType: websocket.PingMessage,
		Message:     pingMessage,
	})
	return nil
}

// GenerateOptionsDefaultSubscriptions generates list of channel subscriptions for options asset type.
func (g *Gateio) GenerateOptionsDefaultSubscriptions() (subscription.List, error) {
	channelsToSubscribe := defaultOptionsSubscriptions
	var userID int64
	if g.Websocket.CanUseAuthenticatedEndpoints() {
		var err error
		_, err = g.GetCredentials(context.TODO())
		if err != nil {
			g.Websocket.SetCanUseAuthenticatedEndpoints(false)
			goto getEnabledPairs
		}
		response, err := g.GetSubAccountBalances(context.Background(), "")
		if err != nil {
			return nil, err
		}
		if len(response) != 0 {
			channelsToSubscribe = append(channelsToSubscribe,
				optionsUserTradesChannel,
				optionsBalancesChannel,
			)
			userID = response[0].UserID
		} else if g.Verbose {
			log.Errorf(log.ExchangeSys, "no subaccount found for authenticated options channel subscriptions")
		}
	}
getEnabledPairs:
	var subscriptions subscription.List
	pairs, err := g.GetEnabledPairs(asset.Options)
	if err != nil {
		return nil, err
	}
	for i := range channelsToSubscribe {
		for j := range pairs {
			params := make(map[string]interface{})
			switch channelsToSubscribe[i] {
			case optionsOrderbookChannel:
				params["accuracy"] = "0"
				params["level"] = "20"
			case optionsContractCandlesticksChannel, optionsUnderlyingCandlesticksChannel:
				params["interval"] = kline.FiveMin
			case optionsOrderbookUpdateChannel:
				params["interval"] = kline.ThousandMilliseconds
				params["level"] = "20"
			case optionsOrdersChannel,
				optionsUserTradesChannel,
				optionsLiquidatesChannel,
				optionsUserSettlementChannel,
				optionsPositionCloseChannel,
				optionsBalancesChannel,
				optionsPositionsChannel:
				if userID == 0 {
					continue
				}
				params["user_id"] = userID
			}
			fpair, err := g.FormatExchangeCurrency(pairs[j], asset.Options)
			if err != nil {
				return nil, err
			}
			subscriptions = append(subscriptions, &subscription.Subscription{
				Channel: channelsToSubscribe[i],
				Pairs:   currency.Pairs{fpair.Upper()},
				Params:  params,
				Asset:   asset.Options,
			})
		}
	}
	return subscriptions, nil
}

func (g *Gateio) generateOptionsPayload(event string, channelsToSubscribe subscription.List) ([]WsInput, error) {
	if len(channelsToSubscribe) == 0 {
		return nil, errors.New("cannot generate payload, no channels supplied")
	}
	optionsWebsocket, err := g.Websocket.GetAssetWebsocket(asset.Options)
	if err != nil {
		return []WsInput{}, fmt.Errorf("%w asset type: %v", err, asset.Options)
	}
	var intervalString string
	payloads := make([]WsInput, len(channelsToSubscribe))
	for i := range channelsToSubscribe {
		if len(channelsToSubscribe[i].Pairs) != 1 {
			return nil, subscription.ErrNotSinglePair
		}
		var auth *WsAuthInput
		timestamp := time.Now()
		var params []string
		switch channelsToSubscribe[i].Channel {
		case optionsUnderlyingTickersChannel,
			optionsUnderlyingTradesChannel,
			optionsUnderlyingPriceChannel,
			optionsUnderlyingCandlesticksChannel:
			var uly currency.Pair
			uly, err = g.GetUnderlyingFromCurrencyPair(channelsToSubscribe[i].Pairs[0])
			if err != nil {
				return nil, err
			}
			params = append(params, uly.String())
		case optionsBalancesChannel:
			// options.balance channel does not require underlying or contract
		default:
			channelsToSubscribe[i].Pairs[0].Delimiter = currency.UnderscoreDelimiter
			params = append(params, channelsToSubscribe[i].Pairs[0].String())
		}
		switch channelsToSubscribe[i].Channel {
		case optionsOrderbookChannel:
			accuracy, ok := channelsToSubscribe[i].Params["accuracy"].(string)
			if !ok {
				return nil, fmt.Errorf("%w, invalid options orderbook accuracy", orderbook.ErrOrderbookInvalid)
			}
			level, ok := channelsToSubscribe[i].Params["level"].(string)
			if !ok {
				return nil, fmt.Errorf("%w, invalid options orderbook level", orderbook.ErrOrderbookInvalid)
			}
			params = append(
				params,
				level,
				accuracy,
			)
		case optionsUserTradesChannel,
			optionsBalancesChannel,
			optionsOrdersChannel,
			optionsLiquidatesChannel,
			optionsUserSettlementChannel,
			optionsPositionCloseChannel,
			optionsPositionsChannel:
			userID, ok := channelsToSubscribe[i].Params["user_id"].(int64)
			if !ok {
				continue
			}
			params = append([]string{strconv.FormatInt(userID, 10)}, params...)
			var creds *account.Credentials
			creds, err = g.GetCredentials(context.Background())
			if err != nil {
				return nil, err
			}
			var sigTemp string
			sigTemp, err = g.generateWsSignature(creds.Secret, event, channelsToSubscribe[i].Channel, timestamp)
			if err != nil {
				return nil, err
			}
			auth = &WsAuthInput{
				Method: "api_key",
				Key:    creds.Key,
				Sign:   sigTemp,
			}
		case optionsOrderbookUpdateChannel:
			interval, ok := channelsToSubscribe[i].Params["interval"].(kline.Interval)
			if !ok {
				return nil, fmt.Errorf("%w, missing options orderbook interval", orderbook.ErrOrderbookInvalid)
			}
			intervalString, err = g.GetIntervalString(interval)
			if err != nil {
				return nil, err
			}
			params = append(params,
				intervalString)
			if value, ok := channelsToSubscribe[i].Params["level"].(int); ok {
				params = append(params, strconv.Itoa(value))
			}
		case optionsContractCandlesticksChannel,
			optionsUnderlyingCandlesticksChannel:
			interval, ok := channelsToSubscribe[i].Params["interval"].(kline.Interval)
			if !ok {
				return nil, errors.New("missing options underlying candlesticks interval")
			}
			intervalString, err = g.GetIntervalString(interval)
			if err != nil {
				return nil, err
			}
			params = append(
				[]string{intervalString},
				params...)
		}
		payloads[i] = WsInput{
			ID:      optionsWebsocket.Conn.GenerateMessageID(false),
			Event:   event,
			Channel: channelsToSubscribe[i].Channel,
			Payload: params,
			Auth:    auth,
			Time:    timestamp.Unix(),
		}
	}
	return payloads, nil
}

// wsReadOptionsConnData receives and passes on websocket messages for processing
func (g *Gateio) wsReadOptionsConnData() {
	optionsWebsocket, err := g.Websocket.GetAssetWebsocket(asset.Options)
	if err != nil {
		log.Errorf(log.ExchangeSys, "%v asset type: %v", err, asset.Options)
		return
	}
	optionsWebsocket.Wg.Add(1)
	defer optionsWebsocket.Wg.Done()
	for {
		select {
		case <-optionsWebsocket.ShutdownC:
			return
		default:
			resp := optionsWebsocket.Conn.ReadMessage()
			if resp.Raw == nil {
				return
			}
			err := g.wsHandleOptionsData(resp.Raw)
			if err != nil {
				g.Websocket.DataHandler <- err
			}
		}
	}
}

// OptionsSubscribe sends a websocket message to stop receiving data for asset type options
func (g *Gateio) OptionsSubscribe(channelsToUnsubscribe subscription.List) error {
	return g.handleOptionsSubscription("subscribe", channelsToUnsubscribe)
}

// OptionsUnsubscribe sends a websocket message to stop receiving data for asset type options
func (g *Gateio) OptionsUnsubscribe(channelsToUnsubscribe subscription.List) error {
	return g.handleOptionsSubscription("unsubscribe", channelsToUnsubscribe)
}

// handleOptionsSubscription sends a websocket message to receive data from the channel
<<<<<<< HEAD
func (g *Gateio) handleOptionsSubscription(event string, channelsToSubscribe []subscription.Subscription) error {
	optionsWebsocket, err := g.Websocket.GetAssetWebsocket(asset.Options)
	if err != nil {
		return fmt.Errorf("%w asset type: %v", err, asset.Options)
	}
=======
func (g *Gateio) handleOptionsSubscription(event string, channelsToSubscribe subscription.List) error {
>>>>>>> 59469331
	payloads, err := g.generateOptionsPayload(event, channelsToSubscribe)
	if err != nil {
		return err
	}
	var errs error
	for k := range payloads {
		var result []byte
		result, err = optionsWebsocket.Conn.SendMessageReturnResponse(payloads[k].ID, payloads[k])
		if err != nil {
			errs = common.AppendError(errs, err)
			continue
		}
		var resp WsEventResponse
		if err = json.Unmarshal(result, &resp); err != nil {
			errs = common.AppendError(errs, err)
		} else {
			if resp.Error != nil && resp.Error.Code != 0 {
				errs = common.AppendError(errs, fmt.Errorf("error while %s to channel %s asset type: options error code: %d message: %s", payloads[k].Event, payloads[k].Channel, resp.Error.Code, resp.Error.Message))
				continue
			}
			if payloads[k].Event == "subscribe" {
<<<<<<< HEAD
				optionsWebsocket.AddSuccessfulSubscriptions(channelsToSubscribe[k])
			} else {
				optionsWebsocket.RemoveSubscriptions(channelsToSubscribe[k])
=======
				err = g.Websocket.AddSuccessfulSubscriptions(channelsToSubscribe[k])
			} else {
				err = g.Websocket.RemoveSubscriptions(channelsToSubscribe[k])
			}
			if err != nil {
				errs = common.AppendError(errs, err)
>>>>>>> 59469331
			}
		}
	}
	if err != nil {
		return fmt.Errorf("%v %w", asset.Options, errs)
	}
	return errs
}

func (g *Gateio) wsHandleOptionsData(respRaw []byte) error {
	var push WsResponse
	err := json.Unmarshal(respRaw, &push)
	if err != nil {
		return err
	}

	if push.Event == "subscribe" || push.Event == "unsubscribe" {
		if !g.Websocket.Match.IncomingWithData(push.ID, respRaw) {
			return fmt.Errorf("couldn't match subscription message with ID: %d", push.ID)
		}
		return nil
	}

	switch push.Channel {
	case optionsContractTickersChannel:
		return g.processOptionsContractTickers(push.Result)
	case optionsUnderlyingTickersChannel:
		return g.processOptionsUnderlyingTicker(push.Result)
	case optionsTradesChannel,
		optionsUnderlyingTradesChannel:
		return g.processOptionsTradesPushData(respRaw)
	case optionsUnderlyingPriceChannel:
		return g.processOptionsUnderlyingPricePushData(push.Result)
	case optionsMarkPriceChannel:
		return g.processOptionsMarkPrice(push.Result)
	case optionsSettlementChannel:
		return g.processOptionsSettlementPushData(push.Result)
	case optionsContractsChannel:
		return g.processOptionsContractPushData(push.Result)
	case optionsContractCandlesticksChannel,
		optionsUnderlyingCandlesticksChannel:
		return g.processOptionsCandlestickPushData(respRaw)
	case optionsOrderbookChannel:
		return g.processOptionsOrderbookSnapshotPushData(push.Event, push.Result, push.Time.Time())
	case optionsOrderbookTickerChannel:
		return g.processOrderbookTickerPushData(respRaw)
	case optionsOrderbookUpdateChannel:
		return g.processFuturesAndOptionsOrderbookUpdate(push.Result, asset.Options)
	case optionsOrdersChannel:
		return g.processOptionsOrderPushData(respRaw)
	case optionsUserTradesChannel:
		return g.processOptionsUserTradesPushData(respRaw)
	case optionsLiquidatesChannel:
		return g.processOptionsLiquidatesPushData(respRaw)
	case optionsUserSettlementChannel:
		return g.processOptionsUsersPersonalSettlementsPushData(respRaw)
	case optionsPositionCloseChannel:
		return g.processPositionCloseData(respRaw)
	case optionsBalancesChannel:
		return g.processBalancePushData(respRaw, asset.Options)
	case optionsPositionsChannel:
		return g.processOptionsPositionPushData(respRaw)
	default:
		g.Websocket.DataHandler <- stream.UnhandledMessageWarning{
			Message: g.Name + stream.UnhandledMessage + string(respRaw),
		}
		return errors.New(stream.UnhandledMessage)
	}
}

func (g *Gateio) processOptionsContractTickers(incoming []byte) error {
	var data OptionsTicker
	err := json.Unmarshal(incoming, &data)
	if err != nil {
		return err
	}
	g.Websocket.DataHandler <- &ticker.Price{
		Pair:         data.Name,
		Last:         data.LastPrice.Float64(),
		Bid:          data.Bid1Price.Float64(),
		Ask:          data.Ask1Price.Float64(),
		AskSize:      data.Ask1Size,
		BidSize:      data.Bid1Size,
		ExchangeName: g.Name,
		AssetType:    asset.Options,
	}
	return nil
}

func (g *Gateio) processOptionsUnderlyingTicker(incoming []byte) error {
	var data WsOptionUnderlyingTicker
	err := json.Unmarshal(incoming, &data)
	if err != nil {
		return err
	}
	g.Websocket.DataHandler <- &data
	return nil
}

func (g *Gateio) processOptionsTradesPushData(data []byte) error {
	saveTradeData := g.IsSaveTradeDataEnabled()
	if !saveTradeData &&
		!g.IsTradeFeedEnabled() {
		return nil
	}
	resp := struct {
		Time    int64             `json:"time"`
		Channel string            `json:"channel"`
		Event   string            `json:"event"`
		Result  []WsOptionsTrades `json:"result"`
	}{}
	err := json.Unmarshal(data, &resp)
	if err != nil {
		return err
	}
	trades := make([]trade.Data, len(resp.Result))
	for x := range resp.Result {
		trades[x] = trade.Data{
			Timestamp:    resp.Result[x].CreateTimeMs.Time(),
			CurrencyPair: resp.Result[x].Contract,
			AssetType:    asset.Options,
			Exchange:     g.Name,
			Price:        resp.Result[x].Price,
			Amount:       resp.Result[x].Size,
			TID:          strconv.FormatInt(resp.Result[x].ID, 10),
		}
	}
	return g.Websocket.Trade.Update(saveTradeData, trades...)
}

func (g *Gateio) processOptionsUnderlyingPricePushData(incoming []byte) error {
	var data WsOptionsUnderlyingPrice
	err := json.Unmarshal(incoming, &data)
	if err != nil {
		return err
	}
	g.Websocket.DataHandler <- &data
	return nil
}

func (g *Gateio) processOptionsMarkPrice(incoming []byte) error {
	var data WsOptionsMarkPrice
	err := json.Unmarshal(incoming, &data)
	if err != nil {
		return err
	}
	g.Websocket.DataHandler <- &data
	return nil
}

func (g *Gateio) processOptionsSettlementPushData(incoming []byte) error {
	var data WsOptionsSettlement
	err := json.Unmarshal(incoming, &data)
	if err != nil {
		return err
	}
	g.Websocket.DataHandler <- &data
	return nil
}

func (g *Gateio) processOptionsContractPushData(incoming []byte) error {
	var data WsOptionsContract
	err := json.Unmarshal(incoming, &data)
	if err != nil {
		return err
	}
	g.Websocket.DataHandler <- &data
	return nil
}

func (g *Gateio) processOptionsCandlestickPushData(data []byte) error {
	resp := struct {
		Time    int64                          `json:"time"`
		Channel string                         `json:"channel"`
		Event   string                         `json:"event"`
		Result  []WsOptionsContractCandlestick `json:"result"`
	}{}
	err := json.Unmarshal(data, &resp)
	if err != nil {
		return err
	}
	klineDatas := make([]stream.KlineData, len(resp.Result))
	for x := range resp.Result {
		icp := strings.Split(resp.Result[x].NameOfSubscription, currency.UnderscoreDelimiter)
		if len(icp) < 3 {
			return errors.New("malformed options candlestick websocket push data")
		}
		currencyPair, err := currency.NewPairFromString(strings.Join(icp[1:], currency.UnderscoreDelimiter))
		if err != nil {
			return err
		}
		klineDatas[x] = stream.KlineData{
			Pair:       currencyPair,
			AssetType:  asset.Options,
			Exchange:   g.Name,
			StartTime:  resp.Result[x].Timestamp.Time(),
			Interval:   icp[0],
			OpenPrice:  resp.Result[x].OpenPrice.Float64(),
			ClosePrice: resp.Result[x].ClosePrice.Float64(),
			HighPrice:  resp.Result[x].HighestPrice.Float64(),
			LowPrice:   resp.Result[x].LowestPrice.Float64(),
			Volume:     resp.Result[x].Amount.Float64(),
		}
	}
	g.Websocket.DataHandler <- klineDatas
	return nil
}

func (g *Gateio) processOrderbookTickerPushData(incoming []byte) error {
	var data WsOptionsOrderbookTicker
	err := json.Unmarshal(incoming, &data)
	if err != nil {
		return err
	}
	g.Websocket.DataHandler <- &data
	return nil
}

func (g *Gateio) processOptionsOrderbookSnapshotPushData(event string, incoming []byte, pushTime time.Time) error {
	if event == "all" {
		var data WsOptionsOrderbookSnapshot
		err := json.Unmarshal(incoming, &data)
		if err != nil {
			return err
		}
		base := orderbook.Base{
			Asset:           asset.Options,
			Exchange:        g.Name,
			Pair:            data.Contract,
			LastUpdated:     data.Timestamp.Time(),
			VerifyOrderbook: g.CanVerifyOrderbook,
		}
		base.Asks = make([]orderbook.Tranche, len(data.Asks))
		for x := range data.Asks {
			base.Asks[x].Amount = data.Asks[x].Size
			base.Asks[x].Price = data.Asks[x].Price.Float64()
		}
		base.Bids = make([]orderbook.Tranche, len(data.Bids))
		for x := range data.Bids {
			base.Bids[x].Amount = data.Bids[x].Size
			base.Bids[x].Price = data.Bids[x].Price.Float64()
		}
		return g.Websocket.Orderbook.LoadSnapshot(&base)
	}
	var data []WsFuturesOrderbookUpdateEvent
	err := json.Unmarshal(incoming, &data)
	if err != nil {
		return err
	}
	dataMap := map[string][2][]orderbook.Tranche{}
	for x := range data {
		ab, ok := dataMap[data[x].CurrencyPair]
		if !ok {
			ab = [2][]orderbook.Tranche{}
		}
		if data[x].Amount > 0 {
			ab[1] = append(ab[1], orderbook.Tranche{
				Price: data[x].Price.Float64(), Amount: data[x].Amount,
			})
		} else {
			ab[0] = append(ab[0], orderbook.Tranche{
				Price: data[x].Price.Float64(), Amount: -data[x].Amount,
			})
		}
		if !ok {
			dataMap[data[x].CurrencyPair] = ab
		}
	}
	if len(dataMap) == 0 {
		return errors.New("missing orderbook ask and bid data")
	}
	for key, ab := range dataMap {
		currencyPair, err := currency.NewPairFromString(key)
		if err != nil {
			return err
		}
		err = g.Websocket.Orderbook.LoadSnapshot(&orderbook.Base{
			Asks:            ab[0],
			Bids:            ab[1],
			Asset:           asset.Options,
			Exchange:        g.Name,
			Pair:            currencyPair,
			LastUpdated:     pushTime,
			VerifyOrderbook: g.CanVerifyOrderbook,
		})
		if err != nil {
			return err
		}
	}
	return nil
}

func (g *Gateio) processOptionsOrderPushData(data []byte) error {
	resp := struct {
		Time    int64            `json:"time"`
		Channel string           `json:"channel"`
		Event   string           `json:"event"`
		Result  []WsOptionsOrder `json:"result"`
	}{}
	err := json.Unmarshal(data, &resp)
	if err != nil {
		return err
	}
	orderDetails := make([]order.Detail, len(resp.Result))
	for x := range resp.Result {
		status, err := order.StringToOrderStatus(func() string {
			if resp.Result[x].Status == "finished" {
				return "cancelled"
			}
			return resp.Result[x].Status
		}())
		if err != nil {
			return err
		}
		orderDetails[x] = order.Detail{
			Amount:         resp.Result[x].Size,
			Exchange:       g.Name,
			OrderID:        strconv.FormatInt(resp.Result[x].ID, 10),
			Status:         status,
			Pair:           resp.Result[x].Contract,
			Date:           resp.Result[x].CreationTimeMs.Time(),
			ExecutedAmount: resp.Result[x].Size - resp.Result[x].Left,
			Price:          resp.Result[x].Price,
			AssetType:      asset.Options,
			AccountID:      resp.Result[x].User,
		}
	}
	g.Websocket.DataHandler <- orderDetails
	return nil
}

func (g *Gateio) processOptionsUserTradesPushData(data []byte) error {
	if !g.IsFillsFeedEnabled() {
		return nil
	}
	resp := struct {
		Time    int64                `json:"time"`
		Channel string               `json:"channel"`
		Event   string               `json:"event"`
		Result  []WsOptionsUserTrade `json:"result"`
	}{}
	err := json.Unmarshal(data, &resp)
	if err != nil {
		return err
	}
	fills := make([]fill.Data, len(resp.Result))
	for x := range resp.Result {
		fills[x] = fill.Data{
			Timestamp:    resp.Result[x].CreateTimeMs.Time(),
			Exchange:     g.Name,
			CurrencyPair: resp.Result[x].Contract,
			OrderID:      resp.Result[x].OrderID,
			TradeID:      resp.Result[x].ID,
			Price:        resp.Result[x].Price.Float64(),
			Amount:       resp.Result[x].Size,
		}
	}
	return g.Websocket.Fills.Update(fills...)
}

func (g *Gateio) processOptionsLiquidatesPushData(data []byte) error {
	resp := struct {
		Time    int64                 `json:"time"`
		Channel string                `json:"channel"`
		Event   string                `json:"event"`
		Result  []WsOptionsLiquidates `json:"result"`
	}{}
	err := json.Unmarshal(data, &resp)
	if err != nil {
		return err
	}
	g.Websocket.DataHandler <- &resp
	return nil
}

func (g *Gateio) processOptionsUsersPersonalSettlementsPushData(data []byte) error {
	resp := struct {
		Time    int64                     `json:"time"`
		Channel string                    `json:"channel"`
		Event   string                    `json:"event"`
		Result  []WsOptionsUserSettlement `json:"result"`
	}{}
	err := json.Unmarshal(data, &resp)
	if err != nil {
		return err
	}
	g.Websocket.DataHandler <- &resp
	return nil
}

func (g *Gateio) processOptionsPositionPushData(data []byte) error {
	resp := struct {
		Time    int64               `json:"time"`
		Channel string              `json:"channel"`
		Event   string              `json:"event"`
		Result  []WsOptionsPosition `json:"result"`
	}{}
	err := json.Unmarshal(data, &resp)
	if err != nil {
		return err
	}
	g.Websocket.DataHandler <- &resp
	return nil
}<|MERGE_RESOLUTION|>--- conflicted
+++ resolved
@@ -69,13 +69,8 @@
 
 // WsOptionsConnect initiates a websocket connection to options websocket endpoints.
 func (g *Gateio) WsOptionsConnect() error {
-<<<<<<< HEAD
 	if !g.Websocket.IsEnabled() || !g.IsEnabled() || !g.IsAssetWebsocketSupported(asset.Options) {
-		return fmt.Errorf("%s for asset type %s", stream.WebsocketNotEnabled, asset.Options)
-=======
-	if !g.Websocket.IsEnabled() || !g.IsEnabled() {
-		return stream.ErrWebsocketNotEnabled
->>>>>>> 59469331
+		return fmt.Errorf("%w for asset type %s", stream.ErrWebsocketNotEnabled, asset.Options)
 	}
 	optionsWebsocket, err := g.Websocket.GetAssetWebsocket(asset.Options)
 	if err != nil {
@@ -335,15 +330,11 @@
 }
 
 // handleOptionsSubscription sends a websocket message to receive data from the channel
-<<<<<<< HEAD
-func (g *Gateio) handleOptionsSubscription(event string, channelsToSubscribe []subscription.Subscription) error {
+func (g *Gateio) handleOptionsSubscription(event string, channelsToSubscribe subscription.List) error {
 	optionsWebsocket, err := g.Websocket.GetAssetWebsocket(asset.Options)
 	if err != nil {
-		return fmt.Errorf("%w asset type: %v", err, asset.Options)
-	}
-=======
-func (g *Gateio) handleOptionsSubscription(event string, channelsToSubscribe subscription.List) error {
->>>>>>> 59469331
+		return err
+	}
 	payloads, err := g.generateOptionsPayload(event, channelsToSubscribe)
 	if err != nil {
 		return err
@@ -365,18 +356,12 @@
 				continue
 			}
 			if payloads[k].Event == "subscribe" {
-<<<<<<< HEAD
-				optionsWebsocket.AddSuccessfulSubscriptions(channelsToSubscribe[k])
+				err = optionsWebsocket.AddSuccessfulSubscriptions(channelsToSubscribe[k])
 			} else {
-				optionsWebsocket.RemoveSubscriptions(channelsToSubscribe[k])
-=======
-				err = g.Websocket.AddSuccessfulSubscriptions(channelsToSubscribe[k])
-			} else {
-				err = g.Websocket.RemoveSubscriptions(channelsToSubscribe[k])
+				err = optionsWebsocket.RemoveSubscriptions(channelsToSubscribe[k])
 			}
 			if err != nil {
 				errs = common.AppendError(errs, err)
->>>>>>> 59469331
 			}
 		}
 	}
