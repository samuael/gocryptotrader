package gateio

import (
	"context"
	"crypto/hmac"
	"crypto/sha512"
	"encoding/hex"
	"errors"
	"fmt"
	"net/http"
	"net/url"
	"slices"
	"strconv"
	"strings"
	"time"

	"github.com/thrasher-corp/gocryptotrader/common"
	"github.com/thrasher-corp/gocryptotrader/currency"
	"github.com/thrasher-corp/gocryptotrader/encoding/json"
	exchange "github.com/thrasher-corp/gocryptotrader/exchanges"
	"github.com/thrasher-corp/gocryptotrader/exchanges/asset"
	"github.com/thrasher-corp/gocryptotrader/exchanges/kline"
	"github.com/thrasher-corp/gocryptotrader/exchanges/order"
	"github.com/thrasher-corp/gocryptotrader/exchanges/request"
)

const (
	gateioTradeURL                      = "https://api.gateio.ws/" + gateioAPIVersion
	gateioFuturesTestnetTrading         = "https://fx-api-testnet.gateio.ws"
	gateioFuturesLiveTradingAlternative = "https://fx-api.gateio.ws/" + gateioAPIVersion
	gateioAPIVersion                    = "api/v4/"
	tradeBaseURL                        = "https://www.gate.io/"

	// SubAccount Endpoints
	subAccounts = "sub_accounts"

	// Spot
	gateioSpotCurrencies                                 = "spot/currencies"
	gateioSpotCurrencyPairs                              = "spot/currency_pairs"
	gateioSpotTickers                                    = "spot/tickers"
	gateioSpotOrderbook                                  = "spot/order_book"
	gateioSpotMarketTrades                               = "spot/trades"
	gateioSpotCandlesticks                               = "spot/candlesticks"
	gateioSpotFeeRate                                    = "spot/fee"
	gateioSpotAccounts                                   = "spot/accounts"
	gateioUnifiedAccounts                                = "unified/accounts"
	gateioSpotBatchOrders                                = "spot/batch_orders"
	gateioSpotOpenOrders                                 = "spot/open_orders"
	gateioSpotClosePositionWhenCrossCurrencyDisabledPath = "spot/cross_liquidate_orders"
	gateioSpotOrders                                     = "spot/orders"
	gateioSpotCancelBatchOrders                          = "spot/cancel_batch_orders"
	gateioSpotMyTrades                                   = "spot/my_trades"
	gateioSpotServerTime                                 = "spot/time"
	gateioSpotAllCountdown                               = "spot/countdown_cancel_all"
	gateioSpotPriceOrders                                = "spot/price_orders"

	// Wallets
	walletCurrencyChain                 = "wallet/currency_chains"
	walletDepositAddress                = "wallet/deposit_address"
	walletWithdrawals                   = "wallet/withdrawals"
	walletDeposits                      = "wallet/deposits"
	walletTransfer                      = "wallet/transfers"
	walletSubAccountTransfer            = "wallet/sub_account_transfers"
	walletInterSubAccountTransfer       = "wallet/sub_account_to_sub_account"
	walletWithdrawStatus                = "wallet/withdraw_status"
	walletSubAccountBalance             = "wallet/sub_account_balances"
	walletSubAccountMarginBalance       = "wallet/sub_account_margin_balances"
	walletSubAccountFuturesBalance      = "wallet/sub_account_futures_balances"
	walletSubAccountCrossMarginBalances = "wallet/sub_account_cross_margin_balances"
	walletSavedAddress                  = "wallet/saved_address"
	walletTradingFee                    = "wallet/fee"
	walletTotalBalance                  = "wallet/total_balance"

	// Margin
	gateioMarginCurrencyPairs     = "margin/currency_pairs"
	gateioMarginFundingBook       = "margin/funding_book"
	gateioMarginAccount           = "margin/accounts"
	gateioMarginAccountBook       = "margin/account_book"
	gateioMarginFundingAccounts   = "margin/funding_accounts"
	gateioMarginLoans             = "margin/loans"
	gateioMarginMergedLoans       = "margin/merged_loans"
	gateioMarginLoanRecords       = "margin/loan_records"
	gateioMarginAutoRepay         = "margin/auto_repay"
	gateioMarginTransfer          = "margin/transferable"
	gateioMarginBorrowable        = "margin/borrowable"
	gateioCrossMarginCurrencies   = "margin/cross/currencies"
	gateioCrossMarginAccounts     = "margin/cross/accounts"
	gateioCrossMarginAccountBook  = "margin/cross/account_book"
	gateioCrossMarginLoans        = "margin/cross/loans"
	gateioCrossMarginRepayments   = "margin/cross/repayments"
	gateioCrossMarginTransferable = "margin/cross/transferable"
	gateioCrossMarginBorrowable   = "margin/cross/borrowable"

	// Options
	gateioOptionUnderlyings            = "options/underlyings"
	gateioOptionExpiration             = "options/expirations"
	gateioOptionContracts              = "options/contracts"
	gateioOptionSettlement             = "options/settlements"
	gateioOptionMySettlements          = "options/my_settlements"
	gateioOptionsOrderbook             = "options/order_book"
	gateioOptionsTickers               = "options/tickers"
	gateioOptionCandlesticks           = "options/candlesticks"
	gateioOptionUnderlyingCandlesticks = "options/underlying/candlesticks"
	gateioOptionsTrades                = "options/trades"
	gateioOptionAccounts               = "options/accounts"
	gateioOptionsAccountbook           = "options/account_book"
	gateioOptionsPosition              = "options/positions"
	gateioOptionsPositionClose         = "options/position_close"
	gateioOptionsOrders                = "options/orders"
	gateioOptionsMyTrades              = "options/my_trades"

	// Flash Swap
	gateioFlashSwapCurrencies    = "flash_swap/currencies"
	gateioFlashSwapOrders        = "flash_swap/orders"
	gateioFlashSwapOrdersPreview = "flash_swap/orders/preview"

	futuresPath      = "futures/"
	deliveryPath     = "delivery/"
	ordersPath       = "/orders"
	positionsPath    = "/positions/"
	subAccountsPath  = "sub_accounts/"
	priceOrdersPaths = "/price_orders"

	// Withdrawals
	withdrawal = "withdrawals"
)

const (
	utc0TimeZone = "utc0"
	utc8TimeZone = "utc8"
)

var (
	errEmptyOrInvalidSettlementCurrency = errors.New("empty or invalid settlement currency")
	errInvalidOrMissingContractParam    = errors.New("invalid or empty contract")
	errNoValidResponseFromServer        = errors.New("no valid response from server")
	errInvalidUnderlying                = errors.New("missing underlying")
	errInvalidOrderSize                 = errors.New("invalid order size")
	errInvalidOrderID                   = errors.New("invalid order id")
	errInvalidAmount                    = errors.New("invalid amount")
	errInvalidSubAccount                = errors.New("invalid or empty subaccount")
	errInvalidTransferDirection         = errors.New("invalid transfer direction")
	errDifferentAccount                 = errors.New("account type must be identical for all orders")
	errInvalidPrice                     = errors.New("invalid price")
	errNoValidParameterPassed           = errors.New("no valid parameter passed")
	errInvalidCountdown                 = errors.New("invalid countdown, Countdown time, in seconds At least 5 seconds, 0 means cancel the countdown")
	errInvalidOrderStatus               = errors.New("invalid order status")
	errInvalidLoanSide                  = errors.New("invalid loan side, only 'lend' and 'borrow'")
	errInvalidLoanID                    = errors.New("missing loan ID")
	errInvalidRepayMode                 = errors.New("invalid repay mode specified, must be 'all' or 'partial'")
	errMissingPreviewID                 = errors.New("missing required parameter: preview_id")
	errChangeHasToBePositive            = errors.New("change has to be positive")
	errInvalidLeverageValue             = errors.New("invalid leverage value")
	errInvalidRiskLimit                 = errors.New("new position risk limit")
	errInvalidCountTotalValue           = errors.New("invalid \"count_total\" value, supported \"count_total\" values are 0 and 1")
	errInvalidAutoSizeValue             = errors.New("invalid \"auto_size\" value, only \"close_long\" and \"close_short\" are supported")
	errTooManyOrderRequest              = errors.New("too many order creation request")
	errInvalidTimeout                   = errors.New("invalid timeout, should be in seconds At least 5 seconds, 0 means cancel the countdown")
	errNoTickerData                     = errors.New("no ticker data available")
	errNilArgument                      = errors.New("null argument")
	errInvalidTimezone                  = errors.New("invalid timezone")
	errMultipleOrders                   = errors.New("multiple orders passed")
	errMissingWithdrawalID              = errors.New("missing withdrawal ID")
	errInvalidSubAccountUserID          = errors.New("sub-account user id is required")
	errInvalidSettlementQuote           = errors.New("symbol quote currency does not match asset settlement currency")
	errInvalidSettlementBase            = errors.New("symbol base currency does not match asset settlement currency")
	errMissingAPIKey                    = errors.New("missing API key information")
	errInvalidTextValue                 = errors.New("invalid text value, requires prefix `t-`")
)

<<<<<<< HEAD
// validTimesInForce holds a list of supported time-in-force values
var validTimesInForce = []string{gtcTIF, iocTIF, pocTIF, fokTIF}
=======
// validTimesInForces holds a list of supported time-in-force values and corresponding string representations.
var validTimesInForces = []struct {
	String      string
	TimeInForce order.TimeInForce
}{
	{gtcTIF, order.GoodTillCancel}, {iocTIF, order.ImmediateOrCancel}, {pocTIF, order.PostOnly}, {fokTIF, order.FillOrKill},
}

func timeInForceFromString(tif string) order.TimeInForce {
	for a := range validTimesInForces {
		if validTimesInForces[a].String == tif {
			return validTimesInForces[a].TimeInForce
		}
	}
	return order.UnknownTIF
}
>>>>>>> 84dc6712

// Gateio is the overarching type across this package
type Gateio struct {
	Counter common.Counter // Must be first	due to alignment requirements
	exchange.Base
}

// ***************************************** SubAccounts ********************************

// CreateNewSubAccount creates a new sub-account
func (g *Gateio) CreateNewSubAccount(ctx context.Context, arg SubAccountParams) (*SubAccount, error) {
	if arg.LoginName == "" {
		return nil, errors.New("login name can not be empty")
	}
	var response *SubAccount
	return response, g.SendAuthenticatedHTTPRequest(ctx, exchange.RestSpot, subAccountEPL, http.MethodPost, subAccounts, nil, &arg, &response)
}

// GetSubAccounts retrieves list of sub-accounts for given account
func (g *Gateio) GetSubAccounts(ctx context.Context) ([]SubAccount, error) {
	var response []SubAccount
	return response, g.SendAuthenticatedHTTPRequest(ctx, exchange.RestSpot, subAccountEPL, http.MethodGet, subAccounts, nil, nil, &response)
}

// GetSingleSubAccount retrieves a single sub-account for given account
func (g *Gateio) GetSingleSubAccount(ctx context.Context, userID string) (*SubAccount, error) {
	if userID == "" {
		return nil, errors.New("user ID can not be empty")
	}
	var response *SubAccount
	return response, g.SendAuthenticatedHTTPRequest(ctx, exchange.RestSpot, subAccountEPL, http.MethodGet, subAccounts+"/"+userID, nil, nil, &response)
}

// CreateAPIKeysOfSubAccount creates a sub-account for the sub-account
//
// name: Permission name (all permissions will be removed if no value is passed)
// >> wallet: wallet, spot: spot/margin, futures: perpetual contract, delivery: delivery, earn: earn, options: options
func (g *Gateio) CreateAPIKeysOfSubAccount(ctx context.Context, arg CreateAPIKeySubAccountParams) (*CreateAPIKeyResponse, error) {
	if arg.SubAccountUserID == 0 {
		return nil, errInvalidSubAccountUserID
	}
	if arg.Body == nil {
		return nil, errors.New("sub-account key information is required")
	}
	var resp *CreateAPIKeyResponse
	return resp, g.SendAuthenticatedHTTPRequest(ctx, exchange.RestSpot, subAccountEPL, http.MethodPost, subAccountsPath+strconv.FormatInt(arg.SubAccountUserID, 10)+"/keys", nil, &arg, &resp)
}

// GetAllAPIKeyOfSubAccount list all API Key of the sub-account
func (g *Gateio) GetAllAPIKeyOfSubAccount(ctx context.Context, userID int64) ([]CreateAPIKeyResponse, error) {
	var resp []CreateAPIKeyResponse
	return resp, g.SendAuthenticatedHTTPRequest(ctx, exchange.RestSpot, subAccountEPL, http.MethodGet, subAccountsPath+strconv.FormatInt(userID, 10)+"/keys", nil, nil, &resp)
}

// UpdateAPIKeyOfSubAccount update API key of the sub-account
func (g *Gateio) UpdateAPIKeyOfSubAccount(ctx context.Context, subAccountAPIKey string, arg CreateAPIKeySubAccountParams) error {
	return g.SendAuthenticatedHTTPRequest(ctx, exchange.RestSpot, subAccountEPL, http.MethodPut, subAccountsPath+strconv.FormatInt(arg.SubAccountUserID, 10)+"/keys/"+subAccountAPIKey, nil, &arg, nil)
}

// GetAPIKeyOfSubAccount retrieves the API Key of the sub-account
func (g *Gateio) GetAPIKeyOfSubAccount(ctx context.Context, subAccountUserID int64, apiKey string) (*CreateAPIKeyResponse, error) {
	if subAccountUserID == 0 {
		return nil, errInvalidSubAccountUserID
	}
	if apiKey == "" {
		return nil, errMissingAPIKey
	}
	var resp *CreateAPIKeyResponse
	return resp, g.SendAuthenticatedHTTPRequest(ctx, exchange.RestSpot, subAccountEPL, http.MethodGet, subAccountsPath+strconv.FormatInt(subAccountUserID, 10)+"/keys/"+apiKey, nil, nil, &resp)
}

// LockSubAccount locks the sub-account
func (g *Gateio) LockSubAccount(ctx context.Context, subAccountUserID int64) error {
	if subAccountUserID == 0 {
		return errInvalidSubAccountUserID
	}
	return g.SendAuthenticatedHTTPRequest(ctx, exchange.RestSpot, subAccountEPL, http.MethodPost, subAccountsPath+strconv.FormatInt(subAccountUserID, 10)+"/lock", nil, nil, nil)
}

// UnlockSubAccount locks the sub-account
func (g *Gateio) UnlockSubAccount(ctx context.Context, subAccountUserID int64) error {
	if subAccountUserID == 0 {
		return errInvalidSubAccountUserID
	}
	return g.SendAuthenticatedHTTPRequest(ctx, exchange.RestSpot, subAccountEPL, http.MethodPost, subAccountsPath+strconv.FormatInt(subAccountUserID, 10)+"/unlock", nil, nil, nil)
}

// *****************************************  Spot **************************************

// ListSpotCurrencies to retrieve detailed list of each currency.
func (g *Gateio) ListSpotCurrencies(ctx context.Context) ([]CurrencyInfo, error) {
	var resp []CurrencyInfo
	return resp, g.SendHTTPRequest(ctx, exchange.RestSpot, publicCurrenciesSpotEPL, gateioSpotCurrencies, &resp)
}

// GetCurrencyDetail details of a specific currency.
func (g *Gateio) GetCurrencyDetail(ctx context.Context, ccy currency.Code) (*CurrencyInfo, error) {
	if ccy.IsEmpty() {
		return nil, currency.ErrCurrencyCodeEmpty
	}
	var resp *CurrencyInfo
	return resp, g.SendHTTPRequest(ctx, exchange.RestSpot, publicCurrenciesSpotEPL, gateioSpotCurrencies+"/"+ccy.String(), &resp)
}

// ListSpotCurrencyPairs retrieve all currency pairs supported by the exchange.
func (g *Gateio) ListSpotCurrencyPairs(ctx context.Context) ([]CurrencyPairDetail, error) {
	var resp []CurrencyPairDetail
	return resp, g.SendHTTPRequest(ctx, exchange.RestSpot, publicListCurrencyPairsSpotEPL, gateioSpotCurrencyPairs, &resp)
}

// GetCurrencyPairDetail to get details of a specific order for spot/margin accounts.
func (g *Gateio) GetCurrencyPairDetail(ctx context.Context, currencyPair string) (*CurrencyPairDetail, error) {
	if currencyPair == "" {
		return nil, currency.ErrCurrencyPairEmpty
	}
	var resp *CurrencyPairDetail
	return resp, g.SendHTTPRequest(ctx, exchange.RestSpot, publicCurrencyPairDetailSpotEPL, gateioSpotCurrencyPairs+"/"+currencyPair, &resp)
}

// GetTickers retrieve ticker information
// Return only related data if currency_pair is specified; otherwise return all of them
func (g *Gateio) GetTickers(ctx context.Context, currencyPair, timezone string) ([]Ticker, error) {
	params := url.Values{}
	if currencyPair != "" {
		params.Set("currency_pair", currencyPair)
	}
	if timezone != "" && timezone != utc8TimeZone && timezone != utc0TimeZone {
		return nil, errInvalidTimezone
	} else if timezone != "" {
		params.Set("timezone", timezone)
	}
	var tickers []Ticker
	return tickers, g.SendHTTPRequest(ctx, exchange.RestSpot, publicTickersSpotEPL, common.EncodeURLValues(gateioSpotTickers, params), &tickers)
}

// GetTicker retrieves a single ticker information for a currency pair.
func (g *Gateio) GetTicker(ctx context.Context, currencyPair, timezone string) (*Ticker, error) {
	if currencyPair == "" {
		return nil, currency.ErrCurrencyPairEmpty
	}
	tickers, err := g.GetTickers(ctx, currencyPair, timezone)
	if err != nil {
		return nil, err
	}
	if len(tickers) > 0 {
		return &tickers[0], err
	}
	return nil, fmt.Errorf("no ticker data found for currency pair %v", currencyPair)
}

// GetIntervalString returns a string representation of the interval according to the Gateio exchange representation.
func (g *Gateio) GetIntervalString(interval kline.Interval) (string, error) {
	switch interval {
	case kline.HundredMilliseconds:
		return "100ms", nil
	case kline.ThousandMilliseconds:
		return "1000ms", nil
	case kline.TenSecond:
		return "10s", nil
	case kline.ThirtySecond:
		return "30s", nil
	case kline.OneMin:
		return "1m", nil
	case kline.FiveMin:
		return "5m", nil
	case kline.FifteenMin:
		return "15m", nil
	case kline.ThirtyMin:
		return "30m", nil
	case kline.OneHour:
		return "1h", nil
	case kline.TwoHour:
		return "2h", nil
	case kline.FourHour:
		return "4h", nil
	case kline.EightHour:
		return "8h", nil
	case kline.TwelveHour:
		return "12h", nil
	case kline.OneDay:
		return "1d", nil
	case kline.SevenDay:
		return "7d", nil
	case kline.OneMonth:
		return "30d", nil
	default:
		return "", kline.ErrUnsupportedInterval
	}
}

// GetIntervalFromString returns a kline.Interval representation of the interval string
func (g *Gateio) GetIntervalFromString(interval string) (kline.Interval, error) {
	switch interval {
	case "10s":
		return kline.TenSecond, nil
	case "30s":
		return kline.ThirtySecond, nil
	case "1m":
		return kline.OneMin, nil
	case "5m":
		return kline.FiveMin, nil
	case "15m":
		return kline.FifteenMin, nil
	case "30m":
		return kline.ThirtyMin, nil
	case "1h":
		return kline.OneHour, nil
	case "2h":
		return kline.TwoHour, nil
	case "4h":
		return kline.FourHour, nil
	case "8h":
		return kline.EightHour, nil
	case "12h":
		return kline.TwelveHour, nil
	case "1d":
		return kline.OneDay, nil
	case "7d":
		return kline.SevenDay, nil
	case "30d":
		return kline.OneMonth, nil
	case "100ms":
		return kline.HundredMilliseconds, nil
	case "1000ms":
		return kline.ThousandMilliseconds, nil
	default:
		return kline.Interval(0), kline.ErrInvalidInterval
	}
}

// GetOrderbook returns the orderbook data for a suppled currency pair
func (g *Gateio) GetOrderbook(ctx context.Context, pairString, interval string, limit uint64, withOrderbookID bool) (*Orderbook, error) {
	if pairString == "" {
		return nil, currency.ErrCurrencyPairEmpty
	}
	params := url.Values{}
	params.Set("currency_pair", pairString)
	if interval != "" {
		params.Set("interval", interval)
	}
	if limit > 0 {
		params.Set("limit", strconv.FormatUint(limit, 10))
	}
	params.Set("with_id", strconv.FormatBool(withOrderbookID))
	var response *OrderbookData
	err := g.SendHTTPRequest(ctx, exchange.RestSpot, publicOrderbookSpotEPL, common.EncodeURLValues(gateioSpotOrderbook, params), &response)
	if err != nil {
		return nil, err
	}
	return response.MakeOrderbook()
}

// GetMarketTrades retrieve market trades
func (g *Gateio) GetMarketTrades(ctx context.Context, pairString currency.Pair, limit uint64, lastID string, reverse bool, from, to time.Time, page uint64) ([]Trade, error) {
	params := url.Values{}
	if pairString.IsEmpty() {
		return nil, currency.ErrCurrencyPairEmpty
	}
	params.Set("currency_pair", pairString.String())
	if limit > 0 {
		params.Set("limit", strconv.FormatUint(limit, 10))
	}
	if lastID != "" {
		params.Set("last_id", lastID)
	}
	if reverse {
		params.Set("reverse", strconv.FormatBool(reverse))
	}
	if !from.IsZero() {
		params.Set("from", strconv.FormatInt(from.Unix(), 10))
	}
	if !to.IsZero() {
		params.Set("to", strconv.FormatInt(to.Unix(), 10))
	}
	if page != 0 {
		params.Set("page", strconv.FormatUint(page, 10))
	}
	var response []Trade
	return response, g.SendHTTPRequest(ctx, exchange.RestSpot, publicMarketTradesSpotEPL, common.EncodeURLValues(gateioSpotMarketTrades, params), &response)
}

// GetCandlesticks retrieves market candlesticks.
func (g *Gateio) GetCandlesticks(ctx context.Context, currencyPair currency.Pair, limit uint64, from, to time.Time, interval kline.Interval) ([]Candlestick, error) {
	params := url.Values{}
	if currencyPair.IsEmpty() {
		return nil, currency.ErrCurrencyPairEmpty
	}
	params.Set("currency_pair", currencyPair.String())
	if limit > 0 {
		params.Set("limit", strconv.FormatUint(limit, 10))
	}
	var err error
	if interval.Duration().Microseconds() != 0 {
		var intervalString string
		intervalString, err = g.GetIntervalString(interval)
		if err != nil {
			return nil, err
		}
		params.Set("interval", intervalString)
	}
	if !from.IsZero() {
		params.Set("from", strconv.FormatInt(from.Unix(), 10))
	}
	if !to.IsZero() {
		params.Set("to", strconv.FormatInt(to.Unix(), 10))
	}
	var candles [][7]string
	err = g.SendHTTPRequest(ctx, exchange.RestSpot, publicCandleStickSpotEPL, common.EncodeURLValues(gateioSpotCandlesticks, params), &candles)
	if err != nil {
		return nil, err
	}
	if len(candles) == 0 {
		return nil, fmt.Errorf("no candlesticks available for instrument %v", currencyPair)
	}
	candlesticks := make([]Candlestick, len(candles))
	for x := range candles {
		timestamp, err := strconv.ParseInt(candles[x][0], 10, 64)
		if err != nil {
			return nil, err
		}
		quoteTradingVolume, err := strconv.ParseFloat(candles[x][1], 64)
		if err != nil {
			return nil, err
		}
		closePrice, err := strconv.ParseFloat(candles[x][2], 64)
		if err != nil {
			return nil, err
		}
		highestPrice, err := strconv.ParseFloat(candles[x][3], 64)
		if err != nil {
			return nil, err
		}
		lowestPrice, err := strconv.ParseFloat(candles[x][4], 64)
		if err != nil {
			return nil, err
		}
		openPrice, err := strconv.ParseFloat(candles[x][5], 64)
		if err != nil {
			return nil, err
		}
		baseCurrencyAmount, err := strconv.ParseFloat(candles[x][6], 64)
		if err != nil {
			return nil, err
		}
		candlesticks[x] = Candlestick{
			Timestamp:      time.Unix(timestamp, 0),
			QuoteCcyVolume: quoteTradingVolume,
			ClosePrice:     closePrice,
			HighestPrice:   highestPrice,
			LowestPrice:    lowestPrice,
			OpenPrice:      openPrice,
			BaseCcyAmount:  baseCurrencyAmount,
		}
	}
	return candlesticks, nil
}

// GetTradingFeeRatio retrieves user trading fee rates
func (g *Gateio) GetTradingFeeRatio(ctx context.Context, currencyPair currency.Pair) (*SpotTradingFeeRate, error) {
	params := url.Values{}
	if currencyPair.IsPopulated() {
		// specify a currency pair to retrieve precise fee rate
		params.Set("currency_pair", currencyPair.String())
	}
	var response *SpotTradingFeeRate
	return response, g.SendAuthenticatedHTTPRequest(ctx, exchange.RestSpot, spotTradingFeeEPL, http.MethodGet, gateioSpotFeeRate, params, nil, &response)
}

// GetSpotAccounts retrieves spot account.
func (g *Gateio) GetSpotAccounts(ctx context.Context, ccy currency.Code) ([]SpotAccount, error) {
	params := url.Values{}
	if !ccy.IsEmpty() {
		params.Set("currency", ccy.String())
	}
	var response []SpotAccount
	return response, g.SendAuthenticatedHTTPRequest(ctx, exchange.RestSpot, spotAccountsEPL, http.MethodGet, gateioSpotAccounts, params, nil, &response)
}

// GetUnifiedAccount retrieves unified account.
func (g *Gateio) GetUnifiedAccount(ctx context.Context, ccy currency.Code) (*UnifiedUserAccount, error) {
	params := url.Values{}
	if !ccy.IsEmpty() {
		params.Set("currency", ccy.String())
	}
	var response UnifiedUserAccount
	return &response, g.SendAuthenticatedHTTPRequest(ctx, exchange.RestSpot, privateUnifiedSpotEPL, http.MethodGet, gateioUnifiedAccounts, params, nil, &response)
}

// CreateBatchOrders Create a batch of orders Batch orders requirements: custom order field text is required At most 4 currency pairs,
// maximum 10 orders each, are allowed in one request No mixture of spot orders and margin orders, i.e. account must be identical for all orders
func (g *Gateio) CreateBatchOrders(ctx context.Context, args []CreateOrderRequest) ([]SpotOrder, error) {
	if len(args) > 10 {
		return nil, fmt.Errorf("%w only 10 orders are canceled at once", errMultipleOrders)
	}
	for x := range args {
		if (x != 0) && args[x-1].Account != args[x].Account {
			return nil, errDifferentAccount
		}
		if args[x].CurrencyPair.IsEmpty() {
			return nil, currency.ErrCurrencyPairEmpty
		}
		if args[x].Type != "limit" {
			return nil, errors.New("only order type limit is allowed")
		}
		args[x].Side = strings.ToLower(args[x].Side)
		if args[x].Side != "buy" && args[x].Side != "sell" {
			return nil, order.ErrSideIsInvalid
		}
		if !strings.EqualFold(args[x].Account, asset.Spot.String()) &&
			!strings.EqualFold(args[x].Account, asset.CrossMargin.String()) &&
			!strings.EqualFold(args[x].Account, asset.Margin.String()) {
			return nil, errors.New("only spot, margin, and cross_margin area allowed")
		}
		if args[x].Amount <= 0 {
			return nil, errInvalidAmount
		}
		if args[x].Price <= 0 {
			return nil, errInvalidPrice
		}
	}
	var response []SpotOrder
	return response, g.SendAuthenticatedHTTPRequest(ctx, exchange.RestSpot, spotBatchOrdersEPL, http.MethodPost, gateioSpotBatchOrders, nil, &args, &response)
}

// GetSpotOpenOrders retrieves all open orders
// List open orders in all currency pairs.
// Note that pagination parameters affect record number in each currency pair's open order list. No pagination is applied to the number of currency pairs returned. All currency pairs with open orders will be returned.
// Spot and margin orders are returned by default. To list cross margin orders, account must be set to cross_margin
func (g *Gateio) GetSpotOpenOrders(ctx context.Context, page, limit uint64, isCrossMargin bool) ([]SpotOrdersDetail, error) {
	params := url.Values{}
	if page > 0 {
		params.Set("page", strconv.FormatUint(page, 10))
	}
	if limit > 0 {
		params.Set("limit", strconv.FormatUint(limit, 10))
	}
	if isCrossMargin {
		params.Set("account", asset.CrossMargin.String())
	}
	var response []SpotOrdersDetail
	return response, g.SendAuthenticatedHTTPRequest(ctx, exchange.RestSpot, spotGetOpenOrdersEPL, http.MethodGet, gateioSpotOpenOrders, params, nil, &response)
}

// SpotClosePositionWhenCrossCurrencyDisabled set close position when cross-currency is disabled
func (g *Gateio) SpotClosePositionWhenCrossCurrencyDisabled(ctx context.Context, arg *ClosePositionRequestParam) (*SpotOrder, error) {
	if arg == nil {
		return nil, errNilArgument
	}
	if arg.CurrencyPair.IsInvalid() {
		return nil, currency.ErrCurrencyPairEmpty
	}
	if arg.Amount <= 0 {
		return nil, errInvalidAmount
	}
	if arg.Price <= 0 {
		return nil, errInvalidPrice
	}
	var response *SpotOrder
	return response, g.SendAuthenticatedHTTPRequest(ctx, exchange.RestSpot, spotClosePositionEPL, http.MethodPost, gateioSpotClosePositionWhenCrossCurrencyDisabledPath, nil, &arg, &response)
}

// PlaceSpotOrder creates a spot order you can place orders with spot, margin or cross margin account through setting the accountfield.
// It defaults to spot, which means spot account is used to place orders.
func (g *Gateio) PlaceSpotOrder(ctx context.Context, arg *CreateOrderRequest) (*SpotOrder, error) {
	if arg == nil {
		return nil, errNilArgument
	}
	if arg.CurrencyPair.IsInvalid() {
		return nil, currency.ErrCurrencyPairEmpty
	}
	arg.Side = strings.ToLower(arg.Side)
	if arg.Side != "buy" && arg.Side != "sell" {
		return nil, order.ErrSideIsInvalid
	}
	if !strings.EqualFold(arg.Account, asset.Spot.String()) &&
		!strings.EqualFold(arg.Account, asset.CrossMargin.String()) &&
		!strings.EqualFold(arg.Account, asset.Margin.String()) {
		return nil, errors.New("only 'spot', 'cross_margin', and 'margin' area allowed")
	}
	if arg.Amount <= 0 {
		return nil, errInvalidAmount
	}
	if arg.Price < 0 {
		return nil, errInvalidPrice
	}
	var response *SpotOrder
	return response, g.SendAuthenticatedHTTPRequest(ctx, exchange.RestSpot, spotPlaceOrderEPL, http.MethodPost, gateioSpotOrders, nil, &arg, &response)
}

// GetSpotOrders retrieves spot orders.
func (g *Gateio) GetSpotOrders(ctx context.Context, currencyPair currency.Pair, status string, page, limit uint64) ([]SpotOrder, error) {
	if currencyPair.IsEmpty() {
		return nil, currency.ErrCurrencyPairEmpty
	}
	params := url.Values{}
	params.Set("currency_pair", currencyPair.String())
	if status != "" {
		params.Set("status", status)
	}
	if page > 0 {
		params.Set("page", strconv.FormatUint(page, 10))
	}
	if limit > 0 {
		params.Set("limit", strconv.FormatUint(limit, 10))
	}
	var response []SpotOrder
	return response, g.SendAuthenticatedHTTPRequest(ctx, exchange.RestSpot, spotGetOrdersEPL, http.MethodGet, gateioSpotOrders, params, nil, &response)
}

// CancelAllOpenOrdersSpecifiedCurrencyPair cancel all open orders in specified currency pair
func (g *Gateio) CancelAllOpenOrdersSpecifiedCurrencyPair(ctx context.Context, currencyPair currency.Pair, side order.Side, account asset.Item) ([]SpotOrder, error) {
	if currencyPair.IsEmpty() {
		return nil, currency.ErrCurrencyPairEmpty
	}
	params := url.Values{}
	params.Set("currency_pair", currencyPair.String())
	if side == order.Buy || side == order.Sell {
		params.Set("side", strings.ToLower(side.Title()))
	}
	if account == asset.Spot || account == asset.Margin || account == asset.CrossMargin {
		params.Set("account", account.String())
	}
	var response []SpotOrder
	return response, g.SendAuthenticatedHTTPRequest(ctx, exchange.RestSpot, spotCancelAllOpenOrdersEPL, http.MethodDelete, gateioSpotOrders, params, nil, &response)
}

// CancelBatchOrdersWithIDList cancels batch orders specifying the order ID and currency pair information
// Multiple currency pairs can be specified, but maximum 20 orders are allowed per request
func (g *Gateio) CancelBatchOrdersWithIDList(ctx context.Context, args []CancelOrderByIDParam) ([]CancelOrderByIDResponse, error) {
	var response []CancelOrderByIDResponse
	if len(args) == 0 {
		return nil, errNoValidParameterPassed
	} else if len(args) > 20 {
		return nil, fmt.Errorf("%w maximum order size to cancel is 20", errInvalidOrderSize)
	}
	for x := range args {
		if args[x].CurrencyPair.IsEmpty() || args[x].ID == "" {
			return nil, errors.New("currency pair and order ID are required")
		}
	}
	return response, g.SendAuthenticatedHTTPRequest(ctx, exchange.RestSpot, spotCancelBatchOrdersEPL, http.MethodPost, gateioSpotCancelBatchOrders, nil, &args, &response)
}

// GetSpotOrder retrieves a single spot order using the order id and currency pair information.
func (g *Gateio) GetSpotOrder(ctx context.Context, orderID string, currencyPair currency.Pair, account asset.Item) (*SpotOrder, error) {
	if orderID == "" {
		return nil, errInvalidOrderID
	}
	if currencyPair.IsEmpty() {
		return nil, currency.ErrCurrencyPairEmpty
	}
	params := url.Values{}
	params.Set("currency_pair", currencyPair.String())
	if accountType := account.String(); accountType != "" {
		params.Set("account", accountType)
	}
	var response *SpotOrder
	return response, g.SendAuthenticatedHTTPRequest(ctx, exchange.RestSpot, spotGetOrderEPL, http.MethodGet, gateioSpotOrders+"/"+orderID, params, nil, &response)
}

// AmendSpotOrder amend an order
// By default, the orders of spot and margin account are updated.
// If you need to modify orders of the cross-margin account, you must specify account as cross_margin.
// For portfolio margin account, only cross_margin account is supported.
func (g *Gateio) AmendSpotOrder(ctx context.Context, orderID string, currencyPair currency.Pair, isCrossMarginAccount bool, arg *PriceAndAmount) (*SpotOrder, error) {
	if arg == nil {
		return nil, errNilArgument
	}
	if orderID == "" {
		return nil, errInvalidOrderID
	}
	if currencyPair.IsEmpty() {
		return nil, currency.ErrCurrencyPairEmpty
	}
	params := url.Values{}
	params.Set("currency_pair", currencyPair.String())
	if isCrossMarginAccount {
		params.Set("account", asset.CrossMargin.String())
	}
	if arg.Amount != 0 && arg.Price != 0 {
		return nil, errors.New("only can chose one of amount or price")
	}
	var resp *SpotOrder
	return resp, g.SendAuthenticatedHTTPRequest(ctx, exchange.RestSpot, spotAmendOrderEPL, http.MethodPatch, gateioSpotOrders+"/"+orderID, params, arg, &resp)
}

// CancelSingleSpotOrder cancels a single order
// Spot and margin orders are cancelled by default.
// If trying to cancel cross margin orders or portfolio margin account are used, account must be set to cross_margin
func (g *Gateio) CancelSingleSpotOrder(ctx context.Context, orderID, currencyPair string, isCrossMarginAccount bool) (*SpotOrder, error) {
	if orderID == "" {
		return nil, errInvalidOrderID
	}
	if currencyPair == "" {
		return nil, currency.ErrCurrencyPairEmpty
	}
	params := url.Values{}
	params.Set("currency_pair", currencyPair)
	if isCrossMarginAccount {
		params.Set("account", asset.CrossMargin.String())
	}
	var response *SpotOrder
	return response, g.SendAuthenticatedHTTPRequest(ctx, exchange.RestSpot, spotCancelSingleOrderEPL, http.MethodDelete, gateioSpotOrders+"/"+orderID, params, nil, &response)
}

// GetMySpotTradingHistory retrieves personal trading history
func (g *Gateio) GetMySpotTradingHistory(ctx context.Context, p currency.Pair, orderID string, page, limit uint64, crossMargin bool, from, to time.Time) ([]SpotPersonalTradeHistory, error) {
	params := url.Values{}
	if p.IsPopulated() {
		params.Set("currency_pair", p.String())
	}
	if orderID != "" {
		params.Set("order_id", orderID)
	}
	if limit > 0 {
		params.Set("limit", strconv.FormatUint(limit, 10))
	}
	if page > 0 {
		params.Set("page", strconv.FormatUint(page, 10))
	}
	if crossMargin {
		params.Set("account", asset.CrossMargin.String())
	}
	if !from.IsZero() {
		params.Set("from", strconv.FormatInt(from.Unix(), 10))
	}
	if !to.IsZero() && to.After(from) {
		params.Set("to", strconv.FormatInt(to.Unix(), 10))
	}
	var response []SpotPersonalTradeHistory
	return response, g.SendAuthenticatedHTTPRequest(ctx, exchange.RestSpot, spotTradingHistoryEPL, http.MethodGet, gateioSpotMyTrades, params, nil, &response)
}

// GetServerTime retrieves current server time
func (g *Gateio) GetServerTime(ctx context.Context, _ asset.Item) (time.Time, error) {
	resp := struct {
		ServerTime int64 `json:"server_time"`
	}{}
	err := g.SendHTTPRequest(ctx, exchange.RestSpot, publicGetServerTimeEPL, gateioSpotServerTime, &resp)
	if err != nil {
		return time.Time{}, err
	}
	return time.Unix(resp.ServerTime, 0), nil
}

// CountdownCancelorders Countdown cancel orders
// When the timeout set by the user is reached, if there is no cancel or set a new countdown, the related pending orders will be automatically cancelled.
// This endpoint can be called repeatedly to set a new countdown or cancel the countdown.
func (g *Gateio) CountdownCancelorders(ctx context.Context, arg CountdownCancelOrderParam) (*TriggerTimeResponse, error) {
	if arg.Timeout <= 0 {
		return nil, errInvalidCountdown
	}
	var response *TriggerTimeResponse
	return response, g.SendAuthenticatedHTTPRequest(ctx, exchange.RestSpot, spotCountdownCancelEPL, http.MethodPost, gateioSpotAllCountdown, nil, &arg, &response)
}

// CreatePriceTriggeredOrder create a price-triggered order
func (g *Gateio) CreatePriceTriggeredOrder(ctx context.Context, arg *PriceTriggeredOrderParam) (*OrderID, error) {
	if arg == nil {
		return nil, errNilArgument
	}
	if arg.Put.TimeInForce != gtcTIF && arg.Put.TimeInForce != iocTIF {
		return nil, fmt.Errorf("%w: `%s` only 'gct' and 'ioc' are supported", order.ErrUnsupportedTimeInForce, arg.Put.TimeInForce)
	}
	if arg.Market.IsEmpty() {
		return nil, fmt.Errorf("%w, %s", currency.ErrCurrencyPairEmpty, "field market is required")
	}
	if arg.Trigger.Price < 0 {
		return nil, fmt.Errorf("%w trigger price found %f, but expected trigger_price >=0", errInvalidPrice, arg.Trigger.Price)
	}
	if arg.Trigger.Rule != "<=" && arg.Trigger.Rule != ">=" {
		return nil, fmt.Errorf("invalid price trigger condition or rule '%s' but expected '>=' or '<='", arg.Trigger.Rule)
	}
	if arg.Trigger.Expiration <= 0 {
		return nil, errors.New("invalid expiration(seconds to wait for the condition to be triggered before cancelling the order)")
	}
	arg.Put.Side = strings.ToLower(arg.Put.Side)
	arg.Put.Type = strings.ToLower(arg.Put.Type)
	if arg.Put.Type != "limit" {
		return nil, errors.New("invalid order type, only order type 'limit' is allowed")
	}
	if arg.Put.Side != "buy" && arg.Put.Side != "sell" {
		return nil, order.ErrSideIsInvalid
	}
	if arg.Put.Price < 0 {
		return nil, fmt.Errorf("%w, %s", errInvalidPrice, "put price has to be greater than 0")
	}
	if arg.Put.Amount <= 0 {
		return nil, errInvalidAmount
	}
	arg.Put.Account = strings.ToLower(arg.Put.Account)
	if arg.Put.Account == "" {
		arg.Put.Account = "normal"
	}
	var response *OrderID
	return response, g.SendAuthenticatedHTTPRequest(ctx, exchange.RestSpot, spotCreateTriggerOrderEPL, http.MethodPost, gateioSpotPriceOrders, nil, &arg, &response)
}

// GetPriceTriggeredOrderList retrieves price orders created with an order detail and trigger price information.
func (g *Gateio) GetPriceTriggeredOrderList(ctx context.Context, status string, market currency.Pair, account asset.Item, offset, limit uint64) ([]SpotPriceTriggeredOrder, error) {
	if status != statusOpen && status != statusFinished {
		return nil, fmt.Errorf("%w status %s", errInvalidOrderStatus, status)
	}
	params := url.Values{}
	params.Set("status", status)
	if market.IsPopulated() {
		params.Set("market", market.String())
	}
	if account == asset.CrossMargin {
		params.Set("account", account.String())
	}
	if limit > 0 {
		params.Set("limit", strconv.FormatUint(limit, 10))
	}
	if offset > 0 {
		params.Set("offset", strconv.FormatUint(offset, 10))
	}
	var response []SpotPriceTriggeredOrder
	return response, g.SendAuthenticatedHTTPRequest(ctx, exchange.RestSpot, spotGetTriggerOrderListEPL, http.MethodGet, gateioSpotPriceOrders, params, nil, &response)
}

// CancelMultipleSpotOpenOrders deletes price triggered orders.
func (g *Gateio) CancelMultipleSpotOpenOrders(ctx context.Context, currencyPair currency.Pair, account asset.Item) ([]SpotPriceTriggeredOrder, error) {
	params := url.Values{}
	if currencyPair.IsPopulated() {
		params.Set("market", currencyPair.String())
	}
	switch account {
	case asset.Empty:
		return nil, asset.ErrNotSupported
	case asset.Spot:
		params.Set("account", "normal")
	default:
		params.Set("account", account.String())
	}
	var response []SpotPriceTriggeredOrder
	return response, g.SendAuthenticatedHTTPRequest(ctx, exchange.RestSpot, spotCancelTriggerOrdersEPL, http.MethodDelete, gateioSpotPriceOrders, params, nil, &response)
}

// GetSinglePriceTriggeredOrder get a single order
func (g *Gateio) GetSinglePriceTriggeredOrder(ctx context.Context, orderID string) (*SpotPriceTriggeredOrder, error) {
	if orderID == "" {
		return nil, errInvalidOrderID
	}
	var response *SpotPriceTriggeredOrder
	return response, g.SendAuthenticatedHTTPRequest(ctx, exchange.RestSpot, spotGetTriggerOrderEPL, http.MethodGet, gateioSpotPriceOrders+"/"+orderID, nil, nil, &response)
}

// CancelPriceTriggeredOrder cancel a price-triggered order
func (g *Gateio) CancelPriceTriggeredOrder(ctx context.Context, orderID string) (*SpotPriceTriggeredOrder, error) {
	if orderID == "" {
		return nil, errInvalidOrderID
	}
	var response *SpotPriceTriggeredOrder
	return response, g.SendAuthenticatedHTTPRequest(ctx, exchange.RestSpot, spotCancelTriggerOrderEPL, http.MethodGet, gateioSpotPriceOrders+"/"+orderID, nil, nil, &response)
}

// GenerateSignature returns hash for authenticated requests
func (g *Gateio) GenerateSignature(secret, method, path, query string, body any, dtime time.Time) (string, error) {
	h := sha512.New()
	if body != nil {
		val, err := json.Marshal(body)
		if err != nil {
			return "", err
		}
		h.Write(val)
	}
	h.Write(nil)
	hashedPayload := hex.EncodeToString(h.Sum(nil))
	t := strconv.FormatInt(dtime.Unix(), 10)
	rawQuery, err := url.QueryUnescape(query)
	if err != nil {
		return "", err
	}
	msg := method + "\n" + path + "\n" + rawQuery + "\n" + hashedPayload + "\n" + t
	mac := hmac.New(sha512.New, []byte(secret))
	mac.Write([]byte(msg))
	return hex.EncodeToString(mac.Sum(nil)), nil
}

// SendAuthenticatedHTTPRequest sends authenticated requests to the Gateio API
// To use this you must setup an APIKey and APISecret from the exchange
func (g *Gateio) SendAuthenticatedHTTPRequest(ctx context.Context, ep exchange.URL, epl request.EndpointLimit, method, endpoint string, param url.Values, data, result any) error {
	creds, err := g.GetCredentials(ctx)
	if err != nil {
		return err
	}
	ePoint, err := g.API.Endpoints.GetURL(ep)
	if err != nil {
		return err
	}
	var intermediary json.RawMessage
	err = g.SendPayload(ctx, epl, func() (*request.Item, error) {
		headers := make(map[string]string)
		urlPath := endpoint
		timestamp := time.Now()
		var paramValue string
		if param != nil {
			paramValue = param.Encode()
		}
		var sig string
		sig, err = g.GenerateSignature(creds.Secret, method, "/"+gateioAPIVersion+endpoint, paramValue, data, timestamp)
		if err != nil {
			return nil, err
		}
		headers["Content-Type"] = "application/json"
		headers["KEY"] = creds.Key
		headers["TIMESTAMP"] = strconv.FormatInt(timestamp.Unix(), 10)
		headers["Accept"] = "application/json"
		headers["SIGN"] = sig
		urlPath = ePoint + urlPath
		if param != nil {
			urlPath = common.EncodeURLValues(urlPath, param)
		}
		var payload string
		if data != nil {
			var byteData []byte
			byteData, err = json.Marshal(data)
			if err != nil {
				return nil, err
			}
			payload = string(byteData)
		}
		return &request.Item{
			Method:        method,
			Path:          urlPath,
			Headers:       headers,
			Body:          strings.NewReader(payload),
			Result:        &intermediary,
			Verbose:       g.Verbose,
			HTTPDebugging: g.HTTPDebugging,
			HTTPRecording: g.HTTPRecording,
		}, nil
	}, request.AuthenticatedRequest)
	if err != nil {
		return err
	}
	errCap := struct {
		Label   string `json:"label"`
		Code    string `json:"code"`
		Message string `json:"message"`
	}{}

	if err := json.Unmarshal(intermediary, &errCap); err == nil && errCap.Code != "" {
		return fmt.Errorf("%s auth request error, code: %s message: %s",
			g.Name,
			errCap.Label,
			errCap.Message)
	}
	if result == nil {
		return nil
	}
	return json.Unmarshal(intermediary, result)
}

// SendHTTPRequest sends an unauthenticated HTTP request
func (g *Gateio) SendHTTPRequest(ctx context.Context, ep exchange.URL, epl request.EndpointLimit, path string, result any) error {
	endpoint, err := g.API.Endpoints.GetURL(ep)
	if err != nil {
		return err
	}
	item := &request.Item{
		Method:        http.MethodGet,
		Path:          endpoint + path,
		Result:        result,
		Verbose:       g.Verbose,
		HTTPDebugging: g.HTTPDebugging,
		HTTPRecording: g.HTTPRecording,
	}
	return g.SendPayload(ctx, epl, func() (*request.Item, error) {
		return item, nil
	}, request.UnauthenticatedRequest)
}

// *********************************** Withdrawals ******************************

// WithdrawCurrency to withdraw a currency.
func (g *Gateio) WithdrawCurrency(ctx context.Context, arg WithdrawalRequestParam) (*WithdrawalResponse, error) {
	if arg.Amount <= 0 {
		return nil, fmt.Errorf("%w currency amount must be greater than zero", errInvalidAmount)
	}
	if arg.Currency.IsEmpty() {
		return nil, fmt.Errorf("%w currency to be withdrawal nust be specified", currency.ErrCurrencyCodeEmpty)
	}
	if arg.Chain == "" {
		return nil, errors.New("name of the chain used for withdrawal must be specified")
	}
	var response *WithdrawalResponse
	return response, g.SendAuthenticatedHTTPRequest(ctx, exchange.RestSpot, walletWithdrawEPL, http.MethodPost, withdrawal, nil, &arg, &response)
}

// CancelWithdrawalWithSpecifiedID cancels withdrawal with specified ID.
func (g *Gateio) CancelWithdrawalWithSpecifiedID(ctx context.Context, withdrawalID string) (*WithdrawalResponse, error) {
	if withdrawalID == "" {
		return nil, errMissingWithdrawalID
	}
	var response *WithdrawalResponse
	return response, g.SendAuthenticatedHTTPRequest(ctx, exchange.RestSpot, walletCancelWithdrawEPL, http.MethodDelete, withdrawal+"/"+withdrawalID, nil, nil, &response)
}

// *********************************** Wallet ***********************************

// ListCurrencyChain retrieves a list of currency chain name
func (g *Gateio) ListCurrencyChain(ctx context.Context, ccy currency.Code) ([]CurrencyChain, error) {
	if ccy.IsEmpty() {
		return nil, currency.ErrCurrencyCodeEmpty
	}
	params := url.Values{}
	params.Set("currency", ccy.String())
	var resp []CurrencyChain
	return resp, g.SendHTTPRequest(ctx, exchange.RestSpot, publicListCurrencyChainEPL, common.EncodeURLValues(walletCurrencyChain, params), &resp)
}

// GenerateCurrencyDepositAddress generate currency deposit address
func (g *Gateio) GenerateCurrencyDepositAddress(ctx context.Context, ccy currency.Code) (*CurrencyDepositAddressInfo, error) {
	if ccy.IsEmpty() {
		return nil, currency.ErrCurrencyCodeEmpty
	}
	params := url.Values{}
	params.Set("currency", ccy.String())
	var response *CurrencyDepositAddressInfo
	return response, g.SendAuthenticatedHTTPRequest(ctx, exchange.RestSpot, walletDepositAddressEPL, http.MethodGet, walletDepositAddress, params, nil, &response)
}

// GetWithdrawalRecords retrieves withdrawal records. Record time range cannot exceed 30 days
func (g *Gateio) GetWithdrawalRecords(ctx context.Context, ccy currency.Code, from, to time.Time, offset, limit uint64) ([]WithdrawalResponse, error) {
	params := url.Values{}
	if !ccy.IsEmpty() {
		params.Set("currency", ccy.String())
	}
	if limit > 0 {
		params.Set("limit", strconv.FormatUint(limit, 10))
	}
	if offset > 0 {
		params.Set("offset", strconv.FormatUint(offset, 10))
	}
	if !from.IsZero() {
		params.Set("from", strconv.FormatInt(from.Unix(), 10))
		if err := common.StartEndTimeCheck(from, to); err != nil && !to.IsZero() {
			return nil, err
		} else if !to.IsZero() {
			params.Set("to", strconv.FormatInt(to.Unix(), 10))
		}
	}
	var withdrawals []WithdrawalResponse
	return withdrawals, g.SendAuthenticatedHTTPRequest(ctx, exchange.RestSpot, walletWithdrawalRecordsEPL, http.MethodGet, walletWithdrawals, params, nil, &withdrawals)
}

// GetDepositRecords retrieves deposit records. Record time range cannot exceed 30 days
func (g *Gateio) GetDepositRecords(ctx context.Context, ccy currency.Code, from, to time.Time, offset, limit uint64) ([]DepositRecord, error) {
	params := url.Values{}
	if !ccy.IsEmpty() {
		params.Set("currency", ccy.String())
	}
	if limit > 0 {
		params.Set("limit", strconv.FormatUint(limit, 10))
	}
	if offset > 0 {
		params.Set("offset", strconv.FormatUint(offset, 10))
	}
	if !from.IsZero() {
		params.Set("from", strconv.FormatInt(from.Unix(), 10))
		if err := common.StartEndTimeCheck(from, to); err != nil {
			params.Set("to", strconv.FormatInt(to.Unix(), 10))
		}
	}
	var depositHistories []DepositRecord
	return depositHistories, g.SendAuthenticatedHTTPRequest(ctx, exchange.RestSpot, walletDepositRecordsEPL, http.MethodGet, walletDeposits, params, nil, &depositHistories)
}

// TransferCurrency Transfer between different accounts. Currently support transfers between the following:
// spot - margin, spot - futures(perpetual), spot - delivery
// spot - cross margin, spot - options
func (g *Gateio) TransferCurrency(ctx context.Context, arg *TransferCurrencyParam) (*TransactionIDResponse, error) {
	if arg == nil {
		return nil, errNilArgument
	}
	if arg.Currency.IsEmpty() {
		return nil, currency.ErrCurrencyCodeEmpty
	}
	if arg.From == "" {
		return nil, errors.New("from account is required")
	}
	if arg.To == "" {
		return nil, errors.New("to account is required")
	}
	if arg.To == arg.From {
		return nil, errors.New("from and to account cannot be the same")
	}
	if (arg.To == "margin" || arg.From == "margin") && arg.CurrencyPair.IsEmpty() {
		return nil, errors.New("currency pair is required for margin account transfer")
	}
	if (arg.To == "futures" || arg.From == "futures") && arg.Settle == "" {
		return nil, errors.New("settle is required for futures account transfer")
	}
	if arg.Amount <= 0 {
		return nil, errInvalidAmount
	}
	var response *TransactionIDResponse
	return response, g.SendAuthenticatedHTTPRequest(ctx, exchange.RestSpot, walletTransferCurrencyEPL, http.MethodPost, walletTransfer, nil, &arg, &response)
}

func (g *Gateio) assetTypeToString(acc asset.Item) string {
	if acc == asset.Options {
		return "options"
	}
	return acc.String()
}

// SubAccountTransfer to transfer between main and sub accounts
// Support transferring with sub user's spot or futures account. Note that only main user's spot account is used no matter which sub user's account is operated.
func (g *Gateio) SubAccountTransfer(ctx context.Context, arg SubAccountTransferParam) error {
	if arg.Currency.IsEmpty() {
		return currency.ErrCurrencyCodeEmpty
	}
	if arg.SubAccount == "" {
		return errInvalidSubAccount
	}
	arg.Direction = strings.ToLower(arg.Direction)
	if arg.Direction != "to" && arg.Direction != "from" {
		return errInvalidTransferDirection
	}
	if arg.Amount <= 0 {
		return errInvalidAmount
	}
	switch arg.SubAccountType {
	case "", "spot", "futures", "delivery":
	default:
		return fmt.Errorf("%w `%s` for SubAccountTransfer; Supported: [spot, futures, delivery]", asset.ErrNotSupported, arg.SubAccountType)
	}
	return g.SendAuthenticatedHTTPRequest(ctx, exchange.RestSpot, walletSubAccountTransferEPL, http.MethodPost, walletSubAccountTransfer, nil, &arg, nil)
}

// GetSubAccountTransferHistory retrieve transfer records between main and sub accounts.
// retrieve transfer records between main and sub accounts. Record time range cannot exceed 30 days
// Note: only records after 2020-04-10 can be retrieved
func (g *Gateio) GetSubAccountTransferHistory(ctx context.Context, subAccountUserID string, from, to time.Time, offset, limit uint64) ([]SubAccountTransferResponse, error) {
	params := url.Values{}
	if subAccountUserID != "" {
		params.Set("sub_uid", subAccountUserID)
	}
	startingTime, err := time.Parse("2006-Jan-02", "2020-Apr-10")
	if err != nil {
		return nil, err
	}
	if err := common.StartEndTimeCheck(startingTime, from); err == nil {
		params.Set("from", strconv.FormatInt(from.Unix(), 10))
	}
	if err := common.StartEndTimeCheck(from, to); err == nil {
		params.Set("to", strconv.FormatInt(to.Unix(), 10))
	}
	if offset > 0 {
		params.Set("offset", strconv.FormatUint(offset, 10))
	}
	if limit > 0 {
		params.Set("limit", strconv.FormatUint(limit, 10))
	}
	var response []SubAccountTransferResponse
	return response, g.SendAuthenticatedHTTPRequest(ctx, exchange.RestSpot, walletSubAccountTransferHistoryEPL, http.MethodGet, walletSubAccountTransfer, params, nil, &response)
}

// SubAccountTransferToSubAccount performs sub-account transfers to sub-account
func (g *Gateio) SubAccountTransferToSubAccount(ctx context.Context, arg *InterSubAccountTransferParams) error {
	if arg.Currency.IsEmpty() {
		return currency.ErrCurrencyCodeEmpty
	}
	if arg.SubAccountFromUserID == "" {
		return errors.New("sub-account from user-id is required")
	}
	if arg.SubAccountFromAssetType == asset.Empty {
		return errors.New("sub-account to transfer the asset from is required")
	}
	if arg.SubAccountToUserID == "" {
		return errors.New("sub-account to user-id is required")
	}
	if arg.SubAccountToAssetType == asset.Empty {
		return errors.New("sub-account to transfer to is required")
	}
	if arg.Amount <= 0 {
		return errInvalidAmount
	}
	return g.SendAuthenticatedHTTPRequest(ctx, exchange.RestSpot, walletSubAccountToSubAccountTransferEPL, http.MethodPost, walletInterSubAccountTransfer, nil, &arg, nil)
}

// GetWithdrawalStatus retrieves withdrawal status
func (g *Gateio) GetWithdrawalStatus(ctx context.Context, ccy currency.Code) ([]WithdrawalStatus, error) {
	params := url.Values{}
	if !ccy.IsEmpty() {
		params.Set("currency", ccy.String())
	}
	var response []WithdrawalStatus
	return response, g.SendAuthenticatedHTTPRequest(ctx, exchange.RestSpot, walletWithdrawStatusEPL, http.MethodGet, walletWithdrawStatus, params, nil, &response)
}

// GetSubAccountBalances retrieve sub account balances
func (g *Gateio) GetSubAccountBalances(ctx context.Context, subAccountUserID string) ([]FuturesSubAccountBalance, error) {
	params := url.Values{}
	if subAccountUserID != "" {
		params.Set("sub_uid", subAccountUserID)
	}
	var response []FuturesSubAccountBalance
	return response, g.SendAuthenticatedHTTPRequest(ctx, exchange.RestSpot, walletSubAccountBalancesEPL, http.MethodGet, walletSubAccountBalance, params, nil, &response)
}

// GetSubAccountMarginBalances query sub accounts' margin balances
func (g *Gateio) GetSubAccountMarginBalances(ctx context.Context, subAccountUserID string) ([]SubAccountMarginBalance, error) {
	params := url.Values{}
	if subAccountUserID != "" {
		params.Set("sub_uid", subAccountUserID)
	}
	var response []SubAccountMarginBalance
	return response, g.SendAuthenticatedHTTPRequest(ctx, exchange.RestSpot, walletSubAccountMarginBalancesEPL, http.MethodGet, walletSubAccountMarginBalance, params, nil, &response)
}

// GetSubAccountFuturesBalances retrieves sub accounts' futures account balances
func (g *Gateio) GetSubAccountFuturesBalances(ctx context.Context, subAccountUserID string, settle currency.Code) ([]FuturesSubAccountBalance, error) {
	params := url.Values{}
	if subAccountUserID != "" {
		params.Set("sub_uid", subAccountUserID)
	}
	if !settle.IsEmpty() {
		params.Set("settle", settle.Item.Lower)
	}
	var response []FuturesSubAccountBalance
	return response, g.SendAuthenticatedHTTPRequest(ctx, exchange.RestSpot, walletSubAccountFuturesBalancesEPL, http.MethodGet, walletSubAccountFuturesBalance, params, nil, &response)
}

// GetSubAccountCrossMarginBalances query subaccount's cross_margin account info
func (g *Gateio) GetSubAccountCrossMarginBalances(ctx context.Context, subAccountUserID string) ([]SubAccountCrossMarginInfo, error) {
	params := url.Values{}
	if subAccountUserID != "" {
		params.Set("sub_uid", subAccountUserID)
	}
	var response []SubAccountCrossMarginInfo
	return response, g.SendAuthenticatedHTTPRequest(ctx, exchange.RestSpot, walletSubAccountCrossMarginBalancesEPL, http.MethodGet, walletSubAccountCrossMarginBalances, params, nil, &response)
}

// GetSavedAddresses retrieves saved currency address info and related details.
func (g *Gateio) GetSavedAddresses(ctx context.Context, ccy currency.Code, chain string, limit uint64) ([]WalletSavedAddress, error) {
	params := url.Values{}
	if ccy.IsEmpty() {
		return nil, fmt.Errorf("%w address is required", currency.ErrCurrencyPairEmpty)
	}
	params.Set("currency", ccy.String())
	if chain != "" {
		params.Set("chain", chain)
	}
	if limit > 0 {
		params.Set("limit", strconv.FormatUint(limit, 10))
	}
	var response []WalletSavedAddress
	return response, g.SendAuthenticatedHTTPRequest(ctx, exchange.RestSpot, walletSavedAddressesEPL, http.MethodGet, walletSavedAddress, params, nil, &response)
}

// GetPersonalTradingFee retrieves personal trading fee
func (g *Gateio) GetPersonalTradingFee(ctx context.Context, currencyPair currency.Pair, settle currency.Code) (*PersonalTradingFee, error) {
	params := url.Values{}
	if currencyPair.IsPopulated() {
		// specify a currency pair to retrieve precise fee rate
		params.Set("currency_pair", currencyPair.String())
	}
	if !settle.IsEmpty() {
		params.Set("settle", settle.Item.Lower)
	}
	var response *PersonalTradingFee
	return response, g.SendAuthenticatedHTTPRequest(ctx, exchange.RestSpot, walletTradingFeeEPL, http.MethodGet, walletTradingFee, params, nil, &response)
}

// GetUsersTotalBalance retrieves user's total balances
func (g *Gateio) GetUsersTotalBalance(ctx context.Context, ccy currency.Code) (*UsersAllAccountBalance, error) {
	params := url.Values{}
	if !ccy.IsEmpty() {
		params.Set("currency", ccy.String())
	}
	var response *UsersAllAccountBalance
	return response, g.SendAuthenticatedHTTPRequest(ctx, exchange.RestSpot, walletTotalBalanceEPL, http.MethodGet, walletTotalBalance, params, nil, &response)
}

// ConvertSmallBalances converts small balances of provided currencies into GT.
// If no currencies are provided, all supported currencies will be converted
// See [this documentation](https://www.gate.io/help/guide/functional_guidelines/22367) for details and restrictions.
func (g *Gateio) ConvertSmallBalances(ctx context.Context, currs ...currency.Code) error {
	currencyList := make([]string, len(currs))
	for i := range currs {
		if currs[i].IsEmpty() {
			return currency.ErrCurrencyCodeEmpty
		}
		currencyList[i] = currs[i].Upper().String()
	}

	payload := struct {
		Currency []string `json:"currency"`
		IsAll    bool     `json:"is_all"`
	}{
		Currency: currencyList,
		IsAll:    len(currs) == 0,
	}
	return g.SendAuthenticatedHTTPRequest(ctx, exchange.RestSpot, walletConvertSmallBalancesEPL, http.MethodPost, "wallet/small_balance", nil, payload, nil)
}

// ********************************* Margin *******************************************

// GetMarginSupportedCurrencyPairs retrieves margin supported currency pairs.
func (g *Gateio) GetMarginSupportedCurrencyPairs(ctx context.Context) ([]MarginCurrencyPairInfo, error) {
	var currenciePairsInfo []MarginCurrencyPairInfo
	return currenciePairsInfo, g.SendHTTPRequest(ctx, exchange.RestSpot, publicCurrencyPairsMarginEPL, gateioMarginCurrencyPairs, &currenciePairsInfo)
}

// GetSingleMarginSupportedCurrencyPair retrieves margin supported currency pair detail given the currency pair.
func (g *Gateio) GetSingleMarginSupportedCurrencyPair(ctx context.Context, market currency.Pair) (*MarginCurrencyPairInfo, error) {
	if market.IsEmpty() {
		return nil, currency.ErrCurrencyPairEmpty
	}
	var currencyPairInfo *MarginCurrencyPairInfo
	return currencyPairInfo, g.SendHTTPRequest(ctx, exchange.RestSpot, publicCurrencyPairsMarginEPL, gateioMarginCurrencyPairs+"/"+market.String(), &currencyPairInfo)
}

// GetOrderbookOfLendingLoans retrieves order book of lending loans for specific currency
func (g *Gateio) GetOrderbookOfLendingLoans(ctx context.Context, ccy currency.Code) ([]OrderbookOfLendingLoan, error) {
	if ccy.IsEmpty() {
		return nil, currency.ErrCurrencyCodeEmpty
	}
	var lendingLoans []OrderbookOfLendingLoan
	return lendingLoans, g.SendHTTPRequest(ctx, exchange.RestSpot, publicOrderbookMarginEPL, gateioMarginFundingBook+"?currency="+ccy.String(), &lendingLoans)
}

// GetMarginAccountList margin account list
func (g *Gateio) GetMarginAccountList(ctx context.Context, currencyPair currency.Pair) ([]MarginAccountItem, error) {
	params := url.Values{}
	if currencyPair.IsPopulated() {
		params.Set("currency_pair", currencyPair.String())
	}
	var response []MarginAccountItem
	return response, g.SendAuthenticatedHTTPRequest(ctx, exchange.RestSpot, marginAccountListEPL, http.MethodGet, gateioMarginAccount, params, nil, &response)
}

// ListMarginAccountBalanceChangeHistory retrieves margin account balance change history
// Only transferals from and to margin account are provided for now. Time range allows 30 days at most
func (g *Gateio) ListMarginAccountBalanceChangeHistory(ctx context.Context, ccy currency.Code, currencyPair currency.Pair, from, to time.Time, page, limit uint64) ([]MarginAccountBalanceChangeInfo, error) {
	params := url.Values{}
	if !ccy.IsEmpty() {
		params.Set("currency", ccy.String())
	}
	if currencyPair.IsPopulated() {
		params.Set("currency_pair", currencyPair.String())
	}
	if !from.IsZero() {
		params.Set("from", strconv.FormatInt(from.Unix(), 10))
	}
	if !to.IsZero() && ((!from.IsZero() && to.After(from)) || from.IsZero()) {
		params.Set("to", strconv.FormatInt(to.Unix(), 10))
	}
	if page > 0 {
		params.Set("page", strconv.FormatUint(page, 10))
	}
	if limit > 0 {
		params.Set("limit", strconv.FormatUint(limit, 10))
	}
	var response []MarginAccountBalanceChangeInfo
	return response, g.SendAuthenticatedHTTPRequest(ctx, exchange.RestSpot, marginAccountBalanceEPL, http.MethodGet, gateioMarginAccountBook, params, nil, &response)
}

// GetMarginFundingAccountList retrieves funding account list
func (g *Gateio) GetMarginFundingAccountList(ctx context.Context, ccy currency.Code) ([]MarginFundingAccountItem, error) {
	params := url.Values{}
	if !ccy.IsEmpty() {
		params.Set("currency", ccy.String())
	}
	var response []MarginFundingAccountItem
	return response, g.SendAuthenticatedHTTPRequest(ctx, exchange.RestSpot, marginFundingAccountListEPL, http.MethodGet, gateioMarginFundingAccounts, params, nil, &response)
}

// MarginLoan represents lend or borrow request
func (g *Gateio) MarginLoan(ctx context.Context, arg *MarginLoanRequestParam) (*MarginLoanResponse, error) {
	if arg == nil {
		return nil, errNilArgument
	}
	if arg.Side != sideLend && arg.Side != sideBorrow {
		return nil, errInvalidLoanSide
	}
	if arg.Side == sideBorrow && arg.Rate == 0 {
		return nil, errors.New("`rate` is required in borrowing")
	}
	if arg.Currency.IsEmpty() {
		return nil, currency.ErrCurrencyCodeEmpty
	}
	if arg.Amount <= 0 {
		return nil, errInvalidAmount
	}
	if arg.Rate != 0 && arg.Rate > 0.002 || arg.Rate < 0.0002 {
		return nil, errors.New("invalid loan rate, rate must be between 0.0002 and 0.002")
	}
	var response *MarginLoanResponse
	return response, g.SendAuthenticatedHTTPRequest(ctx, exchange.RestSpot, marginLendBorrowEPL, http.MethodPost, gateioMarginLoans, nil, &arg, &response)
}

// GetMarginAllLoans retrieves all loans (borrow and lending) orders.
func (g *Gateio) GetMarginAllLoans(ctx context.Context, status, side, sortBy string, ccy currency.Code, currencyPair currency.Pair, reverseSort bool, page, limit uint64) ([]MarginLoanResponse, error) {
	if side != sideLend && side != sideBorrow {
		return nil, fmt.Errorf("%w, only 'lend' and 'borrow' are supported", order.ErrSideIsInvalid)
	}
	params := url.Values{}
	params.Set("side", side)
	if status == statusOpen || status == "loaned" || status == statusFinished || status == "auto_repair" {
		params.Set("status", status)
	} else {
		return nil, errors.New("loan status \"status\" is required")
	}
	if !ccy.IsEmpty() {
		params.Set("currency", ccy.String())
	}
	if currencyPair.IsPopulated() {
		params.Set("currency_pair", currencyPair.String())
	}
	if sortBy == "create_time" || sortBy == "rate" {
		params.Set("sort_by", sortBy)
	}
	if reverseSort {
		params.Set("reverse_sort", strconv.FormatBool(reverseSort))
	}
	if page > 0 {
		params.Set("page", strconv.FormatUint(page, 10))
	}
	if limit > 0 {
		params.Set("limit", strconv.FormatUint(limit, 10))
	}
	var response []MarginLoanResponse
	return response, g.SendAuthenticatedHTTPRequest(ctx, exchange.RestSpot, marginAllLoansEPL, http.MethodGet, gateioMarginLoans, params, nil, &response)
}

// MergeMultipleLendingLoans merge multiple lending loans
func (g *Gateio) MergeMultipleLendingLoans(ctx context.Context, ccy currency.Code, ids []string) (*MarginLoanResponse, error) {
	if ccy.IsEmpty() {
		return nil, currency.ErrCurrencyCodeEmpty
	}
	if len(ids) < 2 || len(ids) > 20 {
		return nil, errors.New("number of loans to be merged must be between [2-20], inclusive")
	}
	params := url.Values{}
	params.Set("currency", ccy.String())
	params.Set("ids", strings.Join(ids, ","))
	var response *MarginLoanResponse
	return response, g.SendAuthenticatedHTTPRequest(ctx, exchange.RestSpot, marginMergeLendingLoansEPL, http.MethodPost, gateioMarginMergedLoans, params, nil, &response)
}

// RetriveOneSingleLoanDetail retrieve one single loan detail
// "side" represents loan side: Lend or Borrow
func (g *Gateio) RetriveOneSingleLoanDetail(ctx context.Context, side, loanID string) (*MarginLoanResponse, error) {
	if side != sideBorrow && side != sideLend {
		return nil, errInvalidLoanSide
	}
	if loanID == "" {
		return nil, errInvalidLoanID
	}
	params := url.Values{}
	params.Set("side", side)
	var response *MarginLoanResponse
	return response, g.SendAuthenticatedHTTPRequest(ctx, exchange.RestSpot, marginGetLoanEPL, http.MethodGet, gateioMarginLoans+"/"+loanID+"/", params, nil, &response)
}

// ModifyALoan Modify a loan
// only auto_renew modification is supported currently
func (g *Gateio) ModifyALoan(ctx context.Context, loanID string, arg *ModifyLoanRequestParam) (*MarginLoanResponse, error) {
	if arg == nil {
		return nil, errNilArgument
	}
	if loanID == "" {
		return nil, fmt.Errorf("%w, %v", errInvalidLoanID, " loan_id is required")
	}
	if arg.Currency.IsEmpty() {
		return nil, currency.ErrCurrencyCodeEmpty
	}
	if arg.Side != sideBorrow && arg.Side != sideLend {
		return nil, errInvalidLoanSide
	}
	if arg.CurrencyPair.IsEmpty() {
		return nil, currency.ErrCurrencyPairEmpty
	}
	var response *MarginLoanResponse
	return response, g.SendAuthenticatedHTTPRequest(ctx, exchange.RestSpot, marginModifyLoanEPL, http.MethodPatch, gateioMarginLoans+"/"+loanID, nil, &arg, &response)
}

// CancelLendingLoan cancels lending loans. only lent loans can be canceled.
func (g *Gateio) CancelLendingLoan(ctx context.Context, ccy currency.Code, loanID string) (*MarginLoanResponse, error) {
	if loanID == "" {
		return nil, fmt.Errorf("%w, %s", errInvalidLoanID, " loan_id is required")
	}
	if ccy.IsEmpty() {
		return nil, currency.ErrCurrencyCodeEmpty
	}
	params := url.Values{}
	params.Set("currency", ccy.String())
	var response *MarginLoanResponse
	return response, g.SendAuthenticatedHTTPRequest(ctx, exchange.RestSpot, marginCancelLoanEPL, http.MethodDelete, gateioMarginLoans+"/"+loanID, params, nil, &response)
}

// RepayALoan execute a loan repay.
func (g *Gateio) RepayALoan(ctx context.Context, loanID string, arg *RepayLoanRequestParam) (*MarginLoanResponse, error) {
	if arg == nil {
		return nil, errNilArgument
	}
	if loanID == "" {
		return nil, fmt.Errorf("%w, %v", errInvalidLoanID, " loan_id is required")
	}
	if arg.Currency.IsEmpty() {
		return nil, currency.ErrCurrencyCodeEmpty
	}
	if arg.CurrencyPair.IsEmpty() {
		return nil, currency.ErrCurrencyPairEmpty
	}
	if arg.Mode != "all" && arg.Mode != "partial" {
		return nil, errInvalidRepayMode
	}
	if arg.Mode == "partial" && arg.Amount <= 0 {
		return nil, fmt.Errorf("%w, repay amount for partial repay mode must be greater than 0", errInvalidAmount)
	}
	var response *MarginLoanResponse
	return response, g.SendAuthenticatedHTTPRequest(ctx, exchange.RestSpot, marginRepayLoanEPL, http.MethodPost, gateioMarginLoans+"/"+loanID+"/repayment", nil, &arg, &response)
}

// ListLoanRepaymentRecords retrieves loan repayment records for specified loan ID
func (g *Gateio) ListLoanRepaymentRecords(ctx context.Context, loanID string) ([]LoanRepaymentRecord, error) {
	if loanID == "" {
		return nil, fmt.Errorf("%w, %v", errInvalidLoanID, " loan_id is required")
	}
	var response []LoanRepaymentRecord
	return response, g.SendAuthenticatedHTTPRequest(ctx, exchange.RestSpot, marginListLoansEPL, http.MethodGet, gateioMarginLoans+"/"+loanID+"/repayment", nil, nil, &response)
}

// ListRepaymentRecordsOfSpecificLoan retrieves repayment records of specific loan
func (g *Gateio) ListRepaymentRecordsOfSpecificLoan(ctx context.Context, loanID, status string, page, limit uint64) ([]LoanRecord, error) {
	if loanID == "" {
		return nil, fmt.Errorf("%w, %v", errInvalidLoanID, " loan_id is required")
	}
	params := url.Values{}
	params.Set("loan_id", loanID)
	if status == statusLoaned || status == statusFinished {
		params.Set("status", status)
	}
	if page > 0 {
		params.Set("page", strconv.FormatUint(page, 10))
	}
	if limit > 0 {
		params.Set("limit", strconv.FormatUint(limit, 10))
	}
	var response []LoanRecord
	return response, g.SendAuthenticatedHTTPRequest(ctx, exchange.RestSpot, marginRepaymentRecordEPL, http.MethodGet, gateioMarginLoanRecords, params, nil, &response)
}

// GetOneSingleLoanRecord get one single loan record
func (g *Gateio) GetOneSingleLoanRecord(ctx context.Context, loanID, loanRecordID string) (*LoanRecord, error) {
	if loanID == "" {
		return nil, fmt.Errorf("%w, %v", errInvalidLoanID, " loan_id is required")
	}
	if loanRecordID == "" {
		return nil, fmt.Errorf("%w, %v", errInvalidLoanID, " loan_record_id is required")
	}
	params := url.Values{}
	params.Set("loan_id", loanID)
	var response *LoanRecord
	return response, g.SendAuthenticatedHTTPRequest(ctx, exchange.RestSpot, marginSingleRecordEPL, http.MethodGet, gateioMarginLoanRecords+"/"+loanRecordID, params, nil, &response)
}

// ModifyALoanRecord modify a loan record
// Only auto_renew modification is supported currently
func (g *Gateio) ModifyALoanRecord(ctx context.Context, loanRecordID string, arg *ModifyLoanRequestParam) (*LoanRecord, error) {
	if arg == nil {
		return nil, errNilArgument
	}
	if loanRecordID == "" {
		return nil, fmt.Errorf("%w, %v", errInvalidLoanID, " loan_record_id is required")
	}
	if arg.LoanID == "" {
		return nil, fmt.Errorf("%w, %v", errInvalidLoanID, " loan_id is required")
	}
	if arg.Currency.IsEmpty() {
		return nil, currency.ErrCurrencyCodeEmpty
	}
	if arg.Side != sideBorrow && arg.Side != sideLend {
		return nil, errInvalidLoanSide
	}
	var response *LoanRecord
	return response, g.SendAuthenticatedHTTPRequest(ctx, exchange.RestSpot, marginModifyLoanRecordEPL, http.MethodPatch, gateioMarginLoanRecords+"/"+loanRecordID, nil, &arg, &response)
}

// UpdateUsersAutoRepaymentSetting represents update user's auto repayment setting
func (g *Gateio) UpdateUsersAutoRepaymentSetting(ctx context.Context, statusOn bool) (*OnOffStatus, error) {
	var statusStr string
	if statusOn {
		statusStr = "on"
	} else {
		statusStr = "off"
	}
	params := url.Values{}
	params.Set("status", statusStr)
	var response *OnOffStatus
	return response, g.SendAuthenticatedHTTPRequest(ctx, exchange.RestSpot, marginAutoRepayEPL, http.MethodPost, gateioMarginAutoRepay, params, nil, &response)
}

// GetUserAutoRepaymentSetting retrieve user auto repayment setting
func (g *Gateio) GetUserAutoRepaymentSetting(ctx context.Context) (*OnOffStatus, error) {
	var response *OnOffStatus
	return response, g.SendAuthenticatedHTTPRequest(ctx, exchange.RestSpot, marginGetAutoRepaySettingsEPL, http.MethodGet, gateioMarginAutoRepay, nil, nil, &response)
}

// GetMaxTransferableAmountForSpecificMarginCurrency get the max transferable amount for a specific margin currency.
func (g *Gateio) GetMaxTransferableAmountForSpecificMarginCurrency(ctx context.Context, ccy currency.Code, currencyPair currency.Pair) (*MaxTransferAndLoanAmount, error) {
	if ccy.IsEmpty() {
		return nil, currency.ErrCurrencyCodeEmpty
	}
	params := url.Values{}
	if currencyPair.IsPopulated() {
		params.Set("currency_pair", currencyPair.String())
	}
	params.Set("currency", ccy.String())
	var response *MaxTransferAndLoanAmount
	return response, g.SendAuthenticatedHTTPRequest(ctx, exchange.RestSpot, marginGetMaxTransferEPL, http.MethodGet, gateioMarginTransfer, params, nil, &response)
}

// GetMaxBorrowableAmountForSpecificMarginCurrency retrieves the max borrowble amount for specific currency
func (g *Gateio) GetMaxBorrowableAmountForSpecificMarginCurrency(ctx context.Context, ccy currency.Code, currencyPair currency.Pair) (*MaxTransferAndLoanAmount, error) {
	if ccy.IsEmpty() {
		return nil, currency.ErrCurrencyCodeEmpty
	}
	params := url.Values{}
	if currencyPair.IsPopulated() {
		params.Set("currency_pair", currencyPair.String())
	}
	params.Set("currency", ccy.String())
	var response *MaxTransferAndLoanAmount
	return response, g.SendAuthenticatedHTTPRequest(ctx, exchange.RestSpot, marginGetMaxBorrowEPL, http.MethodGet, gateioMarginBorrowable, params, nil, &response)
}

// CurrencySupportedByCrossMargin currencies supported by cross margin.
func (g *Gateio) CurrencySupportedByCrossMargin(ctx context.Context) ([]CrossMarginCurrencies, error) {
	var response []CrossMarginCurrencies
	return response, g.SendAuthenticatedHTTPRequest(ctx, exchange.RestSpot, marginSupportedCurrencyCrossListEPL, http.MethodGet, gateioCrossMarginCurrencies, nil, nil, &response)
}

// GetCrossMarginSupportedCurrencyDetail retrieve detail of one single currency supported by cross margin
func (g *Gateio) GetCrossMarginSupportedCurrencyDetail(ctx context.Context, ccy currency.Code) (*CrossMarginCurrencies, error) {
	if ccy.IsEmpty() {
		return nil, currency.ErrCurrencyCodeEmpty
	}
	var response *CrossMarginCurrencies
	return response, g.SendAuthenticatedHTTPRequest(ctx, exchange.RestSpot, marginSupportedCurrencyCrossEPL, http.MethodGet, gateioCrossMarginCurrencies+"/"+ccy.String(), nil, nil, &response)
}

// GetCrossMarginAccounts retrieve cross margin account
func (g *Gateio) GetCrossMarginAccounts(ctx context.Context) (*CrossMarginAccount, error) {
	var response *CrossMarginAccount
	return response, g.SendAuthenticatedHTTPRequest(ctx, exchange.RestSpot, marginAccountsEPL, http.MethodGet, gateioCrossMarginAccounts, nil, nil, &response)
}

// GetCrossMarginAccountChangeHistory retrieve cross margin account change history
// Record time range cannot exceed 30 days
func (g *Gateio) GetCrossMarginAccountChangeHistory(ctx context.Context, ccy currency.Code, from, to time.Time, page, limit uint64, accountChangeType string) ([]CrossMarginAccountHistoryItem, error) {
	params := url.Values{}
	if !ccy.IsEmpty() {
		params.Set("currency", ccy.String())
	}
	if !from.IsZero() {
		params.Set("from", strconv.FormatInt(from.Unix(), 10))
	}
	if !to.IsZero() {
		params.Set("to", strconv.FormatInt(to.Unix(), 10))
	}
	if page > 0 {
		params.Set("page", strconv.FormatUint(page, 10))
	}
	if limit > 0 {
		params.Set("limit", strconv.FormatUint(limit, 10))
	}
	if accountChangeType != "" { // "in", "out", "repay", "new_order", "order_fill", "referral_fee", "order_fee", "unknown" are supported
		params.Set("type", accountChangeType)
	}
	var response []CrossMarginAccountHistoryItem
	return response, g.SendAuthenticatedHTTPRequest(ctx, exchange.RestSpot, marginAccountHistoryEPL, http.MethodGet, gateioCrossMarginAccountBook, params, nil, &response)
}

// CreateCrossMarginBorrowLoan create a cross margin borrow loan
// Borrow amount cannot be less than currency minimum borrow amount
func (g *Gateio) CreateCrossMarginBorrowLoan(ctx context.Context, arg CrossMarginBorrowLoanParams) (*CrossMarginLoanResponse, error) {
	if arg.Currency.IsEmpty() {
		return nil, currency.ErrCurrencyCodeEmpty
	}
	if arg.Amount <= 0 {
		return nil, fmt.Errorf("%w, borrow amount must be greater than 0", errInvalidAmount)
	}
	var response CrossMarginLoanResponse
	return &response, g.SendAuthenticatedHTTPRequest(ctx, exchange.RestSpot, marginCreateCrossBorrowLoanEPL, http.MethodPost, gateioCrossMarginLoans, nil, &arg, &response)
}

// ExecuteRepayment when the liquidity of the currency is insufficient and the transaction risk is high, the currency will be disabled,
// and funds cannot be transferred.When the available balance of cross-margin is insufficient, the balance of the spot account can be used for repayment.
// Please ensure that the balance of the spot account is sufficient, and system uses cross-margin account for repayment first
func (g *Gateio) ExecuteRepayment(ctx context.Context, arg CurrencyAndAmount) ([]CrossMarginLoanResponse, error) {
	if arg.Currency.IsEmpty() {
		return nil, currency.ErrCurrencyCodeEmpty
	}
	if arg.Amount <= 0 {
		return nil, fmt.Errorf("%w, repay amount must be greater than 0", errInvalidAmount)
	}
	var response []CrossMarginLoanResponse
	return response, g.SendAuthenticatedHTTPRequest(ctx, exchange.RestSpot, marginExecuteRepaymentsEPL, http.MethodPost, gateioCrossMarginRepayments, nil, &arg, &response)
}

// GetCrossMarginRepayments retrieves list of cross margin repayments
func (g *Gateio) GetCrossMarginRepayments(ctx context.Context, ccy currency.Code, loanID string, limit, offset uint64, reverse bool) ([]CrossMarginLoanResponse, error) {
	params := url.Values{}
	if !ccy.IsEmpty() {
		params.Set("currency", ccy.String())
	}
	if loanID != "" {
		params.Set("loanId", loanID)
	}
	if limit > 0 {
		params.Set("limit", strconv.FormatUint(limit, 10))
	}
	if offset > 0 {
		params.Set("offset", strconv.FormatUint(offset, 10))
	}
	if reverse {
		params.Set("reverse", "true")
	}
	var response []CrossMarginLoanResponse
	return response, g.SendAuthenticatedHTTPRequest(ctx, exchange.RestSpot, marginGetCrossMarginRepaymentsEPL, http.MethodGet, gateioCrossMarginRepayments, params, nil, &response)
}

// GetMaxTransferableAmountForSpecificCrossMarginCurrency get the max transferable amount for a specific cross margin currency
func (g *Gateio) GetMaxTransferableAmountForSpecificCrossMarginCurrency(ctx context.Context, ccy currency.Code) (*CurrencyAndAmount, error) {
	if ccy.IsEmpty() {
		return nil, currency.ErrCurrencyCodeEmpty
	}
	params := url.Values{}
	var response *CurrencyAndAmount
	params.Set("currency", ccy.String())
	return response, g.SendAuthenticatedHTTPRequest(ctx, exchange.RestSpot, marginGetMaxTransferCrossEPL, http.MethodGet, gateioCrossMarginTransferable, params, nil, &response)
}

// GetMaxBorrowableAmountForSpecificCrossMarginCurrency returns the max borrowable amount for a specific cross margin currency
func (g *Gateio) GetMaxBorrowableAmountForSpecificCrossMarginCurrency(ctx context.Context, ccy currency.Code) (*CurrencyAndAmount, error) {
	if ccy.IsEmpty() {
		return nil, currency.ErrCurrencyCodeEmpty
	}
	params := url.Values{}
	params.Set("currency", ccy.String())
	var response *CurrencyAndAmount
	return response, g.SendAuthenticatedHTTPRequest(ctx, exchange.RestSpot, marginGetMaxBorrowCrossEPL, http.MethodGet, gateioCrossMarginBorrowable, params, nil, &response)
}

// GetCrossMarginBorrowHistory retrieves cross margin borrow history sorted by creation time in descending order by default.
// Set reverse=false to return ascending results.
func (g *Gateio) GetCrossMarginBorrowHistory(ctx context.Context, status uint64, ccy currency.Code, limit, offset uint64, reverse bool) ([]CrossMarginLoanResponse, error) {
	if status < 1 || status > 3 {
		return nil, fmt.Errorf("%s %v, only allowed status values are 1:failed, 2:borrowed, and 3:repayment", g.Name, errInvalidOrderStatus)
	}
	params := url.Values{}
	params.Set("status", strconv.FormatUint(status, 10))
	if !ccy.IsEmpty() {
		params.Set("currency", ccy.String())
	}
	if limit > 0 {
		params.Set("limit", strconv.FormatUint(limit, 10))
	}
	if offset > 0 {
		params.Set("offset", strconv.FormatUint(offset, 10))
	}
	if reverse {
		params.Set("reverse", strconv.FormatBool(reverse))
	}
	var response []CrossMarginLoanResponse
	return response, g.SendAuthenticatedHTTPRequest(ctx, exchange.RestSpot, marginGetCrossBorrowHistoryEPL, http.MethodGet, gateioCrossMarginLoans, params, nil, &response)
}

// GetSingleBorrowLoanDetail retrieve single borrow loan detail
func (g *Gateio) GetSingleBorrowLoanDetail(ctx context.Context, loanID string) (*CrossMarginLoanResponse, error) {
	if loanID == "" {
		return nil, errInvalidLoanID
	}
	var response *CrossMarginLoanResponse
	return response, g.SendAuthenticatedHTTPRequest(ctx, exchange.RestSpot, marginGetBorrowEPL, http.MethodGet, gateioCrossMarginLoans+"/"+loanID, nil, nil, &response)
}

// *********************************Futures***************************************

// GetAllFutureContracts retrieves list all futures contracts
func (g *Gateio) GetAllFutureContracts(ctx context.Context, settle currency.Code) ([]FuturesContract, error) {
	if settle.IsEmpty() {
		return nil, errEmptyOrInvalidSettlementCurrency
	}
	var contracts []FuturesContract
	return contracts, g.SendHTTPRequest(ctx, exchange.RestSpot, publicFuturesContractsEPL, futuresPath+settle.Item.Lower+"/contracts", &contracts)
}

// GetFuturesContract returns a single futures contract info for the specified settle and Currency Pair (contract << in this case)
func (g *Gateio) GetFuturesContract(ctx context.Context, settle currency.Code, contract string) (*FuturesContract, error) {
	if contract == "" {
		return nil, currency.ErrCurrencyPairEmpty
	}
	if settle.IsEmpty() {
		return nil, errEmptyOrInvalidSettlementCurrency
	}
	var futureContract *FuturesContract
	return futureContract, g.SendHTTPRequest(ctx, exchange.RestSpot, publicFuturesContractsEPL, futuresPath+settle.Item.Lower+"/contracts/"+contract, &futureContract)
}

// GetFuturesOrderbook retrieves futures order book data
func (g *Gateio) GetFuturesOrderbook(ctx context.Context, settle currency.Code, contract, interval string, limit uint64, withOrderbookID bool) (*Orderbook, error) {
	if contract == "" {
		return nil, currency.ErrCurrencyPairEmpty
	}
	if settle.IsEmpty() {
		return nil, errEmptyOrInvalidSettlementCurrency
	}
	params := url.Values{}
	params.Set("contract", contract)
	if interval != "" {
		params.Set("interval", interval)
	}
	if limit > 0 {
		params.Set("limit", strconv.FormatUint(limit, 10))
	}
	if withOrderbookID {
		params.Set("with_id", "true")
	}
	var response *Orderbook
	return response, g.SendHTTPRequest(ctx, exchange.RestSpot, publicOrderbookFuturesEPL, common.EncodeURLValues(futuresPath+settle.Item.Lower+"/order_book", params), &response)
}

// GetFuturesTradingHistory retrieves futures trading history
func (g *Gateio) GetFuturesTradingHistory(ctx context.Context, settle currency.Code, contract currency.Pair, limit, offset uint64, lastID string, from, to time.Time) ([]TradingHistoryItem, error) {
	if settle.IsEmpty() {
		return nil, errEmptyOrInvalidSettlementCurrency
	}
	if contract.IsEmpty() {
		return nil, currency.ErrCurrencyPairEmpty
	}
	params := url.Values{}
	params.Set("contract", contract.Upper().String())
	if limit > 0 {
		params.Set("limit", strconv.FormatUint(limit, 10))
	}
	if offset > 0 {
		params.Set("offset", strconv.FormatUint(offset, 10))
	}
	if lastID != "" {
		params.Set("last_id", lastID)
	}
	if !from.IsZero() {
		params.Set("from", strconv.FormatInt(from.Unix(), 10))
	}
	if !to.IsZero() {
		params.Set("to", strconv.FormatInt(to.Unix(), 10))
	}
	var response []TradingHistoryItem
	return response, g.SendHTTPRequest(ctx, exchange.RestSpot, publicTradingHistoryFuturesEPL, common.EncodeURLValues(futuresPath+settle.Item.Lower+"/trades", params), &response)
}

// GetFuturesCandlesticks retrieves specified contract candlesticks.
func (g *Gateio) GetFuturesCandlesticks(ctx context.Context, settle currency.Code, contract string, from, to time.Time, limit uint64, interval kline.Interval) ([]FuturesCandlestick, error) {
	if settle.IsEmpty() {
		return nil, errEmptyOrInvalidSettlementCurrency
	}
	if contract == "" {
		return nil, currency.ErrCurrencyPairEmpty
	}
	params := url.Values{}
	params.Set("contract", strings.ToUpper(contract))
	if !from.IsZero() {
		params.Set("from", strconv.FormatInt(from.Unix(), 10))
	}
	if !to.IsZero() {
		params.Set("to", strconv.FormatInt(to.Unix(), 10))
	}
	if limit > 0 {
		params.Set("limit", strconv.FormatUint(limit, 10))
	}
	if interval.Duration().Microseconds() != 0 {
		intervalString, err := g.GetIntervalString(interval)
		if err != nil {
			return nil, err
		}
		params.Set("interval", intervalString)
	}
	var candlesticks []FuturesCandlestick
	return candlesticks, g.SendHTTPRequest(ctx, exchange.RestFutures, publicCandleSticksFuturesEPL, common.EncodeURLValues(futuresPath+settle.Item.Lower+"/candlesticks", params), &candlesticks)
}

// PremiumIndexKLine retrieves premium Index K-Line
// Maximum of 1000 points can be returned in a query. Be sure not to exceed the limit when specifying from, to and interval
func (g *Gateio) PremiumIndexKLine(ctx context.Context, settleCurrency currency.Code, contract currency.Pair, from, to time.Time, limit int64, interval kline.Interval) ([]FuturesPremiumIndexKLineResponse, error) {
	if settleCurrency.IsEmpty() {
		return nil, errEmptyOrInvalidSettlementCurrency
	}
	if contract.IsEmpty() {
		return nil, currency.ErrCurrencyPairEmpty
	}
	params := url.Values{}
	params.Set("contract", contract.String())
	if from.IsZero() {
		params.Set("from", strconv.FormatInt(from.Unix(), 10))
	}
	if to.IsZero() {
		params.Set("to", strconv.FormatInt(to.Unix(), 10))
	}
	if limit > 0 {
		params.Set("limit", strconv.FormatInt(limit, 10))
	}
	intervalString, err := g.GetIntervalString(interval)
	if err != nil {
		return nil, err
	}
	params.Set("interval", intervalString)
	var resp []FuturesPremiumIndexKLineResponse
	return resp, g.SendHTTPRequest(ctx, exchange.RestSpot, publicPremiumIndexEPL, common.EncodeURLValues(futuresPath+settleCurrency.Item.Lower+"/premium_index", params), &resp)
}

// GetFuturesTickers retrieves futures ticker information for a specific settle and contract info.
func (g *Gateio) GetFuturesTickers(ctx context.Context, settle currency.Code, contract currency.Pair) ([]FuturesTicker, error) {
	if settle.IsEmpty() {
		return nil, errEmptyOrInvalidSettlementCurrency
	}
	params := url.Values{}
	if contract.IsPopulated() {
		params.Set("contract", contract.String())
	}
	var tickers []FuturesTicker
	return tickers, g.SendHTTPRequest(ctx, exchange.RestSpot, publicTickersFuturesEPL, common.EncodeURLValues(futuresPath+settle.Item.Lower+"/tickers", params), &tickers)
}

// GetFutureFundingRates retrieves funding rate information.
func (g *Gateio) GetFutureFundingRates(ctx context.Context, settle currency.Code, contract currency.Pair, limit uint64) ([]FuturesFundingRate, error) {
	if settle.IsEmpty() {
		return nil, errEmptyOrInvalidSettlementCurrency
	}
	if contract.IsInvalid() {
		return nil, currency.ErrCurrencyPairEmpty
	}
	params := url.Values{}
	params.Set("contract", contract.String())
	if limit > 0 {
		params.Set("limit", strconv.FormatUint(limit, 10))
	}
	var rates []FuturesFundingRate
	return rates, g.SendHTTPRequest(ctx, exchange.RestSpot, publicFundingRatesEPL, common.EncodeURLValues(futuresPath+settle.Item.Lower+"/funding_rate", params), &rates)
}

// GetFuturesInsuranceBalanceHistory retrieves futures insurance balance history
func (g *Gateio) GetFuturesInsuranceBalanceHistory(ctx context.Context, settle currency.Code, limit uint64) ([]InsuranceBalance, error) {
	if settle.IsEmpty() {
		return nil, errEmptyOrInvalidSettlementCurrency
	}
	params := url.Values{}
	if limit > 0 {
		params.Set("limit", strconv.FormatUint(limit, 10))
	}
	var balances []InsuranceBalance
	return balances, g.SendHTTPRequest(ctx, exchange.RestSpot, publicInsuranceFuturesEPL, common.EncodeURLValues(futuresPath+settle.Item.Lower+"/insurance", params), &balances)
}

// GetFutureStats retrieves futures stats
func (g *Gateio) GetFutureStats(ctx context.Context, settle currency.Code, contract currency.Pair, from time.Time, interval kline.Interval, limit uint64) ([]ContractStat, error) {
	if settle.IsEmpty() {
		return nil, errEmptyOrInvalidSettlementCurrency
	}
	if contract.IsInvalid() {
		return nil, currency.ErrCurrencyPairEmpty
	}
	params := url.Values{}
	params.Set("contract", contract.String())
	if !from.IsZero() {
		params.Set("from", strconv.FormatInt(from.Unix(), 10))
	}
	if int64(interval) != 0 {
		intervalString, err := g.GetIntervalString(interval)
		if err != nil {
			return nil, err
		}
		params.Set("interval", intervalString)
	}
	if limit > 0 {
		params.Set("limit", strconv.FormatUint(limit, 10))
	}
	var stats []ContractStat
	return stats, g.SendHTTPRequest(ctx, exchange.RestSpot, publicStatsFuturesEPL, common.EncodeURLValues(futuresPath+settle.Item.Lower+"/contract_stats", params), &stats)
}

// GetIndexConstituent retrieves index constituents
func (g *Gateio) GetIndexConstituent(ctx context.Context, settle currency.Code, index string) (*IndexConstituent, error) {
	if settle.IsEmpty() {
		return nil, errEmptyOrInvalidSettlementCurrency
	}
	if index == "" {
		return nil, currency.ErrCurrencyPairEmpty
	}
	indexString := strings.ToUpper(index)
	var constituents *IndexConstituent
	return constituents, g.SendHTTPRequest(ctx, exchange.RestSpot, publicIndexConstituentsEPL, futuresPath+settle.Item.Lower+"/index_constituents/"+indexString, &constituents)
}

// GetLiquidationHistory retrieves liqudiation history
func (g *Gateio) GetLiquidationHistory(ctx context.Context, settle currency.Code, contract currency.Pair, from, to time.Time, limit uint64) ([]LiquidationHistory, error) {
	if settle.IsEmpty() {
		return nil, errEmptyOrInvalidSettlementCurrency
	}
	if contract.IsInvalid() {
		return nil, errInvalidOrMissingContractParam
	}
	params := url.Values{}
	params.Set("contract", contract.String())
	if !from.IsZero() {
		params.Set("from", strconv.FormatInt(from.Unix(), 10))
	}
	if !to.IsZero() {
		params.Set("to", strconv.FormatInt(to.Unix(), 10))
	}
	if limit > 0 {
		params.Set("limit", strconv.FormatUint(limit, 10))
	}
	var histories []LiquidationHistory
	return histories, g.SendHTTPRequest(ctx, exchange.RestSpot, publicLiquidationHistoryEPL, common.EncodeURLValues(futuresPath+settle.Item.Lower+"/liq_orders", params), &histories)
}

// QueryFuturesAccount retrieves futures account
func (g *Gateio) QueryFuturesAccount(ctx context.Context, settle currency.Code) (*FuturesAccount, error) {
	if settle.IsEmpty() {
		return nil, errEmptyOrInvalidSettlementCurrency
	}
	var response *FuturesAccount
	return response, g.SendAuthenticatedHTTPRequest(ctx, exchange.RestSpot, perpetualAccountEPL, http.MethodGet, futuresPath+settle.Item.Lower+"/accounts", nil, nil, &response)
}

// GetFuturesAccountBooks retrieves account books
func (g *Gateio) GetFuturesAccountBooks(ctx context.Context, settle currency.Code, limit uint64, from, to time.Time, changingType string) ([]AccountBookItem, error) {
	if settle.IsEmpty() {
		return nil, errEmptyOrInvalidSettlementCurrency
	}
	params := url.Values{}
	if limit > 0 {
		params.Set("limit", strconv.FormatUint(limit, 10))
	}
	if !from.IsZero() {
		params.Set("from", strconv.FormatInt(from.Unix(), 10))
	}
	if !to.IsZero() {
		params.Set("to", strconv.FormatInt(to.Unix(), 10))
	}
	if changingType != "" {
		params.Set("type", changingType)
	}
	var response []AccountBookItem
	return response, g.SendAuthenticatedHTTPRequest(ctx, exchange.RestSpot, perpetualAccountBooksEPL, http.MethodGet, futuresPath+settle.Item.Lower+"/account_book", params, nil, &response)
}

// GetAllFuturesPositionsOfUsers list all positions of users.
func (g *Gateio) GetAllFuturesPositionsOfUsers(ctx context.Context, settle currency.Code, realPositionsOnly bool) ([]Position, error) {
	if settle.IsEmpty() {
		return nil, errEmptyOrInvalidSettlementCurrency
	}
	params := url.Values{}
	if realPositionsOnly {
		params.Set("holding", "true")
	}
	var response []Position
	return response, g.SendAuthenticatedHTTPRequest(ctx, exchange.RestSpot, perpetualPositionsEPL, http.MethodGet, futuresPath+settle.Item.Lower+"/positions", params, nil, &response)
}

// GetSinglePosition returns a single position
func (g *Gateio) GetSinglePosition(ctx context.Context, settle currency.Code, contract currency.Pair) (*Position, error) {
	if settle.IsEmpty() {
		return nil, errEmptyOrInvalidSettlementCurrency
	}
	if contract.IsInvalid() {
		return nil, fmt.Errorf("%w, currency pair for contract must not be empty", errInvalidOrMissingContractParam)
	}
	var response *Position
	return response, g.SendAuthenticatedHTTPRequest(ctx, exchange.RestSpot, perpetualPositionEPL, http.MethodPost, futuresPath+settle.Item.Lower+positionsPath+contract.String(), nil, nil, &response)
}

// UpdateFuturesPositionMargin represents account position margin for a futures contract.
func (g *Gateio) UpdateFuturesPositionMargin(ctx context.Context, settle currency.Code, change float64, contract currency.Pair) (*Position, error) {
	if settle.IsEmpty() {
		return nil, errEmptyOrInvalidSettlementCurrency
	}
	if contract.IsInvalid() {
		return nil, fmt.Errorf("%w, currency pair for contract must not be empty", errInvalidOrMissingContractParam)
	}
	if change <= 0 {
		return nil, fmt.Errorf("%w, futures margin change must be positive", errChangeHasToBePositive)
	}
	params := url.Values{}
	params.Set("change", strconv.FormatFloat(change, 'f', -1, 64))
	var response *Position
	return response, g.SendAuthenticatedHTTPRequest(ctx, exchange.RestSpot, perpetualUpdateMarginEPL, http.MethodPost, futuresPath+settle.Item.Lower+positionsPath+contract.String()+"/margin", params, nil, &response)
}

// UpdateFuturesPositionLeverage update position leverage
func (g *Gateio) UpdateFuturesPositionLeverage(ctx context.Context, settle currency.Code, contract currency.Pair, leverage, crossLeverageLimit float64) (*Position, error) {
	if settle.IsEmpty() {
		return nil, errEmptyOrInvalidSettlementCurrency
	}
	if contract.IsInvalid() {
		return nil, fmt.Errorf("%w, currency pair for contract must not be empty", errInvalidOrMissingContractParam)
	}
	if leverage < 0 {
		return nil, errInvalidLeverageValue
	}
	params := url.Values{}
	params.Set("leverage", strconv.FormatFloat(leverage, 'f', -1, 64))
	if leverage == 0 && crossLeverageLimit > 0 {
		params.Set("cross_leverage_limit", strconv.FormatFloat(crossLeverageLimit, 'f', -1, 64))
	}
	var response *Position
	return response, g.SendAuthenticatedHTTPRequest(ctx, exchange.RestSpot, perpetualUpdateLeverageEPL, http.MethodPost, futuresPath+settle.Item.Lower+positionsPath+contract.String()+"/leverage", params, nil, &response)
}

// UpdateFuturesPositionRiskLimit updates the position risk limit
func (g *Gateio) UpdateFuturesPositionRiskLimit(ctx context.Context, settle currency.Code, contract currency.Pair, riskLimit uint64) (*Position, error) {
	if settle.IsEmpty() {
		return nil, errEmptyOrInvalidSettlementCurrency
	}
	if contract.IsInvalid() {
		return nil, fmt.Errorf("%w, currency pair for contract must not be empty", errInvalidOrMissingContractParam)
	}
	params := url.Values{}
	params.Set("risk_limit", strconv.FormatUint(riskLimit, 10))
	var response *Position
	return response, g.SendAuthenticatedHTTPRequest(ctx, exchange.RestSpot, perpetualUpdateRiskEPL, http.MethodPost, futuresPath+settle.Item.Lower+positionsPath+contract.String()+"/risk_limit", params, nil, &response)
}

// EnableOrDisableDualMode enable or disable dual mode
// Before setting dual mode, make sure all positions are closed and no orders are open
func (g *Gateio) EnableOrDisableDualMode(ctx context.Context, settle currency.Code, dualMode bool) (*DualModeResponse, error) {
	if settle.IsEmpty() {
		return nil, errEmptyOrInvalidSettlementCurrency
	}
	params := url.Values{}
	params.Set("dual_mode", strconv.FormatBool(dualMode))
	var response *DualModeResponse
	return response, g.SendAuthenticatedHTTPRequest(ctx, exchange.RestSpot, perpetualToggleDualModeEPL, http.MethodGet, futuresPath+settle.Item.Lower+"/dual_mode", params, nil, &response)
}

// RetrivePositionDetailInDualMode retrieve position detail in dual mode
func (g *Gateio) RetrivePositionDetailInDualMode(ctx context.Context, settle currency.Code, contract currency.Pair) ([]Position, error) {
	if settle.IsEmpty() {
		return nil, errEmptyOrInvalidSettlementCurrency
	}
	if contract.IsInvalid() {
		return nil, fmt.Errorf("%w, currency pair for contract must not be empty", errInvalidOrMissingContractParam)
	}
	var response []Position
	return response, g.SendAuthenticatedHTTPRequest(ctx, exchange.RestSpot, perpetualPositionsDualModeEPL, http.MethodGet, futuresPath+settle.Item.Lower+"/dual_comp/positions/"+contract.String(), nil, nil, &response)
}

// UpdatePositionMarginInDualMode update position margin in dual mode
func (g *Gateio) UpdatePositionMarginInDualMode(ctx context.Context, settle currency.Code, contract currency.Pair, change float64, dualSide string) ([]Position, error) {
	if settle.IsEmpty() {
		return nil, errEmptyOrInvalidSettlementCurrency
	}
	if contract.IsInvalid() {
		return nil, fmt.Errorf("%w, currency pair for contract must not be empty", errInvalidOrMissingContractParam)
	}
	params := url.Values{}
	params.Set("change", strconv.FormatFloat(change, 'f', -1, 64))
	if dualSide != "dual_long" && dualSide != "dual_short" {
		return nil, errors.New("invalid 'dual_side' should be 'dual_short' or 'dual_long'")
	}
	params.Set("dual_side", dualSide)
	var response []Position
	return response, g.SendAuthenticatedHTTPRequest(ctx, exchange.RestSpot, perpetualUpdateMarginDualModeEPL, http.MethodPost, futuresPath+settle.Item.Lower+"/dual_comp/positions/"+contract.String()+"/margin", params, nil, &response)
}

// UpdatePositionLeverageInDualMode update position leverage in dual mode
func (g *Gateio) UpdatePositionLeverageInDualMode(ctx context.Context, settle currency.Code, contract currency.Pair, leverage, crossLeverageLimit float64) (*Position, error) {
	if settle.IsEmpty() {
		return nil, errEmptyOrInvalidSettlementCurrency
	}
	if contract.IsInvalid() {
		return nil, fmt.Errorf("%w, currency pair for contract must not be empty", errInvalidOrMissingContractParam)
	}
	if leverage < 0 {
		return nil, errInvalidLeverageValue
	}
	params := url.Values{}
	params.Set("leverage", strconv.FormatFloat(leverage, 'f', -1, 64))
	if leverage == 0 && crossLeverageLimit > 0 {
		params.Set("cross_leverage_limit", strconv.FormatFloat(crossLeverageLimit, 'f', -1, 64))
	}
	var response *Position
	return response, g.SendAuthenticatedHTTPRequest(ctx, exchange.RestSpot, perpetualUpdateLeverageDualModeEPL, http.MethodPost, futuresPath+settle.Item.Lower+"/dual_comp/positions/"+contract.String()+"/leverage", params, nil, &response)
}

// UpdatePositionRiskLimitInDualMode update position risk limit in dual mode
func (g *Gateio) UpdatePositionRiskLimitInDualMode(ctx context.Context, settle currency.Code, contract currency.Pair, riskLimit float64) ([]Position, error) {
	if settle.IsEmpty() {
		return nil, errEmptyOrInvalidSettlementCurrency
	}
	if contract.IsInvalid() {
		return nil, fmt.Errorf("%w, currency pair for contract must not be empty", errInvalidOrMissingContractParam)
	}
	if riskLimit < 0 {
		return nil, errInvalidRiskLimit
	}
	params := url.Values{}
	params.Set("risk_limit", strconv.FormatFloat(riskLimit, 'f', -1, 64))
	var response []Position
	return response, g.SendAuthenticatedHTTPRequest(ctx, exchange.RestSpot, perpetualUpdateRiskDualModeEPL, http.MethodPost, futuresPath+settle.Item.Lower+"/dual_comp/positions/"+contract.String()+"/risk_limit", params, nil, &response)
}

// PlaceFuturesOrder creates futures order
// Create a futures order
// Creating futures orders requires size, which is number of contracts instead of currency amount. You can use quanto_multiplier in contract detail response to know how much currency 1 size contract represents
// Zero-filled order cannot be retrieved 10 minutes after order cancellation. You will get a 404 not found for such orders
// Set reduce_only to true can keep the position from changing side when reducing position size
// In single position mode, to close a position, you need to set size to 0 and close to true
// In dual position mode, to close one side position, you need to set auto_size side, reduce_only to true and size to 0
func (g *Gateio) PlaceFuturesOrder(ctx context.Context, arg *ContractOrderCreateParams) (*Order, error) {
	if arg == nil {
		return nil, errNilArgument
	}
	if arg.Contract.IsEmpty() {
		return nil, fmt.Errorf("%w, currency pair for contract must not be empty", errInvalidOrMissingContractParam)
	}
	if arg.Size == 0 {
		return nil, fmt.Errorf("%w, specify positive number to make a bid, and negative number to ask", order.ErrSideIsInvalid)
	}
<<<<<<< HEAD
	if !slices.Contains(validTimesInForce, arg.TimeInForce) {
=======
	if tif := timeInForceFromString(arg.TimeInForce); tif == order.UnknownTIF {
>>>>>>> 84dc6712
		return nil, fmt.Errorf("%w: `%s`", order.ErrUnsupportedTimeInForce, arg.TimeInForce)
	}
	if arg.Price == "" {
		return nil, errInvalidPrice
	}
	if arg.Price == "0" && arg.TimeInForce != iocTIF && arg.TimeInForce != fokTIF {
		return nil, fmt.Errorf("%w: `%s`; only 'IOC' and 'FOK' allowed for market order", order.ErrUnsupportedTimeInForce, arg.TimeInForce)
	}
	if arg.AutoSize != "" && (arg.AutoSize == "close_long" || arg.AutoSize == "close_short") {
		return nil, errInvalidAutoSizeValue
	}
	if arg.Settle.IsEmpty() {
		return nil, errEmptyOrInvalidSettlementCurrency
	}

	var response *Order
	return response, g.SendAuthenticatedHTTPRequest(ctx, exchange.RestSpot, perpetualSubmitOrderEPL, http.MethodPost, futuresPath+arg.Settle.Item.Lower+ordersPath, nil, &arg, &response)
}

// GetFuturesOrders retrieves list of futures orders
// Zero-filled order cannot be retrieved 10 minutes after order cancellation
func (g *Gateio) GetFuturesOrders(ctx context.Context, contract currency.Pair, status, lastID string, settle currency.Code, limit, offset uint64, countTotal int64) ([]Order, error) {
	if settle.IsEmpty() {
		return nil, errEmptyOrInvalidSettlementCurrency
	}
	params := url.Values{}
	if !contract.IsEmpty() {
		params.Set("contract", contract.String())
	}
	if status != statusOpen && status != statusFinished {
		return nil, fmt.Errorf("%w, only 'open' and 'finished' status are supported", errInvalidOrderStatus)
	}
	params.Set("status", status)
	if limit > 0 {
		params.Set("limit", strconv.FormatUint(limit, 10))
	}
	if offset > 0 {
		params.Set("offset", strconv.FormatUint(offset, 10))
	}
	if lastID != "" {
		params.Set("last_id", lastID)
	}
	if countTotal == 1 && status != statusOpen {
		params.Set("count_total", strconv.FormatInt(countTotal, 10))
	} else if countTotal != 0 && countTotal != 1 {
		return nil, errInvalidCountTotalValue
	}
	var response []Order
	return response, g.SendAuthenticatedHTTPRequest(ctx, exchange.RestSpot, perpetualGetOrdersEPL, http.MethodGet, futuresPath+settle.Item.Lower+ordersPath, params, nil, &response)
}

// CancelMultipleFuturesOpenOrders ancel all open orders
// Zero-filled order cannot be retrieved 10 minutes after order cancellation
func (g *Gateio) CancelMultipleFuturesOpenOrders(ctx context.Context, contract currency.Pair, side string, settle currency.Code) ([]Order, error) {
	if settle.IsEmpty() {
		return nil, errEmptyOrInvalidSettlementCurrency
	}
	if contract.IsInvalid() {
		return nil, fmt.Errorf("%w, currency pair for contract must not be empty", errInvalidOrMissingContractParam)
	}
	params := url.Values{}
	if side != "" {
		params.Set("side", side)
	}
	params.Set("contract", contract.String())
	var response []Order
	return response, g.SendAuthenticatedHTTPRequest(ctx, exchange.RestSpot, perpetualGetOrdersEPL, http.MethodDelete, futuresPath+settle.Item.Lower+ordersPath, params, nil, &response)
}

// PlaceBatchFuturesOrders creates a list of futures orders
// Up to 10 orders per request
// If any of the order's parameters are missing or in the wrong format, all of them will not be executed, and a http status 400 error will be returned directly
// If the parameters are checked and passed, all are executed. Even if there is a business logic error in the middle (such as insufficient funds), it will not affect other execution orders
// The returned result is in array format, and the order corresponds to the orders in the request body
// In the returned result, the succeeded field of type bool indicates whether the execution was successful or not
// If the execution is successful, the normal order content is included; if the execution fails, the label field is included to indicate the cause of the error
// In the rate limiting, each order is counted individually
func (g *Gateio) PlaceBatchFuturesOrders(ctx context.Context, settle currency.Code, args []ContractOrderCreateParams) ([]Order, error) {
	if settle.IsEmpty() {
		return nil, errEmptyOrInvalidSettlementCurrency
	}
	if len(args) > 10 {
		return nil, errTooManyOrderRequest
	}
	for x := range args {
		if args[x].Size == 0 {
			return nil, fmt.Errorf("%w, specify positive number to make a bid, and negative number to ask", order.ErrSideIsInvalid)
		}
		args[x].TimeInForce = strings.ToLower(args[x].TimeInForce)
<<<<<<< HEAD
		if !slices.Contains(validTimesInForce, args[x].TimeInForce) {
=======
		if tif := timeInForceFromString(args[x].TimeInForce); tif == order.UnknownTIF {
>>>>>>> 84dc6712
			return nil, fmt.Errorf("%w: `%s`", order.ErrUnsupportedTimeInForce, args[x].TimeInForce)
		}
		if args[x].Price == "" {
			return nil, errInvalidPrice
		}
		if args[x].Price == "0" && args[x].TimeInForce != iocTIF && args[x].TimeInForce != fokTIF {
			return nil, fmt.Errorf("%w: `%s`; only 'ioc' and 'fok' allowed for market order", order.ErrUnsupportedTimeInForce, args[x].TimeInForce)
		}
		if args[x].Text != "" && !strings.HasPrefix(args[x].Text, "t-") {
			return nil, errInvalidTextValue
		}
		if args[x].AutoSize != "" && (args[x].AutoSize == "close_long" || args[x].AutoSize == "close_short") {
			return nil, errInvalidAutoSizeValue
		}
		if !args[x].Settle.Equal(currency.BTC) && !args[x].Settle.Equal(currency.USDT) {
			return nil, errEmptyOrInvalidSettlementCurrency
		}
	}
	var response []Order
	return response, g.SendAuthenticatedHTTPRequest(ctx, exchange.RestSpot, perpetualSubmitBatchOrdersEPL, http.MethodPost, futuresPath+settle.Item.Lower+"/batch_orders", nil, &args, &response)
}

// GetSingleFuturesOrder retrieves a single order by its identifier
func (g *Gateio) GetSingleFuturesOrder(ctx context.Context, settle currency.Code, orderID string) (*Order, error) {
	if settle.IsEmpty() {
		return nil, errEmptyOrInvalidSettlementCurrency
	}
	if orderID == "" {
		return nil, fmt.Errorf("%w, 'order_id' cannot be empty", errInvalidOrderID)
	}
	var response *Order
	return response, g.SendAuthenticatedHTTPRequest(ctx, exchange.RestSpot, perpetualFetchOrderEPL, http.MethodGet, futuresPath+settle.Item.Lower+"/orders/"+orderID, nil, nil, &response)
}

// CancelSingleFuturesOrder cancel a single order
func (g *Gateio) CancelSingleFuturesOrder(ctx context.Context, settle currency.Code, orderID string) (*Order, error) {
	if settle.IsEmpty() {
		return nil, errEmptyOrInvalidSettlementCurrency
	}
	if orderID == "" {
		return nil, fmt.Errorf("%w, 'order_id' cannot be empty", errInvalidOrderID)
	}
	var response *Order
	return response, g.SendAuthenticatedHTTPRequest(ctx, exchange.RestSpot, perpetualCancelOrderEPL, http.MethodDelete, futuresPath+settle.Item.Lower+"/orders/"+orderID, nil, nil, &response)
}

// AmendFuturesOrder amends an existing futures order
func (g *Gateio) AmendFuturesOrder(ctx context.Context, settle currency.Code, orderID string, arg AmendFuturesOrderParam) (*Order, error) {
	if settle.IsEmpty() {
		return nil, errEmptyOrInvalidSettlementCurrency
	}
	if orderID == "" {
		return nil, fmt.Errorf("%w, 'order_id' cannot be empty", errInvalidOrderID)
	}
	if arg.Size <= 0 && arg.Price <= 0 {
		return nil, errors.New("missing update 'size' or 'price', please specify 'size' or 'price' or both information")
	}
	var response *Order
	return response, g.SendAuthenticatedHTTPRequest(ctx, exchange.RestSpot, perpetualAmendOrderEPL, http.MethodPut, futuresPath+settle.Item.Lower+"/orders/"+orderID, nil, &arg, &response)
}

// GetMyFuturesTradingHistory retrieves authenticated account's futures trading history
func (g *Gateio) GetMyFuturesTradingHistory(ctx context.Context, settle currency.Code, lastID, orderID string, contract currency.Pair, limit, offset, countTotal uint64) ([]TradingHistoryItem, error) {
	if settle.IsEmpty() {
		return nil, errEmptyOrInvalidSettlementCurrency
	}
	params := url.Values{}
	if contract.IsPopulated() {
		params.Set("contract", contract.String())
	}
	if orderID != "" {
		params.Set("order", orderID)
	}
	if limit > 0 {
		params.Set("limit", strconv.FormatUint(limit, 10))
	}
	if offset > 0 {
		params.Set("offset", strconv.FormatUint(offset, 10))
	}
	if lastID != "" {
		params.Set("last_id", lastID)
	}
	if countTotal == 1 {
		params.Set("count_total", strconv.FormatUint(countTotal, 10))
	}
	var response []TradingHistoryItem
	return response, g.SendAuthenticatedHTTPRequest(ctx, exchange.RestSpot, perpetualTradingHistoryEPL, http.MethodGet, futuresPath+settle.Item.Lower+"/my_trades", params, nil, &response)
}

// GetFuturesPositionCloseHistory lists position close history
func (g *Gateio) GetFuturesPositionCloseHistory(ctx context.Context, settle currency.Code, contract currency.Pair, limit, offset uint64, from, to time.Time) ([]PositionCloseHistoryResponse, error) {
	if settle.IsEmpty() {
		return nil, errEmptyOrInvalidSettlementCurrency
	}
	params := url.Values{}
	if contract.IsPopulated() {
		params.Set("contract", contract.String())
	}
	if limit > 0 {
		params.Set("limit", strconv.FormatUint(limit, 10))
	}
	if offset > 0 {
		params.Set("offset", strconv.FormatUint(offset, 10))
	}
	if !from.IsZero() {
		params.Set("from", strconv.FormatInt(from.Unix(), 10))
	}
	if !to.IsZero() {
		params.Set("to", strconv.FormatInt(to.Unix(), 10))
	}
	var response []PositionCloseHistoryResponse
	return response, g.SendAuthenticatedHTTPRequest(ctx, exchange.RestSpot, perpetualClosePositionEPL, http.MethodGet, futuresPath+settle.Item.Lower+"/position_close", params, nil, &response)
}

// GetFuturesLiquidationHistory list liquidation history
func (g *Gateio) GetFuturesLiquidationHistory(ctx context.Context, settle currency.Code, contract currency.Pair, limit uint64, at time.Time) ([]LiquidationHistoryItem, error) {
	if settle.IsEmpty() {
		return nil, errEmptyOrInvalidSettlementCurrency
	}
	params := url.Values{}
	if contract.IsPopulated() {
		params.Set("contract", contract.String())
	}
	if limit > 0 {
		params.Set("limit", strconv.FormatUint(limit, 10))
	}
	if !at.IsZero() {
		params.Set("at", strconv.FormatInt(at.Unix(), 10))
	}
	var response []LiquidationHistoryItem
	return response, g.SendAuthenticatedHTTPRequest(ctx, exchange.RestSpot, perpetualLiquidationHistoryEPL, http.MethodGet, futuresPath+settle.Item.Lower+"/liquidates", params, nil, &response)
}

// CountdownCancelOrders represents a trigger time response
func (g *Gateio) CountdownCancelOrders(ctx context.Context, settle currency.Code, arg CountdownParams) (*TriggerTimeResponse, error) {
	if settle.IsEmpty() {
		return nil, errEmptyOrInvalidSettlementCurrency
	}
	if arg.Timeout < 0 {
		return nil, errInvalidTimeout
	}
	var response *TriggerTimeResponse
	return response, g.SendAuthenticatedHTTPRequest(ctx, exchange.RestSpot, perpetualCancelTriggerOrdersEPL, http.MethodPost, futuresPath+settle.Item.Lower+"/countdown_cancel_all", nil, &arg, &response)
}

// CreatePriceTriggeredFuturesOrder create a price-triggered order
func (g *Gateio) CreatePriceTriggeredFuturesOrder(ctx context.Context, settle currency.Code, arg *FuturesPriceTriggeredOrderParam) (*OrderID, error) {
	if arg == nil {
		return nil, errNilArgument
	}
	if settle.IsEmpty() {
		return nil, errEmptyOrInvalidSettlementCurrency
	}
	if arg.Initial.Contract.IsEmpty() {
		return nil, fmt.Errorf("%w, currency pair for contract must not be empty", errInvalidOrMissingContractParam)
	}
	if arg.Initial.Price < 0 {
		return nil, fmt.Errorf("%w, price must be greater than 0", errInvalidPrice)
	}
	if arg.Initial.TimeInForce != "" && arg.Initial.TimeInForce != gtcTIF && arg.Initial.TimeInForce != iocTIF {
		return nil, fmt.Errorf("%w: `%s`; only 'gtc' and 'ioc' are allowed", order.ErrInvalidTimeInForce, arg.Initial.TimeInForce)
	}
	if arg.Trigger.StrategyType != 0 && arg.Trigger.StrategyType != 1 {
		return nil, errors.New("strategy type must be 0 or 1, 0: by price, and 1: by price gap")
	}
	if arg.Trigger.Rule != 1 && arg.Trigger.Rule != 2 {
		return nil, errors.New("invalid trigger condition('rule') value, rule must be 1 or 2")
	}
	if arg.Trigger.PriceType != 0 && arg.Trigger.PriceType != 1 && arg.Trigger.PriceType != 2 {
		return nil, errors.New("price type must be 0, 1 or 2")
	}
	if arg.Trigger.OrderType != "" &&
		arg.Trigger.OrderType != "close-long-order" &&
		arg.Trigger.OrderType != "close-short-order" &&
		arg.Trigger.OrderType != "close-long-position" &&
		arg.Trigger.OrderType != "close-short-position" &&
		arg.Trigger.OrderType != "plan-close-long-position" &&
		arg.Trigger.OrderType != "plan-close-short-position" {
		return nil, errors.New("invalid order type, only 'close-long-order', 'close-short-order', 'close-long-position', 'close-short-position', 'plan-close-long-position', and 'plan-close-short-position'")
	}
	var response *OrderID
	return response, g.SendAuthenticatedHTTPRequest(ctx, exchange.RestSpot, perpetualSubmitTriggerOrderEPL, http.MethodPost, futuresPath+settle.Item.Lower+priceOrdersPaths, nil, &arg, &response)
}

// ListAllFuturesAutoOrders lists all open orders
func (g *Gateio) ListAllFuturesAutoOrders(ctx context.Context, status string, settle currency.Code, contract currency.Pair, limit, offset uint64) ([]PriceTriggeredOrder, error) {
	if status != statusOpen && status != statusFinished {
		return nil, fmt.Errorf("%w status: %s", errInvalidOrderStatus, status)
	}
	if settle.IsEmpty() {
		return nil, errEmptyOrInvalidSettlementCurrency
	}
	params := url.Values{}
	params.Set("status", status)
	if limit > 0 {
		params.Set("limit", strconv.FormatUint(limit, 10))
	}
	if offset > 0 {
		params.Set("offset", strconv.FormatUint(offset, 10))
	}
	if contract.IsPopulated() {
		params.Set("contract", contract.String())
	}
	var response []PriceTriggeredOrder
	return response, g.SendAuthenticatedHTTPRequest(ctx, exchange.RestSpot, perpetualListOpenOrdersEPL, http.MethodGet, futuresPath+settle.Item.Lower+priceOrdersPaths, params, nil, &response)
}

// CancelAllFuturesOpenOrders cancels all futures open orders
func (g *Gateio) CancelAllFuturesOpenOrders(ctx context.Context, settle currency.Code, contract currency.Pair) ([]PriceTriggeredOrder, error) {
	if settle.IsEmpty() {
		return nil, errEmptyOrInvalidSettlementCurrency
	}
	if contract.IsInvalid() {
		return nil, fmt.Errorf("%w, currency pair for contract must not be empty", errInvalidOrMissingContractParam)
	}
	params := url.Values{}
	params.Set("contract", contract.String())
	var response []PriceTriggeredOrder
	return response, g.SendAuthenticatedHTTPRequest(ctx, exchange.RestSpot, perpetualCancelOpenOrdersEPL, http.MethodDelete, futuresPath+settle.Item.Lower+priceOrdersPaths, params, nil, &response)
}

// GetSingleFuturesPriceTriggeredOrder retrieves a single price triggered order
func (g *Gateio) GetSingleFuturesPriceTriggeredOrder(ctx context.Context, settle currency.Code, orderID string) (*PriceTriggeredOrder, error) {
	if settle.IsEmpty() {
		return nil, errEmptyOrInvalidSettlementCurrency
	}
	if orderID == "" {
		return nil, errInvalidOrderID
	}
	var response *PriceTriggeredOrder
	return response, g.SendAuthenticatedHTTPRequest(ctx, exchange.RestSpot, perpetualGetTriggerOrderEPL, http.MethodGet, futuresPath+settle.Item.Lower+"/price_orders/"+orderID, nil, nil, &response)
}

// CancelFuturesPriceTriggeredOrder cancel a price-triggered order
func (g *Gateio) CancelFuturesPriceTriggeredOrder(ctx context.Context, settle currency.Code, orderID string) (*PriceTriggeredOrder, error) {
	if settle.IsEmpty() {
		return nil, errEmptyOrInvalidSettlementCurrency
	}
	if orderID == "" {
		return nil, errInvalidOrderID
	}
	var response *PriceTriggeredOrder
	return response, g.SendAuthenticatedHTTPRequest(ctx, exchange.RestSpot, perpetualCancelTriggerOrderEPL, http.MethodDelete, futuresPath+settle.Item.Lower+"/price_orders/"+orderID, nil, nil, &response)
}

// *************************************** Delivery ***************************************

// GetAllDeliveryContracts retrieves all futures contracts
func (g *Gateio) GetAllDeliveryContracts(ctx context.Context, settle currency.Code) ([]DeliveryContract, error) {
	if settle.IsEmpty() {
		return nil, errEmptyOrInvalidSettlementCurrency
	}
	var contracts []DeliveryContract
	return contracts, g.SendHTTPRequest(ctx, exchange.RestSpot, publicDeliveryContractsEPL, deliveryPath+settle.Item.Lower+"/contracts", &contracts)
}

// GetDeliveryContract retrieves a single delivery contract instance
func (g *Gateio) GetDeliveryContract(ctx context.Context, settle currency.Code, contract currency.Pair) (*DeliveryContract, error) {
	if settle.IsEmpty() {
		return nil, errEmptyOrInvalidSettlementCurrency
	}
	var deliveryContract *DeliveryContract
	return deliveryContract, g.SendHTTPRequest(ctx, exchange.RestSpot, publicDeliveryContractsEPL, deliveryPath+settle.Item.Lower+"/contracts/"+contract.String(), &deliveryContract)
}

// GetDeliveryOrderbook delivery orderbook
func (g *Gateio) GetDeliveryOrderbook(ctx context.Context, settle currency.Code, interval string, contract currency.Pair, limit uint64, withOrderbookID bool) (*Orderbook, error) {
	if settle.IsEmpty() {
		return nil, errEmptyOrInvalidSettlementCurrency
	}
	if contract.IsInvalid() {
		return nil, errInvalidOrMissingContractParam
	}
	params := url.Values{}
	params.Set("contract", contract.String())
	if interval != "" {
		params.Set("interval", interval)
	}
	if limit > 0 {
		params.Set("limit", strconv.FormatUint(limit, 10))
	}
	if withOrderbookID {
		params.Set("with_id", strconv.FormatBool(withOrderbookID))
	}
	var orderbook *Orderbook
	return orderbook, g.SendHTTPRequest(ctx, exchange.RestSpot, publicOrderbookDeliveryEPL, common.EncodeURLValues(deliveryPath+settle.Item.Lower+"/order_book", params), &orderbook)
}

// GetDeliveryTradingHistory retrieves futures trading history
func (g *Gateio) GetDeliveryTradingHistory(ctx context.Context, settle currency.Code, lastID string, contract currency.Pair, limit uint64, from, to time.Time) ([]TradingHistoryItem, error) {
	if settle.IsEmpty() {
		return nil, errEmptyOrInvalidSettlementCurrency
	}
	if contract.IsInvalid() {
		return nil, errInvalidOrMissingContractParam
	}
	params := url.Values{}
	params.Set("contract", contract.String())
	if !from.IsZero() {
		params.Set("from", strconv.FormatInt(from.Unix(), 10))
	}
	if !to.IsZero() {
		params.Set("to", strconv.FormatInt(to.Unix(), 10))
	}
	if limit > 0 {
		params.Set("limit", strconv.FormatUint(limit, 10))
	}
	if lastID != "" {
		params.Set("last_id", lastID)
	}
	var histories []TradingHistoryItem
	return histories, g.SendHTTPRequest(ctx, exchange.RestSpot, publicTradingHistoryDeliveryEPL, common.EncodeURLValues(deliveryPath+settle.Item.Lower+"/trades", params), &histories)
}

// GetDeliveryFuturesCandlesticks retrieves specified contract candlesticks
func (g *Gateio) GetDeliveryFuturesCandlesticks(ctx context.Context, settle currency.Code, contract currency.Pair, from, to time.Time, limit uint64, interval kline.Interval) ([]FuturesCandlestick, error) {
	if settle.IsEmpty() {
		return nil, errEmptyOrInvalidSettlementCurrency
	}
	if contract.IsInvalid() {
		return nil, errInvalidOrMissingContractParam
	}
	params := url.Values{}
	params.Set("contract", contract.Upper().String())
	if !from.IsZero() {
		params.Set("from", strconv.FormatInt(from.Unix(), 10))
	}
	if !to.IsZero() {
		params.Set("to", strconv.FormatInt(to.Unix(), 10))
	}
	if limit > 0 {
		params.Set("limit", strconv.FormatUint(limit, 10))
	}
	if int64(interval) != 0 {
		intervalString, err := g.GetIntervalString(interval)
		if err != nil {
			return nil, err
		}
		params.Set("interval", intervalString)
	}
	var candlesticks []FuturesCandlestick
	return candlesticks, g.SendHTTPRequest(ctx, exchange.RestSpot, publicCandleSticksDeliveryEPL, common.EncodeURLValues(deliveryPath+settle.Item.Lower+"/candlesticks", params), &candlesticks)
}

// GetDeliveryFutureTickers retrieves futures ticker information for a specific settle and contract info.
func (g *Gateio) GetDeliveryFutureTickers(ctx context.Context, settle currency.Code, contract currency.Pair) ([]FuturesTicker, error) {
	if settle.IsEmpty() {
		return nil, errEmptyOrInvalidSettlementCurrency
	}
	params := url.Values{}
	if contract.IsPopulated() {
		params.Set("contract", contract.String())
	}
	var tickers []FuturesTicker
	return tickers, g.SendHTTPRequest(ctx, exchange.RestSpot, publicTickersDeliveryEPL, common.EncodeURLValues(deliveryPath+settle.Item.Lower+"/tickers", params), &tickers)
}

// GetDeliveryInsuranceBalanceHistory retrieves delivery futures insurance balance history
func (g *Gateio) GetDeliveryInsuranceBalanceHistory(ctx context.Context, settle currency.Code, limit uint64) ([]InsuranceBalance, error) {
	if settle.IsEmpty() {
		return nil, errEmptyOrInvalidSettlementCurrency
	}
	params := url.Values{}
	if limit > 0 {
		params.Set("limit", strconv.FormatUint(limit, 10))
	}
	var balances []InsuranceBalance
	return balances, g.SendHTTPRequest(ctx, exchange.RestSpot, publicInsuranceDeliveryEPL, common.EncodeURLValues(deliveryPath+settle.Item.Lower+"/insurance", params), &balances)
}

// GetDeliveryFuturesAccounts retrieves futures account
func (g *Gateio) GetDeliveryFuturesAccounts(ctx context.Context, settle currency.Code) (*FuturesAccount, error) {
	if settle.IsEmpty() {
		return nil, errEmptyOrInvalidSettlementCurrency
	}
	var response *FuturesAccount
	return response, g.SendAuthenticatedHTTPRequest(ctx, exchange.RestSpot, deliveryAccountEPL, http.MethodGet, deliveryPath+settle.Item.Lower+"/accounts", nil, nil, &response)
}

// GetDeliveryAccountBooks retrieves account books
func (g *Gateio) GetDeliveryAccountBooks(ctx context.Context, settle currency.Code, limit uint64, from, to time.Time, changingType string) ([]AccountBookItem, error) {
	if settle.IsEmpty() {
		return nil, errEmptyOrInvalidSettlementCurrency
	}
	params := url.Values{}
	if limit > 0 {
		params.Set("limit", strconv.FormatUint(limit, 10))
	}
	if !from.IsZero() {
		params.Set("from", strconv.FormatInt(from.Unix(), 10))
	}
	if !to.IsZero() {
		params.Set("to", strconv.FormatInt(to.Unix(), 10))
	}
	if changingType != "" {
		params.Set("type", changingType)
	}
	var response []AccountBookItem
	return response, g.SendAuthenticatedHTTPRequest(ctx, exchange.RestSpot, deliveryAccountBooksEPL, http.MethodGet, deliveryPath+settle.Item.Lower+"/account_book", params, nil, &response)
}

// GetAllDeliveryPositionsOfUser retrieves all positions of user
func (g *Gateio) GetAllDeliveryPositionsOfUser(ctx context.Context, settle currency.Code) (*Position, error) {
	if settle.IsEmpty() {
		return nil, errEmptyOrInvalidSettlementCurrency
	}
	var response *Position
	return response, g.SendAuthenticatedHTTPRequest(ctx, exchange.RestSpot, deliveryPositionsEPL, http.MethodGet, deliveryPath+settle.Item.Lower+"/positions", nil, nil, &response)
}

// GetSingleDeliveryPosition get single position
func (g *Gateio) GetSingleDeliveryPosition(ctx context.Context, settle currency.Code, contract currency.Pair) (*Position, error) {
	if settle.IsEmpty() {
		return nil, errEmptyOrInvalidSettlementCurrency
	}
	if contract.IsInvalid() {
		return nil, fmt.Errorf("%w, currency pair for contract must not be empty", errInvalidOrMissingContractParam)
	}
	var response *Position
	return response, g.SendAuthenticatedHTTPRequest(ctx, exchange.RestSpot, deliveryPositionsEPL, http.MethodGet, deliveryPath+settle.Item.Lower+positionsPath+contract.String(), nil, nil, &response)
}

// UpdateDeliveryPositionMargin updates position margin
func (g *Gateio) UpdateDeliveryPositionMargin(ctx context.Context, settle currency.Code, change float64, contract currency.Pair) (*Position, error) {
	if settle.IsEmpty() {
		return nil, errEmptyOrInvalidSettlementCurrency
	}
	if contract.IsInvalid() {
		return nil, fmt.Errorf("%w, currency pair for contract must not be empty", errInvalidOrMissingContractParam)
	}
	if change <= 0 {
		return nil, fmt.Errorf("%w, futures margin change must be positive", errChangeHasToBePositive)
	}
	params := url.Values{}
	params.Set("change", strconv.FormatFloat(change, 'f', -1, 64))
	var response *Position
	return response, g.SendAuthenticatedHTTPRequest(ctx, exchange.RestSpot, deliveryUpdateMarginEPL, http.MethodPost, deliveryPath+settle.Item.Lower+positionsPath+contract.String()+"/margin", params, nil, &response)
}

// UpdateDeliveryPositionLeverage updates position leverage
func (g *Gateio) UpdateDeliveryPositionLeverage(ctx context.Context, settle currency.Code, contract currency.Pair, leverage float64) (*Position, error) {
	if settle.IsEmpty() {
		return nil, errEmptyOrInvalidSettlementCurrency
	}
	if contract.IsInvalid() {
		return nil, fmt.Errorf("%w, currency pair for contract must not be empty", errInvalidOrMissingContractParam)
	}
	if leverage < 0 {
		return nil, errInvalidLeverageValue
	}
	params := url.Values{}
	params.Set("leverage", strconv.FormatFloat(leverage, 'f', -1, 64))
	var response *Position
	return response, g.SendAuthenticatedHTTPRequest(ctx,
		exchange.RestSpot, deliveryUpdateLeverageEPL, http.MethodPost, deliveryPath+settle.Item.Lower+positionsPath+contract.String()+"/leverage", params, nil, &response)
}

// UpdateDeliveryPositionRiskLimit update position risk limit
func (g *Gateio) UpdateDeliveryPositionRiskLimit(ctx context.Context, settle currency.Code, contract currency.Pair, riskLimit uint64) (*Position, error) {
	if settle.IsEmpty() {
		return nil, errEmptyOrInvalidSettlementCurrency
	}
	if contract.IsInvalid() {
		return nil, fmt.Errorf("%w, currency pair for contract must not be empty", errInvalidOrMissingContractParam)
	}
	params := url.Values{}
	params.Set("risk_limit", strconv.FormatUint(riskLimit, 10))
	var response *Position
	return response, g.SendAuthenticatedHTTPRequest(ctx, exchange.RestSpot, deliveryUpdateRiskLimitEPL, http.MethodPost, deliveryPath+settle.Item.Lower+positionsPath+contract.String()+"/risk_limit", params, nil, &response)
}

// PlaceDeliveryOrder create a futures order
// Zero-filled order cannot be retrieved 10 minutes after order cancellation
func (g *Gateio) PlaceDeliveryOrder(ctx context.Context, arg *ContractOrderCreateParams) (*Order, error) {
	if arg == nil {
		return nil, errNilArgument
	}
	if arg.Contract.IsEmpty() {
		return nil, fmt.Errorf("%w, currency pair for contract must not be empty", errInvalidOrMissingContractParam)
	}
	if arg.Size == 0 {
		return nil, fmt.Errorf("%w, specify positive number to make a bid, and negative number to ask", order.ErrSideIsInvalid)
	}
	arg.TimeInForce = strings.ToLower(arg.TimeInForce)
<<<<<<< HEAD
	if !slices.Contains(validTimesInForce, arg.TimeInForce) {
=======
	if tif := timeInForceFromString(arg.TimeInForce); tif == order.UnknownTIF {
>>>>>>> 84dc6712
		return nil, fmt.Errorf("%w: `%s`", order.ErrUnsupportedTimeInForce, arg.TimeInForce)
	}
	if arg.Price == "" {
		return nil, errInvalidPrice
	}
	if arg.AutoSize != "" && (arg.AutoSize == "close_long" || arg.AutoSize == "close_short") {
		return nil, errInvalidAutoSizeValue
	}
	if arg.Settle.IsEmpty() {
		return nil, errEmptyOrInvalidSettlementCurrency
	}
	var response *Order
	return response, g.SendAuthenticatedHTTPRequest(ctx, exchange.RestSpot, deliverySubmitOrderEPL, http.MethodPost, deliveryPath+arg.Settle.Item.Lower+ordersPath, nil, &arg, &response)
}

// GetDeliveryOrders list futures orders
// Zero-filled order cannot be retrieved 10 minutes after order cancellation
func (g *Gateio) GetDeliveryOrders(ctx context.Context, contract currency.Pair, status string, settle currency.Code, lastID string, limit, offset uint64, countTotal int64) ([]Order, error) {
	if settle.IsEmpty() {
		return nil, errEmptyOrInvalidSettlementCurrency
	}
	params := url.Values{}
	if !contract.IsEmpty() {
		params.Set("contract", contract.String())
	}
	if status != statusOpen && status != statusFinished {
		return nil, fmt.Errorf("%w, only 'open' and 'finished' status are supported", errInvalidOrderStatus)
	}
	params.Set("status", status)
	if limit > 0 {
		params.Set("limit", strconv.FormatUint(limit, 10))
	}
	if offset > 0 {
		params.Set("offset", strconv.FormatUint(offset, 10))
	}
	if lastID != "" {
		params.Set("last_id", lastID)
	}
	if countTotal == 1 && status != statusOpen {
		params.Set("count_total", strconv.FormatInt(countTotal, 10))
	} else if countTotal != 0 && countTotal != 1 {
		return nil, errInvalidCountTotalValue
	}
	var response []Order
	return response, g.SendAuthenticatedHTTPRequest(ctx, exchange.RestSpot, deliveryGetOrdersEPL, http.MethodGet, deliveryPath+settle.Item.Lower+ordersPath, params, nil, &response)
}

// CancelMultipleDeliveryOrders cancel all open orders matched
// Zero-filled order cannot be retrieved 10 minutes after order cancellation
func (g *Gateio) CancelMultipleDeliveryOrders(ctx context.Context, contract currency.Pair, side string, settle currency.Code) ([]Order, error) {
	if settle.IsEmpty() {
		return nil, errEmptyOrInvalidSettlementCurrency
	}
	if contract.IsInvalid() {
		return nil, fmt.Errorf("%w, currency pair for contract must not be empty", errInvalidOrMissingContractParam)
	}
	params := url.Values{}
	if side == "ask" || side == "bid" {
		params.Set("side", side)
	}
	params.Set("contract", contract.String())
	var response []Order
	return response, g.SendAuthenticatedHTTPRequest(ctx, exchange.RestSpot, deliveryCancelOrdersEPL, http.MethodDelete, deliveryPath+settle.Item.Lower+ordersPath, params, nil, &response)
}

// GetSingleDeliveryOrder Get a single order
// Zero-filled order cannot be retrieved 10 minutes after order cancellation
func (g *Gateio) GetSingleDeliveryOrder(ctx context.Context, settle currency.Code, orderID string) (*Order, error) {
	if settle.IsEmpty() {
		return nil, errEmptyOrInvalidSettlementCurrency
	}
	if orderID == "" {
		return nil, fmt.Errorf("%w, 'order_id' cannot be empty", errInvalidOrderID)
	}
	var response *Order
	return response, g.SendAuthenticatedHTTPRequest(ctx, exchange.RestSpot, deliveryGetOrderEPL, http.MethodGet, deliveryPath+settle.Item.Lower+"/orders/"+orderID, nil, nil, &response)
}

// CancelSingleDeliveryOrder cancel a single order
func (g *Gateio) CancelSingleDeliveryOrder(ctx context.Context, settle currency.Code, orderID string) (*Order, error) {
	if settle.IsEmpty() {
		return nil, errEmptyOrInvalidSettlementCurrency
	}
	if orderID == "" {
		return nil, fmt.Errorf("%w, 'order_id' cannot be empty", errInvalidOrderID)
	}
	var response *Order
	return response, g.SendAuthenticatedHTTPRequest(ctx, exchange.RestSpot, deliveryCancelOrderEPL, http.MethodDelete, deliveryPath+settle.Item.Lower+"/orders/"+orderID, nil, nil, &response)
}

// GetMyDeliveryTradingHistory retrieves authenticated account delivery futures trading history
func (g *Gateio) GetMyDeliveryTradingHistory(ctx context.Context, settle currency.Code, orderID string, contract currency.Pair, limit, offset, countTotal uint64, lastID string) ([]TradingHistoryItem, error) {
	if settle.IsEmpty() {
		return nil, errEmptyOrInvalidSettlementCurrency
	}
	params := url.Values{}
	if contract.IsPopulated() {
		params.Set("contract", contract.String())
	}
	if orderID != "" {
		params.Set("order", orderID)
	}
	if limit > 0 {
		params.Set("limit", strconv.FormatUint(limit, 10))
	}
	if offset > 0 {
		params.Set("offset", strconv.FormatUint(offset, 10))
	}
	if lastID != "" {
		params.Set("last_id", lastID)
	}
	if countTotal == 1 {
		params.Set("count_total", strconv.FormatUint(countTotal, 10))
	}
	var response []TradingHistoryItem
	return response, g.SendAuthenticatedHTTPRequest(ctx, exchange.RestSpot, deliveryTradingHistoryEPL, http.MethodGet, deliveryPath+settle.Item.Lower+"/my_trades", params, nil, &response)
}

// GetDeliveryPositionCloseHistory retrieves position history
func (g *Gateio) GetDeliveryPositionCloseHistory(ctx context.Context, settle currency.Code, contract currency.Pair, limit, offset uint64, from, to time.Time) ([]PositionCloseHistoryResponse, error) {
	if settle.IsEmpty() {
		return nil, errEmptyOrInvalidSettlementCurrency
	}
	params := url.Values{}
	if contract.IsPopulated() {
		params.Set("contract", contract.String())
	}
	if limit > 0 {
		params.Set("limit", strconv.FormatUint(limit, 10))
	}
	if offset > 0 {
		params.Set("offset", strconv.FormatUint(offset, 10))
	}
	if !from.IsZero() {
		params.Set("from", strconv.FormatInt(from.Unix(), 10))
	}
	if !to.IsZero() {
		params.Set("to", strconv.FormatInt(to.Unix(), 10))
	}
	var response []PositionCloseHistoryResponse
	return response, g.SendAuthenticatedHTTPRequest(ctx, exchange.RestSpot, deliveryCloseHistoryEPL, http.MethodGet, deliveryPath+settle.Item.Lower+"/position_close", params, nil, &response)
}

// GetDeliveryLiquidationHistory lists liquidation history
func (g *Gateio) GetDeliveryLiquidationHistory(ctx context.Context, settle currency.Code, contract currency.Pair, limit uint64, at time.Time) ([]LiquidationHistoryItem, error) {
	if settle.IsEmpty() {
		return nil, errEmptyOrInvalidSettlementCurrency
	}
	params := url.Values{}
	if contract.IsPopulated() {
		params.Set("contract", contract.String())
	}
	if limit > 0 {
		params.Set("limit", strconv.FormatUint(limit, 10))
	}
	if !at.IsZero() {
		params.Set("at", strconv.FormatInt(at.Unix(), 10))
	}
	var response []LiquidationHistoryItem
	return response, g.SendAuthenticatedHTTPRequest(ctx, exchange.RestSpot, deliveryLiquidationHistoryEPL, http.MethodGet, deliveryPath+settle.Item.Lower+"/liquidates", params, nil, &response)
}

// GetDeliverySettlementHistory retrieves settlement history
func (g *Gateio) GetDeliverySettlementHistory(ctx context.Context, settle currency.Code, contract currency.Pair, limit uint64, at time.Time) ([]SettlementHistoryItem, error) {
	if settle.IsEmpty() {
		return nil, errEmptyOrInvalidSettlementCurrency
	}
	params := url.Values{}
	if contract.IsPopulated() {
		params.Set("contract", contract.String())
	}
	if limit > 0 {
		params.Set("limit", strconv.FormatUint(limit, 10))
	}
	if !at.IsZero() {
		params.Set("at", strconv.FormatInt(at.Unix(), 10))
	}
	var response []SettlementHistoryItem
	return response, g.SendAuthenticatedHTTPRequest(ctx, exchange.RestSpot, deliverySettlementHistoryEPL, http.MethodGet, deliveryPath+settle.Item.Lower+"/settlements", params, nil, &response)
}

// GetDeliveryPriceTriggeredOrder creates a price-triggered order
func (g *Gateio) GetDeliveryPriceTriggeredOrder(ctx context.Context, settle currency.Code, arg *FuturesPriceTriggeredOrderParam) (*OrderID, error) {
	if arg == nil {
		return nil, errNilArgument
	}
	if settle.IsEmpty() {
		return nil, errEmptyOrInvalidSettlementCurrency
	}
	if arg.Initial.Contract.IsEmpty() {
		return nil, fmt.Errorf("%w, currency pair for contract must not be empty", errInvalidOrMissingContractParam)
	}
	if arg.Initial.Price < 0 {
		return nil, fmt.Errorf("%w, price must be greater than 0", errInvalidPrice)
	}
	if arg.Initial.Size <= 0 {
		return nil, errors.New("invalid argument: initial.size out of range")
	}
	if arg.Initial.TimeInForce != "" &&
		arg.Initial.TimeInForce != gtcTIF && arg.Initial.TimeInForce != iocTIF {
		return nil, fmt.Errorf("%w: `%s`; only 'gtc' and 'ioc' are allowed", order.ErrUnsupportedTimeInForce, arg.Initial.TimeInForce)
	}
	if arg.Trigger.StrategyType != 0 && arg.Trigger.StrategyType != 1 {
		return nil, errors.New("strategy type must be 0 or 1, 0: by price, and 1: by price gap")
	}
	if arg.Trigger.Rule != 1 && arg.Trigger.Rule != 2 {
		return nil, errors.New("invalid trigger condition('rule') value, rule must be 1 or 2")
	}
	if arg.Trigger.PriceType != 0 && arg.Trigger.PriceType != 1 && arg.Trigger.PriceType != 2 {
		return nil, errors.New("price type must be 0 or 1 or 2")
	}
	if arg.Trigger.Price <= 0 {
		return nil, errors.New("invalid argument: trigger.price")
	}
	if arg.Trigger.OrderType != "" &&
		arg.Trigger.OrderType != "close-long-order" &&
		arg.Trigger.OrderType != "close-short-order" &&
		arg.Trigger.OrderType != "close-long-position" &&
		arg.Trigger.OrderType != "close-short-position" &&
		arg.Trigger.OrderType != "plan-close-long-position" &&
		arg.Trigger.OrderType != "plan-close-short-position" {
		return nil, errors.New("invalid order type, only 'close-long-order', 'close-short-order', 'close-long-position', 'close-short-position', 'plan-close-long-position', and 'plan-close-short-position'")
	}
	var response *OrderID
	return response, g.SendAuthenticatedHTTPRequest(ctx, exchange.RestSpot, deliveryGetTriggerOrderEPL, http.MethodPost, deliveryPath+settle.Item.Lower+priceOrdersPaths, nil, &arg, &response)
}

// GetDeliveryAllAutoOrder retrieves all auto orders
func (g *Gateio) GetDeliveryAllAutoOrder(ctx context.Context, status string, settle currency.Code, contract currency.Pair, limit, offset uint64) ([]PriceTriggeredOrder, error) {
	if status != statusOpen && status != statusFinished {
		return nil, fmt.Errorf("%w status %s", errInvalidOrderStatus, status)
	}
	if settle.IsEmpty() {
		return nil, errEmptyOrInvalidSettlementCurrency
	}
	params := url.Values{}
	params.Set("status", status)
	if limit > 0 {
		params.Set("limit", strconv.FormatUint(limit, 10))
	}
	if offset > 0 {
		params.Set("offset", strconv.FormatUint(offset, 10))
	}
	if contract.IsPopulated() {
		params.Set("contract", contract.String())
	}
	var response []PriceTriggeredOrder
	return response, g.SendAuthenticatedHTTPRequest(ctx, exchange.RestSpot, deliveryAutoOrdersEPL, http.MethodGet, deliveryPath+settle.Item.Lower+priceOrdersPaths, params, nil, &response)
}

// CancelAllDeliveryPriceTriggeredOrder cancels all delivery price triggered orders
func (g *Gateio) CancelAllDeliveryPriceTriggeredOrder(ctx context.Context, settle currency.Code, contract currency.Pair) ([]PriceTriggeredOrder, error) {
	if settle.IsEmpty() {
		return nil, errEmptyOrInvalidSettlementCurrency
	}
	if contract.IsInvalid() {
		return nil, fmt.Errorf("%w, currency pair for contract must not be empty", errInvalidOrMissingContractParam)
	}
	params := url.Values{}
	params.Set("contract", contract.String())
	var response []PriceTriggeredOrder
	return response, g.SendAuthenticatedHTTPRequest(ctx, exchange.RestSpot, deliveryCancelTriggerOrdersEPL, http.MethodDelete, deliveryPath+settle.Item.Lower+priceOrdersPaths, params, nil, &response)
}

// GetSingleDeliveryPriceTriggeredOrder retrieves a single price triggered order
func (g *Gateio) GetSingleDeliveryPriceTriggeredOrder(ctx context.Context, settle currency.Code, orderID string) (*PriceTriggeredOrder, error) {
	if settle.IsEmpty() {
		return nil, errEmptyOrInvalidSettlementCurrency
	}
	if orderID == "" {
		return nil, errInvalidOrderID
	}
	var response *PriceTriggeredOrder
	return response, g.SendAuthenticatedHTTPRequest(ctx, exchange.RestSpot, deliveryGetTriggerOrderEPL, http.MethodGet, deliveryPath+settle.Item.Lower+"/price_orders/"+orderID, nil, nil, &response)
}

// CancelDeliveryPriceTriggeredOrder cancel a price-triggered order
func (g *Gateio) CancelDeliveryPriceTriggeredOrder(ctx context.Context, settle currency.Code, orderID string) (*PriceTriggeredOrder, error) {
	if settle.IsEmpty() {
		return nil, errEmptyOrInvalidSettlementCurrency
	}
	if orderID == "" {
		return nil, errInvalidOrderID
	}
	var response *PriceTriggeredOrder
	return response, g.SendAuthenticatedHTTPRequest(ctx, exchange.RestSpot, deliveryCancelTriggerOrderEPL, http.MethodDelete, deliveryPath+settle.Item.Lower+"/price_orders/"+orderID, nil, nil, &response)
}

// ********************************** Options ***************************************************

// GetAllOptionsUnderlyings retrieves all option underlyings
func (g *Gateio) GetAllOptionsUnderlyings(ctx context.Context) ([]OptionUnderlying, error) {
	var response []OptionUnderlying
	return response, g.SendHTTPRequest(ctx, exchange.RestSpot, publicUnderlyingOptionsEPL, gateioOptionUnderlyings, &response)
}

// GetExpirationTime return the expiration time for the provided underlying.
func (g *Gateio) GetExpirationTime(ctx context.Context, underlying string) (time.Time, error) {
	var timestamp []float64
	err := g.SendHTTPRequest(ctx, exchange.RestSpot, publicExpirationOptionsEPL, gateioOptionExpiration+"?underlying="+underlying, &timestamp)
	if err != nil {
		return time.Time{}, err
	}
	if len(timestamp) == 0 {
		return time.Time{}, errNoValidResponseFromServer
	}
	return time.Unix(int64(timestamp[0]), 0), nil
}

// GetAllContractOfUnderlyingWithinExpiryDate retrieves list of contracts of the specified underlying and expiry time.
func (g *Gateio) GetAllContractOfUnderlyingWithinExpiryDate(ctx context.Context, underlying string, expTime time.Time) ([]OptionContract, error) {
	params := url.Values{}
	if underlying == "" {
		return nil, errInvalidUnderlying
	}
	params.Set("underlying", underlying)
	if !expTime.IsZero() {
		params.Set("expires", strconv.FormatInt(expTime.Unix(), 10))
	}
	var contracts []OptionContract
	return contracts, g.SendHTTPRequest(ctx, exchange.RestSpot, publicContractsOptionsEPL, common.EncodeURLValues(gateioOptionContracts, params), &contracts)
}

// GetOptionsSpecifiedContractDetail query specified contract detail
func (g *Gateio) GetOptionsSpecifiedContractDetail(ctx context.Context, contract currency.Pair) (*OptionContract, error) {
	if contract.IsInvalid() {
		return nil, errInvalidOrMissingContractParam
	}
	var contr *OptionContract
	return contr, g.SendHTTPRequest(ctx, exchange.RestSpot, publicContractsOptionsEPL, gateioOptionContracts+"/"+contract.String(), &contr)
}

// GetSettlementHistory retrieves list of settlement history
func (g *Gateio) GetSettlementHistory(ctx context.Context, underlying string, offset, limit uint64, from, to time.Time) ([]OptionSettlement, error) {
	if underlying == "" {
		return nil, errInvalidUnderlying
	}
	params := url.Values{}
	params.Set("underlying", underlying)
	if offset > 0 {
		params.Set("offset", strconv.FormatUint(offset, 10))
	}
	if limit > 0 {
		params.Set("limit", strconv.FormatUint(limit, 10))
	}
	if !from.IsZero() {
		params.Set("from", strconv.FormatInt(from.Unix(), 10))
	}
	if !to.IsZero() {
		params.Set("to", strconv.FormatInt(to.Unix(), 10))
	}
	var settlements []OptionSettlement
	return settlements, g.SendHTTPRequest(ctx, exchange.RestSpot, publicSettlementOptionsEPL, common.EncodeURLValues(gateioOptionSettlement, params), &settlements)
}

// GetOptionsSpecifiedContractsSettlement retrieve a single contract settlement detail passing the underlying and contract name
func (g *Gateio) GetOptionsSpecifiedContractsSettlement(ctx context.Context, contract currency.Pair, underlying string, at int64) (*OptionSettlement, error) {
	if underlying == "" {
		return nil, errInvalidUnderlying
	}
	if contract.IsInvalid() {
		return nil, errInvalidOrMissingContractParam
	}
	params := url.Values{}
	params.Set("underlying", underlying)
	params.Set("at", strconv.FormatInt(at, 10))
	var settlement *OptionSettlement
	return settlement, g.SendHTTPRequest(ctx, exchange.RestSpot, publicSettlementOptionsEPL, common.EncodeURLValues(gateioOptionSettlement+"/"+contract.String(), params), &settlement)
}

// GetMyOptionsSettlements retrieves accounts option settlements.
func (g *Gateio) GetMyOptionsSettlements(ctx context.Context, underlying string, contract currency.Pair, offset, limit uint64, to time.Time) ([]MyOptionSettlement, error) {
	if underlying == "" {
		return nil, errInvalidUnderlying
	}
	params := url.Values{}
	params.Set("underlying", underlying)
	if contract.IsPopulated() {
		params.Set("contract", contract.String())
	}
	if to.After(time.Now()) {
		params.Set("to", strconv.FormatInt(to.Unix(), 10))
	}
	if offset > 0 {
		params.Set("offset", strconv.FormatUint(offset, 10))
	}
	if limit > 0 {
		params.Set("limit", strconv.FormatUint(limit, 10))
	}
	var settlements []MyOptionSettlement
	return settlements, g.SendAuthenticatedHTTPRequest(ctx, exchange.RestSpot, optionsSettlementsEPL, http.MethodGet, gateioOptionMySettlements, params, nil, &settlements)
}

// GetOptionsOrderbook returns the orderbook data for the given contract.
func (g *Gateio) GetOptionsOrderbook(ctx context.Context, contract currency.Pair, interval string, limit uint64, withOrderbookID bool) (*Orderbook, error) {
	if contract.IsEmpty() {
		return nil, currency.ErrCurrencyPairEmpty
	}
	params := url.Values{}
	params.Set("contract", strings.ToUpper(contract.String()))
	if interval != "" {
		params.Set("interval", interval)
	}
	if limit > 0 {
		params.Set("limit", strconv.FormatUint(limit, 10))
	}
	params.Set("with_id", strconv.FormatBool(withOrderbookID))
	var response *Orderbook
	return response, g.SendHTTPRequest(ctx, exchange.RestSpot, publicOrderbookOptionsEPL, common.EncodeURLValues(gateioOptionsOrderbook, params), &response)
}

// GetOptionAccounts lists option accounts
func (g *Gateio) GetOptionAccounts(ctx context.Context) (*OptionAccount, error) {
	var resp *OptionAccount
	return resp, g.SendAuthenticatedHTTPRequest(ctx, exchange.RestSpot, optionsAccountsEPL, http.MethodGet, gateioOptionAccounts, nil, nil, &resp)
}

// GetAccountChangingHistory retrieves list of account changing history
func (g *Gateio) GetAccountChangingHistory(ctx context.Context, offset, limit uint64, from, to time.Time, changingType string) ([]AccountBook, error) {
	params := url.Values{}
	if changingType != "" {
		params.Set("type", changingType)
	}
	if offset > 0 {
		params.Set("offset", strconv.FormatUint(offset, 10))
	}
	if limit > 0 {
		params.Set("limit", strconv.FormatUint(limit, 10))
	}
	if !from.IsZero() {
		params.Set("from", strconv.FormatInt(from.Unix(), 10))
	}
	if !to.IsZero() && ((!from.IsZero() && to.After(from)) || to.Before(time.Now())) {
		params.Set("to", strconv.FormatInt(to.Unix(), 10))
	}
	var accountBook []AccountBook
	return accountBook, g.SendAuthenticatedHTTPRequest(ctx, exchange.RestSpot, optionsAccountBooksEPL, http.MethodGet, gateioOptionsAccountbook, params, nil, &accountBook)
}

// GetUsersPositionSpecifiedUnderlying lists user's positions of specified underlying
func (g *Gateio) GetUsersPositionSpecifiedUnderlying(ctx context.Context, underlying string) ([]UsersPositionForUnderlying, error) {
	params := url.Values{}
	if underlying != "" {
		params.Set("underlying", underlying)
	}
	var response []UsersPositionForUnderlying
	return response, g.SendAuthenticatedHTTPRequest(ctx, exchange.RestSpot, optionsPositions, http.MethodGet, gateioOptionsPosition, params, nil, &response)
}

// GetSpecifiedContractPosition retrieves specified contract position
func (g *Gateio) GetSpecifiedContractPosition(ctx context.Context, contract currency.Pair) (*UsersPositionForUnderlying, error) {
	if contract.IsInvalid() {
		return nil, errInvalidOrMissingContractParam
	}
	var response *UsersPositionForUnderlying
	return response, g.SendAuthenticatedHTTPRequest(ctx, exchange.RestSpot, optionsPositions, http.MethodGet, gateioOptionsPosition+"/"+contract.String(), nil, nil, &response)
}

// GetUsersLiquidationHistoryForSpecifiedUnderlying retrieves user's liquidation history of specified underlying
func (g *Gateio) GetUsersLiquidationHistoryForSpecifiedUnderlying(ctx context.Context, underlying string, contract currency.Pair) ([]ContractClosePosition, error) {
	if underlying == "" {
		return nil, errInvalidUnderlying
	}
	params := url.Values{}
	params.Set("underlying", underlying)
	if contract.IsPopulated() {
		params.Set("contract", contract.String())
	}
	var response []ContractClosePosition
	return response, g.SendAuthenticatedHTTPRequest(ctx, exchange.RestSpot, optionsLiquidationHistoryEPL, http.MethodGet, gateioOptionsPositionClose, params, nil, &response)
}

// PlaceOptionOrder creates an options order
func (g *Gateio) PlaceOptionOrder(ctx context.Context, arg *OptionOrderParam) (*OptionOrderResponse, error) {
	if arg.Contract == "" {
		return nil, errInvalidOrMissingContractParam
	}
	if arg.OrderSize == 0 {
		return nil, errInvalidOrderSize
	}
	if arg.Iceberg < 0 {
		arg.Iceberg = 0
	}
	if arg.TimeInForce != gtcTIF && arg.TimeInForce != iocTIF && arg.TimeInForce != pocTIF {
		arg.TimeInForce = ""
	}
	if arg.TimeInForce == iocTIF || arg.Price < 0 {
		arg.Price = 0
	}
	var response *OptionOrderResponse
	return response, g.SendAuthenticatedHTTPRequest(ctx, exchange.RestSpot, optionsSubmitOrderEPL, http.MethodPost, gateioOptionsOrders, nil, &arg, &response)
}

// GetOptionFuturesOrders retrieves futures orders
func (g *Gateio) GetOptionFuturesOrders(ctx context.Context, contract currency.Pair, underlying, status string, offset, limit uint64, from, to time.Time) ([]OptionOrderResponse, error) {
	params := url.Values{}
	if contract.IsPopulated() {
		params.Set("contract", contract.String())
	}
	if underlying != "" {
		params.Set("underlying", underlying)
	}
	status = strings.ToLower(status)
	if status == statusOpen || status == statusFinished {
		params.Set("status", status)
	}
	if offset > 0 {
		params.Set("offset", strconv.FormatUint(offset, 10))
	}
	if limit > 0 {
		params.Set("limit", strconv.FormatUint(limit, 10))
	}
	if !from.IsZero() {
		params.Set("from", strconv.FormatInt(from.Unix(), 10))
	}
	if !to.IsZero() && ((!from.IsZero() && to.After(from)) || to.Before(time.Now())) {
		params.Set("to", strconv.FormatInt(to.Unix(), 10))
	}
	var response []OptionOrderResponse
	return response, g.SendAuthenticatedHTTPRequest(ctx, exchange.RestSpot, optionsOrdersEPL, http.MethodGet, gateioOptionsOrders, params, nil, &response)
}

// CancelMultipleOptionOpenOrders cancels all open orders matched
func (g *Gateio) CancelMultipleOptionOpenOrders(ctx context.Context, contract currency.Pair, underlying, side string) ([]OptionOrderResponse, error) {
	params := url.Values{}
	if contract.IsPopulated() {
		params.Set("contract", contract.String())
	}
	if underlying != "" {
		params.Set("underlying", underlying)
	}
	if side != "" {
		params.Set("side", side)
	}
	var response []OptionOrderResponse
	return response, g.SendAuthenticatedHTTPRequest(ctx, exchange.RestSpot, optionsCancelOrdersEPL, http.MethodDelete, gateioOptionsOrders, params, nil, &response)
}

// GetSingleOptionOrder retrieves a single option order
func (g *Gateio) GetSingleOptionOrder(ctx context.Context, orderID string) (*OptionOrderResponse, error) {
	if orderID == "" {
		return nil, errInvalidOrderID
	}
	var o *OptionOrderResponse
	return o, g.SendAuthenticatedHTTPRequest(ctx, exchange.RestSpot, optionsOrderEPL, http.MethodGet, gateioOptionsOrders+"/"+orderID, nil, nil, &o)
}

// CancelOptionSingleOrder cancel a single order.
func (g *Gateio) CancelOptionSingleOrder(ctx context.Context, orderID string) (*OptionOrderResponse, error) {
	if orderID == "" {
		return nil, errInvalidOrderID
	}
	var response *OptionOrderResponse
	return response, g.SendAuthenticatedHTTPRequest(ctx, exchange.RestSpot, optionsCancelOrderEPL, http.MethodDelete, "options/orders/"+orderID, nil, nil, &response)
}

// GetMyOptionsTradingHistory retrieves authenticated account's option trading history
func (g *Gateio) GetMyOptionsTradingHistory(ctx context.Context, underlying string, contract currency.Pair, offset, limit uint64, from, to time.Time) ([]OptionTradingHistory, error) {
	if underlying == "" {
		return nil, errInvalidUnderlying
	}
	params := url.Values{}
	params.Set("underlying", underlying)
	if contract.IsPopulated() {
		params.Set("contract", contract.String())
	}
	if offset > 0 {
		params.Set("offset", strconv.FormatUint(offset, 10))
	}
	if limit > 0 {
		params.Set("limit", strconv.FormatUint(limit, 10))
	}
	if !from.IsZero() {
		params.Set("from", strconv.FormatInt(from.Unix(), 10))
	}
	if !to.IsZero() && ((!from.IsZero() && to.After(from)) || to.Before(time.Now())) {
		params.Set("to", strconv.FormatInt(to.Unix(), 10))
	}
	var resp []OptionTradingHistory
	return resp, g.SendAuthenticatedHTTPRequest(ctx, exchange.RestSpot, optionsTradingHistoryEPL, http.MethodGet, gateioOptionsMyTrades, params, nil, &resp)
}

// GetOptionsTickers lists  tickers of options contracts
func (g *Gateio) GetOptionsTickers(ctx context.Context, underlying string) ([]OptionsTicker, error) {
	if underlying == "" {
		return nil, errInvalidUnderlying
	}
	underlying = strings.ToUpper(underlying)
	var response []OptionsTicker
	return response, g.SendHTTPRequest(ctx, exchange.RestSpot, publicTickerOptionsEPL, gateioOptionsTickers+"?underlying="+underlying, &response)
}

// GetOptionUnderlyingTickers retrieves options underlying ticker
func (g *Gateio) GetOptionUnderlyingTickers(ctx context.Context, underlying string) (*OptionsUnderlyingTicker, error) {
	if underlying == "" {
		return nil, errInvalidUnderlying
	}
	var respos *OptionsUnderlyingTicker
	return respos, g.SendHTTPRequest(ctx, exchange.RestSpot, publicUnderlyingTickerOptionsEPL, "options/underlying/tickers/"+underlying, &respos)
}

// GetOptionFuturesCandlesticks retrieves option futures candlesticks
func (g *Gateio) GetOptionFuturesCandlesticks(ctx context.Context, contract currency.Pair, limit uint64, from, to time.Time, interval kline.Interval) ([]FuturesCandlestick, error) {
	if contract.IsInvalid() {
		return nil, errInvalidOrMissingContractParam
	}
	params := url.Values{}
	params.Set("contract", contract.String())
	if limit > 0 {
		params.Set("limit", strconv.FormatUint(limit, 10))
	}
	if !from.IsZero() {
		params.Set("from", strconv.FormatInt(from.Unix(), 10))
	}
	if !to.IsZero() {
		params.Set("to", strconv.FormatInt(to.Unix(), 10))
	}
	intervalString, err := g.GetIntervalString(interval)
	if err != nil {
		return nil, err
	}
	params.Set("interval", intervalString)
	var candles []FuturesCandlestick
	return candles, g.SendHTTPRequest(ctx, exchange.RestSpot, publicCandleSticksOptionsEPL, common.EncodeURLValues(gateioOptionCandlesticks, params), &candles)
}

// GetOptionFuturesMarkPriceCandlesticks retrieves mark price candlesticks of an underlying
func (g *Gateio) GetOptionFuturesMarkPriceCandlesticks(ctx context.Context, underlying string, limit uint64, from, to time.Time, interval kline.Interval) ([]FuturesCandlestick, error) {
	if underlying == "" {
		return nil, errInvalidUnderlying
	}
	params := url.Values{}
	params.Set("underlying", underlying)
	if limit > 0 {
		params.Set("limit", strconv.FormatUint(limit, 10))
	}
	if !from.IsZero() {
		params.Set("from", strconv.FormatInt(from.Unix(), 10))
	}
	if !to.IsZero() {
		params.Set("to", strconv.FormatInt(to.Unix(), 10))
	}
	if int64(interval) != 0 {
		intervalString, err := g.GetIntervalString(interval)
		if err != nil {
			return nil, err
		}
		params.Set("interval", intervalString)
	}
	var candles []FuturesCandlestick
	return candles, g.SendHTTPRequest(ctx, exchange.RestSpot, publicMarkpriceCandleSticksOptionsEPL, common.EncodeURLValues(gateioOptionUnderlyingCandlesticks, params), &candles)
}

// GetOptionsTradeHistory retrieves options trade history
func (g *Gateio) GetOptionsTradeHistory(ctx context.Context, contract currency.Pair, callType string, offset, limit uint64, from, to time.Time) ([]TradingHistoryItem, error) {
	params := url.Values{}
	callType = strings.ToUpper(callType)
	if callType == "C" || callType == "P" {
		params.Set("type", callType)
	}
	if contract.IsPopulated() {
		params.Set("contract", contract.String())
	}
	if offset > 0 {
		params.Set("offset", strconv.FormatUint(offset, 10))
	}
	if limit > 0 {
		params.Set("limit", strconv.FormatUint(limit, 10))
	}
	if !from.IsZero() {
		params.Set("from", strconv.FormatInt(from.Unix(), 10))
	}
	if !to.IsZero() {
		params.Set("to", strconv.FormatInt(to.Unix(), 10))
	}
	var trades []TradingHistoryItem
	return trades, g.SendHTTPRequest(ctx, exchange.RestSpot, publicTradeHistoryOptionsEPL, common.EncodeURLValues(gateioOptionsTrades, params), &trades)
}

// ********************************** Flash_SWAP *************************

// GetSupportedFlashSwapCurrencies retrieves all supported currencies in flash swap
func (g *Gateio) GetSupportedFlashSwapCurrencies(ctx context.Context) ([]SwapCurrencies, error) {
	var currencies []SwapCurrencies
	return currencies, g.SendHTTPRequest(ctx, exchange.RestSpot, publicFlashSwapEPL, gateioFlashSwapCurrencies, &currencies)
}

// CreateFlashSwapOrder creates a new flash swap order
// initiate a flash swap preview in advance because order creation requires a preview result
func (g *Gateio) CreateFlashSwapOrder(ctx context.Context, arg FlashSwapOrderParams) (*FlashSwapOrderResponse, error) {
	if arg.PreviewID == "" {
		return nil, errMissingPreviewID
	}
	if arg.BuyCurrency.IsEmpty() {
		return nil, fmt.Errorf("%w, buy currency can not empty", currency.ErrCurrencyCodeEmpty)
	}
	if arg.SellCurrency.IsEmpty() {
		return nil, fmt.Errorf("%w, sell currency can not empty", currency.ErrCurrencyCodeEmpty)
	}
	if arg.SellAmount <= 0 {
		return nil, fmt.Errorf("%w, sell_amount can not be less than or equal to 0", errInvalidAmount)
	}
	if arg.BuyAmount <= 0 {
		return nil, fmt.Errorf("%w, buy_amount amount can not be less than or equal to 0", errInvalidAmount)
	}
	var response *FlashSwapOrderResponse
	return response, g.SendAuthenticatedHTTPRequest(ctx, exchange.RestSpot, flashSwapOrderEPL, http.MethodPost, gateioFlashSwapOrders, nil, &arg, &response)
}

// GetAllFlashSwapOrders retrieves list of flash swap orders filtered by the params
func (g *Gateio) GetAllFlashSwapOrders(ctx context.Context, status int, sellCurrency, buyCurrency currency.Code, reverse bool, limit, page uint64) ([]FlashSwapOrderResponse, error) {
	params := url.Values{}
	if status == 1 || status == 2 {
		params.Set("status", strconv.Itoa(status))
	}
	if !sellCurrency.IsEmpty() {
		params.Set("sell_currency", sellCurrency.String())
	}
	if !buyCurrency.IsEmpty() {
		params.Set("buy_currency", buyCurrency.String())
	}
	params.Set("reverse", strconv.FormatBool(reverse))
	if page > 0 {
		params.Set("page", strconv.FormatUint(page, 10))
	}
	if limit > 0 {
		params.Set("limit", strconv.FormatUint(limit, 10))
	}
	var response []FlashSwapOrderResponse
	return response, g.SendAuthenticatedHTTPRequest(ctx, exchange.RestSpot, flashGetOrdersEPL, http.MethodGet, gateioFlashSwapOrders, params, nil, &response)
}

// GetSingleFlashSwapOrder get a single flash swap order's detail
func (g *Gateio) GetSingleFlashSwapOrder(ctx context.Context, orderID string) (*FlashSwapOrderResponse, error) {
	if orderID == "" {
		return nil, fmt.Errorf("%w, flash order order_id must not be empty", errInvalidOrderID)
	}
	var response *FlashSwapOrderResponse
	return response, g.SendAuthenticatedHTTPRequest(ctx, exchange.RestSpot, flashGetOrderEPL, http.MethodGet, gateioFlashSwapOrders+"/"+orderID, nil, nil, &response)
}

// InitiateFlashSwapOrderReview initiate a flash swap order preview
func (g *Gateio) InitiateFlashSwapOrderReview(ctx context.Context, arg FlashSwapOrderParams) (*InitFlashSwapOrderPreviewResponse, error) {
	if arg.PreviewID == "" {
		return nil, errMissingPreviewID
	}
	if arg.BuyCurrency.IsEmpty() {
		return nil, fmt.Errorf("%w, buy currency can not empty", currency.ErrCurrencyCodeEmpty)
	}
	if arg.SellCurrency.IsEmpty() {
		return nil, fmt.Errorf("%w, sell currency can not empty", currency.ErrCurrencyCodeEmpty)
	}
	var response *InitFlashSwapOrderPreviewResponse
	return response, g.SendAuthenticatedHTTPRequest(ctx, exchange.RestSpot, flashOrderReviewEPL, http.MethodPost, gateioFlashSwapOrdersPreview, nil, &arg, &response)
}

// IsValidPairString returns true if the string represents a valid currency pair
func (g *Gateio) IsValidPairString(currencyPair string) bool {
	if len(currencyPair) < 3 {
		return false
	}
	pf, err := g.CurrencyPairs.GetFormat(asset.Spot, true)
	if err != nil {
		return false
	}
	if strings.Contains(currencyPair, pf.Delimiter) {
		result := strings.Split(currencyPair, pf.Delimiter)
		return len(result) >= 2
	}
	return false
}

// ********************************* Trading Fee calculation ********************************

// GetFee returns an estimate of fee based on type of transaction
func (g *Gateio) GetFee(ctx context.Context, feeBuilder *exchange.FeeBuilder) (fee float64, err error) {
	switch feeBuilder.FeeType {
	case exchange.CryptocurrencyTradeFee:
		feePairs, err := g.GetPersonalTradingFee(ctx, feeBuilder.Pair, currency.EMPTYCODE)
		if err != nil {
			return 0, err
		}
		if feeBuilder.IsMaker {
			fee = calculateTradingFee(feePairs.MakerFee.Float64(),
				feeBuilder.PurchasePrice,
				feeBuilder.Amount)
		} else {
			fee = calculateTradingFee(feePairs.TakerFee.Float64(),
				feeBuilder.PurchasePrice,
				feeBuilder.Amount)
		}
	case exchange.CryptocurrencyWithdrawalFee:
		fee = getCryptocurrencyWithdrawalFee(feeBuilder.Pair.Base)
	case exchange.OfflineTradeFee:
		fee = getOfflineTradeFee(feeBuilder.PurchasePrice, feeBuilder.Amount)
	}
	if fee < 0 {
		fee = 0
	}
	return fee, nil
}

// getOfflineTradeFee calculates the worst case-scenario trading fee
func getOfflineTradeFee(price, amount float64) float64 {
	return 0.002 * price * amount
}

func calculateTradingFee(feeForPair, purchasePrice, amount float64) float64 {
	return feeForPair * purchasePrice * amount
}

func getCryptocurrencyWithdrawalFee(c currency.Code) float64 {
	return WithdrawalFees[c]
}

// GetUnderlyingFromCurrencyPair returns an underlying string from a currency pair
func (g *Gateio) GetUnderlyingFromCurrencyPair(p currency.Pair) (currency.Pair, error) {
	pairString := strings.ReplaceAll(p.Upper().String(), currency.DashDelimiter, currency.UnderscoreDelimiter)
	ccies := strings.Split(pairString, currency.UnderscoreDelimiter)
	if len(ccies) < 2 {
		return currency.EMPTYPAIR, fmt.Errorf("invalid currency pair %v", p)
	}
	return currency.Pair{Base: currency.NewCode(ccies[0]), Delimiter: currency.UnderscoreDelimiter, Quote: currency.NewCode(ccies[1])}, nil
}

// GetAccountDetails retrieves account details
func (g *Gateio) GetAccountDetails(ctx context.Context) (*AccountDetails, error) {
	var resp *AccountDetails
	return resp, g.SendAuthenticatedHTTPRequest(ctx, exchange.RestSpot, spotAccountsEPL, http.MethodGet, "account/detail", nil, nil, &resp)
}

// GetUserTransactionRateLimitInfo retrieves user transaction rate limit info
func (g *Gateio) GetUserTransactionRateLimitInfo(ctx context.Context) ([]UserTransactionRateLimitInfo, error) {
	var resp []UserTransactionRateLimitInfo
	return resp, g.SendAuthenticatedHTTPRequest(ctx, exchange.RestSpot, spotAccountsEPL, http.MethodGet, "account/rate_limit", nil, nil, &resp)
}<|MERGE_RESOLUTION|>--- conflicted
+++ resolved
@@ -9,7 +9,6 @@
 	"fmt"
 	"net/http"
 	"net/url"
-	"slices"
 	"strconv"
 	"strings"
 	"time"
@@ -168,10 +167,6 @@
 	errInvalidTextValue                 = errors.New("invalid text value, requires prefix `t-`")
 )
 
-<<<<<<< HEAD
-// validTimesInForce holds a list of supported time-in-force values
-var validTimesInForce = []string{gtcTIF, iocTIF, pocTIF, fokTIF}
-=======
 // validTimesInForces holds a list of supported time-in-force values and corresponding string representations.
 var validTimesInForces = []struct {
 	String      string
@@ -188,7 +183,6 @@
 	}
 	return order.UnknownTIF
 }
->>>>>>> 84dc6712
 
 // Gateio is the overarching type across this package
 type Gateio struct {
@@ -2316,11 +2310,7 @@
 	if arg.Size == 0 {
 		return nil, fmt.Errorf("%w, specify positive number to make a bid, and negative number to ask", order.ErrSideIsInvalid)
 	}
-<<<<<<< HEAD
-	if !slices.Contains(validTimesInForce, arg.TimeInForce) {
-=======
 	if tif := timeInForceFromString(arg.TimeInForce); tif == order.UnknownTIF {
->>>>>>> 84dc6712
 		return nil, fmt.Errorf("%w: `%s`", order.ErrUnsupportedTimeInForce, arg.TimeInForce)
 	}
 	if arg.Price == "" {
@@ -2410,11 +2400,7 @@
 			return nil, fmt.Errorf("%w, specify positive number to make a bid, and negative number to ask", order.ErrSideIsInvalid)
 		}
 		args[x].TimeInForce = strings.ToLower(args[x].TimeInForce)
-<<<<<<< HEAD
-		if !slices.Contains(validTimesInForce, args[x].TimeInForce) {
-=======
 		if tif := timeInForceFromString(args[x].TimeInForce); tif == order.UnknownTIF {
->>>>>>> 84dc6712
 			return nil, fmt.Errorf("%w: `%s`", order.ErrUnsupportedTimeInForce, args[x].TimeInForce)
 		}
 		if args[x].Price == "" {
@@ -2899,11 +2885,7 @@
 		return nil, fmt.Errorf("%w, specify positive number to make a bid, and negative number to ask", order.ErrSideIsInvalid)
 	}
 	arg.TimeInForce = strings.ToLower(arg.TimeInForce)
-<<<<<<< HEAD
-	if !slices.Contains(validTimesInForce, arg.TimeInForce) {
-=======
 	if tif := timeInForceFromString(arg.TimeInForce); tif == order.UnknownTIF {
->>>>>>> 84dc6712
 		return nil, fmt.Errorf("%w: `%s`", order.ErrUnsupportedTimeInForce, arg.TimeInForce)
 	}
 	if arg.Price == "" {
