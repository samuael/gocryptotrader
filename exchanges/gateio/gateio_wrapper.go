package gateio

import (
	"context"
	"errors"
	"fmt"
	"math"
	"slices"
	"sort"
	"strconv"
	"strings"
	"time"

	"github.com/shopspring/decimal"
	"github.com/thrasher-corp/gocryptotrader/common"
	"github.com/thrasher-corp/gocryptotrader/common/key"
	"github.com/thrasher-corp/gocryptotrader/config"
	"github.com/thrasher-corp/gocryptotrader/currency"
	"github.com/thrasher-corp/gocryptotrader/exchange/websocket"
	exchange "github.com/thrasher-corp/gocryptotrader/exchanges"
	"github.com/thrasher-corp/gocryptotrader/exchanges/account"
	"github.com/thrasher-corp/gocryptotrader/exchanges/asset"
	"github.com/thrasher-corp/gocryptotrader/exchanges/deposit"
	"github.com/thrasher-corp/gocryptotrader/exchanges/fundingrate"
	"github.com/thrasher-corp/gocryptotrader/exchanges/futures"
	"github.com/thrasher-corp/gocryptotrader/exchanges/kline"
	"github.com/thrasher-corp/gocryptotrader/exchanges/order"
	"github.com/thrasher-corp/gocryptotrader/exchanges/orderbook"
	"github.com/thrasher-corp/gocryptotrader/exchanges/protocol"
	"github.com/thrasher-corp/gocryptotrader/exchanges/request"
	"github.com/thrasher-corp/gocryptotrader/exchanges/subscription"
	"github.com/thrasher-corp/gocryptotrader/exchanges/ticker"
	"github.com/thrasher-corp/gocryptotrader/exchanges/trade"
	"github.com/thrasher-corp/gocryptotrader/log"
	"github.com/thrasher-corp/gocryptotrader/portfolio/withdraw"
	"github.com/thrasher-corp/gocryptotrader/types"
)

// SetDefaults sets default values for the exchange
func (g *Gateio) SetDefaults() {
	g.Name = "GateIO"
	g.Enabled = true
	g.Verbose = true
	g.API.CredentialsValidator.RequiresKey = true
	g.API.CredentialsValidator.RequiresSecret = true

	requestFmt := &currency.PairFormat{Delimiter: currency.UnderscoreDelimiter, Uppercase: true}
	configFmt := &currency.PairFormat{Delimiter: currency.UnderscoreDelimiter, Uppercase: true}
	err := g.SetGlobalPairsManager(requestFmt, configFmt, asset.Spot, asset.CoinMarginedFutures, asset.USDTMarginedFutures, asset.Margin, asset.CrossMargin, asset.DeliveryFutures, asset.Options)
	if err != nil {
		log.Errorln(log.ExchangeSys, err)
	}

	g.Features = exchange.Features{
		CurrencyTranslations: currency.NewTranslations(map[currency.Code]currency.Code{
			currency.NewCode("MBABYDOGE"): currency.BABYDOGE,
		}),
		TradingRequirements: protocol.TradingRequirements{
			SpotMarketOrderAmountPurchaseQuotationOnly: true,
			SpotMarketOrderAmountSellBaseOnly:          true,
		},
		Supports: exchange.FeaturesSupported{
			REST:      true,
			Websocket: true,
			RESTCapabilities: protocol.Features{
				TickerBatching:        true,
				TickerFetching:        true,
				KlineFetching:         true,
				TradeFetching:         true,
				OrderbookFetching:     true,
				AutoPairUpdates:       true,
				AccountInfo:           true,
				GetOrder:              true,
				GetOrders:             true,
				CancelOrders:          true,
				CancelOrder:           true,
				SubmitOrder:           true,
				UserTradeHistory:      true,
				CryptoDeposit:         true,
				CryptoWithdrawal:      true,
				TradeFee:              true,
				CryptoWithdrawalFee:   true,
				MultiChainDeposits:    true,
				MultiChainWithdrawals: true,
				PredictedFundingRate:  true,
				FundingRateFetching:   true,
			},
			WebsocketCapabilities: protocol.Features{
				TickerFetching:         true,
				OrderbookFetching:      true,
				TradeFetching:          true,
				KlineFetching:          true,
				AuthenticatedEndpoints: true,
				MessageCorrelation:     true,
				GetOrder:               true,
				AccountBalance:         true,
				Subscribe:              true,
				Unsubscribe:            true,
			},
			WithdrawPermissions: exchange.AutoWithdrawCrypto |
				exchange.NoFiatWithdrawals,
			Kline: kline.ExchangeCapabilitiesSupported{
				Intervals: true,
			},
			FuturesCapabilities: exchange.FuturesCapabilities{
				FundingRates: true,
				SupportedFundingRateFrequencies: map[kline.Interval]bool{
					kline.FourHour:  true,
					kline.EightHour: true,
				},
				FundingRateBatching: map[asset.Item]bool{
					asset.USDTMarginedFutures: true,
					asset.CoinMarginedFutures: true,
				},
				OpenInterest: exchange.OpenInterestSupport{
					Supported:         true,
					SupportsRestBatch: true,
				},
			},
		},
		Enabled: exchange.FeaturesEnabled{
			AutoPairUpdates: true,
			Kline: kline.ExchangeCapabilitiesEnabled{
				Intervals: kline.DeployExchangeIntervals(
					kline.IntervalCapacity{Interval: kline.HundredMilliseconds},
					kline.IntervalCapacity{Interval: kline.ThousandMilliseconds},
					kline.IntervalCapacity{Interval: kline.TenSecond},
					kline.IntervalCapacity{Interval: kline.ThirtySecond},
					kline.IntervalCapacity{Interval: kline.OneMin},
					kline.IntervalCapacity{Interval: kline.FiveMin},
					kline.IntervalCapacity{Interval: kline.FifteenMin},
					kline.IntervalCapacity{Interval: kline.ThirtyMin},
					kline.IntervalCapacity{Interval: kline.OneHour},
					kline.IntervalCapacity{Interval: kline.TwoHour},
					kline.IntervalCapacity{Interval: kline.FourHour},
					kline.IntervalCapacity{Interval: kline.EightHour},
					kline.IntervalCapacity{Interval: kline.TwelveHour},
					kline.IntervalCapacity{Interval: kline.OneDay},
					kline.IntervalCapacity{Interval: kline.OneWeek},
					kline.IntervalCapacity{Interval: kline.OneMonth},
					kline.IntervalCapacity{Interval: kline.ThreeMonth},
					kline.IntervalCapacity{Interval: kline.SixMonth},
				),
				GlobalResultLimit: 1000,
			},
		},
		Subscriptions: defaultSubscriptions.Clone(),
	}
	g.Requester, err = request.New(g.Name,
		common.NewHTTPClientWithTimeout(exchange.DefaultHTTPTimeout),
		request.WithLimiter(packageRateLimits),
	)
	if err != nil {
		log.Errorln(log.ExchangeSys, err)
	}
	// TODO: Majority of margin REST endpoints are labelled as deprecated on the API docs. These will need to be removed.
	err = g.DisableAssetWebsocketSupport(asset.Margin)
	if err != nil {
		log.Errorln(log.ExchangeSys, err)
	}
	// TODO: Add websocket cross margin support.
	err = g.DisableAssetWebsocketSupport(asset.CrossMargin)
	if err != nil {
		log.Errorln(log.ExchangeSys, err)
	}
	g.API.Endpoints = g.NewEndpoints()
	err = g.API.Endpoints.SetDefaultEndpoints(map[exchange.URL]string{
		exchange.RestSpot:              gateioTradeURL,
		exchange.RestFutures:           gateioFuturesLiveTradingAlternative,
		exchange.RestSpotSupplementary: gateioFuturesTestnetTrading,
		exchange.WebsocketSpot:         gateioWebsocketEndpoint,
	})
	if err != nil {
		log.Errorln(log.ExchangeSys, err)
	}
	g.Websocket = websocket.NewManager()
	g.WebsocketResponseMaxLimit = exchange.DefaultWebsocketResponseMaxLimit
	g.WebsocketResponseCheckTimeout = exchange.DefaultWebsocketResponseCheckTimeout
	g.WebsocketOrderbookBufferLimit = exchange.DefaultWebsocketOrderbookBufferLimit
}

// Setup sets user configuration
func (g *Gateio) Setup(exch *config.Exchange) error {
	err := exch.Validate()
	if err != nil {
		return err
	}
	if !exch.Enabled {
		g.SetEnabled(false)
		return nil
	}
	err = g.SetupDefaults(exch)
	if err != nil {
		return err
	}

	err = g.Websocket.Setup(&websocket.ManagerSetup{
		ExchangeConfig:               exch,
		Features:                     &g.Features.Supports.WebsocketCapabilities,
		FillsFeed:                    g.Features.Enabled.FillsFeed,
		TradeFeed:                    g.Features.Enabled.TradeFeed,
		UseMultiConnectionManagement: true,
		RateLimitDefinitions:         packageRateLimits,
	})
	if err != nil {
		return err
	}
	// Spot connection
	err = g.Websocket.SetupNewConnection(&websocket.ConnectionSetup{
		URL:                      gateioWebsocketEndpoint,
		ResponseCheckTimeout:     exch.WebsocketResponseCheckTimeout,
		ResponseMaxLimit:         exch.WebsocketResponseMaxLimit,
		Handler:                  g.WsHandleSpotData,
		Subscriber:               g.Subscribe,
		Unsubscriber:             g.Unsubscribe,
		GenerateSubscriptions:    g.generateSubscriptionsSpot,
		Connector:                g.WsConnectSpot,
		Authenticate:             g.authenticateSpot,
		MessageFilter:            asset.Spot,
		BespokeGenerateMessageID: g.GenerateWebsocketMessageID,
	})
	if err != nil {
		return err
	}
	// Futures connection - USDT margined
	err = g.Websocket.SetupNewConnection(&websocket.ConnectionSetup{
		URL:                  usdtFuturesWebsocketURL,
		ResponseCheckTimeout: exch.WebsocketResponseCheckTimeout,
		ResponseMaxLimit:     exch.WebsocketResponseMaxLimit,
		Handler: func(ctx context.Context, incoming []byte) error {
			return g.WsHandleFuturesData(ctx, incoming, asset.USDTMarginedFutures)
		},
		Subscriber:   g.FuturesSubscribe,
		Unsubscriber: g.FuturesUnsubscribe,
		GenerateSubscriptions: func() (subscription.List, error) {
			return g.GenerateFuturesDefaultSubscriptions(asset.USDTMarginedFutures)
		},
		Connector:                g.WsFuturesConnect,
		Authenticate:             g.authenticateFutures,
		MessageFilter:            asset.USDTMarginedFutures,
		BespokeGenerateMessageID: g.GenerateWebsocketMessageID,
	})
	if err != nil {
		return err
	}

	// Futures connection - BTC margined
	err = g.Websocket.SetupNewConnection(&websocket.ConnectionSetup{
		URL:                  btcFuturesWebsocketURL,
		ResponseCheckTimeout: exch.WebsocketResponseCheckTimeout,
		ResponseMaxLimit:     exch.WebsocketResponseMaxLimit,
		Handler: func(ctx context.Context, incoming []byte) error {
			return g.WsHandleFuturesData(ctx, incoming, asset.CoinMarginedFutures)
		},
		Subscriber:   g.FuturesSubscribe,
		Unsubscriber: g.FuturesUnsubscribe,
		GenerateSubscriptions: func() (subscription.List, error) {
			return g.GenerateFuturesDefaultSubscriptions(asset.CoinMarginedFutures)
		},
		Connector:                g.WsFuturesConnect,
		MessageFilter:            asset.CoinMarginedFutures,
		BespokeGenerateMessageID: g.GenerateWebsocketMessageID,
	})
	if err != nil {
		return err
	}

	// TODO: Add BTC margined delivery futures.
	// Futures connection - Delivery - USDT margined
	err = g.Websocket.SetupNewConnection(&websocket.ConnectionSetup{
		URL:                  deliveryRealUSDTTradingURL,
		ResponseCheckTimeout: exch.WebsocketResponseCheckTimeout,
		ResponseMaxLimit:     exch.WebsocketResponseMaxLimit,
		Handler: func(ctx context.Context, incoming []byte) error {
			return g.WsHandleFuturesData(ctx, incoming, asset.DeliveryFutures)
		},
		Subscriber:               g.DeliveryFuturesSubscribe,
		Unsubscriber:             g.DeliveryFuturesUnsubscribe,
		GenerateSubscriptions:    g.GenerateDeliveryFuturesDefaultSubscriptions,
		Connector:                g.WsDeliveryFuturesConnect,
		MessageFilter:            asset.DeliveryFutures,
		BespokeGenerateMessageID: g.GenerateWebsocketMessageID,
	})
	if err != nil {
		return err
	}

	// Futures connection - Options
	return g.Websocket.SetupNewConnection(&websocket.ConnectionSetup{
		URL:                      optionsWebsocketURL,
		ResponseCheckTimeout:     exch.WebsocketResponseCheckTimeout,
		ResponseMaxLimit:         exch.WebsocketResponseMaxLimit,
		Handler:                  g.WsHandleOptionsData,
		Subscriber:               g.OptionsSubscribe,
		Unsubscriber:             g.OptionsUnsubscribe,
		GenerateSubscriptions:    g.GenerateOptionsDefaultSubscriptions,
		Connector:                g.WsOptionsConnect,
		MessageFilter:            asset.Options,
		BespokeGenerateMessageID: g.GenerateWebsocketMessageID,
	})
}

// UpdateTicker updates and returns the ticker for a currency pair
func (g *Gateio) UpdateTicker(ctx context.Context, p currency.Pair, a asset.Item) (*ticker.Price, error) {
	if !g.SupportsAsset(a) {
		return nil, fmt.Errorf("%w asset type: %v", asset.ErrNotSupported, a)
	}
	fPair, err := g.FormatExchangeCurrency(p, a)
	if err != nil {
		return nil, err
	}
	if fPair.IsEmpty() || fPair.Quote.IsEmpty() {
		return nil, currency.ErrCurrencyPairEmpty
	}
	fPair = fPair.Upper()
	var tickerData *ticker.Price
	switch a {
	case asset.Margin, asset.Spot, asset.CrossMargin:
		available, err := g.checkInstrumentAvailabilityInSpot(fPair)
		if err != nil {
			return nil, err
		}
		if a != asset.Spot && !available {
			return nil, fmt.Errorf("%v instrument %v does not have ticker data", a, fPair)
		}
		tickerNew, err := g.GetTicker(ctx, fPair.String(), "")
		if err != nil {
			return nil, err
		}
		tickerData = &ticker.Price{
			Pair:         fPair,
			Low:          tickerNew.Low24H.Float64(),
			High:         tickerNew.High24H.Float64(),
			Bid:          tickerNew.HighestBid.Float64(),
			Ask:          tickerNew.LowestAsk.Float64(),
			Last:         tickerNew.Last.Float64(),
			ExchangeName: g.Name,
			AssetType:    a,
		}
	case asset.USDTMarginedFutures, asset.CoinMarginedFutures, asset.DeliveryFutures:
		settle, err := getSettlementCurrency(fPair, a)
		if err != nil {
			return nil, err
		}
		var tickers []FuturesTicker
		if a == asset.DeliveryFutures {
			tickers, err = g.GetDeliveryFutureTickers(ctx, settle, fPair)
		} else {
			tickers, err = g.GetFuturesTickers(ctx, settle, fPair)
		}
		if err != nil {
			return nil, err
		}
		if len(tickers) != 1 {
			return nil, errNoTickerData
		}
		tickerData = &ticker.Price{
			Pair:         fPair,
			Low:          tickers[0].Low24H.Float64(),
			High:         tickers[0].High24H.Float64(),
			Last:         tickers[0].Last.Float64(),
			Volume:       tickers[0].Volume24HBase.Float64(),
			QuoteVolume:  tickers[0].Volume24HQuote.Float64(),
			ExchangeName: g.Name,
			AssetType:    a,
		}
	case asset.Options:
		var underlying currency.Pair
		var tickers []OptionsTicker
		underlying, err = g.GetUnderlyingFromCurrencyPair(fPair)
		if err != nil {
			return nil, err
		}
		tickers, err = g.GetOptionsTickers(ctx, underlying.String())
		if err != nil {
			return nil, err
		}
		for x := range tickers {
			if !tickers[x].Name.Equal(fPair) {
				continue
			}
			cleanQuote := strings.ReplaceAll(tickers[x].Name.Quote.String(), currency.UnderscoreDelimiter, currency.DashDelimiter)
			tickers[x].Name.Quote = currency.NewCode(cleanQuote)
			tickerData = &ticker.Price{
				Pair:         tickers[x].Name,
				Last:         tickers[x].LastPrice.Float64(),
				Bid:          tickers[x].Bid1Price.Float64(),
				Ask:          tickers[x].Ask1Price.Float64(),
				AskSize:      tickers[x].Ask1Size,
				BidSize:      tickers[x].Bid1Size,
				ExchangeName: g.Name,
				AssetType:    a,
			}
			err = ticker.ProcessTicker(tickerData)
			if err != nil {
				return nil, err
			}
		}
		return ticker.GetTicker(g.Name, fPair, a)
	}
	if err := ticker.ProcessTicker(tickerData); err != nil {
		return nil, err
	}
	return ticker.GetTicker(g.Name, fPair, a)
}

// FetchTradablePairs returns a list of the exchanges tradable pairs
func (g *Gateio) FetchTradablePairs(ctx context.Context, a asset.Item) (currency.Pairs, error) {
	if !g.SupportsAsset(a) {
		return nil, fmt.Errorf("%w asset type: %v", asset.ErrNotSupported, a)
	}
	switch a {
	case asset.Spot:
		tradables, err := g.ListSpotCurrencyPairs(ctx)
		if err != nil {
			return nil, err
		}
		pairs := make([]currency.Pair, 0, len(tradables))
		for x := range tradables {
			if tradables[x].TradeStatus == "untradable" {
				continue
			}
			p := strings.ToUpper(tradables[x].ID)
			if !g.IsValidPairString(p) {
				continue
			}
			cp, err := currency.NewPairFromString(p)
			if err != nil {
				return nil, err
			}
			pairs = append(pairs, cp)
		}
		return pairs, nil
	case asset.Margin, asset.CrossMargin:
		tradables, err := g.GetMarginSupportedCurrencyPairs(ctx)
		if err != nil {
			return nil, err
		}
		pairs := make([]currency.Pair, 0, len(tradables))
		for x := range tradables {
			if tradables[x].Status == 0 {
				continue
			}
			p := strings.ToUpper(tradables[x].Base + currency.UnderscoreDelimiter + tradables[x].Quote)
			if !g.IsValidPairString(p) {
				continue
			}
			cp, err := currency.NewPairFromString(p)
			if err != nil {
				return nil, err
			}
			pairs = append(pairs, cp)
		}
		return pairs, nil
	case asset.CoinMarginedFutures, asset.USDTMarginedFutures:
		settle, err := getSettlementCurrency(currency.EMPTYPAIR, a)
		if err != nil {
			return nil, err
		}
		contracts, err := g.GetAllFutureContracts(ctx, settle)
		if err != nil {
			return nil, err
		}
		pairs := make([]currency.Pair, 0, len(contracts))
		for i := range contracts {
			if contracts[i].InDelisting {
				continue
			}
			p := strings.ToUpper(contracts[i].Name)
			if !g.IsValidPairString(p) {
				continue
			}
			cp, err := currency.NewPairFromString(p)
			if err != nil {
				return nil, err
			}
			pairs = append(pairs, cp)
		}
		return slices.Clip(pairs), nil
	case asset.DeliveryFutures:
		contracts, err := g.GetAllDeliveryContracts(ctx, currency.USDT)
		if err != nil {
			return nil, err
		}
		pairs := make([]currency.Pair, 0, len(contracts))
		for i := range contracts {
			if contracts[i].InDelisting {
				continue
			}
			p := strings.ToUpper(contracts[i].Name)
			if !g.IsValidPairString(p) {
				continue
			}
			cp, err := currency.NewPairFromString(p)
			if err != nil {
				return nil, err
			}
			pairs = append(pairs, cp)
		}
		return slices.Clip(pairs), nil
	case asset.Options:
		underlyings, err := g.GetAllOptionsUnderlyings(ctx)
		if err != nil {
			return nil, err
		}
		var pairs []currency.Pair
		for x := range underlyings {
			contracts, err := g.GetAllContractOfUnderlyingWithinExpiryDate(ctx, underlyings[x].Name, time.Time{})
			if err != nil {
				return nil, err
			}
			for c := range contracts {
				if !g.IsValidPairString(contracts[c].Name) {
					continue
				}
				cp, err := currency.NewPairFromString(strings.ReplaceAll(contracts[c].Name, currency.DashDelimiter, currency.UnderscoreDelimiter))
				if err != nil {
					return nil, err
				}
				cp.Quote = currency.NewCode(strings.ReplaceAll(cp.Quote.String(), currency.UnderscoreDelimiter, currency.DashDelimiter))
				pairs = append(pairs, cp)
			}
		}
		return pairs, nil
	default:
		return nil, fmt.Errorf("%w asset type: %v", asset.ErrNotSupported, a)
	}
}

// UpdateTradablePairs updates the exchanges available pairs and stores
// them in the exchanges config
func (g *Gateio) UpdateTradablePairs(ctx context.Context, forceUpdate bool) error {
	assets := g.GetAssetTypes(false)
	for x := range assets {
		pairs, err := g.FetchTradablePairs(ctx, assets[x])
		if err != nil {
			return err
		}
		if len(pairs) == 0 {
			return errors.New("no tradable pairs found")
		}
		err = g.UpdatePairs(pairs, assets[x], false, forceUpdate)
		if err != nil {
			return err
		}
	}
	return g.EnsureOnePairEnabled()
}

// UpdateTickers updates the ticker for all currency pairs of a given asset type
func (g *Gateio) UpdateTickers(ctx context.Context, a asset.Item) error {
	if !g.SupportsAsset(a) {
		return fmt.Errorf("%w asset type: %v", asset.ErrNotSupported, a)
	}
	switch a {
	case asset.Spot, asset.Margin, asset.CrossMargin:
		tickers, err := g.GetTickers(ctx, currency.EMPTYPAIR.String(), "")
		if err != nil {
			return err
		}
		for x := range tickers {
			var currencyPair currency.Pair
			currencyPair, err = currency.NewPairFromString(tickers[x].CurrencyPair)
			if err != nil {
				return err
			}
			err = ticker.ProcessTicker(&ticker.Price{
				Last:         tickers[x].Last.Float64(),
				High:         tickers[x].High24H.Float64(),
				Low:          tickers[x].Low24H.Float64(),
				Bid:          tickers[x].HighestBid.Float64(),
				Ask:          tickers[x].LowestAsk.Float64(),
				QuoteVolume:  tickers[x].QuoteVolume.Float64(),
				Volume:       tickers[x].BaseVolume.Float64(),
				ExchangeName: g.Name,
				Pair:         currencyPair,
				AssetType:    a,
			})
			if err != nil {
				return err
			}
		}
	case asset.CoinMarginedFutures, asset.USDTMarginedFutures, asset.DeliveryFutures:
		settle, errs := getSettlementCurrency(currency.EMPTYPAIR, a)
		if errs != nil {
			return errs
		}
		var tickers []FuturesTicker
		if a == asset.DeliveryFutures {
			tickers, errs = g.GetDeliveryFutureTickers(ctx, settle, currency.EMPTYPAIR)
		} else {
			tickers, errs = g.GetFuturesTickers(ctx, settle, currency.EMPTYPAIR)
		}
		for i := range tickers {
			currencyPair, err := currency.NewPairFromString(tickers[i].Contract)
			if err != nil {
				errs = common.AppendError(errs, err)
				continue
			}
			if err = ticker.ProcessTicker(&ticker.Price{
				Last:         tickers[i].Last.Float64(),
				High:         tickers[i].High24H.Float64(),
				Low:          tickers[i].Low24H.Float64(),
				Volume:       tickers[i].Volume24H.Float64(),
				QuoteVolume:  tickers[i].Volume24HQuote.Float64(),
				ExchangeName: g.Name,
				Pair:         currencyPair,
				AssetType:    a,
			}); err != nil {
				errs = common.AppendError(errs, err)
			}
		}
		return errs
	case asset.Options:
		pairs, err := g.GetEnabledPairs(a)
		if err != nil {
			return err
		}
		for i := range pairs {
			underlying, err := g.GetUnderlyingFromCurrencyPair(pairs[i])
			if err != nil {
				return err
			}
			tickers, err := g.GetOptionsTickers(ctx, underlying.String())
			if err != nil {
				return err
			}
			for x := range tickers {
				err = ticker.ProcessTicker(&ticker.Price{
					Last:         tickers[x].LastPrice.Float64(),
					Ask:          tickers[x].Ask1Price.Float64(),
					AskSize:      tickers[x].Ask1Size,
					Bid:          tickers[x].Bid1Price.Float64(),
					BidSize:      tickers[x].Bid1Size,
					Pair:         tickers[x].Name,
					ExchangeName: g.Name,
					AssetType:    a,
				})
				if err != nil {
					return err
				}
			}
		}
	default:
		return fmt.Errorf("%w asset type: %v", asset.ErrNotSupported, a)
	}
	return nil
}

// UpdateOrderbook updates and returns the orderbook for a currency pair
func (g *Gateio) UpdateOrderbook(ctx context.Context, p currency.Pair, a asset.Item) (*orderbook.Base, error) {
	p, err := g.FormatExchangeCurrency(p, a)
	if err != nil {
		return nil, err
	}
	var o *Orderbook
	switch a {
	case asset.Spot, asset.Margin, asset.CrossMargin:
		var available bool
		available, err = g.checkInstrumentAvailabilityInSpot(p)
		if err != nil {
			return nil, err
		}
		if a != asset.Spot && !available {
			return nil, fmt.Errorf("%v instrument %v does not have orderbook data", a, p)
		}
		o, err = g.GetOrderbook(ctx, p.String(), "", 0, true)
	case asset.CoinMarginedFutures, asset.USDTMarginedFutures:
		var settle currency.Code
		settle, err = getSettlementCurrency(p, a)
		if err != nil {
			return nil, err
		}
		o, err = g.GetFuturesOrderbook(ctx, settle, p.String(), "", 0, true)
	case asset.DeliveryFutures:
		o, err = g.GetDeliveryOrderbook(ctx, currency.USDT, "", p, 0, true)
	case asset.Options:
		o, err = g.GetOptionsOrderbook(ctx, p, "", 0, true)
	default:
		return nil, fmt.Errorf("%w %v", asset.ErrNotSupported, a)
	}
	if err != nil {
		return nil, err
	}
	book := &orderbook.Base{
		Exchange:        g.Name,
		Asset:           a,
		VerifyOrderbook: g.CanVerifyOrderbook,
		Pair:            p.Upper(),
		LastUpdateID:    o.ID,
		LastUpdated:     o.Update.Time(),
	}
	book.Bids = make(orderbook.Tranches, len(o.Bids))
	for x := range o.Bids {
		book.Bids[x] = orderbook.Tranche{
			Amount: o.Bids[x].Amount,
			Price:  o.Bids[x].Price.Float64(),
		}
	}
	book.Asks = make(orderbook.Tranches, len(o.Asks))
	for x := range o.Asks {
		book.Asks[x] = orderbook.Tranche{
			Amount: o.Asks[x].Amount,
			Price:  o.Asks[x].Price.Float64(),
		}
	}
	err = book.Process()
	if err != nil {
		return book, err
	}
	return orderbook.Get(g.Name, book.Pair, a)
}

// UpdateAccountInfo retrieves balances for all enabled currencies for the
func (g *Gateio) UpdateAccountInfo(ctx context.Context, a asset.Item) (account.Holdings, error) {
	info := account.Holdings{
		Exchange: g.Name,
		Accounts: []account.SubAccount{{
			AssetType: a,
		}},
	}
	switch a {
	case asset.Spot:
		balances, err := g.GetSpotAccounts(ctx, currency.EMPTYCODE)
		if err != nil {
			return info, err
		}
		currencies := make([]account.Balance, len(balances))
		for i := range balances {
			currencies[i] = account.Balance{
				Currency: currency.NewCode(balances[i].Currency),
				Total:    balances[i].Available.Float64() + balances[i].Locked.Float64(),
				Hold:     balances[i].Locked.Float64(),
				Free:     balances[i].Available.Float64(),
			}
		}
		info.Accounts[0].Currencies = currencies
	case asset.Margin, asset.CrossMargin:
		balances, err := g.GetMarginAccountList(ctx, currency.EMPTYPAIR)
		if err != nil {
			return info, err
		}
		currencies := make([]account.Balance, 0, 2*len(balances))
		for i := range balances {
			currencies = append(currencies,
				account.Balance{
					Currency: currency.NewCode(balances[i].Base.Currency),
					Total:    balances[i].Base.Available.Float64() + balances[i].Base.LockedAmount.Float64(),
					Hold:     balances[i].Base.LockedAmount.Float64(),
					Free:     balances[i].Base.Available.Float64(),
				},
				account.Balance{
					Currency: currency.NewCode(balances[i].Quote.Currency),
					Total:    balances[i].Quote.Available.Float64() + balances[i].Quote.LockedAmount.Float64(),
					Hold:     balances[i].Quote.LockedAmount.Float64(),
					Free:     balances[i].Quote.Available.Float64(),
				})
		}
		info.Accounts[0].Currencies = currencies
	case asset.CoinMarginedFutures, asset.USDTMarginedFutures, asset.DeliveryFutures:
		settle, err := getSettlementCurrency(currency.EMPTYPAIR, a)
		if err != nil {
			return info, err
		}
		var acc *FuturesAccount
		if a == asset.DeliveryFutures {
			acc, err = g.GetDeliveryFuturesAccounts(ctx, settle)
		} else {
			acc, err = g.QueryFuturesAccount(ctx, settle)
		}
		if err != nil {
			return info, err
		}
		info.Accounts[0].Currencies = []account.Balance{{
			Currency: currency.NewCode(acc.Currency),
			Total:    acc.Total.Float64(),
			Hold:     acc.Total.Float64() - acc.Available.Float64(),
			Free:     acc.Available.Float64(),
		}}
	case asset.Options:
		balance, err := g.GetOptionAccounts(ctx)
		if err != nil {
			return info, err
		}
		info.Accounts[0].Currencies = []account.Balance{{
			Currency: currency.NewCode(balance.Currency),
			Total:    balance.Total.Float64(),
			Hold:     balance.Total.Float64() - balance.Available.Float64(),
			Free:     balance.Available.Float64(),
		}}
	default:
		return info, fmt.Errorf("%w asset type: %v", asset.ErrNotSupported, a)
	}
	creds, err := g.GetCredentials(ctx)
	if err == nil {
		err = account.Process(&info, creds)
	}
	return info, err
}

// GetAccountFundingHistory returns funding history, deposits and
// withdrawals
func (g *Gateio) GetAccountFundingHistory(_ context.Context) ([]exchange.FundingHistory, error) {
	return nil, common.ErrFunctionNotSupported
}

// GetWithdrawalsHistory returns previous withdrawals data
func (g *Gateio) GetWithdrawalsHistory(ctx context.Context, c currency.Code, _ asset.Item) ([]exchange.WithdrawalHistory, error) {
	records, err := g.GetWithdrawalRecords(ctx, c, time.Time{}, time.Time{}, 0, 0)
	if err != nil {
		return nil, err
	}
	withdrawalHistories := make([]exchange.WithdrawalHistory, len(records))
	for x := range records {
		withdrawalHistories[x] = exchange.WithdrawalHistory{
			Status:          records[x].Status,
			TransferID:      records[x].ID,
			Currency:        records[x].Currency,
			Amount:          records[x].Amount.Float64(),
			CryptoTxID:      records[x].TransactionID,
			CryptoToAddress: records[x].WithdrawalAddress,
			Timestamp:       records[x].Timestamp.Time(),
		}
	}
	return withdrawalHistories, nil
}

// GetRecentTrades returns the most recent trades for a currency and asset
func (g *Gateio) GetRecentTrades(ctx context.Context, p currency.Pair, a asset.Item) ([]trade.Data, error) {
	p, err := g.FormatExchangeCurrency(p, a)
	if err != nil {
		return nil, err
	}
	var resp []trade.Data
	switch a {
	case asset.Spot, asset.Margin, asset.CrossMargin:
		if p.IsEmpty() {
			return nil, currency.ErrCurrencyPairEmpty
		}
		tradeData, err := g.GetMarketTrades(ctx, p, 0, "", false, time.Time{}, time.Time{}, 0)
		if err != nil {
			return nil, err
		}
		resp = make([]trade.Data, len(tradeData))
		for i := range tradeData {
			side, err := order.StringToOrderSide(tradeData[i].Side)
			if err != nil {
				return nil, err
			}
			resp[i] = trade.Data{
				Exchange:     g.Name,
				TID:          tradeData[i].OrderID,
				CurrencyPair: p,
				AssetType:    a,
				Side:         side,
				Price:        tradeData[i].Price.Float64(),
				Amount:       tradeData[i].Amount.Float64(),
				Timestamp:    tradeData[i].CreateTime.Time(),
			}
		}
	case asset.CoinMarginedFutures, asset.USDTMarginedFutures, asset.DeliveryFutures:
		settle, err := getSettlementCurrency(p, a)
		if err != nil {
			return nil, err
		}
		var futuresTrades []TradingHistoryItem
		if a == asset.DeliveryFutures {
			futuresTrades, err = g.GetDeliveryTradingHistory(ctx, settle, "", p.Upper(), 0, time.Time{}, time.Time{})
		} else {
			futuresTrades, err = g.GetFuturesTradingHistory(ctx, settle, p, 0, 0, "", time.Time{}, time.Time{})
		}
		if err != nil {
			return nil, err
		}
		resp = make([]trade.Data, len(futuresTrades))
		for i := range futuresTrades {
			resp[i] = trade.Data{
				TID:          strconv.FormatInt(futuresTrades[i].ID, 10),
				Exchange:     g.Name,
				CurrencyPair: p,
				AssetType:    a,
				Price:        futuresTrades[i].Price.Float64(),
				Amount:       futuresTrades[i].Size,
				Timestamp:    futuresTrades[i].CreateTime.Time(),
			}
		}
	case asset.Options:
		trades, err := g.GetOptionsTradeHistory(ctx, p.Upper(), "", 0, 0, time.Time{}, time.Time{})
		if err != nil {
			return nil, err
		}
		resp = make([]trade.Data, len(trades))
		for i := range trades {
			resp[i] = trade.Data{
				TID:          strconv.FormatInt(trades[i].ID, 10),
				Exchange:     g.Name,
				CurrencyPair: p,
				AssetType:    a,
				Price:        trades[i].Price.Float64(),
				Amount:       trades[i].Size,
				Timestamp:    trades[i].CreateTime.Time(),
			}
		}
	default:
		return nil, fmt.Errorf("%w asset type: %v", asset.ErrNotSupported, a)
	}
	err = g.AddTradesToBuffer(resp...)
	if err != nil {
		return nil, err
	}
	sort.Sort(trade.ByDate(resp))
	return resp, nil
}

// GetHistoricTrades returns historic trade data within the timeframe provided
func (g *Gateio) GetHistoricTrades(_ context.Context, _ currency.Pair, _ asset.Item, _, _ time.Time) ([]trade.Data, error) {
	return nil, common.ErrFunctionNotSupported
}

// SubmitOrder submits a new order
// TODO: support multiple order types (IOC)
func (g *Gateio) SubmitOrder(ctx context.Context, s *order.Submit) (*order.SubmitResponse, error) {
	err := s.Validate(g.GetTradingRequirements())
	if err != nil {
		return nil, err
	}

	s.Pair, err = g.FormatExchangeCurrency(s.Pair, s.AssetType)
	if err != nil {
		return nil, err
	}
	s.Pair = s.Pair.Upper()

	switch s.AssetType {
	case asset.Spot, asset.Margin, asset.CrossMargin:
		req, err := g.getSpotOrderRequest(s)
		if err != nil {
			return nil, err
		}
		sOrder, err := g.PlaceSpotOrder(ctx, req)
		if err != nil {
			return nil, err
		}
		response, err := s.DeriveSubmitResponse(sOrder.OrderID)
		if err != nil {
			return nil, err
		}
		side, err := order.StringToOrderSide(sOrder.Side)
		if err != nil {
			return nil, err
		}
		response.Side = side
		status, err := order.StringToOrderStatus(sOrder.Status)
		if err != nil {
			return nil, err
		}
		response.Status = status
		response.Fee = sOrder.FeeDeducted.Float64()
		response.FeeAsset = currency.NewCode(sOrder.FeeCurrency)
		response.Pair = s.Pair
		response.Date = sOrder.CreateTime.Time()
		response.ClientOrderID = sOrder.Text
		response.Date = sOrder.CreateTime.Time()
		response.LastUpdated = sOrder.UpdateTime.Time()
		return response, nil
	case asset.CoinMarginedFutures, asset.USDTMarginedFutures, asset.DeliveryFutures:
		// TODO: See https://www.gate.io/docs/developers/apiv4/en/#create-a-futures-order
		//	* iceberg orders
		//	* auto_size (close_long, close_short)
		// 	* stp_act (self trade prevention)
		amountWithDirection, err := getFutureOrderSize(s)
		if err != nil {
			return nil, err
		}
		var timeInForce string
		switch {
		case s.TimeInForce.Is(order.PostOnly):
			timeInForce = "poc"
		case s.TimeInForce.Is(order.ImmediateOrCancel):
			timeInForce = order.ImmediateOrCancel.Lower()
		case s.TimeInForce.Is(order.FillOrKill):
			timeInForce = order.FillOrKill.Lower()
		case s.TimeInForce.Is(order.GoodTillCancel):
			timeInForce = order.GoodTillCancel.Lower()
		}
		settle, err := getSettlementCurrency(s.Pair, s.AssetType)
		if err != nil {
			return nil, err
		}
		orderParams := &ContractOrderCreateParams{
			Contract:    s.Pair,
			Size:        amountWithDirection,
			Price:       strconv.FormatFloat(s.Price, 'f', -1, 64), // Cannot be an empty string, requires "0" for market orders.
			Settle:      settle,
			ReduceOnly:  s.ReduceOnly,
			TimeInForce: timeInForce,
			Text:        s.ClientOrderID,
		}
		var o *Order
		if s.AssetType == asset.DeliveryFutures {
			o, err = g.PlaceDeliveryOrder(ctx, orderParams)
		} else {
			o, err = g.PlaceFuturesOrder(ctx, orderParams)
		}
		if err != nil {
			return nil, err
		}
		resp, err := s.DeriveSubmitResponse(strconv.FormatInt(o.ID, 10))
		if err != nil {
			return nil, err
		}
		if o.Status != statusOpen {
			resp.Status, err = order.StringToOrderStatus(o.FinishAs)
			if err != nil {
				return nil, err
			}
		} else {
			resp.Status = order.Open
		}
		resp.Date = o.CreateTime.Time()
		resp.ClientOrderID = getClientOrderIDFromText(o.Text)
		resp.Amount = math.Abs(o.Size)
		resp.Price = o.OrderPrice.Float64()
		resp.AverageExecutedPrice = o.FillPrice.Float64()
		return resp, nil
	case asset.Options:
		optionOrder, err := g.PlaceOptionOrder(ctx, &OptionOrderParam{
			Contract:   s.Pair.String(),
			OrderSize:  s.Amount,
			Price:      types.Number(s.Price),
			ReduceOnly: s.ReduceOnly,
			Text:       s.ClientOrderID,
		})
		if err != nil {
			return nil, err
		}
		response, err := s.DeriveSubmitResponse(strconv.FormatInt(optionOrder.OptionOrderID, 10))
		if err != nil {
			return nil, err
		}
		status, err := order.StringToOrderStatus(optionOrder.Status)
		if err != nil {
			return nil, err
		}
		response.Status = status
		response.Pair = s.Pair
		response.Date = optionOrder.CreateTime.Time()
		response.ClientOrderID = optionOrder.Text
		return response, nil
	default:
		return nil, fmt.Errorf("%w asset type: %v", asset.ErrNotSupported, s.AssetType)
	}
}

// ModifyOrder will allow of changing orderbook placement and limit to market conversion
func (g *Gateio) ModifyOrder(_ context.Context, _ *order.Modify) (*order.ModifyResponse, error) {
	return nil, common.ErrFunctionNotSupported
}

// CancelOrder cancels an order by its corresponding ID number
func (g *Gateio) CancelOrder(ctx context.Context, o *order.Cancel) error {
	if err := o.Validate(o.StandardCancel()); err != nil {
		return err
	}
	fPair, err := g.FormatExchangeCurrency(o.Pair, o.AssetType)
	if err != nil {
		return err
	}
	switch o.AssetType {
	case asset.Spot, asset.Margin, asset.CrossMargin:
		_, err = g.CancelSingleSpotOrder(ctx, o.OrderID, fPair.String(), o.AssetType == asset.CrossMargin)
	case asset.CoinMarginedFutures, asset.USDTMarginedFutures, asset.DeliveryFutures:
		var settle currency.Code
		if settle, err = getSettlementCurrency(o.Pair, o.AssetType); err == nil {
			if o.AssetType == asset.DeliveryFutures {
				_, err = g.CancelSingleDeliveryOrder(ctx, settle, o.OrderID)
			} else {
				_, err = g.CancelSingleFuturesOrder(ctx, settle, o.OrderID)
			}
		}
	case asset.Options:
		_, err = g.CancelOptionSingleOrder(ctx, o.OrderID)
	default:
		return fmt.Errorf("%w asset type: %v", asset.ErrNotSupported, o.AssetType)
	}
	return err
}

// CancelBatchOrders cancels an orders by their corresponding ID numbers
func (g *Gateio) CancelBatchOrders(ctx context.Context, o []order.Cancel) (*order.CancelBatchResponse, error) {
	response := order.CancelBatchResponse{
		Status: map[string]string{},
	}
	if len(o) == 0 {
		return nil, errors.New("no cancel order passed")
	}
	var err error
	var cancelSpotOrdersParam []CancelOrderByIDParam
	a := o[0].AssetType
	for x := range o {
		o[x].Pair, err = g.FormatExchangeCurrency(o[x].Pair, a)
		if err != nil {
			return nil, err
		}
		o[x].Pair = o[x].Pair.Upper()
		if a != o[x].AssetType {
			return nil, errors.New("cannot cancel orders of different asset types")
		}
		if a == asset.Spot || a == asset.Margin || a == asset.CrossMargin {
			cancelSpotOrdersParam = append(cancelSpotOrdersParam, CancelOrderByIDParam{
				ID:           o[x].OrderID,
				CurrencyPair: o[x].Pair,
			})
			continue
		}
		err = o[x].Validate(o[x].StandardCancel())
		if err != nil {
			return nil, err
		}
	}
	switch a {
	case asset.Spot, asset.Margin, asset.CrossMargin:
		loop := int(math.Ceil(float64(len(cancelSpotOrdersParam)) / 10))
		for count := range loop {
			var input []CancelOrderByIDParam
			if (count + 1) == loop {
				input = cancelSpotOrdersParam[count*10:]
			} else {
				input = cancelSpotOrdersParam[count*10 : (count*10)+10]
			}
			var cancel []CancelOrderByIDResponse
			cancel, err = g.CancelBatchOrdersWithIDList(ctx, input)
			if err != nil {
				return nil, err
			}
			for j := range cancel {
				if cancel[j].Succeeded {
					response.Status[cancel[j].OrderID] = order.Cancelled.String()
				}
			}
		}
	case asset.CoinMarginedFutures, asset.USDTMarginedFutures, asset.DeliveryFutures:
		for i := range o {
			settle, err := getSettlementCurrency(o[i].Pair, a)
			if err != nil {
				return nil, err
			}
			var resp []Order
			if a == asset.DeliveryFutures {
				resp, err = g.CancelMultipleDeliveryOrders(ctx, o[i].Pair, o[i].Side.Lower(), settle)
			} else {
				resp, err = g.CancelMultipleFuturesOpenOrders(ctx, o[i].Pair, o[i].Side.Lower(), settle)
			}
			if err != nil {
				return nil, err
			}
			for j := range resp {
				response.Status[strconv.FormatInt(resp[j].ID, 10)] = resp[j].Status
			}
		}
	case asset.Options:
		for i := range o {
			cancel, err := g.CancelMultipleOptionOpenOrders(ctx, o[i].Pair, o[i].Pair.String(), o[i].Side.Lower())
			if err != nil {
				return nil, err
			}
			for j := range cancel {
				response.Status[strconv.FormatInt(cancel[j].OptionOrderID, 10)] = cancel[j].Status
			}
		}
	default:
		return nil, fmt.Errorf("%w asset type: %v", asset.ErrNotSupported, a)
	}
	return &response, nil
}

// CancelAllOrders cancels all orders associated with a currency pair
func (g *Gateio) CancelAllOrders(ctx context.Context, o *order.Cancel) (order.CancelAllResponse, error) {
	err := o.Validate()
	if err != nil {
		return order.CancelAllResponse{}, err
	}
	var cancelAllOrdersResponse order.CancelAllResponse
	cancelAllOrdersResponse.Status = map[string]string{}
	switch o.AssetType {
	case asset.Spot, asset.Margin, asset.CrossMargin:
		if o.Pair.IsEmpty() {
			return order.CancelAllResponse{}, currency.ErrCurrencyPairEmpty
		}
		var cancel []SpotPriceTriggeredOrder
		cancel, err = g.CancelMultipleSpotOpenOrders(ctx, o.Pair, o.AssetType)
		if err != nil {
			return cancelAllOrdersResponse, err
		}
		for x := range cancel {
			cancelAllOrdersResponse.Status[strconv.FormatInt(cancel[x].AutoOrderID, 10)] = cancel[x].Status
		}
	case asset.CoinMarginedFutures, asset.USDTMarginedFutures, asset.DeliveryFutures:
		if o.Pair.IsEmpty() {
			return cancelAllOrdersResponse, currency.ErrCurrencyPairEmpty
		}
		settle, err := getSettlementCurrency(o.Pair, o.AssetType)
		if err != nil {
			return cancelAllOrdersResponse, err
		}
		var cancel []Order
		if o.AssetType == asset.DeliveryFutures {
			cancel, err = g.CancelMultipleDeliveryOrders(ctx, o.Pair, o.Side.Lower(), settle)
		} else {
			cancel, err = g.CancelMultipleFuturesOpenOrders(ctx, o.Pair, o.Side.Lower(), settle)
		}
		if err != nil {
			return cancelAllOrdersResponse, err
		}
		for f := range cancel {
			cancelAllOrdersResponse.Status[strconv.FormatInt(cancel[f].ID, 10)] = cancel[f].Status
		}
	case asset.Options:
		var underlying currency.Pair
		if !o.Pair.IsEmpty() {
			underlying, err = g.GetUnderlyingFromCurrencyPair(o.Pair)
			if err != nil {
				return cancelAllOrdersResponse, err
			}
		}
		cancel, err := g.CancelMultipleOptionOpenOrders(ctx, o.Pair, underlying.String(), o.Side.Lower())
		if err != nil {
			return cancelAllOrdersResponse, err
		}
		for x := range cancel {
			cancelAllOrdersResponse.Status[strconv.FormatInt(cancel[x].OptionOrderID, 10)] = cancel[x].Status
		}
	default:
		return cancelAllOrdersResponse, fmt.Errorf("%w asset type: %v", asset.ErrNotSupported, o.AssetType)
	}

	return cancelAllOrdersResponse, nil
}

// GetOrderInfo returns order information based on order ID
func (g *Gateio) GetOrderInfo(ctx context.Context, orderID string, pair currency.Pair, a asset.Item) (*order.Detail, error) {
	if err := g.CurrencyPairs.IsAssetEnabled(a); err != nil {
		return nil, err
	}

	pair, err := g.FormatExchangeCurrency(pair, a)
	if err != nil {
		return nil, err
	}
	switch a {
	case asset.Spot, asset.Margin, asset.CrossMargin:
		var spotOrder *SpotOrder
		spotOrder, err = g.GetSpotOrder(ctx, orderID, pair, a)
		if err != nil {
			return nil, err
		}
		var side order.Side
		side, err = order.StringToOrderSide(spotOrder.Side)
		if err != nil {
			return nil, err
		}
		var orderType order.Type
		orderType, err = order.StringToOrderType(spotOrder.Type)
		if err != nil {
			return nil, err
		}
		var orderStatus order.Status
		orderStatus, err = order.StringToOrderStatus(spotOrder.Status)
		if err != nil {
			return nil, err
		}
		return &order.Detail{
			Amount:         spotOrder.Amount.Float64(),
			Exchange:       g.Name,
			OrderID:        spotOrder.OrderID,
			Side:           side,
			Type:           orderType,
			Pair:           pair,
			Cost:           spotOrder.FeeDeducted.Float64(),
			AssetType:      a,
			Status:         orderStatus,
			Price:          spotOrder.Price.Float64(),
			ExecutedAmount: spotOrder.Amount.Float64() - spotOrder.Left.Float64(),
			Date:           spotOrder.CreateTime.Time(),
			LastUpdated:    spotOrder.UpdateTime.Time(),
		}, nil
	case asset.USDTMarginedFutures, asset.CoinMarginedFutures, asset.DeliveryFutures:
		settle, err := getSettlementCurrency(pair, a)
		if err != nil {
			return nil, err
		}
		var fOrder *Order
		if a == asset.DeliveryFutures {
			fOrder, err = g.GetSingleDeliveryOrder(ctx, settle, orderID)
		} else {
			fOrder, err = g.GetSingleFuturesOrder(ctx, settle, orderID)
		}
		if err != nil {
			return nil, err
		}
		orderStatus := order.Open
		if fOrder.Status != statusOpen {
			orderStatus, err = order.StringToOrderStatus(fOrder.FinishAs)
			if err != nil {
				return nil, err
			}
		}
		pair, err = currency.NewPairFromString(fOrder.Contract)
		if err != nil {
			return nil, err
		}

		side, amount, remaining := getSideAndAmountFromSize(fOrder.Size, fOrder.RemainingAmount)
		oType := order.Market
		if fOrder.OrderPrice > 0 {
			oType = order.Limit
		}
<<<<<<< HEAD
=======
		tif, err := timeInForceFromString(fOrder.TimeInForce)
		if err != nil {
			return nil, err
		}
>>>>>>> 2ca7a71a
		return &order.Detail{
			Amount:               amount,
			ExecutedAmount:       amount - remaining,
			RemainingAmount:      remaining,
			Exchange:             g.Name,
			OrderID:              orderID,
			ClientOrderID:        getClientOrderIDFromText(fOrder.Text),
			Status:               orderStatus,
			Price:                fOrder.OrderPrice.Float64(),
			AverageExecutedPrice: fOrder.FillPrice.Float64(),
			Date:                 fOrder.CreateTime.Time(),
			LastUpdated:          fOrder.FinishTime.Time(),
			Pair:                 pair,
			AssetType:            a,
			Type:                 oType,
<<<<<<< HEAD
			TimeInForce:          timeInForceFromString(fOrder.TimeInForce),
=======
			TimeInForce:          tif,
>>>>>>> 2ca7a71a
			Side:                 side,
		}, nil
	case asset.Options:
		optionOrder, err := g.GetSingleOptionOrder(ctx, orderID)
		if err != nil {
			return nil, err
		}
		orderStatus, err := order.StringToOrderStatus(optionOrder.Status)
		if err != nil {
			return nil, err
		}
		pair, err = currency.NewPairFromString(optionOrder.Contract)
		if err != nil {
			return nil, err
		}
		return &order.Detail{
			Amount:         optionOrder.Size,
			ExecutedAmount: optionOrder.Size - optionOrder.Left,
			Exchange:       g.Name,
			OrderID:        orderID,
			Status:         orderStatus,
			Price:          optionOrder.Price.Float64(),
			Date:           optionOrder.CreateTime.Time(),
			LastUpdated:    optionOrder.FinishTime.Time(),
			Pair:           pair,
			AssetType:      a,
		}, nil
	default:
		return nil, fmt.Errorf("%w asset type: %v", asset.ErrNotSupported, a)
	}
}

// GetDepositAddress returns a deposit address for a specified currency
func (g *Gateio) GetDepositAddress(ctx context.Context, cryptocurrency currency.Code, _, chain string) (*deposit.Address, error) {
	addr, err := g.GenerateCurrencyDepositAddress(ctx, cryptocurrency)
	if err != nil {
		return nil, err
	}
	if chain != "" {
		for x := range addr.MultichainAddresses {
			if addr.MultichainAddresses[x].ObtainFailed == 1 {
				continue
			}
			if addr.MultichainAddresses[x].Chain == chain {
				return &deposit.Address{
					Chain:   addr.MultichainAddresses[x].Chain,
					Address: addr.MultichainAddresses[x].Address,
					Tag:     addr.MultichainAddresses[x].PaymentName,
				}, nil
			}
		}
		return nil, fmt.Errorf("network %s not found", chain)
	}
	return &deposit.Address{
		Address: addr.Address,
		Chain:   chain,
	}, nil
}

// WithdrawCryptocurrencyFunds returns a withdrawal ID when a withdrawal is
// submitted
func (g *Gateio) WithdrawCryptocurrencyFunds(ctx context.Context, withdrawRequest *withdraw.Request) (*withdraw.ExchangeResponse, error) {
	if err := withdrawRequest.Validate(); err != nil {
		return nil, err
	}
	response, err := g.WithdrawCurrency(ctx,
		WithdrawalRequestParam{
			Amount:   types.Number(withdrawRequest.Amount),
			Currency: withdrawRequest.Currency,
			Address:  withdrawRequest.Crypto.Address,
			Chain:    withdrawRequest.Crypto.Chain,
		})
	if err != nil {
		return nil, err
	}
	return &withdraw.ExchangeResponse{
		Name:   response.Chain,
		ID:     response.TransactionID,
		Status: response.Status,
	}, nil
}

// WithdrawFiatFunds returns a withdrawal ID when a withdrawal is submitted
func (g *Gateio) WithdrawFiatFunds(_ context.Context, _ *withdraw.Request) (*withdraw.ExchangeResponse, error) {
	return nil, common.ErrFunctionNotSupported
}

// WithdrawFiatFundsToInternationalBank returns a withdrawal ID when a
// withdrawal is submitted
func (g *Gateio) WithdrawFiatFundsToInternationalBank(_ context.Context, _ *withdraw.Request) (*withdraw.ExchangeResponse, error) {
	return nil, common.ErrFunctionNotSupported
}

// GetFeeByType returns an estimate of fee based on type of transaction
func (g *Gateio) GetFeeByType(ctx context.Context, feeBuilder *exchange.FeeBuilder) (float64, error) {
	if feeBuilder == nil {
		return 0, fmt.Errorf("%T %w", feeBuilder, common.ErrNilPointer)
	}
	if !g.AreCredentialsValid(ctx) && // Todo check connection status
		feeBuilder.FeeType == exchange.CryptocurrencyTradeFee {
		feeBuilder.FeeType = exchange.OfflineTradeFee
	}
	return g.GetFee(ctx, feeBuilder)
}

// GetActiveOrders retrieves any orders that are active/open
func (g *Gateio) GetActiveOrders(ctx context.Context, req *order.MultiOrderRequest) (order.FilteredOrders, error) {
	if err := req.Validate(); err != nil {
		return nil, err
	}
	var orders []order.Detail
	format, err := g.GetPairFormat(req.AssetType, false)
	if err != nil {
		return nil, err
	}
	switch req.AssetType {
	case asset.Spot, asset.Margin, asset.CrossMargin:
		spotOrders, err := g.GetSpotOpenOrders(ctx, 0, 0, req.AssetType == asset.CrossMargin)
		if err != nil {
			return nil, err
		}
		for x := range spotOrders {
			symbol, err := currency.NewPairDelimiter(spotOrders[x].CurrencyPair, format.Delimiter)
			if err != nil {
				return nil, err
			}
			for y := range spotOrders[x].Orders {
				if spotOrders[x].Orders[y].Status != statusOpen {
					continue
				}
				side, err := order.StringToOrderSide(spotOrders[x].Orders[y].Side)
				if err != nil {
					log.Errorf(log.ExchangeSys, "%s %v", g.Name, err)
				}
				oType, err := order.StringToOrderType(spotOrders[x].Orders[y].Type)
				if err != nil {
					return nil, err
				}
				status, err := order.StringToOrderStatus(spotOrders[x].Orders[y].Status)
				if err != nil {
					log.Errorf(log.ExchangeSys, "%s %v", g.Name, err)
				}
				orders = append(orders, order.Detail{
					Side:                 side,
					Type:                 oType,
					Status:               status,
					Pair:                 symbol,
					OrderID:              spotOrders[x].Orders[y].OrderID,
					Amount:               spotOrders[x].Orders[y].Amount.Float64(),
					ExecutedAmount:       spotOrders[x].Orders[y].Amount.Float64() - spotOrders[x].Orders[y].Left.Float64(),
					RemainingAmount:      spotOrders[x].Orders[y].Left.Float64(),
					Price:                spotOrders[x].Orders[y].Price.Float64(),
					AverageExecutedPrice: spotOrders[x].Orders[y].AverageFillPrice.Float64(),
					Date:                 spotOrders[x].Orders[y].CreateTime.Time(),
					LastUpdated:          spotOrders[x].Orders[y].UpdateTime.Time(),
					Exchange:             g.Name,
					AssetType:            req.AssetType,
					ClientOrderID:        spotOrders[x].Orders[y].Text,
					FeeAsset:             currency.NewCode(spotOrders[x].Orders[y].FeeCurrency),
				})
			}
		}
	case asset.CoinMarginedFutures, asset.USDTMarginedFutures, asset.DeliveryFutures:
		settle, err := getSettlementCurrency(currency.EMPTYPAIR, req.AssetType)
		if err != nil {
			return nil, err
		}
		var futuresOrders []Order
		if req.AssetType == asset.DeliveryFutures {
			futuresOrders, err = g.GetDeliveryOrders(ctx, currency.EMPTYPAIR, statusOpen, settle, "", 0, 0, 0)
		} else {
			futuresOrders, err = g.GetFuturesOrders(ctx, currency.EMPTYPAIR, statusOpen, "", settle, 0, 0, 0)
		}
		if err != nil {
			return nil, err
		}
		for i := range futuresOrders {
			pair, err := currency.NewPairFromString(futuresOrders[i].Contract)
			if err != nil {
				return nil, err
			}

			if futuresOrders[i].Status != statusOpen || (len(req.Pairs) > 0 && !req.Pairs.Contains(pair, true)) {
				continue
			}
			side, amount, remaining := getSideAndAmountFromSize(futuresOrders[i].Size, futuresOrders[i].RemainingAmount)
			tif, err := timeInForceFromString(futuresOrders[i].TimeInForce)
			if err != nil {
				return nil, err
			}
			orders = append(orders, order.Detail{
				Status:               order.Open,
				Amount:               amount,
				ContractAmount:       amount,
				Pair:                 pair,
				OrderID:              strconv.FormatInt(futuresOrders[i].ID, 10),
				ClientOrderID:        getClientOrderIDFromText(futuresOrders[i].Text),
				Price:                futuresOrders[i].OrderPrice.Float64(),
				ExecutedAmount:       amount - remaining,
				RemainingAmount:      remaining,
				LastUpdated:          futuresOrders[i].FinishTime.Time(),
				Date:                 futuresOrders[i].CreateTime.Time(),
				Exchange:             g.Name,
				AssetType:            req.AssetType,
				Side:                 side,
				Type:                 order.Limit,
				SettlementCurrency:   settle,
				ReduceOnly:           futuresOrders[i].IsReduceOnly,
<<<<<<< HEAD
				TimeInForce:          timeInForceFromString(futuresOrders[i].TimeInForce),
=======
				TimeInForce:          tif,
>>>>>>> 2ca7a71a
				AverageExecutedPrice: futuresOrders[i].FillPrice.Float64(),
			})
		}
	case asset.Options:
		var optionsOrders []OptionOrderResponse
		optionsOrders, err = g.GetOptionFuturesOrders(ctx, currency.EMPTYPAIR, "", statusOpen, 0, 0, req.StartTime, req.EndTime)
		if err != nil {
			return nil, err
		}
		for i := range optionsOrders {
			var currencyPair currency.Pair
			var status order.Status
			currencyPair, err = currency.NewPairFromString(optionsOrders[i].Contract)
			if err != nil {
				return nil, err
			}
			status, err = order.StringToOrderStatus(optionsOrders[i].Status)
			if err != nil {
				return nil, err
			}
			orders = append(orders, order.Detail{
				Status:          status,
				Amount:          optionsOrders[i].Size,
				Pair:            currencyPair,
				OrderID:         strconv.FormatInt(optionsOrders[i].OptionOrderID, 10),
				Price:           optionsOrders[i].Price.Float64(),
				ExecutedAmount:  optionsOrders[i].Size - optionsOrders[i].Left,
				RemainingAmount: optionsOrders[i].Left,
				LastUpdated:     optionsOrders[i].FinishTime.Time(),
				Date:            optionsOrders[i].CreateTime.Time(),
				Exchange:        g.Name,
				AssetType:       req.AssetType,
				ClientOrderID:   optionsOrders[i].Text,
			})
		}
	default:
		return nil, fmt.Errorf("%w asset type: %v", asset.ErrNotSupported, req.AssetType)
	}
	return req.Filter(g.Name, orders), nil
}

// GetOrderHistory retrieves account order information
// Can Limit response to specific order status
func (g *Gateio) GetOrderHistory(ctx context.Context, req *order.MultiOrderRequest) (order.FilteredOrders, error) {
	if err := req.Validate(); err != nil {
		return nil, err
	}
	var orders []order.Detail
	format, err := g.GetPairFormat(req.AssetType, true)
	if err != nil {
		return nil, err
	}
	switch req.AssetType {
	case asset.Spot, asset.Margin, asset.CrossMargin:
		for x := range req.Pairs {
			fPair := req.Pairs[x].Format(format)
			spotOrders, err := g.GetMySpotTradingHistory(ctx, fPair, req.FromOrderID, 0, 0, req.AssetType == asset.CrossMargin, req.StartTime, req.EndTime)
			if err != nil {
				return nil, err
			}
			for o := range spotOrders {
				var side order.Side
				side, err = order.StringToOrderSide(spotOrders[o].Side)
				if err != nil {
					return nil, err
				}
				detail := order.Detail{
					OrderID:        spotOrders[o].OrderID,
					Amount:         spotOrders[o].Amount.Float64(),
					ExecutedAmount: spotOrders[o].Amount.Float64(),
					Price:          spotOrders[o].Price.Float64(),
					Date:           spotOrders[o].CreateTime.Time(),
					Side:           side,
					Exchange:       g.Name,
					Pair:           fPair,
					AssetType:      req.AssetType,
					Fee:            spotOrders[o].Fee.Float64(),
					FeeAsset:       currency.NewCode(spotOrders[o].FeeCurrency),
				}
				detail.InferCostsAndTimes()
				orders = append(orders, detail)
			}
		}
	case asset.CoinMarginedFutures, asset.USDTMarginedFutures, asset.DeliveryFutures:
		for x := range req.Pairs {
			fPair := req.Pairs[x].Format(format)
			settle, err := getSettlementCurrency(fPair, req.AssetType)
			if err != nil {
				return nil, err
			}
			var futuresOrder []TradingHistoryItem
			if req.AssetType == asset.DeliveryFutures {
				futuresOrder, err = g.GetMyDeliveryTradingHistory(ctx, settle, req.FromOrderID, fPair, 0, 0, 0, "")
			} else {
				futuresOrder, err = g.GetMyFuturesTradingHistory(ctx, settle, "", req.FromOrderID, fPair, 0, 0, 0)
			}
			if err != nil {
				return nil, err
			}
			for o := range futuresOrder {
				detail := order.Detail{
					OrderID:   strconv.FormatInt(futuresOrder[o].ID, 10),
					Amount:    futuresOrder[o].Size,
					Price:     futuresOrder[o].Price.Float64(),
					Date:      futuresOrder[o].CreateTime.Time(),
					Exchange:  g.Name,
					Pair:      fPair,
					AssetType: req.AssetType,
				}
				detail.InferCostsAndTimes()
				orders = append(orders, detail)
			}
		}
	case asset.Options:
		for x := range req.Pairs {
			fPair := req.Pairs[x].Format(format)
			optionOrders, err := g.GetMyOptionsTradingHistory(ctx, fPair.String(), fPair.Upper(), 0, 0, req.StartTime, req.EndTime)
			if err != nil {
				return nil, err
			}
			for o := range optionOrders {
				detail := order.Detail{
					OrderID:   strconv.FormatInt(optionOrders[o].OrderID, 10),
					Amount:    optionOrders[o].Size,
					Price:     optionOrders[o].Price.Float64(),
					Date:      optionOrders[o].CreateTime.Time(),
					Exchange:  g.Name,
					Pair:      fPair,
					AssetType: req.AssetType,
				}
				detail.InferCostsAndTimes()
				orders = append(orders, detail)
			}
		}
	default:
		return nil, fmt.Errorf("%w asset type: %v", asset.ErrNotSupported, req.AssetType)
	}
	return req.Filter(g.Name, orders), nil
}

// GetHistoricCandles returns candles between a time period for a set time interval
func (g *Gateio) GetHistoricCandles(ctx context.Context, pair currency.Pair, a asset.Item, interval kline.Interval, start, end time.Time) (*kline.Item, error) {
	req, err := g.GetKlineRequest(pair, a, interval, start, end, false)
	if err != nil {
		return nil, err
	}
	var listCandlesticks []kline.Candle
	switch a {
	case asset.Spot, asset.Margin, asset.CrossMargin:
		candles, err := g.GetCandlesticks(ctx, req.RequestFormatted, 0, start, end, interval)
		if err != nil {
			return nil, err
		}
		listCandlesticks = make([]kline.Candle, len(candles))
		for i := range candles {
			listCandlesticks[i] = kline.Candle{
				Time:   candles[i].Timestamp,
				Open:   candles[i].OpenPrice,
				High:   candles[i].HighestPrice,
				Low:    candles[i].LowestPrice,
				Close:  candles[i].ClosePrice,
				Volume: candles[i].QuoteCcyVolume,
			}
		}
	case asset.CoinMarginedFutures, asset.USDTMarginedFutures, asset.DeliveryFutures:
		settle, err := getSettlementCurrency(pair, a)
		if err != nil {
			return nil, err
		}
		var candles []FuturesCandlestick
		if a == asset.DeliveryFutures {
			candles, err = g.GetDeliveryFuturesCandlesticks(ctx, settle, req.RequestFormatted.Upper(), start, end, 0, interval)
		} else {
			candles, err = g.GetFuturesCandlesticks(ctx, settle, req.RequestFormatted.String(), start, end, 0, interval)
		}
		if err != nil {
			return nil, err
		}
		listCandlesticks = make([]kline.Candle, len(candles))
		for i := range candles {
			listCandlesticks[i] = kline.Candle{
				Time:   candles[i].Timestamp.Time(),
				Open:   candles[i].OpenPrice.Float64(),
				High:   candles[i].HighestPrice.Float64(),
				Low:    candles[i].LowestPrice.Float64(),
				Close:  candles[i].ClosePrice.Float64(),
				Volume: candles[i].Volume,
			}
		}
	default:
		return nil, fmt.Errorf("%w asset type: %v", asset.ErrNotSupported, a)
	}
	return req.ProcessResponse(listCandlesticks)
}

// GetHistoricCandlesExtended returns candles between a time period for a set time interval
func (g *Gateio) GetHistoricCandlesExtended(ctx context.Context, pair currency.Pair, a asset.Item, interval kline.Interval, start, end time.Time) (*kline.Item, error) {
	req, err := g.GetKlineExtendedRequest(pair, a, interval, start, end)
	if err != nil {
		return nil, err
	}
	candlestickItems := make([]kline.Candle, 0, req.Size())
	for _, r := range req.RangeHolder.Ranges {
		switch a {
		case asset.Spot, asset.Margin, asset.CrossMargin:
			candles, err := g.GetCandlesticks(ctx, req.RequestFormatted, 0, r.Start.Time, r.End.Time, interval)
			if err != nil {
				return nil, err
			}
			for j := range candles {
				candlestickItems = append(candlestickItems, kline.Candle{
					Time:   candles[j].Timestamp,
					Open:   candles[j].OpenPrice,
					High:   candles[j].HighestPrice,
					Low:    candles[j].LowestPrice,
					Close:  candles[j].ClosePrice,
					Volume: candles[j].QuoteCcyVolume,
				})
			}
		case asset.CoinMarginedFutures, asset.USDTMarginedFutures, asset.DeliveryFutures:
			settle, err := getSettlementCurrency(pair, a)
			if err != nil {
				return nil, err
			}
			var candles []FuturesCandlestick
			if a == asset.DeliveryFutures {
				candles, err = g.GetDeliveryFuturesCandlesticks(ctx, settle, req.RequestFormatted.Upper(), r.Start.Time, r.End.Time, 0, interval)
			} else {
				candles, err = g.GetFuturesCandlesticks(ctx, settle, req.RequestFormatted.String(), r.Start.Time, r.End.Time, 0, interval)
			}
			if err != nil {
				return nil, err
			}
			for i := range candles {
				candlestickItems = append(candlestickItems, kline.Candle{
					Time:   candles[i].Timestamp.Time(),
					Open:   candles[i].OpenPrice.Float64(),
					High:   candles[i].HighestPrice.Float64(),
					Low:    candles[i].LowestPrice.Float64(),
					Close:  candles[i].ClosePrice.Float64(),
					Volume: candles[i].Volume,
				})
			}
		default:
			return nil, fmt.Errorf("%w asset type: %v", asset.ErrNotSupported, a)
		}
	}
	return req.ProcessResponse(candlestickItems)
}

// GetAvailableTransferChains returns the available transfer blockchains for the specific
// cryptocurrency
func (g *Gateio) GetAvailableTransferChains(ctx context.Context, cryptocurrency currency.Code) ([]string, error) {
	chains, err := g.ListCurrencyChain(ctx, cryptocurrency.Upper())
	if err != nil {
		return nil, err
	}
	availableChains := make([]string, 0, len(chains))
	for x := range chains {
		if chains[x].IsDisabled == 0 {
			availableChains = append(availableChains, chains[x].Chain)
		}
	}
	return availableChains, nil
}

// ValidateAPICredentials validates current credentials used for wrapper
// functionality
func (g *Gateio) ValidateAPICredentials(ctx context.Context, assetType asset.Item) error {
	_, err := g.UpdateAccountInfo(ctx, assetType)
	return g.CheckTransientError(err)
}

// checkInstrumentAvailabilityInSpot checks whether the instrument is available in the spot exchange
// if so we can use the instrument to retrieve orderbook and ticker information using the spot endpoints.
func (g *Gateio) checkInstrumentAvailabilityInSpot(instrument currency.Pair) (bool, error) {
	availables, err := g.CurrencyPairs.GetPairs(asset.Spot, false)
	if err != nil {
		return false, err
	}
	return availables.Contains(instrument, true), nil
}

// GetFuturesContractDetails returns details about futures contracts
func (g *Gateio) GetFuturesContractDetails(ctx context.Context, a asset.Item) ([]futures.Contract, error) {
	if !a.IsFutures() {
		return nil, futures.ErrNotFuturesAsset
	}
	if !g.SupportsAsset(a) {
		return nil, fmt.Errorf("%w %v", asset.ErrNotSupported, a)
	}
	settle, err := getSettlementCurrency(currency.EMPTYPAIR, a)
	if err != nil {
		return nil, err
	}
	switch a {
	case asset.CoinMarginedFutures, asset.USDTMarginedFutures:
		contracts, err := g.GetAllFutureContracts(ctx, settle)
		if err != nil {
			return nil, err
		}
		resp := make([]futures.Contract, len(contracts))
		for i := range contracts {
			name, err := currency.NewPairFromString(contracts[i].Name)
			if err != nil {
				return nil, err
			}
			contractSettlementType := futures.Linear
			switch {
			case name.Base.Equal(currency.BTC) && settle.Equal(currency.BTC):
				contractSettlementType = futures.Inverse
			case !name.Base.Equal(settle) && !settle.Equal(currency.USDT):
				contractSettlementType = futures.Quanto
			}
			c := futures.Contract{
				Exchange:             g.Name,
				Name:                 name,
				Underlying:           name,
				Asset:                a,
				IsActive:             !contracts[i].InDelisting,
				Type:                 futures.Perpetual,
				SettlementType:       contractSettlementType,
				SettlementCurrencies: currency.Currencies{settle},
				Multiplier:           contracts[i].QuantoMultiplier.Float64(),
				MaxLeverage:          contracts[i].LeverageMax.Float64(),
			}
			c.LatestRate = fundingrate.Rate{
				Time: contracts[i].FundingNextApply.Time().Add(-time.Duration(contracts[i].FundingInterval) * time.Second),
				Rate: contracts[i].FundingRate.Decimal(),
			}
			resp[i] = c
		}
		return resp, nil
	case asset.DeliveryFutures:
		contracts, err := g.GetAllDeliveryContracts(ctx, settle)
		if err != nil {
			return nil, err
		}
		resp := make([]futures.Contract, len(contracts))
		for i := range contracts {
			name, err := currency.NewPairFromString(contracts[i].Name)
			if err != nil {
				return nil, err
			}
			underlying, err := currency.NewPairFromString(contracts[i].Underlying)
			if err != nil {
				return nil, err
			}
			// no start information, inferring it based on contract type
			// gateio also reuses contracts for kline data, cannot use a lookup to see the first trade
			var s time.Time
			e := contracts[i].ExpireTime.Time()
			ct := futures.LongDated
			switch contracts[i].Cycle {
			case "WEEKLY":
				ct = futures.Weekly
				s = e.Add(-kline.OneWeek.Duration())
			case "BI-WEEKLY":
				ct = futures.Fortnightly
				s = e.Add(-kline.TwoWeek.Duration())
			case "QUARTERLY":
				ct = futures.Quarterly
				s = e.Add(-kline.ThreeMonth.Duration())
			case "BI-QUARTERLY":
				ct = futures.HalfYearly
				s = e.Add(-kline.SixMonth.Duration())
			}
			resp[i] = futures.Contract{
				Exchange:             g.Name,
				Name:                 name,
				Underlying:           underlying,
				Asset:                a,
				StartDate:            s,
				EndDate:              e,
				SettlementType:       futures.Linear,
				IsActive:             !contracts[i].InDelisting,
				Type:                 ct,
				SettlementCurrencies: currency.Currencies{settle},
				MarginCurrency:       currency.Code{},
				Multiplier:           contracts[i].QuantoMultiplier.Float64(),
				MaxLeverage:          contracts[i].LeverageMax.Float64(),
			}
		}
		return resp, nil
	}
	return nil, fmt.Errorf("%w %v", asset.ErrNotSupported, a)
}

// UpdateOrderExecutionLimits sets exchange executions for a required asset type
func (g *Gateio) UpdateOrderExecutionLimits(ctx context.Context, a asset.Item) error {
	if !g.SupportsAsset(a) {
		return fmt.Errorf("%s %w", a, asset.ErrNotSupported)
	}

	var limits []order.MinMaxLevel
	switch a {
	case asset.Spot:
		pairsData, err := g.ListSpotCurrencyPairs(ctx)
		if err != nil {
			return err
		}

		limits = make([]order.MinMaxLevel, 0, len(pairsData))
		for i := range pairsData {
			if pairsData[i].TradeStatus == "untradable" {
				continue
			}
			pair, err := g.MatchSymbolWithAvailablePairs(pairsData[i].ID, a, true)
			if err != nil {
				return err
			}

			// Minimum base amounts are not always provided this will default to
			// precision for base deployment. This can't be done for quote.
			minBaseAmount := pairsData[i].MinBaseAmount.Float64()
			if minBaseAmount == 0 {
				minBaseAmount = math.Pow10(-int(pairsData[i].AmountPrecision))
			}

			limits = append(limits, order.MinMaxLevel{
				Asset:                   a,
				Pair:                    pair,
				QuoteStepIncrementSize:  math.Pow10(-int(pairsData[i].Precision)),
				AmountStepIncrementSize: math.Pow10(-int(pairsData[i].AmountPrecision)),
				MinimumBaseAmount:       minBaseAmount,
				MinimumQuoteAmount:      pairsData[i].MinQuoteAmount.Float64(),
			})
		}
	default:
		// TODO: Add in other assets
		return fmt.Errorf("%s %w", a, common.ErrNotYetImplemented)
	}

	return g.LoadLimits(limits)
}

// GetHistoricalFundingRates returns historical funding rates for a futures contract
func (g *Gateio) GetHistoricalFundingRates(ctx context.Context, r *fundingrate.HistoricalRatesRequest) (*fundingrate.HistoricalRates, error) {
	if r == nil {
		return nil, fmt.Errorf("%w LatestRateRequest", common.ErrNilPointer)
	}
	if r.Asset != asset.CoinMarginedFutures && r.Asset != asset.USDTMarginedFutures {
		return nil, fmt.Errorf("%w %v", asset.ErrNotSupported, r.Asset)
	}

	if r.Pair.IsEmpty() {
		return nil, currency.ErrCurrencyPairEmpty
	}

	if !r.StartDate.IsZero() && !r.EndDate.IsZero() {
		if err := common.StartEndTimeCheck(r.StartDate, r.EndDate); err != nil {
			return nil, err
		}
	}

	// NOTE: Opted to fail here as a misconfigured request will result in
	// {"label":"CONTRACT_NOT_FOUND"} and rather not mutate request using
	// quote currency as the settlement currency.
	if r.PaymentCurrency.IsEmpty() {
		return nil, fundingrate.ErrPaymentCurrencyCannotBeEmpty
	}

	if r.IncludePayments {
		return nil, fmt.Errorf("include payments %w", common.ErrNotYetImplemented)
	}

	if r.IncludePredictedRate {
		return nil, fmt.Errorf("include predicted rate %w", common.ErrNotYetImplemented)
	}

	fPair, err := g.FormatExchangeCurrency(r.Pair, r.Asset)
	if err != nil {
		return nil, err
	}

	records, err := g.GetFutureFundingRates(ctx, r.PaymentCurrency, fPair, 1000)
	if err != nil {
		return nil, err
	}

	if len(records) == 0 {
		return nil, fundingrate.ErrNoFundingRatesFound
	}

	if !r.StartDate.IsZero() && !r.RespectHistoryLimits && r.StartDate.Before(records[len(records)-1].Timestamp.Time()) {
		return nil, fmt.Errorf("%w start date requested: %v last returned record: %v", fundingrate.ErrFundingRateOutsideLimits, r.StartDate, records[len(records)-1].Timestamp.Time())
	}

	fundingRates := make([]fundingrate.Rate, 0, len(records))
	for i := range records {
		if (!r.EndDate.IsZero() && r.EndDate.Before(records[i].Timestamp.Time())) ||
			(!r.StartDate.IsZero() && r.StartDate.After(records[i].Timestamp.Time())) {
			continue
		}

		fundingRates = append(fundingRates, fundingrate.Rate{
			Rate: decimal.NewFromFloat(records[i].Rate.Float64()),
			Time: records[i].Timestamp.Time(),
		})
	}

	if len(fundingRates) == 0 {
		return nil, fundingrate.ErrNoFundingRatesFound
	}

	return &fundingrate.HistoricalRates{
		Exchange:        g.Name,
		Asset:           r.Asset,
		Pair:            r.Pair,
		FundingRates:    fundingRates,
		StartDate:       fundingRates[len(fundingRates)-1].Time,
		EndDate:         fundingRates[0].Time,
		LatestRate:      fundingRates[0],
		PaymentCurrency: r.PaymentCurrency,
	}, nil
}

// GetLatestFundingRates returns the latest funding rates data
func (g *Gateio) GetLatestFundingRates(ctx context.Context, r *fundingrate.LatestRateRequest) ([]fundingrate.LatestRateResponse, error) {
	if r == nil {
		return nil, fmt.Errorf("%w LatestRateRequest", common.ErrNilPointer)
	}
	if r.Asset != asset.CoinMarginedFutures && r.Asset != asset.USDTMarginedFutures {
		return nil, fmt.Errorf("%w %v", asset.ErrNotSupported, r.Asset)
	}

	settle, err := getSettlementCurrency(r.Pair, r.Asset)
	if err != nil {
		return nil, err
	}

	if !r.Pair.IsEmpty() {
		fPair, err := g.FormatExchangeCurrency(r.Pair, r.Asset)
		if err != nil {
			return nil, err
		}
		contract, err := g.GetFuturesContract(ctx, settle, fPair.String())
		if err != nil {
			return nil, err
		}
		return []fundingrate.LatestRateResponse{
			contractToFundingRate(g.Name, r.Asset, fPair, contract, r.IncludePredictedRate),
		}, nil
	}

	pairs, err := g.GetEnabledPairs(r.Asset)
	if err != nil {
		return nil, err
	}

	contracts, err := g.GetAllFutureContracts(ctx, settle)
	if err != nil {
		return nil, err
	}
	resp := make([]fundingrate.LatestRateResponse, 0, len(contracts))
	for i := range contracts {
		p := strings.ToUpper(contracts[i].Name)
		if !g.IsValidPairString(p) {
			continue
		}
		cp, err := currency.NewPairFromString(p)
		if err != nil {
			return nil, err
		}
		if !pairs.Contains(cp, false) {
			continue
		}
		resp = append(resp, contractToFundingRate(g.Name, r.Asset, cp, &contracts[i], r.IncludePredictedRate))
	}

	return slices.Clip(resp), nil
}

func contractToFundingRate(name string, item asset.Item, fPair currency.Pair, contract *FuturesContract, includeUpcomingRate bool) fundingrate.LatestRateResponse {
	resp := fundingrate.LatestRateResponse{
		Exchange: name,
		Asset:    item,
		Pair:     fPair,
		LatestRate: fundingrate.Rate{
			Time: contract.FundingNextApply.Time().Add(-time.Duration(contract.FundingInterval) * time.Second),
			Rate: contract.FundingRate.Decimal(),
		},
		TimeOfNextRate: contract.FundingNextApply.Time(),
		TimeChecked:    time.Now(),
	}
	if includeUpcomingRate {
		resp.PredictedUpcomingRate = fundingrate.Rate{
			Time: contract.FundingNextApply.Time(),
			Rate: contract.FundingRateIndicative.Decimal(),
		}
	}
	return resp
}

// IsPerpetualFutureCurrency ensures a given asset and currency is a perpetual future
func (g *Gateio) IsPerpetualFutureCurrency(a asset.Item, _ currency.Pair) (bool, error) {
	return a == asset.CoinMarginedFutures || a == asset.USDTMarginedFutures, nil
}

// GetOpenInterest returns the open interest rate for a given asset pair
// If no pairs are provided, all enabled assets and pairs will be used
// If keys are provided, those asset pairs only need to be available, not enabled
func (g *Gateio) GetOpenInterest(ctx context.Context, keys ...key.PairAsset) ([]futures.OpenInterest, error) {
	var errs error
	resp := make([]futures.OpenInterest, 0, len(keys))
	assets := asset.Items{}
	if len(keys) == 0 {
		assets = asset.Items{asset.DeliveryFutures, asset.CoinMarginedFutures, asset.USDTMarginedFutures}
	} else {
		for _, k := range keys {
			if !slices.Contains(assets, k.Asset) {
				assets = append(assets, k.Asset)
			}
		}
	}
	for _, a := range assets {
		var p currency.Pair
		if len(keys) == 1 && a == keys[0].Asset {
			if p, errs = g.MatchSymbolWithAvailablePairs(keys[0].Pair().String(), a, false); errs != nil {
				return nil, errs
			}
		}
		contracts, err := g.getOpenInterestContracts(ctx, a, p)
		if err != nil {
			errs = common.AppendError(errs, fmt.Errorf("%w fetching %s", err, a))
			continue
		}
		for _, c := range contracts {
			if p.IsEmpty() { // If not exactly one key provided
				p, err = g.MatchSymbolWithAvailablePairs(c.contractName(), a, true)
				if err != nil && !errors.Is(err, currency.ErrPairNotFound) {
					errs = common.AppendError(errs, fmt.Errorf("%w from %s contract %s", err, a, c.contractName()))
					continue
				}
				if len(keys) == 0 { // No keys: All enabled pairs
					if enabled, err := g.IsPairEnabled(p, a); err != nil {
						errs = common.AppendError(errs, fmt.Errorf("%w: %s %s", err, a, p))
						continue
					} else if !enabled {
						continue
					}
				} else { // More than one key; Any available pair
					if !slices.ContainsFunc(keys, func(k key.PairAsset) bool { return a == k.Asset && k.Pair().Equal(p) }) {
						continue
					}
				}
			}
			resp = append(resp, futures.OpenInterest{
				Key: key.ExchangePairAsset{
					Exchange: g.Name,
					Base:     p.Base.Item,
					Quote:    p.Quote.Item,
					Asset:    a,
				},
				OpenInterest: c.openInterest(),
			})
		}
	}
	return slices.Clip(resp), errs
}

type openInterestContract interface {
	openInterest() float64
	contractName() string
}

func (c *FuturesContract) openInterest() float64 {
	i := float64(c.PositionSize) * c.IndexPrice.Float64()
	if q := c.QuantoMultiplier.Float64(); q != 0 {
		i *= q
	}
	return i
}

func (c *FuturesContract) contractName() string {
	return c.Name
}

func (c *DeliveryContract) openInterest() float64 {
	return c.QuantoMultiplier.Float64() * float64(c.PositionSize) * c.IndexPrice.Float64()
}

func (c *DeliveryContract) contractName() string {
	return c.Name
}

func (g *Gateio) getOpenInterestContracts(ctx context.Context, a asset.Item, p currency.Pair) ([]openInterestContract, error) {
	settle, err := getSettlementCurrency(p, a)
	if err != nil {
		return nil, err
	}
	if a == asset.DeliveryFutures {
		if p != currency.EMPTYPAIR {
			d, err := g.GetDeliveryContract(ctx, settle, p)
			return []openInterestContract{d}, err
		}
		d, err := g.GetAllDeliveryContracts(ctx, settle)
		contracts := make([]openInterestContract, len(d))
		for i := range d {
			contracts[i] = &d[i]
		}
		return contracts, err
	}
	if p != currency.EMPTYPAIR {
		contract, err := g.GetFuturesContract(ctx, settle, p.String())
		return []openInterestContract{contract}, err
	}
	fc, err := g.GetAllFutureContracts(ctx, settle)
	contracts := make([]openInterestContract, len(fc))
	for i := range fc {
		contracts[i] = &fc[i]
	}
	return contracts, err
}

// getClientOrderIDFromText returns the client order ID from the text response
func getClientOrderIDFromText(text string) string {
	if strings.HasPrefix(text, "t-") {
		return text
	}
	return ""
}

// getSideAndAmountFromSize returns the order side, amount and remaining amounts
func getSideAndAmountFromSize(size, left float64) (side order.Side, amount, remaining float64) {
	if size < 0 {
		return order.Short, math.Abs(size), math.Abs(left)
	}
	return order.Long, size, left
}

// getFutureOrderSize sets the amount to a negative value if shorting.
func getFutureOrderSize(s *order.Submit) (float64, error) {
	switch {
	case s.Side.IsLong():
		return s.Amount, nil
	case s.Side.IsShort():
		return -s.Amount, nil
	default:
		return 0, order.ErrSideIsInvalid
	}
}

// GetCurrencyTradeURL returns the URL to the exchange's trade page for the given asset and currency pair
func (g *Gateio) GetCurrencyTradeURL(_ context.Context, a asset.Item, cp currency.Pair) (string, error) {
	_, err := g.CurrencyPairs.IsPairEnabled(cp, a)
	if err != nil {
		return "", err
	}
	cp.Delimiter = currency.UnderscoreDelimiter
	switch a {
	case asset.Spot, asset.CrossMargin, asset.Margin:
		return tradeBaseURL + "trade/" + cp.Upper().String(), nil
	case asset.CoinMarginedFutures, asset.USDTMarginedFutures, asset.DeliveryFutures:
		settle, err := getSettlementCurrency(cp, a)
		if err != nil {
			return "", err
		}
		if a == asset.DeliveryFutures {
			return tradeBaseURL + "futures-delivery/" + settle.String() + "/" + cp.Upper().String(), nil
		}
		return tradeBaseURL + futuresPath + settle.String() + "/" + cp.Upper().String(), nil
	default:
		return "", fmt.Errorf("%w %v", asset.ErrNotSupported, a)
	}
}

// WebsocketSubmitOrder submits an order to the exchange
// NOTE: Regarding spot orders, fee is applied to purchased currency.
func (g *Gateio) WebsocketSubmitOrder(ctx context.Context, s *order.Submit) (*order.SubmitResponse, error) {
	err := s.Validate(g.GetTradingRequirements())
	if err != nil {
		return nil, err
	}

	s.Pair, err = g.FormatExchangeCurrency(s.Pair, s.AssetType)
	if err != nil {
		return nil, err
	}
	s.Pair = s.Pair.Upper()

	switch s.AssetType {
	case asset.Spot:
		req, err := g.getSpotOrderRequest(s)
		if err != nil {
			return nil, err
		}

		resp, err := g.WebsocketSpotSubmitOrder(ctx, req)
		if err != nil {
			return nil, err
		}
		return g.deriveSpotWebsocketOrderResponse(resp)
	case asset.CoinMarginedFutures, asset.USDTMarginedFutures:
		amountWithDirection, err := getFutureOrderSize(s)
		if err != nil {
			return nil, err
		}

		var timeInForce string
		switch {
		case s.TimeInForce.Is(order.PostOnly):
			timeInForce = "poc"
		case s.TimeInForce.Is(order.ImmediateOrCancel):
			timeInForce = order.ImmediateOrCancel.Lower()
		case s.TimeInForce.Is(order.FillOrKill):
			timeInForce = order.FillOrKill.Lower()
		case s.TimeInForce.Is(order.GoodTillCancel):
			timeInForce = order.GoodTillCancel.Lower()
		}

		resp, err := g.WebsocketFuturesSubmitOrder(ctx, s.AssetType, &ContractOrderCreateParams{
			Contract:    s.Pair,
			Size:        amountWithDirection,
			Price:       strconv.FormatFloat(s.Price, 'f', -1, 64),
			ReduceOnly:  s.ReduceOnly,
			TimeInForce: timeInForce,
			Text:        s.ClientOrderID,
		})
		if err != nil {
			return nil, err
		}
		return g.deriveFuturesWebsocketOrderResponse(resp)
	default:
		return nil, common.ErrNotYetImplemented
	}
}

func (g *Gateio) deriveSpotWebsocketOrderResponse(responses *WebsocketOrderResponse) (*order.SubmitResponse, error) {
	resp, err := g.deriveSpotWebsocketOrderResponses([]*WebsocketOrderResponse{responses})
	if err != nil {
		return nil, err
	}
	return resp[0], nil
}

// deriveSpotWebsocketOrderResponses returns the order submission responses for spot
func (g *Gateio) deriveSpotWebsocketOrderResponses(responses []*WebsocketOrderResponse) ([]*order.SubmitResponse, error) {
	if len(responses) == 0 {
		return nil, common.ErrNoResponse
	}

	out := make([]*order.SubmitResponse, 0, len(responses))
	for _, resp := range responses {
		side, err := order.StringToOrderSide(resp.Side)
		if err != nil {
			return nil, err
		}
		status := order.Open
		if resp.FinishAs != "" && resp.FinishAs != statusOpen {
			status, err = order.StringToOrderStatus(resp.FinishAs)
			if err != nil {
				return nil, err
			}
		}
		oType, err := order.StringToOrderType(resp.Type)
		if err != nil {
			return nil, err
		}

		var cost float64
		var purchased float64
		if resp.AverageDealPrice != 0 {
			if side.IsLong() {
				cost = resp.FilledTotal.Float64()
				purchased = resp.FilledTotal.Decimal().Div(resp.AverageDealPrice.Decimal()).InexactFloat64()
			} else {
				cost = resp.Amount.Float64()
				purchased = resp.FilledTotal.Float64()
			}
		}
		tif, err := order.StringToTimeInForce(resp.TimeInForce)
		if err != nil {
			return nil, err
		}
		out = append(out, &order.SubmitResponse{
			Exchange:             g.Name,
			OrderID:              resp.ID,
			AssetType:            resp.Account,
			Pair:                 resp.CurrencyPair,
			ClientOrderID:        resp.Text,
			Date:                 resp.CreateTimeMs.Time(),
			LastUpdated:          resp.UpdateTimeMs.Time(),
			RemainingAmount:      resp.Left.Float64(),
			Amount:               resp.Amount.Float64(),
			Price:                resp.Price.Float64(),
			AverageExecutedPrice: resp.AverageDealPrice.Float64(),
			Type:                 oType,
			Side:                 side,
			Status:               status,
			TimeInForce:          tif,
			Cost:                 cost,
			Purchased:            purchased,
			Fee:                  resp.Fee.Float64(),
			FeeAsset:             resp.FeeCurrency,
		})
	}
	return out, nil
}

func (g *Gateio) deriveFuturesWebsocketOrderResponse(responses *WebsocketFuturesOrderResponse) (*order.SubmitResponse, error) {
	resp, err := g.deriveFuturesWebsocketOrderResponses([]*WebsocketFuturesOrderResponse{responses})
	if err != nil {
		return nil, err
	}
	return resp[0], nil
}

// deriveFuturesWebsocketOrderResponses returns the order submission responses for futures
func (g *Gateio) deriveFuturesWebsocketOrderResponses(responses []*WebsocketFuturesOrderResponse) ([]*order.SubmitResponse, error) {
	if len(responses) == 0 {
		return nil, common.ErrNoResponse
	}

	out := make([]*order.SubmitResponse, 0, len(responses))
	for _, resp := range responses {
		status := order.Open
		if resp.FinishAs != "" && resp.FinishAs != statusOpen {
			var err error
			status, err = order.StringToOrderStatus(resp.FinishAs)
			if err != nil {
				return nil, err
			}
		}

		oType := order.Market
		if resp.Price != 0 {
			oType = order.Limit
		}

		side := order.Long
		if resp.Size < 0 {
			side = order.Short
		}

		var clientOrderID string
		if resp.Text != "" && strings.HasPrefix(resp.Text, "t-") {
			clientOrderID = resp.Text
		}
		tif, err := order.StringToTimeInForce(resp.TimeInForce)
		if err != nil {
			return nil, err
		}
		out = append(out, &order.SubmitResponse{
			Exchange:             g.Name,
			OrderID:              strconv.FormatInt(resp.ID, 10),
			AssetType:            asset.Futures,
			Pair:                 resp.Contract,
			ClientOrderID:        clientOrderID,
			Date:                 resp.CreateTime.Time(),
			LastUpdated:          resp.UpdateTime.Time(),
			RemainingAmount:      math.Abs(resp.Left),
			Amount:               math.Abs(resp.Size),
			Price:                resp.Price.Float64(),
			AverageExecutedPrice: resp.FillPrice.Float64(),
			Type:                 oType,
			Side:                 side,
			Status:               status,
			TimeInForce:          tif,
			ReduceOnly:           resp.IsReduceOnly,
		})
	}
	return out, nil
}

func (g *Gateio) getSpotOrderRequest(s *order.Submit) (*CreateOrderRequest, error) {
	switch {
	case s.Side.IsLong():
		s.Side = order.Buy
	case s.Side.IsShort():
		s.Side = order.Sell
	default:
		return nil, order.ErrSideIsInvalid
	}

	var timeInForce string
	switch s.TimeInForce {
	case order.ImmediateOrCancel, order.FillOrKill, order.GoodTillCancel:
		timeInForce = s.TimeInForce.Lower()
	case order.PostOnly:
		timeInForce = "poc"
	}

	return &CreateOrderRequest{
		Side:         s.Side.Lower(),
		Type:         s.Type.Lower(),
		Account:      g.assetTypeToString(s.AssetType),
		Amount:       types.Number(s.GetTradeAmount(g.GetTradingRequirements())),
		Price:        types.Number(s.Price),
		CurrencyPair: s.Pair,
		Text:         s.ClientOrderID,
		TimeInForce:  timeInForce,
	}, nil
}

func getSettlementCurrency(p currency.Pair, a asset.Item) (currency.Code, error) {
	switch a {
	case asset.DeliveryFutures:
		return currency.USDT, nil
	case asset.USDTMarginedFutures:
		if p.IsEmpty() || p.Quote.Equal(currency.USDT) {
			return currency.USDT, nil
		}
		return currency.EMPTYCODE, fmt.Errorf("%w %s %s", errInvalidSettlementQuote, a, p)
	case asset.CoinMarginedFutures:
		if !p.IsEmpty() {
			if !p.Base.Equal(currency.BTC) { // Only BTC endpoint currently available
				return currency.EMPTYCODE, fmt.Errorf("%w %s %s", errInvalidSettlementBase, a, p)
			}
			if !p.Quote.Equal(currency.USD) { // We expect all Coin-M to be quoted in USD
				return currency.EMPTYCODE, fmt.Errorf("%w %s %s", errInvalidSettlementQuote, a, p)
			}
		}
		return currency.BTC, nil
	}
	return currency.EMPTYCODE, fmt.Errorf("%w: %s", asset.ErrNotSupported, a)
}<|MERGE_RESOLUTION|>--- conflicted
+++ resolved
@@ -1315,13 +1315,10 @@
 		if fOrder.OrderPrice > 0 {
 			oType = order.Limit
 		}
-<<<<<<< HEAD
-=======
 		tif, err := timeInForceFromString(fOrder.TimeInForce)
 		if err != nil {
 			return nil, err
 		}
->>>>>>> 2ca7a71a
 		return &order.Detail{
 			Amount:               amount,
 			ExecutedAmount:       amount - remaining,
@@ -1337,11 +1334,7 @@
 			Pair:                 pair,
 			AssetType:            a,
 			Type:                 oType,
-<<<<<<< HEAD
-			TimeInForce:          timeInForceFromString(fOrder.TimeInForce),
-=======
 			TimeInForce:          tif,
->>>>>>> 2ca7a71a
 			Side:                 side,
 		}, nil
 	case asset.Options:
@@ -1550,11 +1543,7 @@
 				Type:                 order.Limit,
 				SettlementCurrency:   settle,
 				ReduceOnly:           futuresOrders[i].IsReduceOnly,
-<<<<<<< HEAD
-				TimeInForce:          timeInForceFromString(futuresOrders[i].TimeInForce),
-=======
 				TimeInForce:          tif,
->>>>>>> 2ca7a71a
 				AverageExecutedPrice: futuresOrders[i].FillPrice.Float64(),
 			})
 		}
