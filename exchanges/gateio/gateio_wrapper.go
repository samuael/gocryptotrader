package gateio

import (
	"context"
	"errors"
	"fmt"
	"math"
	"sort"
	"strconv"
	"strings"
	"time"

	"github.com/shopspring/decimal"
	"github.com/thrasher-corp/gocryptotrader/common"
	"github.com/thrasher-corp/gocryptotrader/common/key"
	"github.com/thrasher-corp/gocryptotrader/config"
	"github.com/thrasher-corp/gocryptotrader/currency"
	"github.com/thrasher-corp/gocryptotrader/exchange/websocket"
	exchange "github.com/thrasher-corp/gocryptotrader/exchanges"
	"github.com/thrasher-corp/gocryptotrader/exchanges/account"
	"github.com/thrasher-corp/gocryptotrader/exchanges/asset"
	"github.com/thrasher-corp/gocryptotrader/exchanges/deposit"
	"github.com/thrasher-corp/gocryptotrader/exchanges/fundingrate"
	"github.com/thrasher-corp/gocryptotrader/exchanges/futures"
	"github.com/thrasher-corp/gocryptotrader/exchanges/kline"
	"github.com/thrasher-corp/gocryptotrader/exchanges/order"
	"github.com/thrasher-corp/gocryptotrader/exchanges/orderbook"
	"github.com/thrasher-corp/gocryptotrader/exchanges/protocol"
	"github.com/thrasher-corp/gocryptotrader/exchanges/request"
	"github.com/thrasher-corp/gocryptotrader/exchanges/subscription"
	"github.com/thrasher-corp/gocryptotrader/exchanges/ticker"
	"github.com/thrasher-corp/gocryptotrader/exchanges/trade"
	"github.com/thrasher-corp/gocryptotrader/log"
	"github.com/thrasher-corp/gocryptotrader/portfolio/withdraw"
	"github.com/thrasher-corp/gocryptotrader/types"
)

// unfundedFuturesAccount defines an error string when an account associated
// with a settlement currency has not been funded. Use specific pairs to avoid
// this error.
const unfundedFuturesAccount = `please transfer funds first to create futures account`

// SetDefaults sets default values for the exchange
func (g *Gateio) SetDefaults() {
	g.Name = "GateIO"
	g.Enabled = true
	g.Verbose = true
	g.API.CredentialsValidator.RequiresKey = true
	g.API.CredentialsValidator.RequiresSecret = true

	requestFmt := &currency.PairFormat{Delimiter: currency.UnderscoreDelimiter, Uppercase: true}
	configFmt := &currency.PairFormat{Delimiter: currency.UnderscoreDelimiter, Uppercase: true}
	err := g.SetGlobalPairsManager(requestFmt, configFmt, asset.Spot, asset.Futures, asset.Margin, asset.CrossMargin, asset.DeliveryFutures, asset.Options)
	if err != nil {
		log.Errorln(log.ExchangeSys, err)
	}

	g.Features = exchange.Features{
		CurrencyTranslations: currency.NewTranslations(map[currency.Code]currency.Code{
			currency.NewCode("MBABYDOGE"): currency.BABYDOGE,
		}),
		TradingRequirements: protocol.TradingRequirements{
			SpotMarketOrderAmountPurchaseQuotationOnly: true,
			SpotMarketOrderAmountSellBaseOnly:          true,
		},
		Supports: exchange.FeaturesSupported{
			REST:      true,
			Websocket: true,
			RESTCapabilities: protocol.Features{
				TickerBatching:        true,
				TickerFetching:        true,
				KlineFetching:         true,
				TradeFetching:         true,
				OrderbookFetching:     true,
				AutoPairUpdates:       true,
				AccountInfo:           true,
				GetOrder:              true,
				GetOrders:             true,
				CancelOrders:          true,
				CancelOrder:           true,
				SubmitOrder:           true,
				UserTradeHistory:      true,
				CryptoDeposit:         true,
				CryptoWithdrawal:      true,
				TradeFee:              true,
				CryptoWithdrawalFee:   true,
				MultiChainDeposits:    true,
				MultiChainWithdrawals: true,
				PredictedFundingRate:  true,
				FundingRateFetching:   true,
			},
			WebsocketCapabilities: protocol.Features{
				TickerFetching:         true,
				OrderbookFetching:      true,
				TradeFetching:          true,
				KlineFetching:          true,
				AuthenticatedEndpoints: true,
				MessageCorrelation:     true,
				GetOrder:               true,
				AccountBalance:         true,
				Subscribe:              true,
				Unsubscribe:            true,
			},
			WithdrawPermissions: exchange.AutoWithdrawCrypto |
				exchange.NoFiatWithdrawals,
			Kline: kline.ExchangeCapabilitiesSupported{
				Intervals: true,
			},
			FuturesCapabilities: exchange.FuturesCapabilities{
				FundingRates: true,
				SupportedFundingRateFrequencies: map[kline.Interval]bool{
					kline.FourHour:  true,
					kline.EightHour: true,
				},
				FundingRateBatching: map[asset.Item]bool{
					asset.Futures: true,
				},
				OpenInterest: exchange.OpenInterestSupport{
					Supported:         true,
					SupportsRestBatch: true,
				},
			},
		},
		Enabled: exchange.FeaturesEnabled{
			AutoPairUpdates: true,
			Kline: kline.ExchangeCapabilitiesEnabled{
				Intervals: kline.DeployExchangeIntervals(
					kline.IntervalCapacity{Interval: kline.HundredMilliseconds},
					kline.IntervalCapacity{Interval: kline.ThousandMilliseconds},
					kline.IntervalCapacity{Interval: kline.TenSecond},
					kline.IntervalCapacity{Interval: kline.ThirtySecond},
					kline.IntervalCapacity{Interval: kline.OneMin},
					kline.IntervalCapacity{Interval: kline.FiveMin},
					kline.IntervalCapacity{Interval: kline.FifteenMin},
					kline.IntervalCapacity{Interval: kline.ThirtyMin},
					kline.IntervalCapacity{Interval: kline.OneHour},
					kline.IntervalCapacity{Interval: kline.TwoHour},
					kline.IntervalCapacity{Interval: kline.FourHour},
					kline.IntervalCapacity{Interval: kline.EightHour},
					kline.IntervalCapacity{Interval: kline.TwelveHour},
					kline.IntervalCapacity{Interval: kline.OneDay},
					kline.IntervalCapacity{Interval: kline.OneWeek},
					kline.IntervalCapacity{Interval: kline.OneMonth},
					kline.IntervalCapacity{Interval: kline.ThreeMonth},
					kline.IntervalCapacity{Interval: kline.SixMonth},
				),
				GlobalResultLimit: 1000,
			},
		},
		Subscriptions: defaultSubscriptions.Clone(),
	}
	g.Requester, err = request.New(g.Name,
		common.NewHTTPClientWithTimeout(exchange.DefaultHTTPTimeout),
		request.WithLimiter(packageRateLimits),
	)
	if err != nil {
		log.Errorln(log.ExchangeSys, err)
	}
	// TODO: Majority of margin REST endpoints are labelled as deprecated on the API docs. These will need to be removed.
	err = g.DisableAssetWebsocketSupport(asset.Margin)
	if err != nil {
		log.Errorln(log.ExchangeSys, err)
	}
	// TODO: Add websocket cross margin support.
	err = g.DisableAssetWebsocketSupport(asset.CrossMargin)
	if err != nil {
		log.Errorln(log.ExchangeSys, err)
	}
	g.API.Endpoints = g.NewEndpoints()
	err = g.API.Endpoints.SetDefaultEndpoints(map[exchange.URL]string{
		exchange.RestSpot:              gateioTradeURL,
		exchange.RestFutures:           gateioFuturesLiveTradingAlternative,
		exchange.RestSpotSupplementary: gateioFuturesTestnetTrading,
		exchange.WebsocketSpot:         gateioWebsocketEndpoint,
	})
	if err != nil {
		log.Errorln(log.ExchangeSys, err)
	}
	g.Websocket = websocket.NewManager()
	g.WebsocketResponseMaxLimit = exchange.DefaultWebsocketResponseMaxLimit
	g.WebsocketResponseCheckTimeout = exchange.DefaultWebsocketResponseCheckTimeout
	g.WebsocketOrderbookBufferLimit = exchange.DefaultWebsocketOrderbookBufferLimit
}

// Setup sets user configuration
func (g *Gateio) Setup(exch *config.Exchange) error {
	err := exch.Validate()
	if err != nil {
		return err
	}
	if !exch.Enabled {
		g.SetEnabled(false)
		return nil
	}
	err = g.SetupDefaults(exch)
	if err != nil {
		return err
	}

	err = g.Websocket.Setup(&websocket.ManagerSetup{
		ExchangeConfig:               exch,
		Features:                     &g.Features.Supports.WebsocketCapabilities,
		FillsFeed:                    g.Features.Enabled.FillsFeed,
		TradeFeed:                    g.Features.Enabled.TradeFeed,
		UseMultiConnectionManagement: true,
		RateLimitDefinitions:         packageRateLimits,
	})
	if err != nil {
		return err
	}
	// Spot connection
	err = g.Websocket.SetupNewConnection(&websocket.ConnectionSetup{
		URL:                      gateioWebsocketEndpoint,
		ResponseCheckTimeout:     exch.WebsocketResponseCheckTimeout,
		ResponseMaxLimit:         exch.WebsocketResponseMaxLimit,
		Handler:                  g.WsHandleSpotData,
		Subscriber:               g.Subscribe,
		Unsubscriber:             g.Unsubscribe,
		GenerateSubscriptions:    g.generateSubscriptionsSpot,
		Connector:                g.WsConnectSpot,
		Authenticate:             g.authenticateSpot,
		MessageFilter:            asset.Spot,
		BespokeGenerateMessageID: g.GenerateWebsocketMessageID,
	})
	if err != nil {
		return err
	}
	// Futures connection - USDT margined
	err = g.Websocket.SetupNewConnection(&websocket.ConnectionSetup{
		URL:                  futuresWebsocketUsdtURL,
		ResponseCheckTimeout: exch.WebsocketResponseCheckTimeout,
		ResponseMaxLimit:     exch.WebsocketResponseMaxLimit,
		Handler: func(ctx context.Context, incoming []byte) error {
			return g.WsHandleFuturesData(ctx, incoming, asset.Futures)
		},
		Subscriber:               g.FuturesSubscribe,
		Unsubscriber:             g.FuturesUnsubscribe,
		GenerateSubscriptions:    func() (subscription.List, error) { return g.GenerateFuturesDefaultSubscriptions(currency.USDT) },
		Connector:                g.WsFuturesConnect,
		Authenticate:             g.authenticateFutures,
		MessageFilter:            asset.USDTMarginedFutures,
		BespokeGenerateMessageID: g.GenerateWebsocketMessageID,
	})
	if err != nil {
		return err
	}

	// Futures connection - BTC margined
	err = g.Websocket.SetupNewConnection(&websocket.ConnectionSetup{
		URL:                  futuresWebsocketBtcURL,
		ResponseCheckTimeout: exch.WebsocketResponseCheckTimeout,
		ResponseMaxLimit:     exch.WebsocketResponseMaxLimit,
		Handler: func(ctx context.Context, incoming []byte) error {
			return g.WsHandleFuturesData(ctx, incoming, asset.Futures)
		},
		Subscriber:               g.FuturesSubscribe,
		Unsubscriber:             g.FuturesUnsubscribe,
		GenerateSubscriptions:    func() (subscription.List, error) { return g.GenerateFuturesDefaultSubscriptions(currency.BTC) },
		Connector:                g.WsFuturesConnect,
		MessageFilter:            asset.CoinMarginedFutures,
		BespokeGenerateMessageID: g.GenerateWebsocketMessageID,
	})
	if err != nil {
		return err
	}

	// TODO: Add BTC margined delivery futures.
	// Futures connection - Delivery - USDT margined
	err = g.Websocket.SetupNewConnection(&websocket.ConnectionSetup{
		URL:                  deliveryRealUSDTTradingURL,
		ResponseCheckTimeout: exch.WebsocketResponseCheckTimeout,
		ResponseMaxLimit:     exch.WebsocketResponseMaxLimit,
		Handler: func(ctx context.Context, incoming []byte) error {
			return g.WsHandleFuturesData(ctx, incoming, asset.DeliveryFutures)
		},
		Subscriber:               g.DeliveryFuturesSubscribe,
		Unsubscriber:             g.DeliveryFuturesUnsubscribe,
		GenerateSubscriptions:    g.GenerateDeliveryFuturesDefaultSubscriptions,
		Connector:                g.WsDeliveryFuturesConnect,
		MessageFilter:            asset.DeliveryFutures,
		BespokeGenerateMessageID: g.GenerateWebsocketMessageID,
	})
	if err != nil {
		return err
	}

	// Futures connection - Options
	return g.Websocket.SetupNewConnection(&websocket.ConnectionSetup{
		URL:                      optionsWebsocketURL,
		ResponseCheckTimeout:     exch.WebsocketResponseCheckTimeout,
		ResponseMaxLimit:         exch.WebsocketResponseMaxLimit,
		Handler:                  g.WsHandleOptionsData,
		Subscriber:               g.OptionsSubscribe,
		Unsubscriber:             g.OptionsUnsubscribe,
		GenerateSubscriptions:    g.GenerateOptionsDefaultSubscriptions,
		Connector:                g.WsOptionsConnect,
		MessageFilter:            asset.Options,
		BespokeGenerateMessageID: g.GenerateWebsocketMessageID,
	})
}

// UpdateTicker updates and returns the ticker for a currency pair
func (g *Gateio) UpdateTicker(ctx context.Context, p currency.Pair, a asset.Item) (*ticker.Price, error) {
	if !g.SupportsAsset(a) {
		return nil, fmt.Errorf("%w asset type: %v", asset.ErrNotSupported, a)
	}
	fPair, err := g.FormatExchangeCurrency(p, a)
	if err != nil {
		return nil, err
	}
	if fPair.IsEmpty() || fPair.Quote.IsEmpty() {
		return nil, currency.ErrCurrencyPairEmpty
	}
	fPair = fPair.Upper()
	var tickerData *ticker.Price
	switch a {
	case asset.Margin, asset.Spot, asset.CrossMargin:
		var available bool
		available, err = g.checkInstrumentAvailabilityInSpot(fPair)
		if err != nil {
			return nil, err
		}
		if a != asset.Spot && !available {
			return nil, fmt.Errorf("%v instrument %v does not have ticker data", a, fPair)
		}
		var tickerNew *Ticker
		tickerNew, err = g.GetTicker(ctx, fPair.String(), "")
		if err != nil {
			return nil, err
		}
		tickerData = &ticker.Price{
			Pair:         fPair,
			Low:          tickerNew.Low24H.Float64(),
			High:         tickerNew.High24H.Float64(),
			Bid:          tickerNew.HighestBid.Float64(),
			Ask:          tickerNew.LowestAsk.Float64(),
			Last:         tickerNew.Last.Float64(),
			ExchangeName: g.Name,
			AssetType:    a,
		}
	case asset.Futures:
		var settle currency.Code
		settle, err = getSettlementFromCurrency(fPair)
		if err != nil {
			return nil, err
		}
		var tickers []FuturesTicker
		tickers, err = g.GetFuturesTickers(ctx, settle, fPair)
		if err != nil {
			return nil, err
		}
		var tick *FuturesTicker
		for x := range tickers {
			if tickers[x].Contract == fPair.String() {
				tick = &tickers[x]
				break
			}
		}
		if tick == nil {
			return nil, errNoTickerData
		}
		tickerData = &ticker.Price{
			Pair:         fPair,
			Low:          tick.Low24H.Float64(),
			High:         tick.High24H.Float64(),
			Last:         tick.Last.Float64(),
			Volume:       tick.Volume24HBase.Float64(),
			QuoteVolume:  tick.Volume24HQuote.Float64(),
			ExchangeName: g.Name,
			AssetType:    a,
		}
	case asset.Options:
		var underlying currency.Pair
		var tickers []OptionsTicker
		underlying, err = g.GetUnderlyingFromCurrencyPair(fPair)
		if err != nil {
			return nil, err
		}
		tickers, err = g.GetOptionsTickers(ctx, underlying.String())
		if err != nil {
			return nil, err
		}
		for x := range tickers {
			if !tickers[x].Name.Equal(fPair) {
				continue
			}
			cleanQuote := strings.ReplaceAll(tickers[x].Name.Quote.String(), currency.UnderscoreDelimiter, currency.DashDelimiter)
			tickers[x].Name.Quote = currency.NewCode(cleanQuote)
			if err != nil {
				return nil, err
			}
			tickerData = &ticker.Price{
				Pair:         tickers[x].Name,
				Last:         tickers[x].LastPrice.Float64(),
				Bid:          tickers[x].Bid1Price.Float64(),
				Ask:          tickers[x].Ask1Price.Float64(),
				AskSize:      tickers[x].Ask1Size,
				BidSize:      tickers[x].Bid1Size,
				ExchangeName: g.Name,
				AssetType:    a,
			}
			err = ticker.ProcessTicker(tickerData)
			if err != nil {
				return nil, err
			}
		}
		return ticker.GetTicker(g.Name, fPair, a)
	case asset.DeliveryFutures:
		var settle currency.Code
		settle, err = getSettlementFromCurrency(fPair)
		if err != nil {
			return nil, err
		}
		var tickers []FuturesTicker
		tickers, err = g.GetDeliveryFutureTickers(ctx, settle, fPair)
		if err != nil {
			return nil, err
		}
		for x := range tickers {
			if tickers[x].Contract == fPair.Upper().String() {
				tickerData = &ticker.Price{
					Pair:         fPair,
					Last:         tickers[x].Last.Float64(),
					High:         tickers[x].High24H.Float64(),
					Low:          tickers[x].Low24H.Float64(),
					Volume:       tickers[x].Volume24H.Float64(),
					QuoteVolume:  tickers[x].Volume24HQuote.Float64(),
					ExchangeName: g.Name,
					AssetType:    a,
				}
				break
			}
		}
	}
	err = ticker.ProcessTicker(tickerData)
	if err != nil {
		return nil, err
	}
	return ticker.GetTicker(g.Name, fPair, a)
}

// FetchTradablePairs returns a list of the exchanges tradable pairs
func (g *Gateio) FetchTradablePairs(ctx context.Context, a asset.Item) (currency.Pairs, error) {
	if !g.SupportsAsset(a) {
		return nil, fmt.Errorf("%w asset type: %v", asset.ErrNotSupported, a)
	}
	switch a {
	case asset.Spot:
		tradables, err := g.ListSpotCurrencyPairs(ctx)
		if err != nil {
			return nil, err
		}
		pairs := make([]currency.Pair, 0, len(tradables))
		for x := range tradables {
			if tradables[x].TradeStatus == "untradable" {
				continue
			}
			p := strings.ToUpper(tradables[x].ID)
			if !g.IsValidPairString(p) {
				continue
			}
			cp, err := currency.NewPairFromString(p)
			if err != nil {
				return nil, err
			}
			pairs = append(pairs, cp)
		}
		return pairs, nil
	case asset.Margin, asset.CrossMargin:
		tradables, err := g.GetMarginSupportedCurrencyPairs(ctx)
		if err != nil {
			return nil, err
		}
		pairs := make([]currency.Pair, 0, len(tradables))
		for x := range tradables {
			if tradables[x].Status == 0 {
				continue
			}
			p := strings.ToUpper(tradables[x].Base + currency.UnderscoreDelimiter + tradables[x].Quote)
			if !g.IsValidPairString(p) {
				continue
			}
			cp, err := currency.NewPairFromString(p)
			if err != nil {
				return nil, err
			}
			pairs = append(pairs, cp)
		}
		return pairs, nil
	case asset.Futures:
		btcContracts, err := g.GetAllFutureContracts(ctx, currency.BTC)
		if err != nil {
			return nil, err
		}
		usdtContracts, err := g.GetAllFutureContracts(ctx, currency.USDT)
		if err != nil {
			return nil, err
		}
		btcContracts = append(btcContracts, usdtContracts...)
		pairs := make([]currency.Pair, 0, len(btcContracts))
		for x := range btcContracts {
			if btcContracts[x].InDelisting {
				continue
			}
			p := strings.ToUpper(btcContracts[x].Name)
			if !g.IsValidPairString(p) {
				continue
			}
			cp, err := currency.NewPairFromString(p)
			if err != nil {
				return nil, err
			}
			pairs = append(pairs, cp)
		}
		return pairs, nil
	case asset.DeliveryFutures:
		usdtContracts, err := g.GetAllDeliveryContracts(ctx, currency.USDT)
		if err != nil {
			return nil, err
		}
		pairs := make([]currency.Pair, 0, len(usdtContracts))
		for x := range usdtContracts {
			if usdtContracts[x].InDelisting {
				continue
			}
			p := strings.ToUpper(usdtContracts[x].Name)
			if !g.IsValidPairString(p) {
				continue
			}
			cp, err := currency.NewPairFromString(p)
			if err != nil {
				return nil, err
			}
			pairs = append(pairs, cp)
		}
		return pairs, nil
	case asset.Options:
		underlyings, err := g.GetAllOptionsUnderlyings(ctx)
		if err != nil {
			return nil, err
		}
		var pairs []currency.Pair
		for x := range underlyings {
			contracts, err := g.GetAllContractOfUnderlyingWithinExpiryDate(ctx, underlyings[x].Name, time.Time{})
			if err != nil {
				return nil, err
			}
			for c := range contracts {
				if !g.IsValidPairString(contracts[c].Name) {
					continue
				}
				cp, err := currency.NewPairFromString(strings.ReplaceAll(contracts[c].Name, currency.DashDelimiter, currency.UnderscoreDelimiter))
				if err != nil {
					return nil, err
				}
				cp.Quote = currency.NewCode(strings.ReplaceAll(cp.Quote.String(), currency.UnderscoreDelimiter, currency.DashDelimiter))
				pairs = append(pairs, cp)
			}
		}
		return pairs, nil
	default:
		return nil, fmt.Errorf("%w asset type: %v", asset.ErrNotSupported, a)
	}
}

// UpdateTradablePairs updates the exchanges available pairs and stores
// them in the exchanges config
func (g *Gateio) UpdateTradablePairs(ctx context.Context, forceUpdate bool) error {
	assets := g.GetAssetTypes(false)
	for x := range assets {
		pairs, err := g.FetchTradablePairs(ctx, assets[x])
		if err != nil {
			return err
		}
		if len(pairs) == 0 {
			return errors.New("no tradable pairs found")
		}
		err = g.UpdatePairs(pairs, assets[x], false, forceUpdate)
		if err != nil {
			return err
		}
	}
	return g.EnsureOnePairEnabled()
}

// UpdateTickers updates the ticker for all currency pairs of a given asset type
func (g *Gateio) UpdateTickers(ctx context.Context, a asset.Item) error {
	if !g.SupportsAsset(a) {
		return fmt.Errorf("%w asset type: %v", asset.ErrNotSupported, a)
	}
	var err error
	switch a {
	case asset.Spot, asset.Margin, asset.CrossMargin:
		var tickers []Ticker
		tickers, err = g.GetTickers(ctx, currency.EMPTYPAIR.String(), "")
		if err != nil {
			return err
		}
		for x := range tickers {
			var currencyPair currency.Pair
			currencyPair, err = currency.NewPairFromString(tickers[x].CurrencyPair)
			if err != nil {
				return err
			}
			err = ticker.ProcessTicker(&ticker.Price{
				Last:         tickers[x].Last.Float64(),
				High:         tickers[x].High24H.Float64(),
				Low:          tickers[x].Low24H.Float64(),
				Bid:          tickers[x].HighestBid.Float64(),
				Ask:          tickers[x].LowestAsk.Float64(),
				QuoteVolume:  tickers[x].QuoteVolume.Float64(),
				Volume:       tickers[x].BaseVolume.Float64(),
				ExchangeName: g.Name,
				Pair:         currencyPair,
				AssetType:    a,
			})
			if err != nil {
				return err
			}
		}
	case asset.Futures, asset.DeliveryFutures:
		var tickers []FuturesTicker
		var ticks []FuturesTicker
		for _, settle := range settlementCurrencies {
			// All delivery futures are settled in USDT only, despite the API accepting a settlement currency parameter for all delivery futures endpoints
			if a == asset.DeliveryFutures && !settle.Equal(currency.USDT) {
				continue
			}

			if a == asset.Futures {
				ticks, err = g.GetFuturesTickers(ctx, settle, currency.EMPTYPAIR)
			} else {
				ticks, err = g.GetDeliveryFutureTickers(ctx, settle, currency.EMPTYPAIR)
			}
			if err != nil {
				return err
			}
			tickers = append(tickers, ticks...)
		}
		for x := range tickers {
			currencyPair, err := currency.NewPairFromString(tickers[x].Contract)
			if err != nil {
				return err
			}
			err = ticker.ProcessTicker(&ticker.Price{
				Last:         tickers[x].Last.Float64(),
				High:         tickers[x].High24H.Float64(),
				Low:          tickers[x].Low24H.Float64(),
				Volume:       tickers[x].Volume24H.Float64(),
				QuoteVolume:  tickers[x].Volume24HQuote.Float64(),
				ExchangeName: g.Name,
				Pair:         currencyPair,
				AssetType:    a,
			})
			if err != nil {
				return err
			}
		}
	case asset.Options:
		pairs, err := g.GetEnabledPairs(a)
		if err != nil {
			return err
		}
		for i := range pairs {
			underlying, err := g.GetUnderlyingFromCurrencyPair(pairs[i])
			if err != nil {
				return err
			}
			tickers, err := g.GetOptionsTickers(ctx, underlying.String())
			if err != nil {
				return err
			}
			for x := range tickers {
				err = ticker.ProcessTicker(&ticker.Price{
					Last:         tickers[x].LastPrice.Float64(),
					Ask:          tickers[x].Ask1Price.Float64(),
					AskSize:      tickers[x].Ask1Size,
					Bid:          tickers[x].Bid1Price.Float64(),
					BidSize:      tickers[x].Bid1Size,
					Pair:         tickers[x].Name,
					ExchangeName: g.Name,
					AssetType:    a,
				})
				if err != nil {
					return err
				}
			}
		}
	default:
		return fmt.Errorf("%w asset type: %v", asset.ErrNotSupported, a)
	}
	return nil
}

// UpdateOrderbook updates and returns the orderbook for a currency pair
func (g *Gateio) UpdateOrderbook(ctx context.Context, p currency.Pair, a asset.Item) (*orderbook.Base, error) {
	p, err := g.FormatExchangeCurrency(p, a)
	if err != nil {
		return nil, err
	}
	var orderbookNew *Orderbook
	switch a {
	case asset.Spot, asset.Margin, asset.CrossMargin:
		var available bool
		available, err = g.checkInstrumentAvailabilityInSpot(p)
		if err != nil {
			return nil, err
		}
		if a != asset.Spot && !available {
			return nil, fmt.Errorf("%v instrument %v does not have orderbook data", a, p)
		}
		orderbookNew, err = g.GetOrderbook(ctx, p.String(), "", 0, true)
	case asset.Futures:
		var settle currency.Code
		settle, err = getSettlementFromCurrency(p)
		if err != nil {
			return nil, err
		}
		orderbookNew, err = g.GetFuturesOrderbook(ctx, settle, p.String(), "", 0, true)
	case asset.DeliveryFutures:
		var settle currency.Code
		settle, err = getSettlementFromCurrency(p.Upper())
		if err != nil {
			return nil, err
		}
		orderbookNew, err = g.GetDeliveryOrderbook(ctx, settle, "", p, 0, true)
	case asset.Options:
		orderbookNew, err = g.GetOptionsOrderbook(ctx, p, "", 0, true)
	default:
		return nil, fmt.Errorf("%w %v", asset.ErrNotSupported, a)
	}
	if err != nil {
		return nil, err
	}
	book := &orderbook.Base{
		Exchange:        g.Name,
		Asset:           a,
		VerifyOrderbook: g.CanVerifyOrderbook,
		Pair:            p.Upper(),
		LastUpdateID:    orderbookNew.ID,
		LastUpdated:     orderbookNew.Update.Time(),
	}
	book.Bids = make(orderbook.Tranches, len(orderbookNew.Bids))
	for x := range orderbookNew.Bids {
		book.Bids[x] = orderbook.Tranche{
			Amount: orderbookNew.Bids[x].Amount,
			Price:  orderbookNew.Bids[x].Price.Float64(),
		}
	}
	book.Asks = make(orderbook.Tranches, len(orderbookNew.Asks))
	for x := range orderbookNew.Asks {
		book.Asks[x] = orderbook.Tranche{
			Amount: orderbookNew.Asks[x].Amount,
			Price:  orderbookNew.Asks[x].Price.Float64(),
		}
	}
	err = book.Process()
	if err != nil {
		return book, err
	}
	return orderbook.Get(g.Name, book.Pair, a)
}

// UpdateAccountInfo retrieves balances for all enabled currencies for the
func (g *Gateio) UpdateAccountInfo(ctx context.Context, a asset.Item) (account.Holdings, error) {
	var info account.Holdings
	info.Exchange = g.Name
	var err error
	switch a {
	case asset.Spot:
		var balances []SpotAccount
		balances, err = g.GetSpotAccounts(ctx, currency.EMPTYCODE)
		currencies := make([]account.Balance, len(balances))
		if err != nil {
			return info, err
		}
		for x := range balances {
			currencies[x] = account.Balance{
				Currency: currency.NewCode(balances[x].Currency),
				Total:    balances[x].Available.Float64() - balances[x].Locked.Float64(),
				Hold:     balances[x].Locked.Float64(),
				Free:     balances[x].Available.Float64(),
			}
		}
		info.Accounts = append(info.Accounts, account.SubAccount{
			AssetType:  a,
			Currencies: currencies,
		})
	case asset.Margin, asset.CrossMargin:
		var balances []MarginAccountItem
		balances, err = g.GetMarginAccountList(ctx, currency.EMPTYPAIR)
		if err != nil {
			return info, err
		}
		var currencies []account.Balance
		for x := range balances {
			currencies = append(currencies, account.Balance{
				Currency: currency.NewCode(balances[x].Base.Currency),
				Total:    balances[x].Base.Available.Float64() + balances[x].Base.LockedAmount.Float64(),
				Hold:     balances[x].Base.LockedAmount.Float64(),
				Free:     balances[x].Base.Available.Float64(),
			}, account.Balance{
				Currency: currency.NewCode(balances[x].Quote.Currency),
				Total:    balances[x].Quote.Available.Float64() + balances[x].Quote.LockedAmount.Float64(),
				Hold:     balances[x].Quote.LockedAmount.Float64(),
				Free:     balances[x].Quote.Available.Float64(),
			})
		}
		info.Accounts = append(info.Accounts, account.SubAccount{
			AssetType:  a,
			Currencies: currencies,
		})
	case asset.Futures, asset.DeliveryFutures:
		currencies := make([]account.Balance, 0, 2)
		for x := range settlementCurrencies {
			// All delivery futures are settled in USDT only, despite the API accepting a settlement currency parameter for all delivery futures endpoints
			if a == asset.DeliveryFutures && !settlementCurrencies[x].Equal(currency.USDT) {
				continue
			}

			var balance *FuturesAccount
			if a == asset.Futures {
				balance, err = g.QueryFuturesAccount(ctx, settlementCurrencies[x])
			} else {
				balance, err = g.GetDeliveryFuturesAccounts(ctx, settlementCurrencies[x])
			}
			if err != nil {
				if strings.Contains(err.Error(), unfundedFuturesAccount) {
					if g.Verbose {
						log.Warnf(log.ExchangeSys, "%s %v for settlement: %v", g.Name, err, settlementCurrencies[x])
					}
					continue
				}
				return info, err
			}
			currencies = append(currencies, account.Balance{
				Currency: currency.NewCode(balance.Currency),
				Total:    balance.Total.Float64(),
				Hold:     balance.Total.Float64() - balance.Available.Float64(),
				Free:     balance.Available.Float64(),
			})
		}
		info.Accounts = append(info.Accounts, account.SubAccount{
			AssetType:  a,
			Currencies: currencies,
		})
	case asset.Options:
		var balance *OptionAccount
		balance, err = g.GetOptionAccounts(ctx)
		if err != nil {
			return info, err
		}
		info.Accounts = append(info.Accounts, account.SubAccount{
			AssetType: a,
			Currencies: []account.Balance{
				{
					Currency: currency.NewCode(balance.Currency),
					Total:    balance.Total.Float64(),
					Hold:     balance.Total.Float64() - balance.Available.Float64(),
					Free:     balance.Available.Float64(),
				},
			},
		})
	default:
		return info, fmt.Errorf("%w asset type: %v", asset.ErrNotSupported, a)
	}
	creds, err := g.GetCredentials(ctx)
	if err != nil {
		return info, err
	}
	err = account.Process(&info, creds)
	if err != nil {
		return info, err
	}
	return info, nil
}

// GetAccountFundingHistory returns funding history, deposits and
// withdrawals
func (g *Gateio) GetAccountFundingHistory(_ context.Context) ([]exchange.FundingHistory, error) {
	return nil, common.ErrFunctionNotSupported
}

// GetWithdrawalsHistory returns previous withdrawals data
func (g *Gateio) GetWithdrawalsHistory(ctx context.Context, c currency.Code, _ asset.Item) ([]exchange.WithdrawalHistory, error) {
	records, err := g.GetWithdrawalRecords(ctx, c, time.Time{}, time.Time{}, 0, 0)
	if err != nil {
		return nil, err
	}
	withdrawalHistories := make([]exchange.WithdrawalHistory, len(records))
	for x := range records {
		withdrawalHistories[x] = exchange.WithdrawalHistory{
			Status:          records[x].Status,
			TransferID:      records[x].ID,
			Currency:        records[x].Currency,
			Amount:          records[x].Amount.Float64(),
			CryptoTxID:      records[x].TransactionID,
			CryptoToAddress: records[x].WithdrawalAddress,
			Timestamp:       records[x].Timestamp.Time(),
		}
	}
	return withdrawalHistories, nil
}

// GetRecentTrades returns the most recent trades for a currency and asset
func (g *Gateio) GetRecentTrades(ctx context.Context, p currency.Pair, a asset.Item) ([]trade.Data, error) {
	p, err := g.FormatExchangeCurrency(p, a)
	if err != nil {
		return nil, err
	}
	var resp []trade.Data
	switch a {
	case asset.Spot, asset.Margin, asset.CrossMargin:
		if p.IsEmpty() {
			return nil, currency.ErrCurrencyPairEmpty
		}
		tradeData, err := g.GetMarketTrades(ctx, p, 0, "", false, time.Time{}, time.Time{}, 0)
		if err != nil {
			return nil, err
		}
		resp = make([]trade.Data, len(tradeData))
		for i := range tradeData {
			side, err := order.StringToOrderSide(tradeData[i].Side)
			if err != nil {
				return nil, err
			}
			resp[i] = trade.Data{
				Exchange:     g.Name,
				TID:          tradeData[i].OrderID,
				CurrencyPair: p,
				AssetType:    a,
				Side:         side,
				Price:        tradeData[i].Price.Float64(),
				Amount:       tradeData[i].Amount.Float64(),
				Timestamp:    tradeData[i].CreateTime.Time(),
			}
		}
	case asset.Futures:
		settle, err := getSettlementFromCurrency(p)
		if err != nil {
			return nil, err
		}
		futuresTrades, err := g.GetFuturesTradingHistory(ctx, settle, p, 0, 0, "", time.Time{}, time.Time{})
		if err != nil {
			return nil, err
		}
		resp = make([]trade.Data, len(futuresTrades))
		for i := range futuresTrades {
			resp[i] = trade.Data{
				TID:          strconv.FormatInt(futuresTrades[i].ID, 10),
				Exchange:     g.Name,
				CurrencyPair: p,
				AssetType:    a,
				Price:        futuresTrades[i].Price.Float64(),
				Amount:       futuresTrades[i].Size,
				Timestamp:    futuresTrades[i].CreateTime.Time(),
			}
		}
	case asset.DeliveryFutures:
		settle, err := getSettlementFromCurrency(p)
		if err != nil {
			return nil, err
		}
		deliveryTrades, err := g.GetDeliveryTradingHistory(ctx, settle, "", p.Upper(), 0, time.Time{}, time.Time{})
		if err != nil {
			return nil, err
		}
		resp = make([]trade.Data, len(deliveryTrades))
		for i := range deliveryTrades {
			resp[i] = trade.Data{
				TID:          strconv.FormatInt(deliveryTrades[i].ID, 10),
				Exchange:     g.Name,
				CurrencyPair: p,
				AssetType:    a,
				Price:        deliveryTrades[i].Price.Float64(),
				Amount:       deliveryTrades[i].Size,
				Timestamp:    deliveryTrades[i].CreateTime.Time(),
			}
		}
	case asset.Options:
		trades, err := g.GetOptionsTradeHistory(ctx, p.Upper(), "", 0, 0, time.Time{}, time.Time{})
		if err != nil {
			return nil, err
		}
		resp = make([]trade.Data, len(trades))
		for i := range trades {
			resp[i] = trade.Data{
				TID:          strconv.FormatInt(trades[i].ID, 10),
				Exchange:     g.Name,
				CurrencyPair: p,
				AssetType:    a,
				Price:        trades[i].Price.Float64(),
				Amount:       trades[i].Size,
				Timestamp:    trades[i].CreateTime.Time(),
			}
		}
	default:
		return nil, fmt.Errorf("%w asset type: %v", asset.ErrNotSupported, a)
	}
	err = g.AddTradesToBuffer(resp...)
	if err != nil {
		return nil, err
	}
	sort.Sort(trade.ByDate(resp))
	return resp, nil
}

// GetHistoricTrades returns historic trade data within the timeframe provided
func (g *Gateio) GetHistoricTrades(_ context.Context, _ currency.Pair, _ asset.Item, _, _ time.Time) ([]trade.Data, error) {
	return nil, common.ErrFunctionNotSupported
}

// SubmitOrder submits a new order
// TODO: support multiple order types (IOC)
func (g *Gateio) SubmitOrder(ctx context.Context, s *order.Submit) (*order.SubmitResponse, error) {
	err := s.Validate(g.GetTradingRequirements())
	if err != nil {
		return nil, err
	}

	s.Pair, err = g.FormatExchangeCurrency(s.Pair, s.AssetType)
	if err != nil {
		return nil, err
	}
	s.Pair = s.Pair.Upper()

	switch s.AssetType {
	case asset.Spot, asset.Margin, asset.CrossMargin:
		req, err := g.getSpotOrderRequest(s)
		if err != nil {
			return nil, err
		}
		sOrder, err := g.PlaceSpotOrder(ctx, req)
		if err != nil {
			return nil, err
		}
		response, err := s.DeriveSubmitResponse(sOrder.OrderID)
		if err != nil {
			return nil, err
		}
		side, err := order.StringToOrderSide(sOrder.Side)
		if err != nil {
			return nil, err
		}
		response.Side = side
		status, err := order.StringToOrderStatus(sOrder.Status)
		if err != nil {
			return nil, err
		}
		response.Status = status
		response.Fee = sOrder.FeeDeducted.Float64()
		response.FeeAsset = currency.NewCode(sOrder.FeeCurrency)
		response.Pair = s.Pair
		response.Date = sOrder.CreateTime.Time()
		response.ClientOrderID = sOrder.Text
		response.Date = sOrder.CreateTime.Time()
		response.LastUpdated = sOrder.UpdateTime.Time()
		return response, nil
	case asset.Futures:
		// TODO: See https://www.gate.io/docs/developers/apiv4/en/#create-a-futures-order
		//	* iceberg orders
		//	* auto_size (close_long, close_short)
		// 	* stp_act (self trade prevention)
		settle, err := getSettlementFromCurrency(s.Pair)
		if err != nil {
			return nil, err
		}
		var amountWithDirection float64
		amountWithDirection, err = getFutureOrderSize(s)
		if err != nil {
			return nil, err
		}
		var timeInForce string
		timeInForce, err = getTimeInForce(s)
		if err != nil {
			return nil, err
		}
		fOrder, err := g.PlaceFuturesOrder(ctx, &ContractOrderCreateParams{
			Contract:    s.Pair,
			Size:        amountWithDirection,
			Price:       strconv.FormatFloat(s.Price, 'f', -1, 64), // Cannot be an empty string, requires "0" for market orders.
			Settle:      settle,
			ReduceOnly:  s.ReduceOnly,
			TimeInForce: timeInForce,
			Text:        s.ClientOrderID,
		})
		if err != nil {
			return nil, err
		}
		response, err := s.DeriveSubmitResponse(strconv.FormatInt(fOrder.ID, 10))
		if err != nil {
			return nil, err
		}
		status := order.Open
		if fOrder.Status != statusOpen {
			status, err = order.StringToOrderStatus(fOrder.FinishAs)
			if err != nil {
				return nil, err
			}
		}
		response.Status = status
		response.Pair = s.Pair
		response.Date = fOrder.CreateTime.Time()
		response.ClientOrderID = getClientOrderIDFromText(fOrder.Text)
		response.ReduceOnly = fOrder.IsReduceOnly
		response.Amount = math.Abs(fOrder.Size)
		response.Price = fOrder.OrderPrice.Float64()
		response.AverageExecutedPrice = fOrder.FillPrice.Float64()
		return response, nil
	case asset.DeliveryFutures:
		settle, err := getSettlementFromCurrency(s.Pair)
		if err != nil {
			return nil, err
		}
		var amountWithDirection float64
		amountWithDirection, err = getFutureOrderSize(s)
		if err != nil {
			return nil, err
		}
		var timeInForce string
		timeInForce, err = getTimeInForce(s)
		if err != nil {
			return nil, err
		}
		newOrder, err := g.PlaceDeliveryOrder(ctx, &ContractOrderCreateParams{
			Contract:    s.Pair,
			Size:        amountWithDirection,
			Price:       strconv.FormatFloat(s.Price, 'f', -1, 64), // Cannot be an empty string, requires "0" for market orders.
			Settle:      settle,
			ReduceOnly:  s.ReduceOnly,
			TimeInForce: timeInForce,
			Text:        s.ClientOrderID,
		})
		if err != nil {
			return nil, err
		}
		response, err := s.DeriveSubmitResponse(strconv.FormatInt(newOrder.ID, 10))
		if err != nil {
			return nil, err
		}
		status := order.Open
		if newOrder.Status != statusOpen {
			status, err = order.StringToOrderStatus(newOrder.FinishAs)
			if err != nil {
				return nil, err
			}
		}
		response.Status = status
		response.Pair = s.Pair
		response.Date = newOrder.CreateTime.Time()
		response.ClientOrderID = getClientOrderIDFromText(newOrder.Text)
		response.Amount = math.Abs(newOrder.Size)
		response.Price = newOrder.OrderPrice.Float64()
		response.AverageExecutedPrice = newOrder.FillPrice.Float64()
		return response, nil
	case asset.Options:
		optionOrder, err := g.PlaceOptionOrder(ctx, &OptionOrderParam{
			Contract:   s.Pair.String(),
			OrderSize:  s.Amount,
			Price:      types.Number(s.Price),
			ReduceOnly: s.ReduceOnly,
			Text:       s.ClientOrderID,
		})
		if err != nil {
			return nil, err
		}
		response, err := s.DeriveSubmitResponse(strconv.FormatInt(optionOrder.OptionOrderID, 10))
		if err != nil {
			return nil, err
		}
		status, err := order.StringToOrderStatus(optionOrder.Status)
		if err != nil {
			return nil, err
		}
		response.Status = status
		response.Pair = s.Pair
		response.Date = optionOrder.CreateTime.Time()
		response.ClientOrderID = optionOrder.Text
		return response, nil
	default:
		return nil, fmt.Errorf("%w asset type: %v", asset.ErrNotSupported, s.AssetType)
	}
}

// ModifyOrder will allow of changing orderbook placement and limit to market conversion
func (g *Gateio) ModifyOrder(_ context.Context, _ *order.Modify) (*order.ModifyResponse, error) {
	return nil, common.ErrFunctionNotSupported
}

// CancelOrder cancels an order by its corresponding ID number
func (g *Gateio) CancelOrder(ctx context.Context, o *order.Cancel) error {
	if err := o.Validate(o.StandardCancel()); err != nil {
		return err
	}
	fPair, err := g.FormatExchangeCurrency(o.Pair, o.AssetType)
	if err != nil {
		return err
	}
	switch o.AssetType {
	case asset.Spot, asset.Margin, asset.CrossMargin:
		_, err = g.CancelSingleSpotOrder(ctx, o.OrderID, fPair.String(), o.AssetType == asset.CrossMargin)
	case asset.Futures, asset.DeliveryFutures:
		var settle currency.Code
		settle, err = getSettlementFromCurrency(fPair)
		if err != nil {
			return err
		}
		if o.AssetType == asset.Futures {
			_, err = g.CancelSingleFuturesOrder(ctx, settle, o.OrderID)
		} else {
			_, err = g.CancelSingleDeliveryOrder(ctx, settle, o.OrderID)
		}
		if err != nil {
			return err
		}
	case asset.Options:
		_, err = g.CancelOptionSingleOrder(ctx, o.OrderID)
	default:
		return fmt.Errorf("%w asset type: %v", asset.ErrNotSupported, o.AssetType)
	}
	return err
}

// CancelBatchOrders cancels an orders by their corresponding ID numbers
func (g *Gateio) CancelBatchOrders(ctx context.Context, o []order.Cancel) (*order.CancelBatchResponse, error) {
	var response order.CancelBatchResponse
	response.Status = map[string]string{}
	if len(o) == 0 {
		return nil, errors.New("no cancel order passed")
	}
	var err error
	var cancelSpotOrdersParam []CancelOrderByIDParam
	a := o[0].AssetType
	for x := range o {
		o[x].Pair, err = g.FormatExchangeCurrency(o[x].Pair, a)
		if err != nil {
			return nil, err
		}
		o[x].Pair = o[x].Pair.Upper()
		if a != o[x].AssetType {
			return nil, errors.New("cannot cancel orders of different asset types")
		}
		if a == asset.Spot || a == asset.Margin || a == asset.CrossMargin {
			cancelSpotOrdersParam = append(cancelSpotOrdersParam, CancelOrderByIDParam{
				ID:           o[x].OrderID,
				CurrencyPair: o[x].Pair,
			})
			continue
		}
		err = o[x].Validate(o[x].StandardCancel())
		if err != nil {
			return nil, err
		}
	}
	switch a {
	case asset.Spot, asset.Margin, asset.CrossMargin:
		loop := int(math.Ceil(float64(len(cancelSpotOrdersParam)) / 10))
		for count := range loop {
			var input []CancelOrderByIDParam
			if (count + 1) == loop {
				input = cancelSpotOrdersParam[count*10:]
			} else {
				input = cancelSpotOrdersParam[count*10 : (count*10)+10]
			}
			var cancel []CancelOrderByIDResponse
			cancel, err = g.CancelBatchOrdersWithIDList(ctx, input)
			if err != nil {
				return nil, err
			}
			for x := range cancel {
				response.Status[cancel[x].OrderID] = func() string {
					if cancel[x].Succeeded {
						return order.Cancelled.String()
					}
					return ""
				}()
			}
		}
	case asset.Futures:
		for a := range o {
			cancel, err := g.CancelMultipleFuturesOpenOrders(ctx, o[a].Pair, o[a].Side.Lower(), o[a].Pair.Quote)
			if err != nil {
				return nil, err
			}
			for x := range cancel {
				response.Status[strconv.FormatInt(cancel[x].ID, 10)] = cancel[x].Status
			}
		}
	case asset.DeliveryFutures:
		for a := range o {
			settle, err := getSettlementFromCurrency(o[a].Pair)
			if err != nil {
				return nil, err
			}
			cancel, err := g.CancelMultipleDeliveryOrders(ctx, o[a].Pair, o[a].Side.Lower(), settle)
			if err != nil {
				return nil, err
			}
			for x := range cancel {
				response.Status[strconv.FormatInt(cancel[x].ID, 10)] = cancel[x].Status
			}
		}
	case asset.Options:
		for a := range o {
			cancel, err := g.CancelMultipleOptionOpenOrders(ctx, o[a].Pair, o[a].Pair.String(), o[a].Side.Lower())
			if err != nil {
				return nil, err
			}
			for x := range cancel {
				response.Status[strconv.FormatInt(cancel[x].OptionOrderID, 10)] = cancel[x].Status
			}
		}
	default:
		return nil, fmt.Errorf("%w asset type: %v", asset.ErrNotSupported, a)
	}
	return &response, nil
}

// CancelAllOrders cancels all orders associated with a currency pair
func (g *Gateio) CancelAllOrders(ctx context.Context, o *order.Cancel) (order.CancelAllResponse, error) {
	err := o.Validate()
	if err != nil {
		return order.CancelAllResponse{}, err
	}
	var cancelAllOrdersResponse order.CancelAllResponse
	cancelAllOrdersResponse.Status = map[string]string{}
	switch o.AssetType {
	case asset.Spot, asset.Margin, asset.CrossMargin:
		if o.Pair.IsEmpty() {
			return order.CancelAllResponse{}, currency.ErrCurrencyPairEmpty
		}
		var cancel []SpotPriceTriggeredOrder
		cancel, err = g.CancelMultipleSpotOpenOrders(ctx, o.Pair, o.AssetType)
		if err != nil {
			return cancelAllOrdersResponse, err
		}
		for x := range cancel {
			cancelAllOrdersResponse.Status[strconv.FormatInt(cancel[x].AutoOrderID, 10)] = cancel[x].Status
		}
	case asset.Futures:
		if o.Pair.IsEmpty() {
			return cancelAllOrdersResponse, currency.ErrCurrencyPairEmpty
		}
		var settle currency.Code
		settle, err = getSettlementFromCurrency(o.Pair)
		if err != nil {
			return cancelAllOrdersResponse, err
		}
		var cancel []Order
		cancel, err = g.CancelMultipleFuturesOpenOrders(ctx, o.Pair, o.Side.Lower(), settle)
		if err != nil {
			return cancelAllOrdersResponse, err
		}
		for f := range cancel {
			cancelAllOrdersResponse.Status[strconv.FormatInt(cancel[f].ID, 10)] = cancel[f].Status
		}
	case asset.DeliveryFutures:
		if o.Pair.IsEmpty() {
			return cancelAllOrdersResponse, currency.ErrCurrencyPairEmpty
		}
		var settle currency.Code
		settle, err = getSettlementFromCurrency(o.Pair)
		if err != nil {
			return cancelAllOrdersResponse, err
		}
		var cancel []Order
		cancel, err = g.CancelMultipleDeliveryOrders(ctx, o.Pair, o.Side.Lower(), settle)
		if err != nil {
			return cancelAllOrdersResponse, err
		}
		for f := range cancel {
			cancelAllOrdersResponse.Status[strconv.FormatInt(cancel[f].ID, 10)] = cancel[f].Status
		}
	case asset.Options:
		var underlying currency.Pair
		if !o.Pair.IsEmpty() {
			underlying, err = g.GetUnderlyingFromCurrencyPair(o.Pair)
			if err != nil {
				return cancelAllOrdersResponse, err
			}
		}
		cancel, err := g.CancelMultipleOptionOpenOrders(ctx, o.Pair, underlying.String(), o.Side.Lower())
		if err != nil {
			return cancelAllOrdersResponse, err
		}
		for x := range cancel {
			cancelAllOrdersResponse.Status[strconv.FormatInt(cancel[x].OptionOrderID, 10)] = cancel[x].Status
		}
	default:
		return cancelAllOrdersResponse, fmt.Errorf("%w asset type: %v", asset.ErrNotSupported, o.AssetType)
	}

	return cancelAllOrdersResponse, nil
}

// GetOrderInfo returns order information based on order ID
func (g *Gateio) GetOrderInfo(ctx context.Context, orderID string, pair currency.Pair, a asset.Item) (*order.Detail, error) {
	if err := g.CurrencyPairs.IsAssetEnabled(a); err != nil {
		return nil, err
	}

	pair, err := g.FormatExchangeCurrency(pair, a)
	if err != nil {
		return nil, err
	}
	switch a {
	case asset.Spot, asset.Margin, asset.CrossMargin:
		var spotOrder *SpotOrder
		spotOrder, err = g.GetSpotOrder(ctx, orderID, pair, a)
		if err != nil {
			return nil, err
		}
		var side order.Side
		side, err = order.StringToOrderSide(spotOrder.Side)
		if err != nil {
			return nil, err
		}
		var orderType order.Type
		orderType, err = order.StringToOrderType(spotOrder.Type)
		if err != nil {
			return nil, err
		}
		var orderStatus order.Status
		orderStatus, err = order.StringToOrderStatus(spotOrder.Status)
		if err != nil {
			return nil, err
		}
		return &order.Detail{
			Amount:         spotOrder.Amount.Float64(),
			Exchange:       g.Name,
			OrderID:        spotOrder.OrderID,
			Side:           side,
			Type:           orderType,
			Pair:           pair,
			Cost:           spotOrder.FeeDeducted.Float64(),
			AssetType:      a,
			Status:         orderStatus,
			Price:          spotOrder.Price.Float64(),
			ExecutedAmount: spotOrder.Amount.Float64() - spotOrder.Left.Float64(),
			Date:           spotOrder.CreateTime.Time(),
			LastUpdated:    spotOrder.UpdateTime.Time(),
		}, nil
	case asset.Futures, asset.DeliveryFutures:
		var settle currency.Code
		settle, err = getSettlementFromCurrency(pair)
		if err != nil {
			return nil, err
		}
		var fOrder *Order
		var err error
		if asset.Futures == a {
			fOrder, err = g.GetSingleFuturesOrder(ctx, settle, orderID)
		} else {
			fOrder, err = g.GetSingleDeliveryOrder(ctx, settle, orderID)
		}
		if err != nil {
			return nil, err
		}
		orderStatus := order.Open
		if fOrder.Status != statusOpen {
			orderStatus, err = order.StringToOrderStatus(fOrder.FinishAs)
			if err != nil {
				return nil, err
			}
		}
		pair, err = currency.NewPairFromString(fOrder.Contract)
		if err != nil {
			return nil, err
		}

		side, amount, remaining := getSideAndAmountFromSize(fOrder.Size, fOrder.RemainingAmount)

		ordertype, tif := getTypeFromTimeInForceAndPrice(fOrder.TimeInForce, fOrder.OrderPrice.Float64())
		return &order.Detail{
			Amount:               amount,
			ExecutedAmount:       amount - remaining,
			RemainingAmount:      remaining,
			Exchange:             g.Name,
			OrderID:              orderID,
			ClientOrderID:        getClientOrderIDFromText(fOrder.Text),
			Status:               orderStatus,
			Price:                fOrder.OrderPrice.Float64(),
			AverageExecutedPrice: fOrder.FillPrice.Float64(),
			Date:                 fOrder.CreateTime.Time(),
			LastUpdated:          fOrder.FinishTime.Time(),
			Pair:                 pair,
			AssetType:            a,
			Type:                 ordertype,
			TimeInForce:          tif,
			Side:                 side,
		}, nil
	case asset.Options:
		optionOrder, err := g.GetSingleOptionOrder(ctx, orderID)
		if err != nil {
			return nil, err
		}
		orderStatus, err := order.StringToOrderStatus(optionOrder.Status)
		if err != nil {
			return nil, err
		}
		pair, err = currency.NewPairFromString(optionOrder.Contract)
		if err != nil {
			return nil, err
		}
		return &order.Detail{
			Amount:         optionOrder.Size,
			ExecutedAmount: optionOrder.Size - optionOrder.Left,
			Exchange:       g.Name,
			OrderID:        orderID,
			Status:         orderStatus,
			Price:          optionOrder.Price.Float64(),
			Date:           optionOrder.CreateTime.Time(),
			LastUpdated:    optionOrder.FinishTime.Time(),
			Pair:           pair,
			AssetType:      a,
		}, nil
	default:
		return nil, fmt.Errorf("%w asset type: %v", asset.ErrNotSupported, a)
	}
}

// GetDepositAddress returns a deposit address for a specified currency
func (g *Gateio) GetDepositAddress(ctx context.Context, cryptocurrency currency.Code, _, chain string) (*deposit.Address, error) {
	addr, err := g.GenerateCurrencyDepositAddress(ctx, cryptocurrency)
	if err != nil {
		return nil, err
	}
	if chain != "" {
		for x := range addr.MultichainAddresses {
			if addr.MultichainAddresses[x].ObtainFailed == 1 {
				continue
			}
			if addr.MultichainAddresses[x].Chain == chain {
				return &deposit.Address{
					Chain:   addr.MultichainAddresses[x].Chain,
					Address: addr.MultichainAddresses[x].Address,
					Tag:     addr.MultichainAddresses[x].PaymentName,
				}, nil
			}
		}
		return nil, fmt.Errorf("network %s not found", chain)
	}
	return &deposit.Address{
		Address: addr.Address,
		Chain:   chain,
	}, nil
}

// WithdrawCryptocurrencyFunds returns a withdrawal ID when a withdrawal is
// submitted
func (g *Gateio) WithdrawCryptocurrencyFunds(ctx context.Context, withdrawRequest *withdraw.Request) (*withdraw.ExchangeResponse, error) {
	if err := withdrawRequest.Validate(); err != nil {
		return nil, err
	}
	response, err := g.WithdrawCurrency(ctx,
		WithdrawalRequestParam{
			Amount:   types.Number(withdrawRequest.Amount),
			Currency: withdrawRequest.Currency,
			Address:  withdrawRequest.Crypto.Address,
			Chain:    withdrawRequest.Crypto.Chain,
		})
	if err != nil {
		return nil, err
	}
	return &withdraw.ExchangeResponse{
		Name:   response.Chain,
		ID:     response.TransactionID,
		Status: response.Status,
	}, nil
}

// WithdrawFiatFunds returns a withdrawal ID when a withdrawal is submitted
func (g *Gateio) WithdrawFiatFunds(_ context.Context, _ *withdraw.Request) (*withdraw.ExchangeResponse, error) {
	return nil, common.ErrFunctionNotSupported
}

// WithdrawFiatFundsToInternationalBank returns a withdrawal ID when a
// withdrawal is submitted
func (g *Gateio) WithdrawFiatFundsToInternationalBank(_ context.Context, _ *withdraw.Request) (*withdraw.ExchangeResponse, error) {
	return nil, common.ErrFunctionNotSupported
}

// GetFeeByType returns an estimate of fee based on type of transaction
func (g *Gateio) GetFeeByType(ctx context.Context, feeBuilder *exchange.FeeBuilder) (float64, error) {
	if feeBuilder == nil {
		return 0, fmt.Errorf("%T %w", feeBuilder, common.ErrNilPointer)
	}
	if !g.AreCredentialsValid(ctx) && // Todo check connection status
		feeBuilder.FeeType == exchange.CryptocurrencyTradeFee {
		feeBuilder.FeeType = exchange.OfflineTradeFee
	}
	return g.GetFee(ctx, feeBuilder)
}

// GetActiveOrders retrieves any orders that are active/open
func (g *Gateio) GetActiveOrders(ctx context.Context, req *order.MultiOrderRequest) (order.FilteredOrders, error) {
	if err := req.Validate(); err != nil {
		return nil, err
	}
	var orders []order.Detail
	format, err := g.GetPairFormat(req.AssetType, false)
	if err != nil {
		return nil, err
	}
	switch req.AssetType {
	case asset.Spot, asset.Margin, asset.CrossMargin:
		var spotOrders []SpotOrdersDetail
		spotOrders, err = g.GetSpotOpenOrders(ctx, 0, 0, req.AssetType == asset.CrossMargin)
		if err != nil {
			return nil, err
		}
		for x := range spotOrders {
			var symbol currency.Pair
			symbol, err = currency.NewPairDelimiter(spotOrders[x].CurrencyPair, format.Delimiter)
			if err != nil {
				return nil, err
			}
			for y := range spotOrders[x].Orders {
				if spotOrders[x].Orders[y].Status != statusOpen {
					continue
				}
				var side order.Side
				side, err = order.StringToOrderSide(spotOrders[x].Orders[y].Side)
				if err != nil {
					log.Errorf(log.ExchangeSys, "%s %v", g.Name, err)
				}
				var oType order.Type
				oType, err = order.StringToOrderType(spotOrders[x].Orders[y].Type)
				if err != nil {
					return nil, err
				}
				var status order.Status
				status, err = order.StringToOrderStatus(spotOrders[x].Orders[y].Status)
				if err != nil {
					log.Errorf(log.ExchangeSys, "%s %v", g.Name, err)
				}
				orders = append(orders, order.Detail{
					Side:                 side,
					Type:                 oType,
					Status:               status,
					Pair:                 symbol,
					OrderID:              spotOrders[x].Orders[y].OrderID,
					Amount:               spotOrders[x].Orders[y].Amount.Float64(),
					ExecutedAmount:       spotOrders[x].Orders[y].Amount.Float64() - spotOrders[x].Orders[y].Left.Float64(),
					RemainingAmount:      spotOrders[x].Orders[y].Left.Float64(),
					Price:                spotOrders[x].Orders[y].Price.Float64(),
					AverageExecutedPrice: spotOrders[x].Orders[y].AverageFillPrice.Float64(),
					Date:                 spotOrders[x].Orders[y].CreateTime.Time(),
					LastUpdated:          spotOrders[x].Orders[y].UpdateTime.Time(),
					Exchange:             g.Name,
					AssetType:            req.AssetType,
					ClientOrderID:        spotOrders[x].Orders[y].Text,
					FeeAsset:             currency.NewCode(spotOrders[x].Orders[y].FeeCurrency),
				})
			}
		}
	case asset.Futures, asset.DeliveryFutures:
		settlements := map[currency.Code]bool{}
		if len(req.Pairs) == 0 {
			for x := range settlementCurrencies {
				settlements[settlementCurrencies[x]] = true
			}
		} else {
			for x := range req.Pairs {
				var settle currency.Code
				settle, err = getSettlementFromCurrency(req.Pairs[x])
				if err != nil {
					return nil, err
				}
				settlements[settle] = true
			}
		}

		for settlement := range settlements {
			// All delivery futures are settled in USDT only, despite the API accepting a settlement currency parameter for all delivery futures endpoints
			if req.AssetType == asset.DeliveryFutures && !settlement.Equal(currency.USDT) {
				continue
			}

			var futuresOrders []Order
			if req.AssetType == asset.Futures {
				futuresOrders, err = g.GetFuturesOrders(ctx, currency.EMPTYPAIR, statusOpen, "", settlement, 0, 0, 0)
			} else {
				futuresOrders, err = g.GetDeliveryOrders(ctx, currency.EMPTYPAIR, statusOpen, settlement, "", 0, 0, 0)
			}
			if err != nil {
				if strings.Contains(err.Error(), unfundedFuturesAccount) {
					log.Warnf(log.ExchangeSys, "%s %v", g.Name, err)
					continue
				}
				return nil, err
			}
			for x := range futuresOrders {
				var pair currency.Pair
				pair, err = currency.NewPairFromString(futuresOrders[x].Contract)
				if err != nil {
					return nil, err
				}

				if futuresOrders[x].Status != statusOpen || (len(req.Pairs) > 0 && !req.Pairs.Contains(pair, true)) {
					continue
				}

				var tif order.TimeInForce
				if futuresOrders[x].TimeInForce == "poc" {
					tif = order.PostOnly
				}

				side, amount, remaining := getSideAndAmountFromSize(futuresOrders[x].Size, futuresOrders[x].RemainingAmount)
				orders = append(orders, order.Detail{
					Status:               order.Open,
					Amount:               amount,
					ContractAmount:       amount,
					Pair:                 pair,
					OrderID:              strconv.FormatInt(futuresOrders[x].ID, 10),
					ClientOrderID:        getClientOrderIDFromText(futuresOrders[x].Text),
					Price:                futuresOrders[x].OrderPrice.Float64(),
					ExecutedAmount:       amount - remaining,
					RemainingAmount:      remaining,
					LastUpdated:          futuresOrders[x].FinishTime.Time(),
					Date:                 futuresOrders[x].CreateTime.Time(),
					Exchange:             g.Name,
					AssetType:            req.AssetType,
					Side:                 side,
					Type:                 order.Limit,
					SettlementCurrency:   settlement,
					ReduceOnly:           futuresOrders[x].IsReduceOnly,
					TimeInForce:          tif,
					AverageExecutedPrice: futuresOrders[x].FillPrice.Float64(),
				})
			}
		}
	case asset.Options:
		var optionsOrders []OptionOrderResponse
		optionsOrders, err = g.GetOptionFuturesOrders(ctx, currency.EMPTYPAIR, "", statusOpen, 0, 0, req.StartTime, req.EndTime)
		if err != nil {
			return nil, err
		}
		for x := range optionsOrders {
			var currencyPair currency.Pair
			var status order.Status
			currencyPair, err = currency.NewPairFromString(optionsOrders[x].Contract)
			if err != nil {
				return nil, err
			}
			status, err = order.StringToOrderStatus(optionsOrders[x].Status)
			if err != nil {
				return nil, err
			}
			orders = append(orders, order.Detail{
				Status:          status,
				Amount:          optionsOrders[x].Size,
				Pair:            currencyPair,
				OrderID:         strconv.FormatInt(optionsOrders[x].OptionOrderID, 10),
				Price:           optionsOrders[x].Price.Float64(),
				ExecutedAmount:  optionsOrders[x].Size - optionsOrders[x].Left,
				RemainingAmount: optionsOrders[x].Left,
				LastUpdated:     optionsOrders[x].FinishTime.Time(),
				Date:            optionsOrders[x].CreateTime.Time(),
				Exchange:        g.Name,
				AssetType:       req.AssetType,
				ClientOrderID:   optionsOrders[x].Text,
			})
		}
	default:
		return nil, fmt.Errorf("%w asset type: %v", asset.ErrNotSupported, req.AssetType)
	}
	return req.Filter(g.Name, orders), nil
}

// GetOrderHistory retrieves account order information
// Can Limit response to specific order status
func (g *Gateio) GetOrderHistory(ctx context.Context, req *order.MultiOrderRequest) (order.FilteredOrders, error) {
	err := req.Validate()
	if err != nil {
		return nil, err
	}
	var orders []order.Detail
	format, err := g.GetPairFormat(req.AssetType, true)
	if err != nil {
		return nil, err
	}
	switch req.AssetType {
	case asset.Spot, asset.Margin, asset.CrossMargin:
		for x := range req.Pairs {
			fPair := req.Pairs[x].Format(format)
			var spotOrders []SpotPersonalTradeHistory
			spotOrders, err = g.GetMySpotTradingHistory(ctx, fPair, req.FromOrderID, 0, 0, req.AssetType == asset.CrossMargin, req.StartTime, req.EndTime)
			if err != nil {
				return nil, err
			}
			for o := range spotOrders {
				var side order.Side
				side, err = order.StringToOrderSide(spotOrders[o].Side)
				if err != nil {
					return nil, err
				}
				detail := order.Detail{
					OrderID:        spotOrders[o].OrderID,
					Amount:         spotOrders[o].Amount.Float64(),
					ExecutedAmount: spotOrders[o].Amount.Float64(),
					Price:          spotOrders[o].Price.Float64(),
					Date:           spotOrders[o].CreateTime.Time(),
					Side:           side,
					Exchange:       g.Name,
					Pair:           fPair,
					AssetType:      req.AssetType,
					Fee:            spotOrders[o].Fee.Float64(),
					FeeAsset:       currency.NewCode(spotOrders[o].FeeCurrency),
				}
				detail.InferCostsAndTimes()
				orders = append(orders, detail)
			}
		}
	case asset.Futures, asset.DeliveryFutures:
		for x := range req.Pairs {
			fPair := req.Pairs[x].Format(format)
			var settle currency.Code
			settle, err = getSettlementFromCurrency(fPair)
			if err != nil {
				return nil, err
			}
			var futuresOrder []TradingHistoryItem
			if req.AssetType == asset.Futures {
				futuresOrder, err = g.GetMyFuturesTradingHistory(ctx, settle, "", req.FromOrderID, fPair, 0, 0, 0)
			} else {
				futuresOrder, err = g.GetMyDeliveryTradingHistory(ctx, settle, req.FromOrderID, fPair, 0, 0, 0, "")
			}
			if err != nil {
				return nil, err
			}
			for o := range futuresOrder {
				detail := order.Detail{
					OrderID:   strconv.FormatInt(futuresOrder[o].ID, 10),
					Amount:    futuresOrder[o].Size,
					Price:     futuresOrder[o].Price.Float64(),
					Date:      futuresOrder[o].CreateTime.Time(),
					Exchange:  g.Name,
					Pair:      fPair,
					AssetType: req.AssetType,
				}
				detail.InferCostsAndTimes()
				orders = append(orders, detail)
			}
		}
	case asset.Options:
		for x := range req.Pairs {
			fPair := req.Pairs[x].Format(format)
			optionOrders, err := g.GetMyOptionsTradingHistory(ctx, fPair.String(), fPair.Upper(), 0, 0, req.StartTime, req.EndTime)
			if err != nil {
				return nil, err
			}
			for o := range optionOrders {
				detail := order.Detail{
					OrderID:   strconv.FormatInt(optionOrders[o].OrderID, 10),
					Amount:    optionOrders[o].Size,
					Price:     optionOrders[o].Price.Float64(),
					Date:      optionOrders[o].CreateTime.Time(),
					Exchange:  g.Name,
					Pair:      fPair,
					AssetType: req.AssetType,
				}
				detail.InferCostsAndTimes()
				orders = append(orders, detail)
			}
		}
	default:
		return nil, fmt.Errorf("%w asset type: %v", asset.ErrNotSupported, req.AssetType)
	}
	return req.Filter(g.Name, orders), nil
}

// GetHistoricCandles returns candles between a time period for a set time interval
func (g *Gateio) GetHistoricCandles(ctx context.Context, pair currency.Pair, a asset.Item, interval kline.Interval, start, end time.Time) (*kline.Item, error) {
	req, err := g.GetKlineRequest(pair, a, interval, start, end, false)
	if err != nil {
		return nil, err
	}
	var listCandlesticks []kline.Candle
	switch a {
	case asset.Spot, asset.Margin, asset.CrossMargin:
		var candles []Candlestick
		candles, err = g.GetCandlesticks(ctx, req.RequestFormatted, 0, start, end, interval)
		if err != nil {
			return nil, err
		}
		listCandlesticks = make([]kline.Candle, len(candles))
		for x := range candles {
			listCandlesticks[x] = kline.Candle{
				Time:   candles[x].Timestamp,
				Open:   candles[x].OpenPrice,
				High:   candles[x].HighestPrice,
				Low:    candles[x].LowestPrice,
				Close:  candles[x].ClosePrice,
				Volume: candles[x].QuoteCcyVolume,
			}
		}
	case asset.Futures, asset.DeliveryFutures:
		var settlement currency.Code
		settlement, err = getSettlementFromCurrency(req.RequestFormatted)
		if err != nil {
			return nil, err
		}
		var candles []FuturesCandlestick
		if a == asset.Futures {
			candles, err = g.GetFuturesCandlesticks(ctx, settlement, req.RequestFormatted.String(), start, end, 0, interval)
		} else {
			candles, err = g.GetDeliveryFuturesCandlesticks(ctx, settlement, req.RequestFormatted.Upper(), start, end, 0, interval)
		}
		if err != nil {
			return nil, err
		}
		listCandlesticks = make([]kline.Candle, len(candles))
		for x := range candles {
			listCandlesticks[x] = kline.Candle{
				Time:   candles[x].Timestamp.Time(),
				Open:   candles[x].OpenPrice.Float64(),
				High:   candles[x].HighestPrice.Float64(),
				Low:    candles[x].LowestPrice.Float64(),
				Close:  candles[x].ClosePrice.Float64(),
				Volume: candles[x].Volume,
			}
		}
	default:
		return nil, fmt.Errorf("%w asset type: %v", asset.ErrNotSupported, a)
	}
	return req.ProcessResponse(listCandlesticks)
}

// GetHistoricCandlesExtended returns candles between a time period for a set time interval
func (g *Gateio) GetHistoricCandlesExtended(ctx context.Context, pair currency.Pair, a asset.Item, interval kline.Interval, start, end time.Time) (*kline.Item, error) {
	req, err := g.GetKlineExtendedRequest(pair, a, interval, start, end)
	if err != nil {
		return nil, err
	}
	candlestickItems := make([]kline.Candle, 0, req.Size())
	for b := range req.RangeHolder.Ranges {
		switch a {
		case asset.Spot, asset.Margin, asset.CrossMargin:
			var candles []Candlestick
			candles, err = g.GetCandlesticks(ctx, req.RequestFormatted, 0, req.RangeHolder.Ranges[b].Start.Time, req.RangeHolder.Ranges[b].End.Time, interval)
			if err != nil {
				return nil, err
			}
			for x := range candles {
				candlestickItems = append(candlestickItems, kline.Candle{
					Time:   candles[x].Timestamp,
					Open:   candles[x].OpenPrice,
					High:   candles[x].HighestPrice,
					Low:    candles[x].LowestPrice,
					Close:  candles[x].ClosePrice,
					Volume: candles[x].QuoteCcyVolume,
				})
			}
		case asset.Futures, asset.DeliveryFutures:
			var settle currency.Code
			settle, err = getSettlementFromCurrency(req.RequestFormatted)
			if err != nil {
				return nil, err
			}
			var candles []FuturesCandlestick
			if a == asset.Futures {
				candles, err = g.GetFuturesCandlesticks(ctx, settle, req.RequestFormatted.String(), req.RangeHolder.Ranges[b].Start.Time, req.RangeHolder.Ranges[b].End.Time, 0, interval)
			} else {
				candles, err = g.GetDeliveryFuturesCandlesticks(ctx, settle, req.RequestFormatted.Upper(), req.RangeHolder.Ranges[b].Start.Time, req.RangeHolder.Ranges[b].End.Time, 0, interval)
			}
			if err != nil {
				return nil, err
			}
			for x := range candles {
				candlestickItems = append(candlestickItems, kline.Candle{
					Time:   candles[x].Timestamp.Time(),
					Open:   candles[x].OpenPrice.Float64(),
					High:   candles[x].HighestPrice.Float64(),
					Low:    candles[x].LowestPrice.Float64(),
					Close:  candles[x].ClosePrice.Float64(),
					Volume: candles[x].Volume,
				})
			}
		default:
			return nil, fmt.Errorf("%w asset type: %v", asset.ErrNotSupported, a)
		}
	}
	return req.ProcessResponse(candlestickItems)
}

// GetAvailableTransferChains returns the available transfer blockchains for the specific
// cryptocurrency
func (g *Gateio) GetAvailableTransferChains(ctx context.Context, cryptocurrency currency.Code) ([]string, error) {
	chains, err := g.ListCurrencyChain(ctx, cryptocurrency.Upper())
	if err != nil {
		return nil, err
	}
	availableChains := make([]string, 0, len(chains))
	for x := range chains {
		if chains[x].IsDisabled == 0 {
			availableChains = append(availableChains, chains[x].Chain)
		}
	}
	return availableChains, nil
}

// ValidateAPICredentials validates current credentials used for wrapper
// functionality
func (g *Gateio) ValidateAPICredentials(ctx context.Context, assetType asset.Item) error {
	_, err := g.UpdateAccountInfo(ctx, assetType)
	return g.CheckTransientError(err)
}

// checkInstrumentAvailabilityInSpot checks whether the instrument is available in the spot exchange
// if so we can use the instrument to retrieve orderbook and ticker information using the spot endpoints.
func (g *Gateio) checkInstrumentAvailabilityInSpot(instrument currency.Pair) (bool, error) {
	availables, err := g.CurrencyPairs.GetPairs(asset.Spot, false)
	if err != nil {
		return false, err
	}
	return availables.Contains(instrument, true), nil
}

// GetFuturesContractDetails returns details about futures contracts
func (g *Gateio) GetFuturesContractDetails(ctx context.Context, item asset.Item) ([]futures.Contract, error) {
	if !item.IsFutures() {
		return nil, futures.ErrNotFuturesAsset
	}
	if !g.SupportsAsset(item) {
		return nil, fmt.Errorf("%w %v", asset.ErrNotSupported, item)
	}
	switch item {
	case asset.Futures:
		var resp []futures.Contract
		for k := range settlementCurrencies {
			contracts, err := g.GetAllFutureContracts(ctx, settlementCurrencies[k])
			if err != nil {
				return nil, err
			}
			contractsToAdd := make([]futures.Contract, len(contracts))
			for j := range contracts {
				var name currency.Pair
				name, err = currency.NewPairFromString(contracts[j].Name)
				if err != nil {
					return nil, err
				}
				contractSettlementType := futures.Linear
				switch {
				case name.Base.Equal(currency.BTC) && settlementCurrencies[k].Equal(currency.BTC):
					contractSettlementType = futures.Inverse
				case !name.Base.Equal(settlementCurrencies[k]) && !settlementCurrencies[k].Equal(currency.USDT):
					contractSettlementType = futures.Quanto
				}
				c := futures.Contract{
					Exchange:             g.Name,
					Name:                 name,
					Underlying:           name,
					Asset:                item,
					IsActive:             !contracts[j].InDelisting,
					Type:                 futures.Perpetual,
					SettlementType:       contractSettlementType,
					SettlementCurrencies: currency.Currencies{settlementCurrencies[k]},
					Multiplier:           contracts[j].QuantoMultiplier.Float64(),
					MaxLeverage:          contracts[j].LeverageMax.Float64(),
				}
				if contracts[j].FundingRate > 0 {
					c.LatestRate = fundingrate.Rate{
						Time: contracts[j].FundingNextApply.Time().Add(-time.Duration(contracts[j].FundingInterval) * time.Second),
						Rate: contracts[j].FundingRate.Decimal(),
					}
				}
				contractsToAdd[j] = c
			}
			resp = append(resp, contractsToAdd...)
		}
		return resp, nil
	case asset.DeliveryFutures:
		contracts, err := g.GetAllDeliveryContracts(ctx, currency.USDT)
		if err != nil {
			return nil, err
		}
		resp := make([]futures.Contract, len(contracts))
		for i := range contracts {
			name, err := currency.NewPairFromString(contracts[i].Name)
			if err != nil {
				return nil, err
			}
			underlying, err := currency.NewPairFromString(contracts[i].Underlying)
			if err != nil {
				return nil, err
			}
			// no start information, inferring it based on contract type
			// gateio also reuses contracts for kline data, cannot use a lookup to see the first trade
			var s time.Time
			e := contracts[i].ExpireTime.Time()
			ct := futures.LongDated
			switch contracts[i].Cycle {
			case "WEEKLY":
				ct = futures.Weekly
				s = e.Add(-kline.OneWeek.Duration())
			case "BI-WEEKLY":
				ct = futures.Fortnightly
				s = e.Add(-kline.TwoWeek.Duration())
			case "QUARTERLY":
				ct = futures.Quarterly
				s = e.Add(-kline.ThreeMonth.Duration())
			case "BI-QUARTERLY":
				ct = futures.HalfYearly
				s = e.Add(-kline.SixMonth.Duration())
			}
			resp[i] = futures.Contract{
				Exchange:             g.Name,
				Name:                 name,
				Underlying:           underlying,
				Asset:                item,
				StartDate:            s,
				EndDate:              e,
				SettlementType:       futures.Linear,
				IsActive:             !contracts[i].InDelisting,
				Type:                 ct,
				SettlementCurrencies: currency.Currencies{currency.USDT},
				MarginCurrency:       currency.Code{},
				Multiplier:           contracts[i].QuantoMultiplier.Float64(),
				MaxLeverage:          contracts[i].LeverageMax.Float64(),
			}
		}
		return resp, nil
	}
	return nil, fmt.Errorf("%w %v", asset.ErrNotSupported, item)
}

// UpdateOrderExecutionLimits sets exchange executions for a required asset type
func (g *Gateio) UpdateOrderExecutionLimits(ctx context.Context, a asset.Item) error {
	if !g.SupportsAsset(a) {
		return fmt.Errorf("%s %w", a, asset.ErrNotSupported)
	}

	var limits []order.MinMaxLevel
	switch a {
	case asset.Spot:
		var pairsData []CurrencyPairDetail
		pairsData, err := g.ListSpotCurrencyPairs(ctx)
		if err != nil {
			return err
		}

		limits = make([]order.MinMaxLevel, 0, len(pairsData))
		for x := range pairsData {
			if pairsData[x].TradeStatus == "untradable" {
				continue
			}
			var pair currency.Pair
			pair, err = g.MatchSymbolWithAvailablePairs(pairsData[x].ID, a, true)
			if err != nil {
				return err
			}

			// Minimum base amounts are not always provided this will default to
			// precision for base deployment. This can't be done for quote.
			minBaseAmount := pairsData[x].MinBaseAmount.Float64()
			if minBaseAmount == 0 {
				minBaseAmount = math.Pow10(-int(pairsData[x].AmountPrecision))
			}

			limits = append(limits, order.MinMaxLevel{
				Asset:                   a,
				Pair:                    pair,
				QuoteStepIncrementSize:  math.Pow10(-int(pairsData[x].Precision)),
				AmountStepIncrementSize: math.Pow10(-int(pairsData[x].AmountPrecision)),
				MinimumBaseAmount:       minBaseAmount,
				MinimumQuoteAmount:      pairsData[x].MinQuoteAmount.Float64(),
			})
		}
	default:
		// TODO: Add in other assets
		return fmt.Errorf("%s %w", a, common.ErrNotYetImplemented)
	}

	return g.LoadLimits(limits)
}

// GetHistoricalFundingRates returns historical funding rates for a futures contract
func (g *Gateio) GetHistoricalFundingRates(ctx context.Context, r *fundingrate.HistoricalRatesRequest) (*fundingrate.HistoricalRates, error) {
	if r == nil {
		return nil, fmt.Errorf("%w LatestRateRequest", common.ErrNilPointer)
	}
	if r.Asset != asset.Futures {
		return nil, fmt.Errorf("%w %v", asset.ErrNotSupported, r.Asset)
	}

	if r.Pair.IsEmpty() {
		return nil, currency.ErrCurrencyPairEmpty
	}

	if !r.StartDate.IsZero() && !r.EndDate.IsZero() {
		err := common.StartEndTimeCheck(r.StartDate, r.EndDate)
		if err != nil {
			return nil, err
		}
	}

	// NOTE: Opted to fail here as a misconfigured request will result in
	// {"label":"CONTRACT_NOT_FOUND"} and rather not mutate request using
	// quote currency as the settlement currency.
	if r.PaymentCurrency.IsEmpty() {
		return nil, fundingrate.ErrPaymentCurrencyCannotBeEmpty
	}

	if r.IncludePayments {
		return nil, fmt.Errorf("include payments %w", common.ErrNotYetImplemented)
	}

	if r.IncludePredictedRate {
		return nil, fmt.Errorf("include predicted rate %w", common.ErrNotYetImplemented)
	}

	fPair, err := g.FormatExchangeCurrency(r.Pair, r.Asset)
	if err != nil {
		return nil, err
	}

	records, err := g.GetFutureFundingRates(ctx, r.PaymentCurrency, fPair, 1000)
	if err != nil {
		return nil, err
	}

	if len(records) == 0 {
		return nil, fundingrate.ErrNoFundingRatesFound
	}

	if !r.StartDate.IsZero() && !r.RespectHistoryLimits && r.StartDate.Before(records[len(records)-1].Timestamp.Time()) {
		return nil, fmt.Errorf("%w start date requested: %v last returned record: %v", fundingrate.ErrFundingRateOutsideLimits, r.StartDate, records[len(records)-1].Timestamp.Time())
	}

	fundingRates := make([]fundingrate.Rate, 0, len(records))
	for i := range records {
		if (!r.EndDate.IsZero() && r.EndDate.Before(records[i].Timestamp.Time())) ||
			(!r.StartDate.IsZero() && r.StartDate.After(records[i].Timestamp.Time())) {
			continue
		}

		fundingRates = append(fundingRates, fundingrate.Rate{
			Rate: decimal.NewFromFloat(records[i].Rate.Float64()),
			Time: records[i].Timestamp.Time(),
		})
	}

	if len(fundingRates) == 0 {
		return nil, fundingrate.ErrNoFundingRatesFound
	}

	return &fundingrate.HistoricalRates{
		Exchange:        g.Name,
		Asset:           r.Asset,
		Pair:            r.Pair,
		FundingRates:    fundingRates,
		StartDate:       fundingRates[len(fundingRates)-1].Time,
		EndDate:         fundingRates[0].Time,
		LatestRate:      fundingRates[0],
		PaymentCurrency: r.PaymentCurrency,
	}, nil
}

// GetLatestFundingRates returns the latest funding rates data
func (g *Gateio) GetLatestFundingRates(ctx context.Context, r *fundingrate.LatestRateRequest) ([]fundingrate.LatestRateResponse, error) {
	if r == nil {
		return nil, fmt.Errorf("%w LatestRateRequest", common.ErrNilPointer)
	}
	if r.Asset != asset.Futures {
		return nil, fmt.Errorf("%w %v", asset.ErrNotSupported, r.Asset)
	}

	if !r.Pair.IsEmpty() {
		resp := make([]fundingrate.LatestRateResponse, 1)
		fPair, err := g.FormatExchangeCurrency(r.Pair, r.Asset)
		if err != nil {
			return nil, err
		}
		var settle currency.Code
		settle, err = getSettlementFromCurrency(fPair)
		if err != nil {
			return nil, err
		}
		contract, err := g.GetFuturesContract(ctx, settle, fPair.String())
		if err != nil {
			return nil, err
		}
		resp[0] = contractToFundingRate(g.Name, r.Asset, fPair, contract, r.IncludePredictedRate)
		return resp, nil
	}

	var resp []fundingrate.LatestRateResponse
	pairs, err := g.GetEnabledPairs(asset.Futures)
	if err != nil {
		return nil, err
	}

	for i := range settlementCurrencies {
		contracts, err := g.GetAllFutureContracts(ctx, settlementCurrencies[i])
		if err != nil {
			return nil, err
		}
		for j := range contracts {
			p := strings.ToUpper(contracts[j].Name)
			if !g.IsValidPairString(p) {
				continue
			}
			cp, err := currency.NewPairFromString(p)
			if err != nil {
				return nil, err
			}
			if !pairs.Contains(cp, false) {
				continue
			}
			var isPerp bool
			isPerp, err = g.IsPerpetualFutureCurrency(r.Asset, cp)
			if err != nil {
				return nil, err
			}
			if !isPerp {
				continue
			}
			resp = append(resp, contractToFundingRate(g.Name, r.Asset, cp, &contracts[j], r.IncludePredictedRate))
		}
	}

	return resp, nil
}

func contractToFundingRate(name string, item asset.Item, fPair currency.Pair, contract *FuturesContract, includeUpcomingRate bool) fundingrate.LatestRateResponse {
	resp := fundingrate.LatestRateResponse{
		Exchange: name,
		Asset:    item,
		Pair:     fPair,
		LatestRate: fundingrate.Rate{
			Time: contract.FundingNextApply.Time().Add(-time.Duration(contract.FundingInterval) * time.Second),
			Rate: contract.FundingRate.Decimal(),
		},
		TimeOfNextRate: contract.FundingNextApply.Time(),
		TimeChecked:    time.Now(),
	}
	if includeUpcomingRate {
		resp.PredictedUpcomingRate = fundingrate.Rate{
			Time: contract.FundingNextApply.Time(),
			Rate: contract.FundingRateIndicative.Decimal(),
		}
	}
	return resp
}

// IsPerpetualFutureCurrency ensures a given asset and currency is a perpetual future
func (g *Gateio) IsPerpetualFutureCurrency(a asset.Item, _ currency.Pair) (bool, error) {
	return a == asset.Futures, nil
}

// GetOpenInterest returns the open interest rate for a given asset pair
func (g *Gateio) GetOpenInterest(ctx context.Context, k ...key.PairAsset) ([]futures.OpenInterest, error) {
	for i := range k {
		if k[i].Asset != asset.DeliveryFutures && k[i].Asset != asset.Futures {
			// avoid API calls or returning errors after a successful retrieval
			return nil, fmt.Errorf("%w %v %v", asset.ErrNotSupported, k[i].Asset, k[i].Pair())
		}
	}
	if len(k) == 1 {
		p, isEnabled, err := g.MatchSymbolCheckEnabled(k[0].Pair().String(), k[0].Asset, false)
		if err != nil {
			return nil, err
		}
		if !isEnabled {
			return nil, fmt.Errorf("%w: %v", currency.ErrPairNotEnabled, k[0].Pair())
		}
		switch k[0].Asset {
		case asset.DeliveryFutures:
			contractResp, err := g.GetDeliveryContract(ctx, currency.USDT, p)
			if err != nil {
				return nil, err
			}
			openInterest := contractResp.QuantoMultiplier.Float64() * float64(contractResp.PositionSize) * contractResp.IndexPrice.Float64()
			return []futures.OpenInterest{
				{
					Key: key.ExchangePairAsset{
						Exchange: g.Name,
						Base:     k[0].Base,
						Quote:    k[0].Quote,
						Asset:    k[0].Asset,
					},
					OpenInterest: openInterest,
				},
			}, nil
		case asset.Futures:
			for _, s := range settlementCurrencies {
				contractResp, err := g.GetFuturesContract(ctx, s, p.String())
				if err != nil {
					continue
				}
				openInterest := contractResp.QuantoMultiplier.Float64() * float64(contractResp.PositionSize) * contractResp.IndexPrice.Float64()
				return []futures.OpenInterest{
					{
						Key: key.ExchangePairAsset{
							Exchange: g.Name,
							Base:     k[0].Base,
							Quote:    k[0].Quote,
							Asset:    k[0].Asset,
						},
						OpenInterest: openInterest,
					},
				}, nil
			}
		}
	}
	var resp []futures.OpenInterest
	for _, a := range g.GetAssetTypes(true) {
		switch a {
		case asset.DeliveryFutures:
			contractResp, err := g.GetAllDeliveryContracts(ctx, currency.USDT)
			if err != nil {
				return nil, err
			}

			for i := range contractResp {
				p, isEnabled, err := g.MatchSymbolCheckEnabled(contractResp[i].Name, a, true)
				if err != nil && !errors.Is(err, currency.ErrPairNotFound) {
					return nil, err
				}
				if !isEnabled {
					continue
				}
				var appendData bool
				for j := range k {
					if k[j].Pair().Equal(p) {
						appendData = true
						break
					}
				}
				if len(k) > 0 && !appendData {
					continue
				}
				openInterest := contractResp[i].QuantoMultiplier.Float64() * float64(contractResp[i].PositionSize) * contractResp[i].IndexPrice.Float64()
				resp = append(resp, futures.OpenInterest{
					Key: key.ExchangePairAsset{
						Exchange: g.Name,
						Base:     p.Base.Item,
						Quote:    p.Quote.Item,
						Asset:    a,
					},
					OpenInterest: openInterest,
				})
			}
		case asset.Futures:
			for _, s := range settlementCurrencies {
				contractResp, err := g.GetAllFutureContracts(ctx, s)
				if err != nil {
					return nil, err
				}

				for i := range contractResp {
					p, isEnabled, err := g.MatchSymbolCheckEnabled(contractResp[i].Name, a, true)
					if err != nil && !errors.Is(err, currency.ErrPairNotFound) {
						return nil, err
					}
					if !isEnabled {
						continue
					}
					var appendData bool
					for j := range k {
						if k[j].Pair().Equal(p) {
							appendData = true
							break
						}
					}
					if len(k) > 0 && !appendData {
						continue
					}
					openInterest := contractResp[i].QuantoMultiplier.Float64() * float64(contractResp[i].PositionSize) * contractResp[i].IndexPrice.Float64()
					resp = append(resp, futures.OpenInterest{
						Key: key.ExchangePairAsset{
							Exchange: g.Name,
							Base:     p.Base.Item,
							Quote:    p.Quote.Item,
							Asset:    a,
						},
						OpenInterest: openInterest,
					})
				}
			}
		}
	}
	return resp, nil
}

// getClientOrderIDFromText returns the client order ID from the text response
func getClientOrderIDFromText(text string) string {
	if strings.HasPrefix(text, "t-") {
		return text
	}
	return ""
}

// getTypeFromTimeInForceAndPrice returns the order type and if the order is post only
func getTypeFromTimeInForceAndPrice(tif string, price float64) (orderType order.Type, postOnly order.TimeInForce) {
	oType := order.Market
	if price > 0 {
		oType = order.Limit
	}
	switch tif {
	case "ioc":
		return oType, order.ImmediateOrCancel
	case "fok":
		return oType, order.FillOrKill
	case "poc":
		return order.Limit, order.PostOnly
	case "gtc":
		return order.Limit, order.GoodTillCancel
	default:
		return order.Limit, order.UnsetTIF
	}
}

// getSideAndAmountFromSize returns the order side, amount and remaining amounts
func getSideAndAmountFromSize(size, left float64) (side order.Side, amount, remaining float64) {
	if size < 0 {
		return order.Short, math.Abs(size), math.Abs(left)
	}
	return order.Long, size, left
}

// getFutureOrderSize sets the amount to a negative value if shorting.
func getFutureOrderSize(s *order.Submit) (float64, error) {
	switch {
	case s.Side.IsLong():
		return s.Amount, nil
	case s.Side.IsShort():
		return -s.Amount, nil
	default:
		return 0, order.ErrSideIsInvalid
	}
}

// getTimeInForce returns the time-in-force for a given order.
// If the time-in-force is unset, it assumes a Market order with an immediate-or-cancel (IOC) time-in-force value.
// If the order type is Limit, it applies a good-til-cancel (GTC) policy.
func getTimeInForce(s *order.Submit) (string, error) {
	switch {
	case s.TimeInForce.Is(order.ImmediateOrCancel):
<<<<<<< HEAD
		return "ioc", nil // market taker only
=======
		return "ioc", nil
>>>>>>> 7a52b706
	case s.TimeInForce.Is(order.FillOrKill):
		return "fok", nil
	case s.TimeInForce.Is(order.PostOnly):
		return "poc", nil
	case s.TimeInForce.Is(order.GoodTillCancel):
		return "gtc", nil
<<<<<<< HEAD
	case s.TimeInForce.Is(order.UnsetTIF):
=======
	case s.TimeInForce == order.UnsetTIF:
>>>>>>> 7a52b706
		switch s.Type {
		case order.Market:
			return "ioc", nil
		case order.Limit:
			return "gtc", nil
		default:
			return "", nil
		}
	default:
<<<<<<< HEAD
		return "", fmt.Errorf("%w: time-in-force value of %s", order.ErrInvalidTimeInForce, s.TimeInForce.String())
=======
		return "", fmt.Errorf("%w: time-in-force value of %v", order.ErrInvalidTimeInForce, s.TimeInForce)
>>>>>>> 7a52b706
	}
}

// GetCurrencyTradeURL returns the URL to the exchange's trade page for the given asset and currency pair
func (g *Gateio) GetCurrencyTradeURL(_ context.Context, a asset.Item, cp currency.Pair) (string, error) {
	_, err := g.CurrencyPairs.IsPairEnabled(cp, a)
	if err != nil {
		return "", err
	}
	cp.Delimiter = currency.UnderscoreDelimiter
	switch a {
	case asset.Spot, asset.CrossMargin, asset.Margin:
		return tradeBaseURL + tradeSpot + cp.Upper().String(), nil
	case asset.Futures:
		return tradeBaseURL + tradeFutures + cp.Upper().String(), nil
	case asset.DeliveryFutures:
		return tradeBaseURL + tradeDelivery + cp.Upper().String(), nil
	default:
		return "", fmt.Errorf("%w %v", asset.ErrNotSupported, a)
	}
}

// WebsocketSubmitOrder submits an order to the exchange
// NOTE: Regarding spot orders, fee is applied to purchased currency.
func (g *Gateio) WebsocketSubmitOrder(ctx context.Context, s *order.Submit) (*order.SubmitResponse, error) {
	err := s.Validate(g.GetTradingRequirements())
	if err != nil {
		return nil, err
	}

	s.Pair, err = g.FormatExchangeCurrency(s.Pair, s.AssetType)
	if err != nil {
		return nil, err
	}
	s.Pair = s.Pair.Upper()

	switch s.AssetType {
	case asset.Spot:
		req, err := g.getSpotOrderRequest(s)
		if err != nil {
			return nil, err
		}

		got, err := g.WebsocketSpotSubmitOrder(ctx, req)
		if err != nil {
			return nil, err
		}
		return g.deriveSpotWebsocketOrderResponse(got)
	case asset.Futures:
		amountWithDirection, err := getFutureOrderSize(s)
		if err != nil {
			return nil, err
		}

		timeInForce, err := getTimeInForce(s)
		if err != nil {
			return nil, err
		}

		a, err := getAssetFromFuturesPair(s.Pair)
		if err != nil {
			return nil, err
		}

		got, err := g.WebsocketFuturesSubmitOrder(ctx, a, &ContractOrderCreateParams{
			Contract:    s.Pair,
			Size:        amountWithDirection,
			Price:       strconv.FormatFloat(s.Price, 'f', -1, 64),
			ReduceOnly:  s.ReduceOnly,
			TimeInForce: timeInForce,
			Text:        s.ClientOrderID,
		})
		if err != nil {
			return nil, err
		}
		return g.deriveFuturesWebsocketOrderResponse(got)
	default:
		return nil, common.ErrNotYetImplemented
	}
}

func (g *Gateio) deriveSpotWebsocketOrderResponse(responses *WebsocketOrderResponse) (*order.SubmitResponse, error) {
	got, err := g.deriveSpotWebsocketOrderResponses([]*WebsocketOrderResponse{responses})
	if err != nil {
		return nil, err
	}
	return got[0], nil
}

// deriveSpotWebsocketOrderResponses returns the order submission responses for spot
func (g *Gateio) deriveSpotWebsocketOrderResponses(responses []*WebsocketOrderResponse) ([]*order.SubmitResponse, error) {
	if len(responses) == 0 {
		return nil, common.ErrNoResponse
	}

	out := make([]*order.SubmitResponse, 0, len(responses))
	for _, resp := range responses {
		side, err := order.StringToOrderSide(resp.Side)
		if err != nil {
			return nil, err
		}
		status := order.Open
		if resp.FinishAs != "" && resp.FinishAs != statusOpen {
			status, err = order.StringToOrderStatus(resp.FinishAs)
			if err != nil {
				return nil, err
			}
		}
		oType, err := order.StringToOrderType(resp.Type)
		if err != nil {
			return nil, err
		}

		var cost float64
		var purchased float64
		if resp.AverageDealPrice != 0 {
			if side.IsLong() {
				cost = resp.FilledTotal.Float64()
				purchased = resp.FilledTotal.Decimal().Div(resp.AverageDealPrice.Decimal()).InexactFloat64()
			} else {
				cost = resp.Amount.Float64()
				purchased = resp.FilledTotal.Float64()
			}
		}
<<<<<<< HEAD
		tif, err := order.StringToTimeInForce(resp.TimeInForce)
		if err != nil {
			return nil, err
		}
=======
		_, tif := getTypeFromTimeInForceAndPrice(resp.TimeInForce, resp.Price.Float64())
>>>>>>> 7a52b706
		out = append(out, &order.SubmitResponse{
			Exchange:             g.Name,
			OrderID:              resp.ID,
			AssetType:            resp.Account,
			Pair:                 resp.CurrencyPair,
			ClientOrderID:        resp.Text,
			Date:                 resp.CreateTimeMs.Time(),
			LastUpdated:          resp.UpdateTimeMs.Time(),
			RemainingAmount:      resp.Left.Float64(),
			Amount:               resp.Amount.Float64(),
			Price:                resp.Price.Float64(),
			AverageExecutedPrice: resp.AverageDealPrice.Float64(),
			Type:                 oType,
			Side:                 side,
			Status:               status,
			TimeInForce:          tif,
<<<<<<< HEAD
			PostOnly:             resp.TimeInForce == pocTIF,
=======
>>>>>>> 7a52b706
			Cost:                 cost,
			Purchased:            purchased,
			Fee:                  resp.Fee.Float64(),
			FeeAsset:             resp.FeeCurrency,
		})
	}
	return out, nil
}

func (g *Gateio) deriveFuturesWebsocketOrderResponse(responses *WebsocketFuturesOrderResponse) (*order.SubmitResponse, error) {
	got, err := g.deriveFuturesWebsocketOrderResponses([]*WebsocketFuturesOrderResponse{responses})
	if err != nil {
		return nil, err
	}
	return got[0], nil
}

// deriveFuturesWebsocketOrderResponses returns the order submission responses for futures
func (g *Gateio) deriveFuturesWebsocketOrderResponses(responses []*WebsocketFuturesOrderResponse) ([]*order.SubmitResponse, error) {
	if len(responses) == 0 {
		return nil, common.ErrNoResponse
	}

	out := make([]*order.SubmitResponse, 0, len(responses))
	for _, resp := range responses {
		status := order.Open
		if resp.FinishAs != "" && resp.FinishAs != statusOpen {
			var err error
			status, err = order.StringToOrderStatus(resp.FinishAs)
			if err != nil {
				return nil, err
			}
		}

		oType := order.Market
		if resp.Price != 0 {
			oType = order.Limit
		}

		side := order.Long
		if resp.Size < 0 {
			side = order.Short
		}

		var clientOrderID string
		if resp.Text != "" && strings.HasPrefix(resp.Text, "t-") {
			clientOrderID = resp.Text
		}
<<<<<<< HEAD
		tif, err := order.StringToTimeInForce(resp.TimeInForce)
		if err != nil {
			return nil, err
		}
=======
		_, tif := getTypeFromTimeInForceAndPrice(resp.TimeInForce, resp.Price.Float64())
>>>>>>> 7a52b706
		out = append(out, &order.SubmitResponse{
			Exchange:             g.Name,
			OrderID:              strconv.FormatInt(resp.ID, 10),
			AssetType:            asset.Futures,
			Pair:                 resp.Contract,
			ClientOrderID:        clientOrderID,
			Date:                 resp.CreateTime.Time(),
			LastUpdated:          resp.UpdateTime.Time(),
			RemainingAmount:      math.Abs(resp.Left),
			Amount:               math.Abs(resp.Size),
			Price:                resp.Price.Float64(),
			AverageExecutedPrice: resp.FillPrice.Float64(),
			Type:                 oType,
			Side:                 side,
			Status:               status,
			TimeInForce:          tif,
<<<<<<< HEAD
			PostOnly:             resp.TimeInForce == pocTIF,
=======
>>>>>>> 7a52b706
			ReduceOnly:           resp.IsReduceOnly,
		})
	}
	return out, nil
}

func (g *Gateio) getSpotOrderRequest(s *order.Submit) (*CreateOrderRequest, error) {
	switch {
	case s.Side.IsLong():
		s.Side = order.Buy
	case s.Side.IsShort():
		s.Side = order.Sell
	default:
		return nil, order.ErrSideIsInvalid
	}

	timeInForce, err := getTimeInForce(s)
	if err != nil {
		return nil, err
	}

	return &CreateOrderRequest{
		Side:         s.Side.Lower(),
		Type:         s.Type.Lower(),
		Account:      g.assetTypeToString(s.AssetType),
		Amount:       types.Number(s.GetTradeAmount(g.GetTradingRequirements())),
		Price:        types.Number(s.Price),
		CurrencyPair: s.Pair,
		Text:         s.ClientOrderID,
		TimeInForce:  timeInForce,
	}, nil
}<|MERGE_RESOLUTION|>--- conflicted
+++ resolved
@@ -2538,22 +2538,14 @@
 func getTimeInForce(s *order.Submit) (string, error) {
 	switch {
 	case s.TimeInForce.Is(order.ImmediateOrCancel):
-<<<<<<< HEAD
-		return "ioc", nil // market taker only
-=======
 		return "ioc", nil
->>>>>>> 7a52b706
 	case s.TimeInForce.Is(order.FillOrKill):
 		return "fok", nil
 	case s.TimeInForce.Is(order.PostOnly):
 		return "poc", nil
 	case s.TimeInForce.Is(order.GoodTillCancel):
 		return "gtc", nil
-<<<<<<< HEAD
-	case s.TimeInForce.Is(order.UnsetTIF):
-=======
 	case s.TimeInForce == order.UnsetTIF:
->>>>>>> 7a52b706
 		switch s.Type {
 		case order.Market:
 			return "ioc", nil
@@ -2563,11 +2555,7 @@
 			return "", nil
 		}
 	default:
-<<<<<<< HEAD
-		return "", fmt.Errorf("%w: time-in-force value of %s", order.ErrInvalidTimeInForce, s.TimeInForce.String())
-=======
 		return "", fmt.Errorf("%w: time-in-force value of %v", order.ErrInvalidTimeInForce, s.TimeInForce)
->>>>>>> 7a52b706
 	}
 }
 
@@ -2692,14 +2680,7 @@
 				purchased = resp.FilledTotal.Float64()
 			}
 		}
-<<<<<<< HEAD
-		tif, err := order.StringToTimeInForce(resp.TimeInForce)
-		if err != nil {
-			return nil, err
-		}
-=======
 		_, tif := getTypeFromTimeInForceAndPrice(resp.TimeInForce, resp.Price.Float64())
->>>>>>> 7a52b706
 		out = append(out, &order.SubmitResponse{
 			Exchange:             g.Name,
 			OrderID:              resp.ID,
@@ -2716,10 +2697,6 @@
 			Side:                 side,
 			Status:               status,
 			TimeInForce:          tif,
-<<<<<<< HEAD
-			PostOnly:             resp.TimeInForce == pocTIF,
-=======
->>>>>>> 7a52b706
 			Cost:                 cost,
 			Purchased:            purchased,
 			Fee:                  resp.Fee.Float64(),
@@ -2768,14 +2745,7 @@
 		if resp.Text != "" && strings.HasPrefix(resp.Text, "t-") {
 			clientOrderID = resp.Text
 		}
-<<<<<<< HEAD
-		tif, err := order.StringToTimeInForce(resp.TimeInForce)
-		if err != nil {
-			return nil, err
-		}
-=======
 		_, tif := getTypeFromTimeInForceAndPrice(resp.TimeInForce, resp.Price.Float64())
->>>>>>> 7a52b706
 		out = append(out, &order.SubmitResponse{
 			Exchange:             g.Name,
 			OrderID:              strconv.FormatInt(resp.ID, 10),
@@ -2792,10 +2762,6 @@
 			Side:                 side,
 			Status:               status,
 			TimeInForce:          tif,
-<<<<<<< HEAD
-			PostOnly:             resp.TimeInForce == pocTIF,
-=======
->>>>>>> 7a52b706
 			ReduceOnly:           resp.IsReduceOnly,
 		})
 	}
