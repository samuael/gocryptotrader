package gateio

import (
	"context"
	"errors"
	"fmt"
	"math"
	"sort"
	"strconv"
	"strings"
	"sync"
	"time"

	"github.com/thrasher-corp/gocryptotrader/common"
	"github.com/thrasher-corp/gocryptotrader/config"
	"github.com/thrasher-corp/gocryptotrader/currency"
	exchange "github.com/thrasher-corp/gocryptotrader/exchanges"
	"github.com/thrasher-corp/gocryptotrader/exchanges/account"
	"github.com/thrasher-corp/gocryptotrader/exchanges/asset"
	"github.com/thrasher-corp/gocryptotrader/exchanges/deposit"
	"github.com/thrasher-corp/gocryptotrader/exchanges/kline"
	"github.com/thrasher-corp/gocryptotrader/exchanges/order"
	"github.com/thrasher-corp/gocryptotrader/exchanges/orderbook"
	"github.com/thrasher-corp/gocryptotrader/exchanges/protocol"
	"github.com/thrasher-corp/gocryptotrader/exchanges/request"
	"github.com/thrasher-corp/gocryptotrader/exchanges/stream"
	"github.com/thrasher-corp/gocryptotrader/exchanges/ticker"
	"github.com/thrasher-corp/gocryptotrader/exchanges/trade"
	"github.com/thrasher-corp/gocryptotrader/log"
	"github.com/thrasher-corp/gocryptotrader/portfolio/withdraw"
)

var spotWebsocket, futuresWebsocket, deliveryFuturesWebsocket, optionsWebsocket *stream.Websocket

// GetDefaultConfig returns a default exchange config
func (g *Gateio) GetDefaultConfig(ctx context.Context) (*config.Exchange, error) {
	g.SetDefaults()
	exchCfg := new(config.Exchange)
	exchCfg.Name = g.Name
	exchCfg.HTTPTimeout = exchange.DefaultHTTPTimeout
	exchCfg.BaseCurrencies = g.BaseCurrencies

	err := g.SetupDefaults(exchCfg)
	if err != nil {
		return nil, err
	}

	if g.Features.Supports.RESTCapabilities.AutoPairUpdates {
		err = g.UpdateTradablePairs(ctx, true)
		if err != nil {
			return nil, err
		}
	}

	return exchCfg, nil
}

// SetDefaults sets default values for the exchange
func (g *Gateio) SetDefaults() {
	g.Name = "GateIO"
	g.Enabled = true
	g.Verbose = true
	g.API.CredentialsValidator.RequiresKey = true
	g.API.CredentialsValidator.RequiresSecret = true

	requestFmt := &currency.PairFormat{Delimiter: currency.UnderscoreDelimiter, Uppercase: true}
	configFmt := &currency.PairFormat{Delimiter: currency.UnderscoreDelimiter, Uppercase: true}
	err := g.SetGlobalPairsManager(requestFmt, configFmt, asset.Spot, asset.Futures, asset.Margin, asset.CrossMargin, asset.DeliveryFutures, asset.Options)
	if err != nil {
		log.Errorln(log.ExchangeSys, err)
	}

	g.Features = exchange.Features{
		Supports: exchange.FeaturesSupported{
			REST:      true,
			Websocket: true,
			RESTCapabilities: protocol.Features{
				TickerBatching:        true,
				TickerFetching:        true,
				KlineFetching:         true,
				TradeFetching:         true,
				OrderbookFetching:     true,
				AutoPairUpdates:       true,
				AccountInfo:           true,
				GetOrder:              true,
				GetOrders:             true,
				CancelOrders:          true,
				CancelOrder:           true,
				SubmitOrder:           true,
				UserTradeHistory:      true,
				CryptoDeposit:         true,
				CryptoWithdrawal:      true,
				TradeFee:              true,
				CryptoWithdrawalFee:   true,
				MultiChainDeposits:    true,
				MultiChainWithdrawals: true,
			},
			WebsocketCapabilities: protocol.Features{
				TickerFetching:         true,
				OrderbookFetching:      true,
				TradeFetching:          true,
				KlineFetching:          true,
				FullPayloadSubscribe:   true,
				AuthenticatedEndpoints: true,
				MessageCorrelation:     true,
				GetOrder:               true,
				AccountBalance:         true,
				Subscribe:              true,
			},
			WithdrawPermissions: exchange.AutoWithdrawCrypto |
				exchange.NoFiatWithdrawals,
			Kline: kline.ExchangeCapabilitiesSupported{
				Intervals: true,
			},
		},
		Enabled: exchange.FeaturesEnabled{
			AutoPairUpdates: true,
			Kline: kline.ExchangeCapabilitiesEnabled{
				Intervals: kline.DeployExchangeIntervals(
					kline.HundredMilliseconds,
					kline.ThousandMilliseconds,
					kline.TenSecond,
					kline.ThirtySecond,
					kline.OneMin,
					kline.FiveMin,
					kline.FifteenMin,
					kline.ThirtyMin,
					kline.OneHour,
					kline.TwoHour,
					kline.FourHour,
					kline.EightHour,
					kline.TwelveHour,
					kline.OneDay,
					kline.OneWeek,
					kline.OneMonth,
					kline.ThreeMonth,
					kline.SixMonth,
				),
				ResultLimit: 1000,
			},
		},
	}
	g.Requester, err = request.New(g.Name,
		common.NewHTTPClientWithTimeout(exchange.DefaultHTTPTimeout),
		request.WithLimiter(SetRateLimit()),
	)
<<<<<<< HEAD
=======
	if err != nil {
		log.Errorln(log.ExchangeSys, err)
	}
	err = g.DisableAssetWebsocketSupport(asset.Futures)
	if err != nil {
		log.Errorln(log.ExchangeSys, err)
	}
	err = g.DisableAssetWebsocketSupport(asset.DeliveryFutures)
	if err != nil {
		log.Errorln(log.ExchangeSys, err)
	}
	err = g.DisableAssetWebsocketSupport(asset.Options)
>>>>>>> bc2b8a50
	if err != nil {
		log.Errorln(log.ExchangeSys, err)
	}
	// err = g.DisableAssetWebsocketSupport(asset.Futures)
	// if err != nil {
	// 	log.Errorln(log.ExchangeSys, err)
	// }
	// err = g.DisableAssetWebsocketSupport(asset.CrossMargin)
	// if err != nil {
	// 	log.Errorln(log.ExchangeSys, err)
	// }
	// err = g.DisableAssetWebsocketSupport(asset.DeliveryFutures)
	// if err != nil {
	// 	log.Errorln(log.ExchangeSys, err)
	// }
	// err = g.DisableAssetWebsocketSupport(asset.Options)
	// if err != nil {
	// 	log.Errorln(log.ExchangeSys, err)
	// }
	g.API.Endpoints = g.NewEndpoints()
	err = g.API.Endpoints.SetDefaultEndpoints(map[exchange.URL]string{
		exchange.RestSpot:              gateioTradeURL,
		exchange.RestFutures:           gateioFuturesLiveTradingAlternative,
		exchange.RestSpotSupplementary: gateioFuturesTestnetTrading,
		exchange.WebsocketSpot:         gateioWebsocketEndpoint,
	})
	if err != nil {
		log.Errorln(log.ExchangeSys, err)
	}
	g.Websocket = stream.NewWrapper()
	g.WebsocketResponseMaxLimit = exchange.DefaultWebsocketResponseMaxLimit
	g.WebsocketResponseCheckTimeout = exchange.DefaultWebsocketResponseCheckTimeout
	g.WebsocketOrderbookBufferLimit = exchange.DefaultWebsocketOrderbookBufferLimit
}

// Setup sets user configuration
func (g *Gateio) Setup(exch *config.Exchange) error {
	err := exch.Validate()
	if err != nil {
		return err
	}
	if !exch.Enabled {
		g.SetEnabled(false)
		return nil
	}
	err = g.SetupDefaults(exch)
	if err != nil {
		return err
	}
	subscriptionFilter := func(cs []stream.ChannelSubscription, a asset.Item) ([]stream.ChannelSubscription, error) {
		subscriptions := []stream.ChannelSubscription{}
		for x := range cs {
			if cs[x].Asset == a {
				subscriptions = append(subscriptions, cs[x])
			}
		}
		return subscriptions, nil
	}
	wsRunningURL, err := g.API.Endpoints.GetURL(exchange.WebsocketSpot)
	if err != nil {
		return err
	}
	err = g.Websocket.Setup(&stream.WebsocketWrapperSetup{
		ExchangeConfig:         exch,
<<<<<<< HEAD
=======
		DefaultURL:             gateioWebsocketEndpoint,
		RunningURL:             wsRunningURL,
		Connector:              g.WsConnect,
		Subscriber:             g.Subscribe,
		Unsubscriber:           g.Unsubscribe,
		GenerateSubscriptions:  g.GenerateDefaultSubscriptions,
>>>>>>> bc2b8a50
		ConnectionMonitorDelay: exch.ConnectionMonitorDelay,
		Features:               &g.Features.Supports.WebsocketCapabilities,
	})
	if err != nil {
		return err
	}
<<<<<<< HEAD
	spotWebsocket, err = g.Websocket.AddWebsocket(&stream.WebsocketSetup{
		DefaultURL:            gateioWebsocketEndpoint,
		RunningURL:            wsRunningURL,
		Connector:             g.WsConnect,
		Subscriber:            g.Subscribe,
		Unsubscriber:          g.Unsubscribe,
		GenerateSubscriptions: g.GenerateDefaultSubscriptions,
		AssetType:             asset.Spot,
		SubscriptionFilter:    subscriptionFilter,
	})
	if err != nil {
		return err
	}
	err = g.Websocket.AssetTypeWebsockets[asset.Spot].SetupNewConnection(stream.ConnectionSetup{
		URL:                  gateioWebsocketEndpoint,
		RateLimit:            gateioWebsocketRateLimit,
		ResponseCheckTimeout: exch.WebsocketResponseCheckTimeout,
		ResponseMaxLimit:     exch.WebsocketResponseMaxLimit,
	})
	if err != nil {
		return err
	}
	futuresWebsocket, err = g.Websocket.AddWebsocket(&stream.WebsocketSetup{
		DefaultURL:            gateioWebsocketEndpoint,
		RunningURL:            wsRunningURL,
		Connector:             g.WsFuturesConnect,
		Subscriber:            g.OptionsAndFuturesSubscribe,
		Unsubscriber:          g.OptionsAndFuturesUnsubscribe,
		GenerateSubscriptions: g.GenerateFuturesDefaultSubscriptions,
		AssetType:             asset.Futures,
		SubscriptionFilter:    subscriptionFilter,
	})
	if err != nil {
		return err
	}
	err = g.Websocket.AssetTypeWebsockets[asset.Futures].SetupNewConnection(stream.ConnectionSetup{
		URL:                  gateioWebsocketEndpoint,
		RateLimit:            gateioWebsocketRateLimit,
		ResponseCheckTimeout: exch.WebsocketResponseCheckTimeout,
		ResponseMaxLimit:     exch.WebsocketResponseMaxLimit,
	})
	if err != nil {
		return err
	}
	deliveryFuturesWebsocket, err = g.Websocket.AddWebsocket(&stream.WebsocketSetup{
		DefaultURL:            gateioWebsocketEndpoint,
		RunningURL:            wsRunningURL,
		Connector:             g.WsDeliveryFuturesConnect,
		Subscriber:            g.OptionsAndFuturesSubscribe,
		Unsubscriber:          g.OptionsAndFuturesUnsubscribe,
		GenerateSubscriptions: g.GenerateDeliveryFuturesDefaultSubscriptions,
		AssetType:             asset.DeliveryFutures,
		SubscriptionFilter:    subscriptionFilter,
	})
	if err != nil {
		return err
	}
	err = g.Websocket.AssetTypeWebsockets[asset.DeliveryFutures].SetupNewConnection(stream.ConnectionSetup{
		URL:                  gateioWebsocketEndpoint,
		RateLimit:            gateioWebsocketRateLimit,
		ResponseCheckTimeout: exch.WebsocketResponseCheckTimeout,
		ResponseMaxLimit:     exch.WebsocketResponseMaxLimit,
	})
	if err != nil {
		return err
	}
	optionsWebsocket, err = g.Websocket.AddWebsocket(&stream.WebsocketSetup{
		DefaultURL:            gateioWebsocketEndpoint,
		RunningURL:            wsRunningURL,
		Connector:             g.WsOptionsConnect,
		Subscriber:            g.OptionsAndFuturesSubscribe,
		Unsubscriber:          g.OptionsAndFuturesUnsubscribe,
		GenerateSubscriptions: g.GenerateOptionsDefaultSubscriptions,
		AssetType:             asset.Options,
		SubscriptionFilter:    subscriptionFilter,
	})
	if err != nil {
		return err
	}
	err = g.Websocket.AssetTypeWebsockets[asset.Options].SetupNewConnection(stream.ConnectionSetup{
=======
	return g.Websocket.SetupNewConnection(stream.ConnectionSetup{
>>>>>>> bc2b8a50
		URL:                  gateioWebsocketEndpoint,
		RateLimit:            gateioWebsocketRateLimit,
		ResponseCheckTimeout: exch.WebsocketResponseCheckTimeout,
		ResponseMaxLimit:     exch.WebsocketResponseMaxLimit,
	})
	if err != nil {
		return err
	}
	return nil
}

// Start starts the GateIO go routine
func (g *Gateio) Start(ctx context.Context, wg *sync.WaitGroup) error {
	if wg == nil {
		return fmt.Errorf("%T %w", wg, common.ErrNilPointer)
	}
	wg.Add(1)
	go func() {
		g.Run(ctx)
		wg.Done()
	}()
	return nil
}

// Run implements the GateIO wrapper
func (g *Gateio) Run(ctx context.Context) {
	if g.Verbose {
		g.PrintEnabledPairs()
	}
	if !g.GetEnabledFeatures().AutoPairUpdates {
		return
	}
	err := g.UpdateTradablePairs(ctx, false)
	if err != nil {
		log.Errorf(log.ExchangeSys, "%s failed to update tradable pairs. Err: %s", g.Name, err)
	}
}

// UpdateTicker updates and returns the ticker for a currency pair
func (g *Gateio) UpdateTicker(ctx context.Context, p currency.Pair, a asset.Item) (*ticker.Price, error) {
	if !g.SupportsAsset(a) {
		return nil, fmt.Errorf("%w asset type: %v", asset.ErrNotSupported, a)
	}
	fPair, err := g.FormatExchangeCurrency(p, a)
	if err != nil {
		return nil, err
	}
	if fPair.IsEmpty() || fPair.Quote.IsEmpty() {
		return nil, currency.ErrCurrencyPairEmpty
<<<<<<< HEAD
	}
	fPair = fPair.Upper()
	var tickerData *ticker.Price
	switch a {
	case asset.Margin, asset.Spot, asset.CrossMargin:
		var tickerNew *Ticker
		tickerNew, err = g.GetTicker(ctx, fPair.String(), "")
		if err != nil {
			return nil, err
		}
		tickerData = &ticker.Price{
			Pair:         fPair,
			Low:          tickerNew.Low24H,
			High:         tickerNew.High24H,
			Bid:          tickerNew.HighestBid,
			Ask:          tickerNew.LowestAsk,
			Last:         tickerNew.Last,
			ExchangeName: g.Name,
			AssetType:    a,
		}
	case asset.Futures:
		var settle string
		settle, err = g.getSettlementFromCurrency(fPair, true)
		if err != nil {
			return nil, err
		}
		var tickers []FuturesTicker
		tickers, err = g.GetFuturesTickers(ctx, settle, fPair)
		if err != nil {
			return nil, err
		}
		var tick *FuturesTicker
		for x := range tickers {
			if tickers[x].Contract == fPair.String() {
				tick = &tickers[x]
				break
			}
		}
		if tick == nil {
			return nil, errNoTickerData
		}
		tickerData = &ticker.Price{
			Pair:         fPair,
			Low:          tick.Low24H,
			High:         tick.High24H,
			Last:         tick.Last,
			Volume:       tick.Volume24HBase,
			QuoteVolume:  tick.Volume24HQuote,
			ExchangeName: g.Name,
			AssetType:    a,
		}
	case asset.Options:
		var underlying currency.Pair
		var tickers []OptionsTicker
		underlying, err = g.GetUnderlyingFromCurrencyPair(fPair)
		if err != nil {
			return nil, err
		}
		tickers, err = g.GetOptionsTickers(ctx, underlying.String())
		if err != nil {
			return nil, err
		}
		for x := range tickers {
			if tickers[x].Name != fPair.String() {
				continue
			}
			var cp currency.Pair
			cp, err = currency.NewPairFromString(strings.ReplaceAll(tickers[x].Name, currency.DashDelimiter, currency.UnderscoreDelimiter))
			if err != nil {
				return nil, err
			}
			cp.Quote = currency.NewCode(strings.ReplaceAll(cp.Quote.String(), currency.UnderscoreDelimiter, currency.DashDelimiter))
			if err != nil {
				return nil, err
			}
			tickerData = &ticker.Price{
				Pair:         cp,
				Last:         tickers[x].LastPrice,
				Bid:          tickers[x].Bid1Price,
				Ask:          tickers[x].Ask1Price,
				AskSize:      tickers[x].Ask1Size,
				BidSize:      tickers[x].Bid1Size,
				ExchangeName: g.Name,
				AssetType:    a,
			}
			err = ticker.ProcessTicker(tickerData)
			if err != nil {
				return nil, err
			}
		}
		return ticker.GetTicker(g.Name, fPair, a)
	case asset.DeliveryFutures:
		var settle string
		settle, err = g.getSettlementFromCurrency(fPair, false)
		if err != nil {
			return nil, err
		}
		var tickers []FuturesTicker
		tickers, err = g.GetDeliveryFutureTickers(ctx, settle, fPair)
		if err != nil {
			return nil, err
		}
		for x := range tickers {
			if tickers[x].Contract == fPair.Upper().String() {
				tickerData = &ticker.Price{
					Pair:         fPair,
					Last:         tickers[x].Last,
					High:         tickers[x].High24H,
					Low:          tickers[x].Low24H,
					Volume:       tickers[x].Volume24H,
					QuoteVolume:  tickers[x].Volume24HQuote,
					ExchangeName: g.Name,
					AssetType:    a,
				}
				break
=======
	}
	fPair = fPair.Upper()
	var tickerData *ticker.Price
	switch a {
	case asset.Margin, asset.Spot, asset.CrossMargin:
		var tickerNew *Ticker
		tickerNew, err = g.GetTicker(ctx, fPair.String(), "")
		if err != nil {
			return nil, err
		}
		tickerData = &ticker.Price{
			Pair:         fPair,
			Low:          tickerNew.Low24H,
			High:         tickerNew.High24H,
			Bid:          tickerNew.HighestBid,
			Ask:          tickerNew.LowestAsk,
			Last:         tickerNew.Last,
			ExchangeName: g.Name,
			AssetType:    a,
		}
	case asset.Futures:
		var settle string
		settle, err = g.getSettlementFromCurrency(fPair, true)
		if err != nil {
			return nil, err
		}
		var tickers []FuturesTicker
		tickers, err = g.GetFuturesTickers(ctx, settle, fPair)
		if err != nil {
			return nil, err
		}
		var tick *FuturesTicker
		for x := range tickers {
			if tickers[x].Contract == fPair.String() {
				tick = &tickers[x]
				break
			}
		}
		if tick == nil {
			return nil, errNoTickerData
		}
		tickerData = &ticker.Price{
			Pair:         fPair,
			Low:          tick.Low24H,
			High:         tick.High24H,
			Last:         tick.Last,
			Volume:       tick.Volume24HBase,
			QuoteVolume:  tick.Volume24HQuote,
			ExchangeName: g.Name,
			AssetType:    a,
		}
	case asset.Options:
		var underlying currency.Pair
		var tickers []OptionsTicker
		underlying, err = g.GetUnderlyingFromCurrencyPair(fPair)
		if err != nil {
			return nil, err
		}
		tickers, err = g.GetOptionsTickers(ctx, underlying.String())
		if err != nil {
			return nil, err
		}
		for x := range tickers {
			if tickers[x].Name != fPair.String() {
				continue
			}
			var cp currency.Pair
			cp, err = currency.NewPairFromString(strings.ReplaceAll(tickers[x].Name, currency.DashDelimiter, currency.UnderscoreDelimiter))
			if err != nil {
				return nil, err
			}
			cp.Quote = currency.NewCode(strings.ReplaceAll(cp.Quote.String(), currency.UnderscoreDelimiter, currency.DashDelimiter))
			if err != nil {
				return nil, err
			}
			tickerData = &ticker.Price{
				Pair:         cp,
				Last:         tickers[x].LastPrice,
				Bid:          tickers[x].Bid1Price,
				Ask:          tickers[x].Ask1Price,
				AskSize:      tickers[x].Ask1Size,
				BidSize:      tickers[x].Bid1Size,
				ExchangeName: g.Name,
				AssetType:    a,
			}
			err = ticker.ProcessTicker(tickerData)
			if err != nil {
				return nil, err
			}
		}
		return ticker.GetTicker(g.Name, fPair, a)
	case asset.DeliveryFutures:
		var settle string
		settle, err = g.getSettlementFromCurrency(fPair, false)
		if err != nil {
			return nil, err
		}
		var tickers []FuturesTicker
		tickers, err = g.GetDeliveryFutureTickers(ctx, settle, fPair)
		if err != nil {
			return nil, err
		}
		for x := range tickers {
			if tickers[x].Contract == fPair.Upper().String() {
				tickerData = &ticker.Price{
					Pair:         fPair,
					Last:         tickers[x].Last,
					High:         tickers[x].High24H,
					Low:          tickers[x].Low24H,
					Volume:       tickers[x].Volume24H,
					QuoteVolume:  tickers[x].Volume24HQuote,
					ExchangeName: g.Name,
					AssetType:    a,
				}
				break
			}
		}
	}
	err = ticker.ProcessTicker(tickerData)
	if err != nil {
		return nil, err
	}
	return ticker.GetTicker(g.Name, fPair, a)
}

// FetchTicker retrieves a list of tickers.
func (g *Gateio) FetchTicker(ctx context.Context, p currency.Pair, assetType asset.Item) (*ticker.Price, error) {
	fPair, err := g.FormatExchangeCurrency(p, assetType)
	if err != nil {
		return nil, err
	}
	tickerNew, err := ticker.GetTicker(g.Name, fPair, assetType)
	if err != nil {
		return g.UpdateTicker(ctx, fPair, assetType)
	}
	return tickerNew, nil
}

// FetchTradablePairs returns a list of the exchanges tradable pairs
func (g *Gateio) FetchTradablePairs(ctx context.Context, a asset.Item) (currency.Pairs, error) {
	if !g.SupportsAsset(a) {
		return nil, fmt.Errorf("%w asset type: %v", asset.ErrNotSupported, a)
	}
	switch a {
	case asset.Spot:
		tradables, err := g.ListSpotCurrencyPairs(ctx)
		if err != nil {
			return nil, err
		}
		pairs := make([]currency.Pair, 0, len(tradables))
		for x := range tradables {
			if tradables[x].TradeStatus == "untradable" {
				continue
			}
			p := strings.ToUpper(tradables[x].ID)
			if !g.IsValidPairString(p) {
				continue
			}
			cp, err := currency.NewPairFromString(p)
			if err != nil {
				return nil, err
>>>>>>> bc2b8a50
			}
			pairs = append(pairs, cp)
		}
		return pairs, nil
	case asset.Margin, asset.CrossMargin:
		tradables, err := g.GetMarginSupportedCurrencyPairs(ctx)
		if err != nil {
			return nil, err
		}
		pairs := make([]currency.Pair, 0, len(tradables))
		for x := range tradables {
			if tradables[x].Status == 0 {
				continue
			}
			p := strings.ToUpper(tradables[x].Base + currency.UnderscoreDelimiter + tradables[x].Quote)
			if !g.IsValidPairString(p) {
				continue
			}
			cp, err := currency.NewPairFromString(p)
			if err != nil {
				return nil, err
			}
			pairs = append(pairs, cp)
		}
		return pairs, nil
	case asset.Futures:
		btcContracts, err := g.GetAllFutureContracts(ctx, settleBTC)
		if err != nil {
			return nil, err
		}
		usdtContracts, err := g.GetAllFutureContracts(ctx, settleUSDT)
		if err != nil {
			return nil, err
		}
		btcContracts = append(btcContracts, usdtContracts...)
		pairs := make([]currency.Pair, 0, len(btcContracts))
		for x := range btcContracts {
			if btcContracts[x].InDelisting {
				continue
			}
			p := strings.ToUpper(btcContracts[x].Name)
			if !g.IsValidPairString(p) {
				continue
			}
			cp, err := currency.NewPairFromString(p)
			if err != nil {
				return nil, err
			}
			pairs = append(pairs, cp)
		}
		return pairs, nil
	case asset.DeliveryFutures:
		btcContracts, err := g.GetAllDeliveryContracts(ctx, settleBTC)
		if err != nil {
			return nil, err
		}
		usdtContracts, err := g.GetAllDeliveryContracts(ctx, settleUSDT)
		if err != nil {
			return nil, err
		}
		btcContracts = append(btcContracts, usdtContracts...)
		pairs := make([]currency.Pair, 0, len(btcContracts))
		for x := range btcContracts {
			if btcContracts[x].InDelisting {
				continue
			}
			p := strings.ToUpper(btcContracts[x].Name)
			if !g.IsValidPairString(p) {
				continue
			}
			cp, err := currency.NewPairFromString(p)
			if err != nil {
				return nil, err
			}
			pairs = append(pairs, cp)
		}
		return pairs, nil
	case asset.Options:
		underlyings, err := g.GetAllOptionsUnderlyings(ctx)
		if err != nil {
			return nil, err
		}
		var pairs []currency.Pair
		for x := range underlyings {
			contracts, err := g.GetAllContractOfUnderlyingWithinExpiryDate(ctx, underlyings[x].Name, time.Time{})
			if err != nil {
				return nil, err
			}
			for c := range contracts {
				if !g.IsValidPairString(contracts[c].Name) {
					continue
				}
				cp, err := currency.NewPairFromString(strings.ReplaceAll(contracts[c].Name, currency.DashDelimiter, currency.UnderscoreDelimiter))
				if err != nil {
					return nil, err
				}
				cp.Quote = currency.NewCode(strings.ReplaceAll(cp.Quote.String(), currency.UnderscoreDelimiter, currency.DashDelimiter))
				if err != nil {
					return nil, err
				}
				pairs = append(pairs, cp)
			}
		}
		return pairs, nil
	default:
		return nil, fmt.Errorf("%w asset type: %v", asset.ErrNotSupported, a)
	}
<<<<<<< HEAD
	err = ticker.ProcessTicker(tickerData)
	if err != nil {
		return nil, err
	}
	return ticker.GetTicker(g.Name, fPair, a)
}

// FetchTicker retrieves a list of tickers.
func (g *Gateio) FetchTicker(ctx context.Context, p currency.Pair, assetType asset.Item) (*ticker.Price, error) {
	fPair, err := g.FormatExchangeCurrency(p, assetType)
	if err != nil {
		return nil, err
	}
	tickerNew, err := ticker.GetTicker(g.Name, fPair, assetType)
=======
}

// UpdateTradablePairs updates the exchanges available pairs and stores
// them in the exchanges config
func (g *Gateio) UpdateTradablePairs(ctx context.Context, forceUpdate bool) error {
	assets := g.GetAssetTypes(false)
	for x := range assets {
		pairs, err := g.FetchTradablePairs(ctx, assets[x])
		if err != nil {
			return err
		}
		if len(pairs) == 0 {
			return errors.New("no tradable pairs found")
		}
		err = g.UpdatePairs(pairs, assets[x], false, forceUpdate)
		if err != nil {
			return err
		}
	}
	return nil
}

// UpdateTickers updates the ticker for all currency pairs of a given asset type
func (g *Gateio) UpdateTickers(ctx context.Context, a asset.Item) error {
	if !g.SupportsAsset(a) {
		return fmt.Errorf("%w asset type: %v", asset.ErrNotSupported, a)
	}
	var err error
	switch a {
	case asset.Spot, asset.Margin, asset.CrossMargin:
		var tickers []Ticker
		tickers, err = g.GetTickers(ctx, currency.EMPTYPAIR.String(), "")
		if err != nil {
			return err
		}
		for x := range tickers {
			var currencyPair currency.Pair
			currencyPair, err = currency.NewPairFromString(tickers[x].CurrencyPair)
			if err != nil {
				return err
			}
			err = ticker.ProcessTicker(&ticker.Price{
				Last:         tickers[x].Last,
				High:         tickers[x].High24H,
				Low:          tickers[x].Low24H,
				Bid:          tickers[x].HighestBid,
				Ask:          tickers[x].LowestAsk,
				QuoteVolume:  tickers[x].QuoteVolume,
				Volume:       tickers[x].BaseVolume,
				ExchangeName: g.Name,
				Pair:         currencyPair,
				AssetType:    a,
			})
			if err != nil {
				return err
			}
		}
	case asset.Futures, asset.DeliveryFutures:
		var tickers []FuturesTicker
		var ticks []FuturesTicker
		for _, settle := range []string{settleBTC, settleUSDT, settleUSD} {
			if a == asset.Futures {
				ticks, err = g.GetFuturesTickers(ctx, settle, currency.EMPTYPAIR)
			} else {
				if settle == settleUSD {
					continue
				}
				ticks, err = g.GetDeliveryFutureTickers(ctx, settle, currency.EMPTYPAIR)
			}
			if err != nil {
				return err
			}
			tickers = append(tickers, ticks...)
		}
		for x := range tickers {
			currencyPair, err := currency.NewPairFromString(tickers[x].Contract)
			if err != nil {
				return err
			}
			err = ticker.ProcessTicker(&ticker.Price{
				Last:         tickers[x].Last,
				High:         tickers[x].High24H,
				Low:          tickers[x].Low24H,
				Volume:       tickers[x].Volume24H,
				QuoteVolume:  tickers[x].Volume24HQuote,
				ExchangeName: g.Name,
				Pair:         currencyPair,
				AssetType:    a,
			})
			if err != nil {
				return err
			}
		}
	case asset.Options:
		pairs, err := g.GetEnabledPairs(a)
		if err != nil {
			return err
		}
		for i := range pairs {
			underlying, err := g.GetUnderlyingFromCurrencyPair(pairs[i])
			if err != nil {
				return err
			}
			tickers, err := g.GetOptionsTickers(ctx, underlying.String())
			if err != nil {
				return err
			}
			for x := range tickers {
				currencyPair, err := currency.NewPairFromString(tickers[x].Name)
				if err != nil {
					return err
				}
				err = ticker.ProcessTicker(&ticker.Price{
					Last:         tickers[x].LastPrice,
					Ask:          tickers[x].Ask1Price,
					AskSize:      tickers[x].Ask1Size,
					Bid:          tickers[x].Bid1Price,
					BidSize:      tickers[x].Bid1Size,
					Pair:         currencyPair,
					ExchangeName: g.Name,
					AssetType:    a,
				})
				if err != nil {
					return err
				}
			}
		}
	default:
		return fmt.Errorf("%w asset type: %v", asset.ErrNotSupported, a)
	}
	return nil
}

// FetchOrderbook returns orderbook base on the currency pair
func (g *Gateio) FetchOrderbook(ctx context.Context, p currency.Pair, assetType asset.Item) (*orderbook.Base, error) {
	ob, err := orderbook.Get(g.Name, p, assetType)
>>>>>>> bc2b8a50
	if err != nil {
		return g.UpdateTicker(ctx, fPair, assetType)
	}
	return tickerNew, nil
}

<<<<<<< HEAD
// FetchTradablePairs returns a list of the exchanges tradable pairs
func (g *Gateio) FetchTradablePairs(ctx context.Context, a asset.Item) (currency.Pairs, error) {
	if !g.SupportsAsset(a) {
		return nil, fmt.Errorf("%w asset type: %v", asset.ErrNotSupported, a)
	}
	switch a {
	case asset.Spot:
		tradables, err := g.ListSpotCurrencyPairs(ctx)
		if err != nil {
			return nil, err
		}
		pairs := make([]currency.Pair, 0, len(tradables))
		for x := range tradables {
			if tradables[x].TradeStatus == "untradable" {
				continue
			}
			p := strings.ToUpper(tradables[x].ID)
			if !g.IsValidPairString(p) {
				continue
			}
			cp, err := currency.NewPairFromString(p)
			if err != nil {
				return nil, err
			}
			pairs = append(pairs, cp)
		}
		return pairs, nil
	case asset.Margin, asset.CrossMargin:
		tradables, err := g.GetMarginSupportedCurrencyPairs(ctx)
=======
// UpdateOrderbook updates and returns the orderbook for a currency pair
func (g *Gateio) UpdateOrderbook(ctx context.Context, p currency.Pair, a asset.Item) (*orderbook.Base, error) {
	p, err := g.FormatExchangeCurrency(p, a)
	if err != nil {
		return nil, err
	}
	var orderbookNew *Orderbook
	switch a {
	case asset.Spot, asset.Margin, asset.CrossMargin:
		orderbookNew, err = g.GetOrderbook(ctx, p.String(), "", 0, true)
	case asset.Futures:
		var settle string
		settle, err = g.getSettlementFromCurrency(p, true)
		if err != nil {
			return nil, err
		}
		orderbookNew, err = g.GetFuturesOrderbook(ctx, settle, p.String(), "", 0, true)
	case asset.DeliveryFutures:
		var settle string
		settle, err = g.getSettlementFromCurrency(p.Upper(), false)
		if err != nil {
			return nil, err
		}
		orderbookNew, err = g.GetDeliveryOrderbook(ctx, settle, "", p, 0, true)
	case asset.Options:
		orderbookNew, err = g.GetOptionsOrderbook(ctx, p, "", 0, true)
	default:
		return nil, fmt.Errorf("%w %v", asset.ErrNotSupported, a)
	}
	if err != nil {
		return nil, err
	}
	book := &orderbook.Base{
		Exchange:        g.Name,
		Asset:           a,
		VerifyOrderbook: g.CanVerifyOrderbook,
		Pair:            p.Upper(),
		LastUpdateID:    orderbookNew.ID,
		LastUpdated:     orderbookNew.Update,
	}
	book.Bids = make(orderbook.Items, len(orderbookNew.Bids))
	for x := range orderbookNew.Bids {
		book.Bids[x] = orderbook.Item{
			Amount: orderbookNew.Bids[x].Amount,
			Price:  orderbookNew.Bids[x].Price,
		}
	}
	book.Asks = make(orderbook.Items, len(orderbookNew.Asks))
	for x := range orderbookNew.Asks {
		book.Asks[x] = orderbook.Item{
			Amount: orderbookNew.Asks[x].Amount,
			Price:  orderbookNew.Asks[x].Price,
		}
	}
	err = book.Process()
	if err != nil {
		return book, err
	}
	return orderbook.Get(g.Name, book.Pair, a)
}

// UpdateAccountInfo retrieves balances for all enabled currencies for the
func (g *Gateio) UpdateAccountInfo(ctx context.Context, a asset.Item) (account.Holdings, error) {
	var info account.Holdings
	info.Exchange = g.Name
	var err error
	switch a {
	case asset.Spot:
		var balances []SpotAccount
		balances, err = g.GetSpotAccounts(ctx, currency.EMPTYCODE)
		currencies := make([]account.Balance, len(balances))
>>>>>>> bc2b8a50
		if err != nil {
			return nil, err
		}
<<<<<<< HEAD
		pairs := make([]currency.Pair, 0, len(tradables))
		for x := range tradables {
			if tradables[x].Status == 0 {
				continue
			}
			p := strings.ToUpper(tradables[x].Base + currency.UnderscoreDelimiter + tradables[x].Quote)
			if !g.IsValidPairString(p) {
				continue
			}
			cp, err := currency.NewPairFromString(p)
			if err != nil {
				return nil, err
			}
			pairs = append(pairs, cp)
		}
		return pairs, nil
	case asset.Futures:
		btcContracts, err := g.GetAllFutureContracts(ctx, settleBTC)
=======
		for x := range balances {
			currencies[x] = account.Balance{
				Currency: currency.NewCode(balances[x].Currency),
				Total:    balances[x].Available - balances[x].Locked,
				Hold:     balances[x].Locked,
				Free:     balances[x].Available,
			}
		}
		info.Accounts = append(info.Accounts, account.SubAccount{
			AssetType:  a,
			Currencies: currencies,
		})
	case asset.Margin, asset.CrossMargin:
		var balances []MarginAccountItem
		balances, err = g.GetMarginAccountList(ctx, currency.EMPTYPAIR)
>>>>>>> bc2b8a50
		if err != nil {
			return nil, err
		}
<<<<<<< HEAD
		usdtContracts, err := g.GetAllFutureContracts(ctx, settleUSDT)
		if err != nil {
			return nil, err
		}
		btcContracts = append(btcContracts, usdtContracts...)
		pairs := make([]currency.Pair, 0, len(btcContracts))
		for x := range btcContracts {
			if btcContracts[x].InDelisting {
				continue
			}
			p := strings.ToUpper(btcContracts[x].Name)
			if !g.IsValidPairString(p) {
				continue
			}
			cp, err := currency.NewPairFromString(p)
			if err != nil {
				return nil, err
			}
			pairs = append(pairs, cp)
		}
		return pairs, nil
	case asset.DeliveryFutures:
		btcContracts, err := g.GetAllDeliveryContracts(ctx, settleBTC)
		if err != nil {
			return nil, err
		}
		usdtContracts, err := g.GetAllDeliveryContracts(ctx, settleUSDT)
		if err != nil {
			return nil, err
		}
		btcContracts = append(btcContracts, usdtContracts...)
		pairs := make([]currency.Pair, 0, len(btcContracts))
		for x := range btcContracts {
			if btcContracts[x].InDelisting {
				continue
			}
			p := strings.ToUpper(btcContracts[x].Name)
			if !g.IsValidPairString(p) {
				continue
			}
			cp, err := currency.NewPairFromString(p)
			if err != nil {
				return nil, err
			}
			pairs = append(pairs, cp)
		}
		return pairs, nil
	case asset.Options:
		underlyings, err := g.GetAllOptionsUnderlyings(ctx)
		if err != nil {
			return nil, err
		}
		var pairs []currency.Pair
		for x := range underlyings {
			contracts, err := g.GetAllContractOfUnderlyingWithinExpiryDate(ctx, underlyings[x].Name, time.Time{})
			if err != nil {
				return nil, err
			}
			for c := range contracts {
				if !g.IsValidPairString(contracts[c].Name) {
					continue
				}
				cp, err := currency.NewPairFromString(strings.ReplaceAll(contracts[c].Name, currency.DashDelimiter, currency.UnderscoreDelimiter))
				if err != nil {
					return nil, err
				}
				cp.Quote = currency.NewCode(strings.ReplaceAll(cp.Quote.String(), currency.UnderscoreDelimiter, currency.DashDelimiter))
				if err != nil {
					return nil, err
				}
				pairs = append(pairs, cp)
			}
		}
		return pairs, nil
	default:
		return nil, fmt.Errorf("%w asset type: %v", asset.ErrNotSupported, a)
	}
}

// UpdateTradablePairs updates the exchanges available pairs and stores
// them in the exchanges config
func (g *Gateio) UpdateTradablePairs(ctx context.Context, forceUpdate bool) error {
	assets := g.GetAssetTypes(false)
	for x := range assets {
		pairs, err := g.FetchTradablePairs(ctx, assets[x])
		if err != nil {
			return err
		}
		if len(pairs) == 0 {
			return errors.New("no tradable pairs found")
		}
		err = g.UpdatePairs(pairs, assets[x], false, forceUpdate)
		if err != nil {
			return err
		}
	}
	return nil
=======
		var currencies []account.Balance
		for x := range balances {
			currencies = append(currencies, account.Balance{
				Currency: currency.NewCode(balances[x].Base.Currency),
				Total:    balances[x].Base.Available + balances[x].Base.LockedAmount,
				Hold:     balances[x].Base.LockedAmount,
				Free:     balances[x].Base.Available,
			}, account.Balance{
				Currency: currency.NewCode(balances[x].Quote.Currency),
				Total:    balances[x].Quote.Available + balances[x].Quote.LockedAmount,
				Hold:     balances[x].Quote.LockedAmount,
				Free:     balances[x].Quote.Available,
			})
		}
		info.Accounts = append(info.Accounts, account.SubAccount{
			AssetType:  a,
			Currencies: currencies,
		})
	case asset.Futures, asset.DeliveryFutures:
		currencies := make([]account.Balance, 3)
		settles := []currency.Code{currency.BTC, currency.USDT, currency.USD}
		for x := range settles {
			var balance *FuturesAccount
			if a == asset.Futures {
				if settles[x].Equal(currency.USD) {
					continue
				}
				balance, err = g.QueryFuturesAccount(ctx, settles[x].String())
			} else {
				balance, err = g.GetDeliveryFuturesAccounts(ctx, settles[x].String())
			}
			if err != nil {
				return info, err
			}
			currencies[x] = account.Balance{
				Currency: currency.NewCode(balance.Currency),
				Total:    balance.Total,
				Hold:     balance.Total - balance.Available,
				Free:     balance.Available,
			}
		}
		info.Accounts = append(info.Accounts, account.SubAccount{
			AssetType:  a,
			Currencies: currencies,
		})
	case asset.Options:
		var balance *OptionAccount
		balance, err = g.GetOptionAccounts(ctx)
		if err != nil {
			return info, err
		}
		info.Accounts = append(info.Accounts, account.SubAccount{
			AssetType: a,
			Currencies: []account.Balance{
				{
					Currency: currency.NewCode(balance.Currency),
					Total:    balance.Total,
					Hold:     balance.Total - balance.Available,
					Free:     balance.Available,
				},
			},
		})
	default:
		return info, fmt.Errorf("%w asset type: %v", asset.ErrNotSupported, a)
	}
	creds, err := g.GetCredentials(ctx)
	if err != nil {
		return info, err
	}
	err = account.Process(&info, creds)
	if err != nil {
		return info, err
	}
	return info, nil
>>>>>>> bc2b8a50
}

// UpdateTickers updates the ticker for all currency pairs of a given asset type
func (g *Gateio) UpdateTickers(ctx context.Context, a asset.Item) error {
	if !g.SupportsAsset(a) {
		return fmt.Errorf("%w asset type: %v", asset.ErrNotSupported, a)
	}
	var err error
	switch a {
	case asset.Spot, asset.Margin, asset.CrossMargin:
		var tickers []Ticker
		tickers, err = g.GetTickers(ctx, currency.EMPTYPAIR.String(), "")
		if err != nil {
			return err
		}
		for x := range tickers {
			var currencyPair currency.Pair
			currencyPair, err = currency.NewPairFromString(tickers[x].CurrencyPair)
			if err != nil {
				return err
			}
			err = ticker.ProcessTicker(&ticker.Price{
				Last:         tickers[x].Last,
				High:         tickers[x].High24H,
				Low:          tickers[x].Low24H,
				Bid:          tickers[x].HighestBid,
				Ask:          tickers[x].LowestAsk,
				QuoteVolume:  tickers[x].QuoteVolume,
				Volume:       tickers[x].BaseVolume,
				ExchangeName: g.Name,
				Pair:         currencyPair,
				AssetType:    a,
			})
			if err != nil {
				return err
			}
		}
	case asset.Futures, asset.DeliveryFutures:
		var tickers []FuturesTicker
		var ticks []FuturesTicker
		for _, settle := range []string{settleBTC, settleUSDT, settleUSD} {
			if a == asset.Futures {
				ticks, err = g.GetFuturesTickers(ctx, settle, currency.EMPTYPAIR)
			} else {
				if settle == settleUSD {
					continue
				}
				ticks, err = g.GetDeliveryFutureTickers(ctx, settle, currency.EMPTYPAIR)
			}
			if err != nil {
				return err
			}
			tickers = append(tickers, ticks...)
		}
		for x := range tickers {
			currencyPair, err := currency.NewPairFromString(tickers[x].Contract)
			if err != nil {
				return err
			}
			err = ticker.ProcessTicker(&ticker.Price{
				Last:         tickers[x].Last,
				High:         tickers[x].High24H,
				Low:          tickers[x].Low24H,
				Volume:       tickers[x].Volume24H,
				QuoteVolume:  tickers[x].Volume24HQuote,
				ExchangeName: g.Name,
				Pair:         currencyPair,
				AssetType:    a,
			})
			if err != nil {
				return err
			}
		}
	case asset.Options:
		pairs, err := g.GetEnabledPairs(a)
		if err != nil {
			return err
		}
		for i := range pairs {
			underlying, err := g.GetUnderlyingFromCurrencyPair(pairs[i])
			if err != nil {
				return err
			}
			tickers, err := g.GetOptionsTickers(ctx, underlying.String())
			if err != nil {
				return err
			}
			for x := range tickers {
				currencyPair, err := currency.NewPairFromString(tickers[x].Name)
				if err != nil {
					return err
				}
				err = ticker.ProcessTicker(&ticker.Price{
					Last:         tickers[x].LastPrice,
					Ask:          tickers[x].Ask1Price,
					AskSize:      tickers[x].Ask1Size,
					Bid:          tickers[x].Bid1Price,
					BidSize:      tickers[x].Bid1Size,
					Pair:         currencyPair,
					ExchangeName: g.Name,
					AssetType:    a,
				})
				if err != nil {
					return err
				}
			}
		}
	default:
		return fmt.Errorf("%w asset type: %v", asset.ErrNotSupported, a)
	}
	return nil
}

// FetchOrderbook returns orderbook base on the currency pair
func (g *Gateio) FetchOrderbook(ctx context.Context, p currency.Pair, assetType asset.Item) (*orderbook.Base, error) {
	ob, err := orderbook.Get(g.Name, p, assetType)
	if err != nil {
		return g.UpdateOrderbook(ctx, p, assetType)
	}
	return ob, nil
}

// UpdateOrderbook updates and returns the orderbook for a currency pair
func (g *Gateio) UpdateOrderbook(ctx context.Context, p currency.Pair, a asset.Item) (*orderbook.Base, error) {
	p, err := g.FormatExchangeCurrency(p, a)
	if err != nil {
		return nil, err
	}
	var orderbookNew *Orderbook
	switch a {
	case asset.Spot, asset.Margin, asset.CrossMargin:
		orderbookNew, err = g.GetOrderbook(ctx, p.String(), "", 0, true)
	case asset.Futures:
		var settle string
		settle, err = g.getSettlementFromCurrency(p, true)
		if err != nil {
			return nil, err
		}
		orderbookNew, err = g.GetFuturesOrderbook(ctx, settle, p.String(), "", 0, true)
	case asset.DeliveryFutures:
		var settle string
		settle, err = g.getSettlementFromCurrency(p.Upper(), false)
		if err != nil {
			return nil, err
		}
		orderbookNew, err = g.GetDeliveryOrderbook(ctx, settle, "", p, 0, true)
	case asset.Options:
		orderbookNew, err = g.GetOptionsOrderbook(ctx, p, "", 0, true)
	}
	if err != nil {
		return nil, err
	}
	book := &orderbook.Base{
		Exchange:        g.Name,
		Asset:           a,
		VerifyOrderbook: g.CanVerifyOrderbook,
		Pair:            p.Upper(),
		LastUpdateID:    orderbookNew.ID,
		LastUpdated:     orderbookNew.Update,
	}
	book.Bids = make(orderbook.Items, len(orderbookNew.Bids))
	for x := range orderbookNew.Bids {
		book.Bids[x] = orderbook.Item{
			Amount: orderbookNew.Bids[x].Amount,
			Price:  orderbookNew.Bids[x].Price,
		}
	}
	book.Asks = make(orderbook.Items, len(orderbookNew.Asks))
	for x := range orderbookNew.Asks {
		book.Asks[x] = orderbook.Item{
			Amount: orderbookNew.Asks[x].Amount,
			Price:  orderbookNew.Asks[x].Price,
		}
	}
	err = book.Process()
	if err != nil {
		return book, err
	}
	return orderbook.Get(g.Name, book.Pair, a)
}

// UpdateAccountInfo retrieves balances for all enabled currencies for the
func (g *Gateio) UpdateAccountInfo(ctx context.Context, a asset.Item) (account.Holdings, error) {
	var info account.Holdings
	info.Exchange = g.Name
	var err error
	switch a {
	case asset.Spot:
		var balances []SpotAccount
		balances, err = g.GetSpotAccounts(ctx, currency.EMPTYCODE)
		currencies := make([]account.Balance, len(balances))
		if err != nil {
			return info, err
		}
		for x := range balances {
			currencies[x] = account.Balance{
				Currency: currency.NewCode(balances[x].Currency),
				Total:    balances[x].Available - balances[x].Locked,
				Hold:     balances[x].Locked,
				Free:     balances[x].Available,
			}
		}
		info.Accounts = append(info.Accounts, account.SubAccount{
			AssetType:  a,
			Currencies: currencies,
		})
	case asset.Margin, asset.CrossMargin:
		var balances []MarginAccountItem
		balances, err = g.GetMarginAccountList(ctx, currency.EMPTYPAIR)
		if err != nil {
			return info, err
		}
		var currencies []account.Balance
		for x := range balances {
			currencies = append(currencies, account.Balance{
				Currency: currency.NewCode(balances[x].Base.Currency),
				Total:    balances[x].Base.Available + balances[x].Base.LockedAmount,
				Hold:     balances[x].Base.LockedAmount,
				Free:     balances[x].Base.Available,
			}, account.Balance{
				Currency: currency.NewCode(balances[x].Quote.Currency),
				Total:    balances[x].Quote.Available + balances[x].Quote.LockedAmount,
				Hold:     balances[x].Quote.LockedAmount,
				Free:     balances[x].Quote.Available,
			})
		}
		info.Accounts = append(info.Accounts, account.SubAccount{
			AssetType:  a,
			Currencies: currencies,
		})
	case asset.Futures, asset.DeliveryFutures:
		currencies := make([]account.Balance, 3)
		settles := []currency.Code{currency.BTC, currency.USDT, currency.USD}
		for x := range settles {
			var balance *FuturesAccount
			if a == asset.Futures {
				if settles[x].Equal(currency.USD) {
					continue
				}
				balance, err = g.QueryFuturesAccount(ctx, settles[x].String())
			} else {
				balance, err = g.GetDeliveryFuturesAccounts(ctx, settles[x].String())
			}
			if err != nil {
				return info, err
			}
			currencies[x] = account.Balance{
				Currency: currency.NewCode(balance.Currency),
				Total:    balance.Total,
				Hold:     balance.Total - balance.Available,
				Free:     balance.Available,
			}
		}
		info.Accounts = append(info.Accounts, account.SubAccount{
			AssetType:  a,
			Currencies: currencies,
		})
	case asset.Options:
		var balance *OptionAccount
		balance, err = g.GetOptionAccounts(ctx)
		if err != nil {
			return info, err
		}
		info.Accounts = append(info.Accounts, account.SubAccount{
			AssetType: a,
			Currencies: []account.Balance{
				{
					Currency: currency.NewCode(balance.Currency),
					Total:    balance.Total,
					Hold:     balance.Total - balance.Available,
					Free:     balance.Available,
				},
			},
		})
	default:
		return info, fmt.Errorf("%w asset type: %v", asset.ErrNotSupported, a)
	}
	creds, err := g.GetCredentials(ctx)
	if err != nil {
		return info, err
	}
	err = account.Process(&info, creds)
	if err != nil {
		return info, err
	}
	return info, nil
}

// FetchAccountInfo retrieves balances for all enabled currencies
func (g *Gateio) FetchAccountInfo(ctx context.Context, assetType asset.Item) (account.Holdings, error) {
	creds, err := g.GetCredentials(ctx)
	if err != nil {
		return account.Holdings{}, err
	}
	acc, err := account.GetHoldings(g.Name, creds, assetType)
	if err != nil {
		return g.UpdateAccountInfo(ctx, assetType)
	}
	return acc, nil
}

// GetFundingHistory returns funding history, deposits and
// withdrawals
func (g *Gateio) GetFundingHistory(_ context.Context) ([]exchange.FundHistory, error) {
	return nil, common.ErrFunctionNotSupported
}

// GetWithdrawalsHistory returns previous withdrawals data
func (g *Gateio) GetWithdrawalsHistory(ctx context.Context, c currency.Code, _ asset.Item) ([]exchange.WithdrawalHistory, error) {
	records, err := g.GetWithdrawalRecords(ctx, c, time.Time{}, time.Time{}, 0, 0)
	if err != nil {
		return nil, err
	}
	withdrawalHistories := make([]exchange.WithdrawalHistory, len(records))
	for x := range records {
		withdrawalHistories[x] = exchange.WithdrawalHistory{
			Status:          records[x].Status,
			TransferID:      records[x].ID,
			Currency:        records[x].Currency,
			Amount:          records[x].Amount,
			CryptoTxID:      records[x].TransactionID,
			CryptoToAddress: records[x].WithdrawalAddress,
			Timestamp:       records[x].Timestamp.Time(),
		}
	}
	return withdrawalHistories, nil
}

// GetRecentTrades returns the most recent trades for a currency and asset
func (g *Gateio) GetRecentTrades(ctx context.Context, p currency.Pair, a asset.Item) ([]trade.Data, error) {
	p, err := g.FormatExchangeCurrency(p, a)
	if err != nil {
		return nil, err
	}
	var resp []trade.Data
	switch a {
	case asset.Spot, asset.Margin, asset.CrossMargin:
		var tradeData []Trade
		if p.IsEmpty() {
			return nil, currency.ErrCurrencyPairEmpty
		}
		tradeData, err = g.GetMarketTrades(ctx, p, 0, "", false, time.Time{}, time.Time{}, 0)
<<<<<<< HEAD
		if err != nil {
			return nil, err
		}
		resp = make([]trade.Data, len(tradeData))
		for i := range tradeData {
			var side order.Side
			side, err = order.StringToOrderSide(tradeData[i].Side)
			if err != nil {
				return nil, err
			}
			resp[i] = trade.Data{
				Exchange:     g.Name,
				TID:          tradeData[i].OrderID,
				CurrencyPair: p,
				AssetType:    a,
				Side:         side,
				Price:        tradeData[i].Price,
				Amount:       tradeData[i].Amount,
				Timestamp:    tradeData[i].CreateTimeMs.Time(),
			}
		}
	case asset.Futures:
		var settle string
		settle, err = g.getSettlementFromCurrency(p, true)
		if err != nil {
			return nil, err
		}
		var futuresTrades []TradingHistoryItem
		futuresTrades, err = g.GetFuturesTradingHistory(ctx, settle, p, 0, 0, "", time.Time{}, time.Time{})
		if err != nil {
			return nil, err
		}
		resp = make([]trade.Data, len(futuresTrades))
		for i := range futuresTrades {
			resp[i] = trade.Data{
				TID:          strconv.FormatInt(futuresTrades[i].ID, 10),
				Exchange:     g.Name,
				CurrencyPair: p,
				AssetType:    a,
				Price:        futuresTrades[i].Price,
				Amount:       futuresTrades[i].Size,
				Timestamp:    futuresTrades[i].CreateTime.Time(),
			}
		}
	case asset.DeliveryFutures:
		var settle string
		settle, err = g.getSettlementFromCurrency(p, false)
		if err != nil {
			return nil, err
		}
		var deliveryTrades []DeliveryTradingHistory
		deliveryTrades, err = g.GetDeliveryTradingHistory(ctx, settle, "", p.Upper(), 0, time.Time{}, time.Time{})
		if err != nil {
			return nil, err
		}
		resp = make([]trade.Data, len(deliveryTrades))
		for i := range deliveryTrades {
			resp[i] = trade.Data{
				TID:          strconv.FormatInt(deliveryTrades[i].ID, 10),
				Exchange:     g.Name,
				CurrencyPair: p,
				AssetType:    a,
				Price:        deliveryTrades[i].Price,
				Amount:       deliveryTrades[i].Size,
				Timestamp:    deliveryTrades[i].CreateTime.Time(),
			}
		}
=======
		if err != nil {
			return nil, err
		}
		resp = make([]trade.Data, len(tradeData))
		for i := range tradeData {
			var side order.Side
			side, err = order.StringToOrderSide(tradeData[i].Side)
			if err != nil {
				return nil, err
			}
			resp[i] = trade.Data{
				Exchange:     g.Name,
				TID:          tradeData[i].OrderID,
				CurrencyPair: p,
				AssetType:    a,
				Side:         side,
				Price:        tradeData[i].Price,
				Amount:       tradeData[i].Amount,
				Timestamp:    tradeData[i].CreateTimeMs.Time(),
			}
		}
	case asset.Futures:
		var settle string
		settle, err = g.getSettlementFromCurrency(p, true)
		if err != nil {
			return nil, err
		}
		var futuresTrades []TradingHistoryItem
		futuresTrades, err = g.GetFuturesTradingHistory(ctx, settle, p, 0, 0, "", time.Time{}, time.Time{})
		if err != nil {
			return nil, err
		}
		resp = make([]trade.Data, len(futuresTrades))
		for i := range futuresTrades {
			resp[i] = trade.Data{
				TID:          strconv.FormatInt(futuresTrades[i].ID, 10),
				Exchange:     g.Name,
				CurrencyPair: p,
				AssetType:    a,
				Price:        futuresTrades[i].Price,
				Amount:       futuresTrades[i].Size,
				Timestamp:    futuresTrades[i].CreateTime.Time(),
			}
		}
	case asset.DeliveryFutures:
		var settle string
		settle, err = g.getSettlementFromCurrency(p, false)
		if err != nil {
			return nil, err
		}
		var deliveryTrades []DeliveryTradingHistory
		deliveryTrades, err = g.GetDeliveryTradingHistory(ctx, settle, "", p.Upper(), 0, time.Time{}, time.Time{})
		if err != nil {
			return nil, err
		}
		resp = make([]trade.Data, len(deliveryTrades))
		for i := range deliveryTrades {
			resp[i] = trade.Data{
				TID:          strconv.FormatInt(deliveryTrades[i].ID, 10),
				Exchange:     g.Name,
				CurrencyPair: p,
				AssetType:    a,
				Price:        deliveryTrades[i].Price,
				Amount:       deliveryTrades[i].Size,
				Timestamp:    deliveryTrades[i].CreateTime.Time(),
			}
		}
>>>>>>> bc2b8a50
	case asset.Options:
		var trades []TradingHistoryItem
		trades, err = g.GetOptionsTradeHistory(ctx, p.Upper(), "", 0, 0, time.Time{}, time.Time{})
		if err != nil {
			return nil, err
		}
		resp = make([]trade.Data, len(trades))
		for i := range trades {
			resp[i] = trade.Data{
				TID:          strconv.FormatInt(trades[i].ID, 10),
				Exchange:     g.Name,
				CurrencyPair: p,
				AssetType:    a,
				Price:        trades[i].Price,
				Amount:       trades[i].Size,
				Timestamp:    trades[i].CreateTime.Time(),
			}
		}
	default:
		return nil, fmt.Errorf("%w asset type: %v", asset.ErrNotSupported, a)
	}
	err = g.AddTradesToBuffer(resp...)
	if err != nil {
		return nil, err
	}
	sort.Sort(trade.ByDate(resp))
	return resp, nil
}

// GetHistoricTrades returns historic trade data within the timeframe provided
func (g *Gateio) GetHistoricTrades(_ context.Context, _ currency.Pair, _ asset.Item, _, _ time.Time) ([]trade.Data, error) {
	return nil, common.ErrFunctionNotSupported
}

// SubmitOrder submits a new order
// TODO: support multiple order types (IOC)
func (g *Gateio) SubmitOrder(ctx context.Context, s *order.Submit) (*order.SubmitResponse, error) {
	err := s.Validate()
	if err != nil {
		return nil, err
	}
	var orderTypeFormat string
	switch s.Side {
	case order.Buy:
		orderTypeFormat = order.Buy.Lower()
	case order.Sell:
		orderTypeFormat = order.Sell.Lower()
	case order.Bid:
		orderTypeFormat = order.Bid.Lower()
	case order.Ask:
		orderTypeFormat = order.Ask.Lower()
	default:
		return nil, errInvalidOrderSide
	}
	s.Pair, err = g.FormatExchangeCurrency(s.Pair, s.AssetType)
	if err != nil {
		return nil, err
	}
	s.Pair = s.Pair.Upper()
	switch s.AssetType {
	case asset.Spot, asset.Margin, asset.CrossMargin:
		if s.Type != order.Limit {
			return nil, errOnlyLimitOrderType
		}
		sOrder, err := g.PlaceSpotOrder(ctx, &CreateOrderRequestData{
			Side:         orderTypeFormat,
			Type:         s.Type.Lower(),
			Account:      g.assetTypeToString(s.AssetType),
			Amount:       s.Amount,
			Price:        s.Price,
			CurrencyPair: s.Pair,
			Text:         s.ClientOrderID,
		})
		if err != nil {
			return nil, err
		}
		response, err := s.DeriveSubmitResponse(sOrder.OrderID)
		if err != nil {
			return nil, err
		}
		side, err := order.StringToOrderSide(sOrder.Side)
		if err != nil {
			return nil, err
		}
		response.Side = side
		status, err := order.StringToOrderStatus(sOrder.Status)
		if err != nil {
			return nil, err
		}
		response.Status = status
		response.Fee = sOrder.FeeDeducted
		response.FeeAsset = currency.NewCode(sOrder.FeeCurrency)
		response.Pair = s.Pair
		response.Date = sOrder.CreateTime.Time()
		response.ClientOrderID = sOrder.Text
		response.Date = sOrder.CreateTimeMs.Time()
		response.LastUpdated = sOrder.UpdateTimeMs.Time()
		return response, nil
	case asset.Futures:
		settle, err := g.getSettlementFromCurrency(s.Pair, true)
		if err != nil {
			return nil, err
		}
		if orderTypeFormat == "bid" && s.Price < 0 {
			s.Price = -s.Price
		} else if orderTypeFormat == "ask" && s.Price > 0 {
			s.Price = -s.Price
		}
		fOrder, err := g.PlaceFuturesOrder(ctx, &OrderCreateParams{
			Contract:    s.Pair,
			Size:        s.Amount,
			Price:       s.Price,
			Settle:      settle,
			ReduceOnly:  s.ReduceOnly,
			TimeInForce: "gtc",
			Text:        s.ClientOrderID,
		})
		if err != nil {
			return nil, err
		}
		response, err := s.DeriveSubmitResponse(strconv.FormatInt(fOrder.ID, 10))
		if err != nil {
			return nil, err
		}
		status, err := order.StringToOrderStatus(fOrder.Status)
		if err != nil {
			return nil, err
		}
		response.Status = status
		response.Pair = s.Pair
		response.Date = fOrder.CreateTime.Time()
		response.ClientOrderID = fOrder.Text
		response.ReduceOnly = fOrder.IsReduceOnly
		response.Amount = fOrder.RemainingAmount
		return response, nil
	case asset.DeliveryFutures:
		settle, err := g.getSettlementFromCurrency(s.Pair, false)
		if err != nil {
			return nil, err
		}
		if orderTypeFormat == "bid" && s.Price < 0 {
			s.Price = -s.Price
		} else if orderTypeFormat == "ask" && s.Price > 0 {
			s.Price = -s.Price
		}
		newOrder, err := g.PlaceDeliveryOrder(ctx, &OrderCreateParams{
			Contract:    s.Pair,
			Size:        s.Amount,
			Price:       s.Price,
			Settle:      settle,
			ReduceOnly:  s.ReduceOnly,
			TimeInForce: "gtc",
			Text:        s.ClientOrderID,
		})
		if err != nil {
			return nil, err
		}
		response, err := s.DeriveSubmitResponse(strconv.FormatInt(newOrder.ID, 10))
		if err != nil {
			return nil, err
		}
		status, err := order.StringToOrderStatus(newOrder.Status)
		if err != nil {
			return nil, err
		}
		response.Status = status
		response.Pair = s.Pair
		response.Date = newOrder.CreateTime.Time()
		response.ClientOrderID = newOrder.Text
		response.Amount = newOrder.Size
		response.Price = newOrder.OrderPrice
		return response, nil
	case asset.Options:
		optionOrder, err := g.PlaceOptionOrder(ctx, OptionOrderParam{
			Contract:   s.Pair.String(),
			OrderSize:  s.Amount,
			Price:      s.Price,
			ReduceOnly: s.ReduceOnly,
			Text:       s.ClientOrderID,
		})
		if err != nil {
			return nil, err
		}
		response, err := s.DeriveSubmitResponse(strconv.FormatInt(optionOrder.OptionOrderID, 10))
		if err != nil {
			return nil, err
		}
		status, err := order.StringToOrderStatus(optionOrder.Status)
		if err != nil {
			return nil, err
		}
		response.Status = status
		response.Pair = s.Pair
		response.Date = optionOrder.CreateTime.Time()
		response.ClientOrderID = optionOrder.Text
		return response, nil
	default:
		return nil, fmt.Errorf("%w asset type: %v", asset.ErrNotSupported, s.AssetType)
	}
}

// ModifyOrder will allow of changing orderbook placement and limit to market conversion
func (g *Gateio) ModifyOrder(_ context.Context, _ *order.Modify) (*order.ModifyResponse, error) {
	return nil, common.ErrFunctionNotSupported
}

// CancelOrder cancels an order by its corresponding ID number
func (g *Gateio) CancelOrder(ctx context.Context, o *order.Cancel) error {
	if err := o.Validate(o.StandardCancel()); err != nil {
		return err
	}
	fPair, err := g.FormatExchangeCurrency(o.Pair, o.AssetType)
	if err != nil {
		return err
	}
	switch o.AssetType {
	case asset.Spot, asset.Margin, asset.CrossMargin:
		_, err = g.CancelSingleSpotOrder(ctx, o.OrderID, fPair.String(), o.AssetType == asset.CrossMargin)
	case asset.Futures, asset.DeliveryFutures:
		var settle string
		settle, err = g.getSettlementFromCurrency(fPair, true)
		if err != nil {
			return err
		}
		if o.AssetType == asset.Futures {
			_, err = g.CancelSingleFuturesOrder(ctx, settle, o.OrderID)
		} else {
			_, err = g.CancelSingleDeliveryOrder(ctx, settle, o.OrderID)
		}
		if err != nil {
			return err
		}
	case asset.Options:
		_, err = g.CancelOptionSingleOrder(ctx, o.OrderID)
	default:
		return fmt.Errorf("%w asset type: %v", asset.ErrNotSupported, o.AssetType)
	}
	return err
}

// CancelBatchOrders cancels an orders by their corresponding ID numbers
func (g *Gateio) CancelBatchOrders(ctx context.Context, o []order.Cancel) (order.CancelBatchResponse, error) {
	var response order.CancelBatchResponse
	response.Status = map[string]string{}
	if len(o) == 0 {
		return response, errors.New("no cancel order passed")
	}
	var err error
	var cancelSpotOrdersParam []CancelOrderByIDParam
	a := o[0].AssetType
	for x := range o {
		o[x].Pair, err = g.FormatExchangeCurrency(o[x].Pair, a)
		if err != nil {
			return response, err
		}
		o[x].Pair = o[x].Pair.Upper()
		if a != o[x].AssetType {
			return response, errors.New("cannot cancel orders of different asset types")
		}
		if a == asset.Spot || a == asset.Margin || a == asset.CrossMargin {
			cancelSpotOrdersParam = append(cancelSpotOrdersParam, CancelOrderByIDParam{
				ID:           o[x].OrderID,
				CurrencyPair: o[x].Pair,
			})
			continue
		}
		err = o[x].Validate(o[x].StandardCancel())
		if err != nil {
			return response, err
		}
	}
	switch a {
	case asset.Spot, asset.Margin, asset.CrossMargin:
		loop := int(math.Ceil(float64(len(cancelSpotOrdersParam)) / 10))
		for count := 0; count < loop; count++ {
			var input []CancelOrderByIDParam
			if (count + 1) == loop {
				input = cancelSpotOrdersParam[count*10:]
			} else {
				input = cancelSpotOrdersParam[count*10 : (count*10)+10]
			}
			var cancel []CancelOrderByIDResponse
			cancel, err = g.CancelBatchOrdersWithIDList(ctx, input)
			if err != nil {
				return response, err
			}
			for x := range cancel {
				response.Status[cancel[x].OrderID] = func() string {
					if cancel[x].Succeeded {
						return order.Cancelled.String()
					}
					return ""
				}()
			}
		}
	case asset.Futures:
		for a := range o {
			cancel, err := g.CancelMultipleFuturesOpenOrders(ctx, o[a].Pair, o[a].Side.Lower(), o[a].Pair.Quote.String())
			if err != nil {
				return response, err
			}
			for x := range cancel {
				response.Status[strconv.FormatInt(cancel[x].ID, 10)] = cancel[x].Status
			}
		}
	case asset.DeliveryFutures:
		for a := range o {
			settle, err := g.getSettlementFromCurrency(o[a].Pair, false)
			if err != nil {
				return response, err
			}
			cancel, err := g.CancelMultipleDeliveryOrders(ctx, o[a].Pair, o[a].Side.Lower(), settle)
			if err != nil {
				return response, err
			}
			for x := range cancel {
				response.Status[strconv.FormatInt(cancel[x].ID, 10)] = cancel[x].Status
			}
		}
	case asset.Options:
		for a := range o {
			cancel, err := g.CancelMultipleOptionOpenOrders(ctx, o[a].Pair, o[a].Pair.String(), o[a].Side.Lower())
			if err != nil {
				return response, err
			}
			for x := range cancel {
				response.Status[strconv.FormatInt(cancel[x].OptionOrderID, 10)] = cancel[x].Status
			}
		}
	default:
		return response, fmt.Errorf("%w asset type: %v", asset.ErrNotSupported, a)
	}
	return response, nil
}

// CancelAllOrders cancels all orders associated with a currency pair
func (g *Gateio) CancelAllOrders(ctx context.Context, o *order.Cancel) (order.CancelAllResponse, error) {
<<<<<<< HEAD
=======
	if err := o.Validate(); err != nil {
		return order.CancelAllResponse{}, err
	}
>>>>>>> bc2b8a50
	var cancelAllOrdersResponse order.CancelAllResponse
	cancelAllOrdersResponse.Status = map[string]string{}
	switch o.AssetType {
	case asset.Spot, asset.Margin, asset.CrossMargin:
		cancel, err := g.CancelMultipleSpotOpenOrders(ctx, o.Pair, o.AssetType)
<<<<<<< HEAD
		if err != nil {
			return cancelAllOrdersResponse, err
		}
		for x := range cancel {
			cancelAllOrdersResponse.Status[strconv.FormatInt(cancel[x].AutoOrderID, 10)] = cancel[x].Status
		}
	case asset.Futures:
		if o.Pair.IsEmpty() {
			return cancelAllOrdersResponse, currency.ErrCurrencyPairEmpty
		}
		settle, err := g.getSettlementFromCurrency(o.Pair, true)
		if err != nil {
			return cancelAllOrdersResponse, err
		}
		cancel, err := g.CancelMultipleFuturesOpenOrders(ctx, o.Pair, o.Side.Lower(), settle)
		if err != nil {
			return cancelAllOrdersResponse, err
		}
		for f := range cancel {
			cancelAllOrdersResponse.Status[strconv.FormatInt(cancel[f].ID, 10)] = cancel[f].Status
		}
	case asset.DeliveryFutures:
		if o.Pair.IsEmpty() {
			return cancelAllOrdersResponse, currency.ErrCurrencyPairEmpty
		}
		settle, err := g.getSettlementFromCurrency(o.Pair, false)
		if err != nil {
			return cancelAllOrdersResponse, err
		}
		cancel, err := g.CancelMultipleDeliveryOrders(ctx, o.Pair, o.Side.Lower(), settle)
		if err != nil {
			return cancelAllOrdersResponse, err
		}
		for f := range cancel {
			cancelAllOrdersResponse.Status[strconv.FormatInt(cancel[f].ID, 10)] = cancel[f].Status
		}
	case asset.Options:
		if o.Pair.IsEmpty() {
			return cancelAllOrdersResponse, currency.ErrCurrencyPairEmpty
		}
		underlying, err := g.GetUnderlyingFromCurrencyPair(o.Pair)
		if err != nil {
			return cancelAllOrdersResponse, err
		}
		cancel, err := g.CancelMultipleOptionOpenOrders(ctx, o.Pair, underlying.String(), o.Side.Lower())
		if err != nil {
			return cancelAllOrdersResponse, err
		}
=======
		if err != nil {
			return cancelAllOrdersResponse, err
		}
		for x := range cancel {
			cancelAllOrdersResponse.Status[strconv.FormatInt(cancel[x].AutoOrderID, 10)] = cancel[x].Status
		}
	case asset.Futures:
		if o.Pair.IsEmpty() {
			return cancelAllOrdersResponse, currency.ErrCurrencyPairEmpty
		}
		settle, err := g.getSettlementFromCurrency(o.Pair, true)
		if err != nil {
			return cancelAllOrdersResponse, err
		}
		cancel, err := g.CancelMultipleFuturesOpenOrders(ctx, o.Pair, o.Side.Lower(), settle)
		if err != nil {
			return cancelAllOrdersResponse, err
		}
		for f := range cancel {
			cancelAllOrdersResponse.Status[strconv.FormatInt(cancel[f].ID, 10)] = cancel[f].Status
		}
	case asset.DeliveryFutures:
		if o.Pair.IsEmpty() {
			return cancelAllOrdersResponse, currency.ErrCurrencyPairEmpty
		}
		settle, err := g.getSettlementFromCurrency(o.Pair, false)
		if err != nil {
			return cancelAllOrdersResponse, err
		}
		cancel, err := g.CancelMultipleDeliveryOrders(ctx, o.Pair, o.Side.Lower(), settle)
		if err != nil {
			return cancelAllOrdersResponse, err
		}
		for f := range cancel {
			cancelAllOrdersResponse.Status[strconv.FormatInt(cancel[f].ID, 10)] = cancel[f].Status
		}
	case asset.Options:
		if o.Pair.IsEmpty() {
			return cancelAllOrdersResponse, currency.ErrCurrencyPairEmpty
		}
		underlying, err := g.GetUnderlyingFromCurrencyPair(o.Pair)
		if err != nil {
			return cancelAllOrdersResponse, err
		}
		cancel, err := g.CancelMultipleOptionOpenOrders(ctx, o.Pair, underlying.String(), o.Side.Lower())
		if err != nil {
			return cancelAllOrdersResponse, err
		}
>>>>>>> bc2b8a50
		for x := range cancel {
			cancelAllOrdersResponse.Status[strconv.FormatInt(cancel[x].OptionOrderID, 10)] = cancel[x].Status
		}
	default:
		return cancelAllOrdersResponse, fmt.Errorf("%w asset type: %v", asset.ErrNotSupported, o.AssetType)
	}

	return cancelAllOrdersResponse, nil
}

// GetOrderInfo returns order information based on order ID
func (g *Gateio) GetOrderInfo(ctx context.Context, orderID string, pair currency.Pair, a asset.Item) (order.Detail, error) {
	var orderDetail order.Detail
	pair, err := g.FormatExchangeCurrency(pair, a)
	if err != nil {
		return orderDetail, err
	}
	switch a {
	case asset.Spot, asset.Margin, asset.CrossMargin:
		var spotOrder *SpotOrder
		spotOrder, err = g.GetSpotOrder(ctx, orderID, pair, a)
		if err != nil {
			return orderDetail, err
		}
		var side order.Side
		side, err = order.StringToOrderSide(spotOrder.Side)
		if err != nil {
			return orderDetail, err
		}
		var orderType order.Type
		orderType, err = order.StringToOrderType(spotOrder.Type)
		if err != nil {
			return orderDetail, err
		}
		var orderStatus order.Status
		orderStatus, err = order.StringToOrderStatus(spotOrder.Status)
		if err != nil {
			return orderDetail, err
		}
		return order.Detail{
			Amount:         spotOrder.Amount,
			Exchange:       g.Name,
			OrderID:        spotOrder.OrderID,
			Side:           side,
			Type:           orderType,
			Pair:           pair,
			Cost:           spotOrder.FeeDeducted,
			AssetType:      a,
			Status:         orderStatus,
			Price:          spotOrder.Price,
			ExecutedAmount: spotOrder.Amount - spotOrder.Left,
			Date:           spotOrder.CreateTimeMs.Time(),
			LastUpdated:    spotOrder.UpdateTimeMs.Time(),
		}, nil
	case asset.Futures, asset.DeliveryFutures:
		var settle string
		if a == asset.Futures {
			settle, err = g.getSettlementFromCurrency(pair, true)
		} else {
			settle, err = g.getSettlementFromCurrency(pair, false)
<<<<<<< HEAD
		}
		if err != nil {
			return orderDetail, err
		}
		var fOrder *Order
		var err error
		if asset.Futures == a {
			fOrder, err = g.GetSingleFuturesOrder(ctx, settle, orderID)
		} else {
			fOrder, err = g.GetSingleDeliveryOrder(ctx, settle, orderID)
		}
		if err != nil {
			return orderDetail, err
		}
		orderStatus, err := order.StringToOrderStatus(fOrder.Status)
		if err != nil {
			return orderDetail, err
		}
		pair, err = currency.NewPairFromString(fOrder.Contract)
		if err != nil {
			return orderDetail, err
		}
=======
		}
		if err != nil {
			return orderDetail, err
		}
		var fOrder *Order
		var err error
		if asset.Futures == a {
			fOrder, err = g.GetSingleFuturesOrder(ctx, settle, orderID)
		} else {
			fOrder, err = g.GetSingleDeliveryOrder(ctx, settle, orderID)
		}
		if err != nil {
			return orderDetail, err
		}
		orderStatus, err := order.StringToOrderStatus(fOrder.Status)
		if err != nil {
			return orderDetail, err
		}
		pair, err = currency.NewPairFromString(fOrder.Contract)
		if err != nil {
			return orderDetail, err
		}
>>>>>>> bc2b8a50
		return order.Detail{
			Amount:         fOrder.Size,
			ExecutedAmount: fOrder.Size - fOrder.RemainingAmount,
			Exchange:       g.Name,
			OrderID:        orderID,
			Status:         orderStatus,
			Price:          fOrder.OrderPrice,
			Date:           fOrder.CreateTime.Time(),
			LastUpdated:    fOrder.FinishTime.Time(),
			Pair:           pair,
			AssetType:      a,
		}, nil
	case asset.Options:
		optionOrder, err := g.GetSingleOptionOrder(ctx, orderID)
		if err != nil {
			return orderDetail, err
		}
		orderStatus, err := order.StringToOrderStatus(optionOrder.Status)
		if err != nil {
			return orderDetail, err
		}
		pair, err = currency.NewPairFromString(optionOrder.Contract)
		if err != nil {
			return orderDetail, err
		}
		return order.Detail{
			Amount:         optionOrder.Size,
			ExecutedAmount: optionOrder.Size - optionOrder.Left,
			Exchange:       g.Name,
			OrderID:        orderID,
			Status:         orderStatus,
			Price:          optionOrder.Price,
			Date:           optionOrder.CreateTime.Time(),
			LastUpdated:    optionOrder.FinishTime.Time(),
			Pair:           pair,
			AssetType:      a,
		}, nil
	default:
		return orderDetail, fmt.Errorf("%w asset type: %v", asset.ErrNotSupported, a)
	}
}

// GetDepositAddress returns a deposit address for a specified currency
func (g *Gateio) GetDepositAddress(ctx context.Context, cryptocurrency currency.Code, _, chain string) (*deposit.Address, error) {
	addr, err := g.GenerateCurrencyDepositAddress(ctx, cryptocurrency)
	if err != nil {
		return nil, err
	}
	if chain != "" {
		for x := range addr.MultichainAddresses {
			if addr.MultichainAddresses[x].ObtainFailed == 1 {
				continue
			}
			if addr.MultichainAddresses[x].Chain == chain {
				return &deposit.Address{
					Chain:   addr.MultichainAddresses[x].Chain,
					Address: addr.MultichainAddresses[x].Address,
					Tag:     addr.MultichainAddresses[x].PaymentName,
				}, nil
			}
		}
		return nil, fmt.Errorf("network %s not found", chain)
	}
	return &deposit.Address{
		Address: addr.Address,
		Chain:   chain,
	}, nil
}

// WithdrawCryptocurrencyFunds returns a withdrawal ID when a withdrawal is
// submitted
func (g *Gateio) WithdrawCryptocurrencyFunds(ctx context.Context, withdrawRequest *withdraw.Request) (*withdraw.ExchangeResponse, error) {
	if err := withdrawRequest.Validate(); err != nil {
		return nil, err
	}
	response, err := g.WithdrawCurrency(ctx,
		WithdrawalRequestParam{
			Amount:   withdrawRequest.Amount,
			Currency: withdrawRequest.Currency,
			Address:  withdrawRequest.Crypto.Address,
			Chain:    withdrawRequest.Crypto.Chain,
		})
	if err != nil {
		return nil, err
	}
	return &withdraw.ExchangeResponse{
		Name:   response.Chain,
		ID:     response.TransactionID,
		Status: response.Status,
	}, nil
}

// WithdrawFiatFunds returns a withdrawal ID when a withdrawal is submitted
func (g *Gateio) WithdrawFiatFunds(_ context.Context, _ *withdraw.Request) (*withdraw.ExchangeResponse, error) {
	return nil, common.ErrFunctionNotSupported
}

// WithdrawFiatFundsToInternationalBank returns a withdrawal ID when a
// withdrawal is submitted
func (g *Gateio) WithdrawFiatFundsToInternationalBank(_ context.Context, _ *withdraw.Request) (*withdraw.ExchangeResponse, error) {
	return nil, common.ErrFunctionNotSupported
}

// GetFeeByType returns an estimate of fee based on type of transaction
func (g *Gateio) GetFeeByType(ctx context.Context, feeBuilder *exchange.FeeBuilder) (float64, error) {
	if feeBuilder == nil {
		return 0, fmt.Errorf("%T %w", feeBuilder, common.ErrNilPointer)
	}
	if !g.AreCredentialsValid(ctx) && // Todo check connection status
		feeBuilder.FeeType == exchange.CryptocurrencyTradeFee {
		feeBuilder.FeeType = exchange.OfflineTradeFee
	}
	return g.GetFee(ctx, feeBuilder)
}

// GetActiveOrders retrieves any orders that are active/open
func (g *Gateio) GetActiveOrders(ctx context.Context, req *order.GetOrdersRequest) (order.FilteredOrders, error) {
	if err := req.Validate(); err != nil {
		return nil, err
	}
	var orders []order.Detail
	format, err := g.GetPairFormat(req.AssetType, false)
	if err != nil {
		return nil, err
	}
	switch req.AssetType {
	case asset.Spot, asset.Margin, asset.CrossMargin:
		var spotOrders []SpotOrdersDetail
		spotOrders, err = g.GateioSpotOpenOrders(ctx, 0, 0, req.AssetType == asset.CrossMargin)
		if err != nil {
			return nil, err
		}
		for x := range spotOrders {
			var symbol currency.Pair
			symbol, err = currency.NewPairDelimiter(spotOrders[x].CurrencyPair, format.Delimiter)
			if err != nil {
				return nil, err
			}
			for y := range spotOrders[x].Orders {
				if spotOrders[x].Orders[y].Status != "open" {
					continue
				}
				var side order.Side
				side, err = order.StringToOrderSide(spotOrders[x].Orders[x].Side)
				if err != nil {
					log.Errorf(log.ExchangeSys, "%s %v", g.Name, err)
				}
				var oType order.Type
				oType, err = order.StringToOrderType(spotOrders[x].Orders[y].Type)
				if err != nil {
					return nil, err
				}
				var status order.Status
				status, err = order.StringToOrderStatus(spotOrders[x].Orders[y].Status)
				if err != nil {
					log.Errorf(log.ExchangeSys, "%s %v", g.Name, err)
				}
				orders = append(orders, order.Detail{
					Side:            side,
					Type:            oType,
					Status:          status,
					Pair:            symbol,
					OrderID:         spotOrders[x].Orders[y].OrderID,
					Amount:          spotOrders[x].Orders[y].Amount,
					ExecutedAmount:  spotOrders[x].Orders[y].Amount - spotOrders[x].Orders[y].Left,
					RemainingAmount: spotOrders[x].Orders[y].Left,
					Price:           spotOrders[x].Orders[y].Price,
					Date:            spotOrders[x].Orders[y].CreateTimeMs.Time(),
					LastUpdated:     spotOrders[x].Orders[y].UpdateTimeMs.Time(),
					Exchange:        g.Name,
					AssetType:       req.AssetType,
					ClientOrderID:   spotOrders[x].Orders[y].Text,
					FeeAsset:        currency.NewCode(spotOrders[x].Orders[y].FeeCurrency),
				})
			}
		}
	case asset.Futures, asset.DeliveryFutures:
		if len(req.Pairs) == 0 {
			return nil, currency.ErrCurrencyPairsEmpty
		}
		for z := range req.Pairs {
			var settle string
			if req.AssetType == asset.Futures {
				settle, err = g.getSettlementFromCurrency(req.Pairs[z], true)
			} else {
				settle, err = g.getSettlementFromCurrency(req.Pairs[z], false)
			}
			if err != nil {
				return nil, err
			}
			var futuresOrders []Order
			if req.AssetType == asset.Futures {
				futuresOrders, err = g.GetFuturesOrders(ctx, req.Pairs[z], "open", "", settle, 0, 0, 0)
			} else {
				futuresOrders, err = g.GetDeliveryOrders(ctx, req.Pairs[z], "open", settle, "", 0, 0, 0)
			}
			if err != nil {
				return nil, err
			}
			for x := range futuresOrders {
				if futuresOrders[x].Status != "open" {
					continue
				}
				var status order.Status
				status, err = order.StringToOrderStatus(futuresOrders[x].Status)
				if err != nil {
					log.Errorf(log.ExchangeSys, "%s %v", g.Name, err)
				}
				orders = append(orders, order.Detail{
					Status:          status,
					Amount:          futuresOrders[x].Size,
					Pair:            req.Pairs[x],
					OrderID:         strconv.FormatInt(futuresOrders[x].ID, 10),
					Price:           futuresOrders[x].OrderPrice,
					ExecutedAmount:  futuresOrders[x].Size - futuresOrders[x].RemainingAmount,
					RemainingAmount: futuresOrders[x].RemainingAmount,
					LastUpdated:     futuresOrders[x].FinishTime.Time(),
					Date:            futuresOrders[x].CreateTime.Time(),
					ClientOrderID:   futuresOrders[x].Text,
					Exchange:        g.Name,
					AssetType:       req.AssetType,
				})
			}
		}
	case asset.Options:
		var optionsOrders []OptionOrderResponse
		optionsOrders, err = g.GetOptionFuturesOrders(ctx, currency.EMPTYPAIR, "", "open", 0, 0, req.StartTime, req.EndTime)
		if err != nil {
			return nil, err
		}
		for x := range optionsOrders {
			var currencyPair currency.Pair
			var status order.Status
			currencyPair, err = currency.NewPairFromString(optionsOrders[x].Contract)
<<<<<<< HEAD
			if err != nil {
				return nil, err
			}
			status, err = order.StringToOrderStatus(optionsOrders[x].Status)
			if err != nil {
				return nil, err
=======
			if err != nil {
				return nil, err
			}
			status, err = order.StringToOrderStatus(optionsOrders[x].Status)
			if err != nil {
				return nil, err
>>>>>>> bc2b8a50
			}
			orders = append(orders, order.Detail{
				Status:          status,
				Amount:          optionsOrders[x].Size,
				Pair:            currencyPair,
				OrderID:         strconv.FormatInt(optionsOrders[x].OptionOrderID, 10),
				Price:           optionsOrders[x].Price,
				ExecutedAmount:  optionsOrders[x].Size - optionsOrders[x].Left,
				RemainingAmount: optionsOrders[x].Left,
				LastUpdated:     optionsOrders[x].FinishTime.Time(),
				Date:            optionsOrders[x].CreateTime.Time(),
				Exchange:        g.Name,
				AssetType:       req.AssetType,
				ClientOrderID:   optionsOrders[x].Text,
			})
		}
	default:
		return nil, fmt.Errorf("%w asset type: %v", asset.ErrNotSupported, req.AssetType)
	}
	return req.Filter(g.Name, orders), nil
}

// GetOrderHistory retrieves account order information
// Can Limit response to specific order status
func (g *Gateio) GetOrderHistory(ctx context.Context, req *order.GetOrdersRequest) (order.FilteredOrders, error) {
	err := req.Validate()
	if err != nil {
		return nil, err
	}
	var orders []order.Detail
	format, err := g.GetPairFormat(req.AssetType, true)
	if err != nil {
		return nil, err
	}
	switch req.AssetType {
	case asset.Spot, asset.Margin, asset.CrossMargin:
		for x := range req.Pairs {
			fPair := req.Pairs[x].Format(format)
			var spotOrders []SpotPersonalTradeHistory
			spotOrders, err = g.GateIOGetPersonalTradingHistory(ctx, fPair, req.OrderID, 0, 0, req.AssetType == asset.CrossMargin, req.StartTime, req.EndTime)
			if err != nil {
				return nil, err
			}
			for o := range spotOrders {
				var side order.Side
				side, err = order.StringToOrderSide(spotOrders[o].Side)
				if err != nil {
					return nil, err
				}
				detail := order.Detail{
					OrderID:        spotOrders[o].OrderID,
					Amount:         spotOrders[o].Amount,
					ExecutedAmount: spotOrders[o].Amount,
					Price:          spotOrders[o].Price,
					Date:           spotOrders[o].CreateTime.Time(),
					Side:           side,
					Exchange:       g.Name,
					Pair:           fPair,
					AssetType:      req.AssetType,
					Fee:            spotOrders[o].Fee,
					FeeAsset:       currency.NewCode(spotOrders[o].FeeCurrency),
				}
				detail.InferCostsAndTimes()
				orders = append(orders, detail)
			}
		}
	case asset.Futures, asset.DeliveryFutures:
		for x := range req.Pairs {
			fPair := req.Pairs[x].Format(format)
			var settle string
			if req.AssetType == asset.Futures {
				settle, err = g.getSettlementFromCurrency(fPair, true)
			} else {
				settle, err = g.getSettlementFromCurrency(fPair, false)
			}
			if err != nil {
				return nil, err
			}
			if req.AssetType == asset.Futures && settle == settleUSD {
				settle = settleBTC
			}
			var futuresOrder []TradingHistoryItem
			if req.AssetType == asset.Futures {
				futuresOrder, err = g.GetMyPersonalTradingHistory(ctx, settle, "", req.OrderID, fPair, 0, 0, 0)
			} else {
				futuresOrder, err = g.GetDeliveryPersonalTradingHistory(ctx, settle, req.OrderID, fPair, 0, 0, 0, "")
			}
			if err != nil {
				return nil, err
			}
			for o := range futuresOrder {
				detail := order.Detail{
					OrderID:   strconv.FormatInt(futuresOrder[o].ID, 10),
					Amount:    futuresOrder[o].Size,
					Price:     futuresOrder[o].Price,
					Date:      futuresOrder[o].CreateTime.Time(),
					Exchange:  g.Name,
					Pair:      fPair,
					AssetType: req.AssetType,
				}
				detail.InferCostsAndTimes()
				orders = append(orders, detail)
			}
		}
	case asset.Options:
		for x := range req.Pairs {
			fPair := req.Pairs[x].Format(format)
			var optionOrders []OptionTradingHistory
			optionOrders, err = g.GetOptionsPersonalTradingHistory(ctx, fPair.String(), fPair.Upper(), 0, 0, req.StartTime, req.EndTime)
			if err != nil {
				return nil, err
			}
			for o := range optionOrders {
				detail := order.Detail{
					OrderID:   strconv.FormatInt(optionOrders[o].OrderID, 10),
					Amount:    optionOrders[o].Size,
					Price:     optionOrders[o].Price,
					Date:      optionOrders[o].CreateTime.Time(),
					Exchange:  g.Name,
					Pair:      fPair,
					AssetType: req.AssetType,
				}
				detail.InferCostsAndTimes()
				orders = append(orders, detail)
			}
		}
	default:
		return nil, fmt.Errorf("%w asset type: %v", asset.ErrNotSupported, req.AssetType)
	}
	return req.Filter(g.Name, orders), nil
}

// GetHistoricCandles returns candles between a time period for a set time interval
func (g *Gateio) GetHistoricCandles(ctx context.Context, pair currency.Pair, a asset.Item, interval kline.Interval, start, end time.Time) (*kline.Item, error) {
	req, err := g.GetKlineRequest(pair, a, interval, start, end)
	if err != nil {
		return nil, err
	}
	var listCandlesticks []kline.Candle
	switch a {
	case asset.Spot, asset.Margin, asset.CrossMargin:
		var candles []Candlestick
		candles, err = g.GetCandlesticks(ctx, req.RequestFormatted, 0, start, end, interval)
		if err != nil {
			return nil, err
		}
		listCandlesticks = make([]kline.Candle, len(candles))
		for x := range candles {
			listCandlesticks[x] = kline.Candle{
				Time:   candles[x].Timestamp,
				Open:   candles[x].OpenPrice,
				High:   candles[x].HighestPrice,
				Low:    candles[x].LowestPrice,
				Close:  candles[x].ClosePrice,
				Volume: candles[x].QuoteCcyVolume,
			}
		}
	case asset.Futures, asset.DeliveryFutures:
		var settlement string
		if req.Asset == asset.Futures {
			settlement, err = g.getSettlementFromCurrency(req.RequestFormatted, true)
		} else {
			settlement, err = g.getSettlementFromCurrency(req.RequestFormatted, false)
		}
		if err != nil {
			return nil, err
		}
		if req.Asset == asset.Futures && settlement == settleUSD {
			settlement = settleBTC
		}
		var candles []FuturesCandlestick
		if a == asset.Futures {
			candles, err = g.GetFuturesCandlesticks(ctx, settlement, req.RequestFormatted.String(), start, end, 0, interval)
		} else {
			candles, err = g.GetDeliveryFuturesCandlesticks(ctx, settlement, req.RequestFormatted.Upper(), start, end, 0, interval)
		}
		if err != nil {
			return nil, err
		}
		listCandlesticks = make([]kline.Candle, len(candles))
		for x := range candles {
			listCandlesticks[x] = kline.Candle{
				Time:   candles[x].Timestamp.Time(),
				Open:   candles[x].OpenPrice,
				High:   candles[x].HighestPrice,
				Low:    candles[x].LowestPrice,
				Close:  candles[x].ClosePrice,
				Volume: candles[x].Volume,
			}
		}
	case asset.Options:
		// TODO: add support for options when endpoint is returning data
		return nil, common.ErrNotYetImplemented
	default:
		return nil, fmt.Errorf("%w asset type: %v", asset.ErrNotSupported, a)
	}
	return req.ProcessResponse(listCandlesticks)
}

// GetHistoricCandlesExtended returns candles between a time period for a set time interval
func (g *Gateio) GetHistoricCandlesExtended(ctx context.Context, pair currency.Pair, a asset.Item, interval kline.Interval, start, end time.Time) (*kline.Item, error) {
	req, err := g.GetKlineExtendedRequest(pair, a, interval, start, end)
	if err != nil {
		return nil, err
	}
	candlestickItems := make([]kline.Candle, 0, req.Size())
	for b := range req.RangeHolder.Ranges {
		switch a {
		case asset.Spot, asset.Margin, asset.CrossMargin:
			var candles []Candlestick
			candles, err = g.GetCandlesticks(ctx, req.RequestFormatted, 0, req.RangeHolder.Ranges[b].Start.Time, req.RangeHolder.Ranges[b].End.Time, interval)
			if err != nil {
				return nil, err
			}
			for x := range candles {
				candlestickItems = append(candlestickItems, kline.Candle{
					Time:   candles[x].Timestamp,
					Open:   candles[x].OpenPrice,
					High:   candles[x].HighestPrice,
					Low:    candles[x].LowestPrice,
					Close:  candles[x].ClosePrice,
					Volume: candles[x].QuoteCcyVolume,
				})
			}
		case asset.Futures, asset.DeliveryFutures:
			var settle string
			if req.Asset == asset.Futures {
				settle, err = g.getSettlementFromCurrency(req.RequestFormatted, true)
			} else {
				settle, err = g.getSettlementFromCurrency(req.RequestFormatted, false)
			}
			if err != nil {
				return nil, err
			}
			if req.Asset == asset.Futures && settle == settleUSD {
				settle = settleBTC
			}
			var candles []FuturesCandlestick
			if a == asset.Futures {
				candles, err = g.GetFuturesCandlesticks(ctx, settle, req.RequestFormatted.String(), req.RangeHolder.Ranges[b].Start.Time, req.RangeHolder.Ranges[b].End.Time, 0, interval)
			} else {
				candles, err = g.GetDeliveryFuturesCandlesticks(ctx, settle, req.RequestFormatted.Upper(), req.RangeHolder.Ranges[b].Start.Time, req.RangeHolder.Ranges[b].End.Time, 0, interval)
			}
			if err != nil {
				return nil, err
			}
			for x := range candles {
				candlestickItems = append(candlestickItems, kline.Candle{
					Time:   candles[x].Timestamp.Time(),
					Open:   candles[x].OpenPrice,
					High:   candles[x].HighestPrice,
					Low:    candles[x].LowestPrice,
					Close:  candles[x].ClosePrice,
					Volume: candles[x].Volume,
				})
			}
		case asset.Options:
			// TODO: add support for options when endpoint is returning data
			return nil, common.ErrNotYetImplemented
		default:
			return nil, fmt.Errorf("%w asset type: %v", asset.ErrNotSupported, a)
		}
	}
	return req.ProcessResponse(candlestickItems)
}

// GetAvailableTransferChains returns the available transfer blockchains for the specific
// cryptocurrency
func (g *Gateio) GetAvailableTransferChains(ctx context.Context, cryptocurrency currency.Code) ([]string, error) {
	chains, err := g.ListCurrencyChain(ctx, cryptocurrency.Upper())
	if err != nil {
		return nil, err
	}
	availableChains := make([]string, 0, len(chains))
	for x := range chains {
		if chains[x].IsDisabled == 0 {
			availableChains = append(availableChains, chains[x].Chain)
		}
	}
	return availableChains, nil
}

// ValidateCredentials validates current credentials used for wrapper
// functionality
func (g *Gateio) ValidateCredentials(ctx context.Context, assetType asset.Item) error {
	_, err := g.UpdateAccountInfo(ctx, assetType)
	return g.CheckTransientError(err)
}<|MERGE_RESOLUTION|>--- conflicted
+++ resolved
@@ -144,40 +144,9 @@
 		common.NewHTTPClientWithTimeout(exchange.DefaultHTTPTimeout),
 		request.WithLimiter(SetRateLimit()),
 	)
-<<<<<<< HEAD
-=======
 	if err != nil {
 		log.Errorln(log.ExchangeSys, err)
 	}
-	err = g.DisableAssetWebsocketSupport(asset.Futures)
-	if err != nil {
-		log.Errorln(log.ExchangeSys, err)
-	}
-	err = g.DisableAssetWebsocketSupport(asset.DeliveryFutures)
-	if err != nil {
-		log.Errorln(log.ExchangeSys, err)
-	}
-	err = g.DisableAssetWebsocketSupport(asset.Options)
->>>>>>> bc2b8a50
-	if err != nil {
-		log.Errorln(log.ExchangeSys, err)
-	}
-	// err = g.DisableAssetWebsocketSupport(asset.Futures)
-	// if err != nil {
-	// 	log.Errorln(log.ExchangeSys, err)
-	// }
-	// err = g.DisableAssetWebsocketSupport(asset.CrossMargin)
-	// if err != nil {
-	// 	log.Errorln(log.ExchangeSys, err)
-	// }
-	// err = g.DisableAssetWebsocketSupport(asset.DeliveryFutures)
-	// if err != nil {
-	// 	log.Errorln(log.ExchangeSys, err)
-	// }
-	// err = g.DisableAssetWebsocketSupport(asset.Options)
-	// if err != nil {
-	// 	log.Errorln(log.ExchangeSys, err)
-	// }
 	g.API.Endpoints = g.NewEndpoints()
 	err = g.API.Endpoints.SetDefaultEndpoints(map[exchange.URL]string{
 		exchange.RestSpot:              gateioTradeURL,
@@ -223,22 +192,12 @@
 	}
 	err = g.Websocket.Setup(&stream.WebsocketWrapperSetup{
 		ExchangeConfig:         exch,
-<<<<<<< HEAD
-=======
-		DefaultURL:             gateioWebsocketEndpoint,
-		RunningURL:             wsRunningURL,
-		Connector:              g.WsConnect,
-		Subscriber:             g.Subscribe,
-		Unsubscriber:           g.Unsubscribe,
-		GenerateSubscriptions:  g.GenerateDefaultSubscriptions,
->>>>>>> bc2b8a50
 		ConnectionMonitorDelay: exch.ConnectionMonitorDelay,
 		Features:               &g.Features.Supports.WebsocketCapabilities,
 	})
 	if err != nil {
 		return err
 	}
-<<<<<<< HEAD
 	spotWebsocket, err = g.Websocket.AddWebsocket(&stream.WebsocketSetup{
 		DefaultURL:            gateioWebsocketEndpoint,
 		RunningURL:            wsRunningURL,
@@ -319,9 +278,6 @@
 		return err
 	}
 	err = g.Websocket.AssetTypeWebsockets[asset.Options].SetupNewConnection(stream.ConnectionSetup{
-=======
-	return g.Websocket.SetupNewConnection(stream.ConnectionSetup{
->>>>>>> bc2b8a50
 		URL:                  gateioWebsocketEndpoint,
 		RateLimit:            gateioWebsocketRateLimit,
 		ResponseCheckTimeout: exch.WebsocketResponseCheckTimeout,
@@ -371,7 +327,6 @@
 	}
 	if fPair.IsEmpty() || fPair.Quote.IsEmpty() {
 		return nil, currency.ErrCurrencyPairEmpty
-<<<<<<< HEAD
 	}
 	fPair = fPair.Upper()
 	var tickerData *ticker.Price
@@ -487,122 +442,6 @@
 					AssetType:    a,
 				}
 				break
-=======
-	}
-	fPair = fPair.Upper()
-	var tickerData *ticker.Price
-	switch a {
-	case asset.Margin, asset.Spot, asset.CrossMargin:
-		var tickerNew *Ticker
-		tickerNew, err = g.GetTicker(ctx, fPair.String(), "")
-		if err != nil {
-			return nil, err
-		}
-		tickerData = &ticker.Price{
-			Pair:         fPair,
-			Low:          tickerNew.Low24H,
-			High:         tickerNew.High24H,
-			Bid:          tickerNew.HighestBid,
-			Ask:          tickerNew.LowestAsk,
-			Last:         tickerNew.Last,
-			ExchangeName: g.Name,
-			AssetType:    a,
-		}
-	case asset.Futures:
-		var settle string
-		settle, err = g.getSettlementFromCurrency(fPair, true)
-		if err != nil {
-			return nil, err
-		}
-		var tickers []FuturesTicker
-		tickers, err = g.GetFuturesTickers(ctx, settle, fPair)
-		if err != nil {
-			return nil, err
-		}
-		var tick *FuturesTicker
-		for x := range tickers {
-			if tickers[x].Contract == fPair.String() {
-				tick = &tickers[x]
-				break
-			}
-		}
-		if tick == nil {
-			return nil, errNoTickerData
-		}
-		tickerData = &ticker.Price{
-			Pair:         fPair,
-			Low:          tick.Low24H,
-			High:         tick.High24H,
-			Last:         tick.Last,
-			Volume:       tick.Volume24HBase,
-			QuoteVolume:  tick.Volume24HQuote,
-			ExchangeName: g.Name,
-			AssetType:    a,
-		}
-	case asset.Options:
-		var underlying currency.Pair
-		var tickers []OptionsTicker
-		underlying, err = g.GetUnderlyingFromCurrencyPair(fPair)
-		if err != nil {
-			return nil, err
-		}
-		tickers, err = g.GetOptionsTickers(ctx, underlying.String())
-		if err != nil {
-			return nil, err
-		}
-		for x := range tickers {
-			if tickers[x].Name != fPair.String() {
-				continue
-			}
-			var cp currency.Pair
-			cp, err = currency.NewPairFromString(strings.ReplaceAll(tickers[x].Name, currency.DashDelimiter, currency.UnderscoreDelimiter))
-			if err != nil {
-				return nil, err
-			}
-			cp.Quote = currency.NewCode(strings.ReplaceAll(cp.Quote.String(), currency.UnderscoreDelimiter, currency.DashDelimiter))
-			if err != nil {
-				return nil, err
-			}
-			tickerData = &ticker.Price{
-				Pair:         cp,
-				Last:         tickers[x].LastPrice,
-				Bid:          tickers[x].Bid1Price,
-				Ask:          tickers[x].Ask1Price,
-				AskSize:      tickers[x].Ask1Size,
-				BidSize:      tickers[x].Bid1Size,
-				ExchangeName: g.Name,
-				AssetType:    a,
-			}
-			err = ticker.ProcessTicker(tickerData)
-			if err != nil {
-				return nil, err
-			}
-		}
-		return ticker.GetTicker(g.Name, fPair, a)
-	case asset.DeliveryFutures:
-		var settle string
-		settle, err = g.getSettlementFromCurrency(fPair, false)
-		if err != nil {
-			return nil, err
-		}
-		var tickers []FuturesTicker
-		tickers, err = g.GetDeliveryFutureTickers(ctx, settle, fPair)
-		if err != nil {
-			return nil, err
-		}
-		for x := range tickers {
-			if tickers[x].Contract == fPair.Upper().String() {
-				tickerData = &ticker.Price{
-					Pair:         fPair,
-					Last:         tickers[x].Last,
-					High:         tickers[x].High24H,
-					Low:          tickers[x].Low24H,
-					Volume:       tickers[x].Volume24H,
-					QuoteVolume:  tickers[x].Volume24HQuote,
-					ExchangeName: g.Name,
-					AssetType:    a,
-				}
-				break
 			}
 		}
 	}
@@ -649,7 +488,6 @@
 			cp, err := currency.NewPairFromString(p)
 			if err != nil {
 				return nil, err
->>>>>>> bc2b8a50
 			}
 			pairs = append(pairs, cp)
 		}
@@ -757,22 +595,6 @@
 	default:
 		return nil, fmt.Errorf("%w asset type: %v", asset.ErrNotSupported, a)
 	}
-<<<<<<< HEAD
-	err = ticker.ProcessTicker(tickerData)
-	if err != nil {
-		return nil, err
-	}
-	return ticker.GetTicker(g.Name, fPair, a)
-}
-
-// FetchTicker retrieves a list of tickers.
-func (g *Gateio) FetchTicker(ctx context.Context, p currency.Pair, assetType asset.Item) (*ticker.Price, error) {
-	fPair, err := g.FormatExchangeCurrency(p, assetType)
-	if err != nil {
-		return nil, err
-	}
-	tickerNew, err := ticker.GetTicker(g.Name, fPair, assetType)
-=======
 }
 
 // UpdateTradablePairs updates the exchanges available pairs and stores
@@ -909,44 +731,12 @@
 // FetchOrderbook returns orderbook base on the currency pair
 func (g *Gateio) FetchOrderbook(ctx context.Context, p currency.Pair, assetType asset.Item) (*orderbook.Base, error) {
 	ob, err := orderbook.Get(g.Name, p, assetType)
->>>>>>> bc2b8a50
-	if err != nil {
-		return g.UpdateTicker(ctx, fPair, assetType)
-	}
-	return tickerNew, nil
-}
-
-<<<<<<< HEAD
-// FetchTradablePairs returns a list of the exchanges tradable pairs
-func (g *Gateio) FetchTradablePairs(ctx context.Context, a asset.Item) (currency.Pairs, error) {
-	if !g.SupportsAsset(a) {
-		return nil, fmt.Errorf("%w asset type: %v", asset.ErrNotSupported, a)
-	}
-	switch a {
-	case asset.Spot:
-		tradables, err := g.ListSpotCurrencyPairs(ctx)
-		if err != nil {
-			return nil, err
-		}
-		pairs := make([]currency.Pair, 0, len(tradables))
-		for x := range tradables {
-			if tradables[x].TradeStatus == "untradable" {
-				continue
-			}
-			p := strings.ToUpper(tradables[x].ID)
-			if !g.IsValidPairString(p) {
-				continue
-			}
-			cp, err := currency.NewPairFromString(p)
-			if err != nil {
-				return nil, err
-			}
-			pairs = append(pairs, cp)
-		}
-		return pairs, nil
-	case asset.Margin, asset.CrossMargin:
-		tradables, err := g.GetMarginSupportedCurrencyPairs(ctx)
-=======
+	if err != nil {
+		return g.UpdateOrderbook(ctx, p, assetType)
+	}
+	return ob, nil
+}
+
 // UpdateOrderbook updates and returns the orderbook for a currency pair
 func (g *Gateio) UpdateOrderbook(ctx context.Context, p currency.Pair, a asset.Item) (*orderbook.Base, error) {
 	p, err := g.FormatExchangeCurrency(p, a)
@@ -1018,30 +808,9 @@
 		var balances []SpotAccount
 		balances, err = g.GetSpotAccounts(ctx, currency.EMPTYCODE)
 		currencies := make([]account.Balance, len(balances))
->>>>>>> bc2b8a50
-		if err != nil {
-			return nil, err
-		}
-<<<<<<< HEAD
-		pairs := make([]currency.Pair, 0, len(tradables))
-		for x := range tradables {
-			if tradables[x].Status == 0 {
-				continue
-			}
-			p := strings.ToUpper(tradables[x].Base + currency.UnderscoreDelimiter + tradables[x].Quote)
-			if !g.IsValidPairString(p) {
-				continue
-			}
-			cp, err := currency.NewPairFromString(p)
-			if err != nil {
-				return nil, err
-			}
-			pairs = append(pairs, cp)
-		}
-		return pairs, nil
-	case asset.Futures:
-		btcContracts, err := g.GetAllFutureContracts(ctx, settleBTC)
-=======
+		if err != nil {
+			return info, err
+		}
 		for x := range balances {
 			currencies[x] = account.Balance{
 				Currency: currency.NewCode(balances[x].Currency),
@@ -1057,109 +826,9 @@
 	case asset.Margin, asset.CrossMargin:
 		var balances []MarginAccountItem
 		balances, err = g.GetMarginAccountList(ctx, currency.EMPTYPAIR)
->>>>>>> bc2b8a50
-		if err != nil {
-			return nil, err
-		}
-<<<<<<< HEAD
-		usdtContracts, err := g.GetAllFutureContracts(ctx, settleUSDT)
-		if err != nil {
-			return nil, err
-		}
-		btcContracts = append(btcContracts, usdtContracts...)
-		pairs := make([]currency.Pair, 0, len(btcContracts))
-		for x := range btcContracts {
-			if btcContracts[x].InDelisting {
-				continue
-			}
-			p := strings.ToUpper(btcContracts[x].Name)
-			if !g.IsValidPairString(p) {
-				continue
-			}
-			cp, err := currency.NewPairFromString(p)
-			if err != nil {
-				return nil, err
-			}
-			pairs = append(pairs, cp)
-		}
-		return pairs, nil
-	case asset.DeliveryFutures:
-		btcContracts, err := g.GetAllDeliveryContracts(ctx, settleBTC)
-		if err != nil {
-			return nil, err
-		}
-		usdtContracts, err := g.GetAllDeliveryContracts(ctx, settleUSDT)
-		if err != nil {
-			return nil, err
-		}
-		btcContracts = append(btcContracts, usdtContracts...)
-		pairs := make([]currency.Pair, 0, len(btcContracts))
-		for x := range btcContracts {
-			if btcContracts[x].InDelisting {
-				continue
-			}
-			p := strings.ToUpper(btcContracts[x].Name)
-			if !g.IsValidPairString(p) {
-				continue
-			}
-			cp, err := currency.NewPairFromString(p)
-			if err != nil {
-				return nil, err
-			}
-			pairs = append(pairs, cp)
-		}
-		return pairs, nil
-	case asset.Options:
-		underlyings, err := g.GetAllOptionsUnderlyings(ctx)
-		if err != nil {
-			return nil, err
-		}
-		var pairs []currency.Pair
-		for x := range underlyings {
-			contracts, err := g.GetAllContractOfUnderlyingWithinExpiryDate(ctx, underlyings[x].Name, time.Time{})
-			if err != nil {
-				return nil, err
-			}
-			for c := range contracts {
-				if !g.IsValidPairString(contracts[c].Name) {
-					continue
-				}
-				cp, err := currency.NewPairFromString(strings.ReplaceAll(contracts[c].Name, currency.DashDelimiter, currency.UnderscoreDelimiter))
-				if err != nil {
-					return nil, err
-				}
-				cp.Quote = currency.NewCode(strings.ReplaceAll(cp.Quote.String(), currency.UnderscoreDelimiter, currency.DashDelimiter))
-				if err != nil {
-					return nil, err
-				}
-				pairs = append(pairs, cp)
-			}
-		}
-		return pairs, nil
-	default:
-		return nil, fmt.Errorf("%w asset type: %v", asset.ErrNotSupported, a)
-	}
-}
-
-// UpdateTradablePairs updates the exchanges available pairs and stores
-// them in the exchanges config
-func (g *Gateio) UpdateTradablePairs(ctx context.Context, forceUpdate bool) error {
-	assets := g.GetAssetTypes(false)
-	for x := range assets {
-		pairs, err := g.FetchTradablePairs(ctx, assets[x])
-		if err != nil {
-			return err
-		}
-		if len(pairs) == 0 {
-			return errors.New("no tradable pairs found")
-		}
-		err = g.UpdatePairs(pairs, assets[x], false, forceUpdate)
-		if err != nil {
-			return err
-		}
-	}
-	return nil
-=======
+		if err != nil {
+			return info, err
+		}
 		var currencies []account.Balance
 		for x := range balances {
 			currencies = append(currencies, account.Balance{
@@ -1234,293 +903,6 @@
 		return info, err
 	}
 	return info, nil
->>>>>>> bc2b8a50
-}
-
-// UpdateTickers updates the ticker for all currency pairs of a given asset type
-func (g *Gateio) UpdateTickers(ctx context.Context, a asset.Item) error {
-	if !g.SupportsAsset(a) {
-		return fmt.Errorf("%w asset type: %v", asset.ErrNotSupported, a)
-	}
-	var err error
-	switch a {
-	case asset.Spot, asset.Margin, asset.CrossMargin:
-		var tickers []Ticker
-		tickers, err = g.GetTickers(ctx, currency.EMPTYPAIR.String(), "")
-		if err != nil {
-			return err
-		}
-		for x := range tickers {
-			var currencyPair currency.Pair
-			currencyPair, err = currency.NewPairFromString(tickers[x].CurrencyPair)
-			if err != nil {
-				return err
-			}
-			err = ticker.ProcessTicker(&ticker.Price{
-				Last:         tickers[x].Last,
-				High:         tickers[x].High24H,
-				Low:          tickers[x].Low24H,
-				Bid:          tickers[x].HighestBid,
-				Ask:          tickers[x].LowestAsk,
-				QuoteVolume:  tickers[x].QuoteVolume,
-				Volume:       tickers[x].BaseVolume,
-				ExchangeName: g.Name,
-				Pair:         currencyPair,
-				AssetType:    a,
-			})
-			if err != nil {
-				return err
-			}
-		}
-	case asset.Futures, asset.DeliveryFutures:
-		var tickers []FuturesTicker
-		var ticks []FuturesTicker
-		for _, settle := range []string{settleBTC, settleUSDT, settleUSD} {
-			if a == asset.Futures {
-				ticks, err = g.GetFuturesTickers(ctx, settle, currency.EMPTYPAIR)
-			} else {
-				if settle == settleUSD {
-					continue
-				}
-				ticks, err = g.GetDeliveryFutureTickers(ctx, settle, currency.EMPTYPAIR)
-			}
-			if err != nil {
-				return err
-			}
-			tickers = append(tickers, ticks...)
-		}
-		for x := range tickers {
-			currencyPair, err := currency.NewPairFromString(tickers[x].Contract)
-			if err != nil {
-				return err
-			}
-			err = ticker.ProcessTicker(&ticker.Price{
-				Last:         tickers[x].Last,
-				High:         tickers[x].High24H,
-				Low:          tickers[x].Low24H,
-				Volume:       tickers[x].Volume24H,
-				QuoteVolume:  tickers[x].Volume24HQuote,
-				ExchangeName: g.Name,
-				Pair:         currencyPair,
-				AssetType:    a,
-			})
-			if err != nil {
-				return err
-			}
-		}
-	case asset.Options:
-		pairs, err := g.GetEnabledPairs(a)
-		if err != nil {
-			return err
-		}
-		for i := range pairs {
-			underlying, err := g.GetUnderlyingFromCurrencyPair(pairs[i])
-			if err != nil {
-				return err
-			}
-			tickers, err := g.GetOptionsTickers(ctx, underlying.String())
-			if err != nil {
-				return err
-			}
-			for x := range tickers {
-				currencyPair, err := currency.NewPairFromString(tickers[x].Name)
-				if err != nil {
-					return err
-				}
-				err = ticker.ProcessTicker(&ticker.Price{
-					Last:         tickers[x].LastPrice,
-					Ask:          tickers[x].Ask1Price,
-					AskSize:      tickers[x].Ask1Size,
-					Bid:          tickers[x].Bid1Price,
-					BidSize:      tickers[x].Bid1Size,
-					Pair:         currencyPair,
-					ExchangeName: g.Name,
-					AssetType:    a,
-				})
-				if err != nil {
-					return err
-				}
-			}
-		}
-	default:
-		return fmt.Errorf("%w asset type: %v", asset.ErrNotSupported, a)
-	}
-	return nil
-}
-
-// FetchOrderbook returns orderbook base on the currency pair
-func (g *Gateio) FetchOrderbook(ctx context.Context, p currency.Pair, assetType asset.Item) (*orderbook.Base, error) {
-	ob, err := orderbook.Get(g.Name, p, assetType)
-	if err != nil {
-		return g.UpdateOrderbook(ctx, p, assetType)
-	}
-	return ob, nil
-}
-
-// UpdateOrderbook updates and returns the orderbook for a currency pair
-func (g *Gateio) UpdateOrderbook(ctx context.Context, p currency.Pair, a asset.Item) (*orderbook.Base, error) {
-	p, err := g.FormatExchangeCurrency(p, a)
-	if err != nil {
-		return nil, err
-	}
-	var orderbookNew *Orderbook
-	switch a {
-	case asset.Spot, asset.Margin, asset.CrossMargin:
-		orderbookNew, err = g.GetOrderbook(ctx, p.String(), "", 0, true)
-	case asset.Futures:
-		var settle string
-		settle, err = g.getSettlementFromCurrency(p, true)
-		if err != nil {
-			return nil, err
-		}
-		orderbookNew, err = g.GetFuturesOrderbook(ctx, settle, p.String(), "", 0, true)
-	case asset.DeliveryFutures:
-		var settle string
-		settle, err = g.getSettlementFromCurrency(p.Upper(), false)
-		if err != nil {
-			return nil, err
-		}
-		orderbookNew, err = g.GetDeliveryOrderbook(ctx, settle, "", p, 0, true)
-	case asset.Options:
-		orderbookNew, err = g.GetOptionsOrderbook(ctx, p, "", 0, true)
-	}
-	if err != nil {
-		return nil, err
-	}
-	book := &orderbook.Base{
-		Exchange:        g.Name,
-		Asset:           a,
-		VerifyOrderbook: g.CanVerifyOrderbook,
-		Pair:            p.Upper(),
-		LastUpdateID:    orderbookNew.ID,
-		LastUpdated:     orderbookNew.Update,
-	}
-	book.Bids = make(orderbook.Items, len(orderbookNew.Bids))
-	for x := range orderbookNew.Bids {
-		book.Bids[x] = orderbook.Item{
-			Amount: orderbookNew.Bids[x].Amount,
-			Price:  orderbookNew.Bids[x].Price,
-		}
-	}
-	book.Asks = make(orderbook.Items, len(orderbookNew.Asks))
-	for x := range orderbookNew.Asks {
-		book.Asks[x] = orderbook.Item{
-			Amount: orderbookNew.Asks[x].Amount,
-			Price:  orderbookNew.Asks[x].Price,
-		}
-	}
-	err = book.Process()
-	if err != nil {
-		return book, err
-	}
-	return orderbook.Get(g.Name, book.Pair, a)
-}
-
-// UpdateAccountInfo retrieves balances for all enabled currencies for the
-func (g *Gateio) UpdateAccountInfo(ctx context.Context, a asset.Item) (account.Holdings, error) {
-	var info account.Holdings
-	info.Exchange = g.Name
-	var err error
-	switch a {
-	case asset.Spot:
-		var balances []SpotAccount
-		balances, err = g.GetSpotAccounts(ctx, currency.EMPTYCODE)
-		currencies := make([]account.Balance, len(balances))
-		if err != nil {
-			return info, err
-		}
-		for x := range balances {
-			currencies[x] = account.Balance{
-				Currency: currency.NewCode(balances[x].Currency),
-				Total:    balances[x].Available - balances[x].Locked,
-				Hold:     balances[x].Locked,
-				Free:     balances[x].Available,
-			}
-		}
-		info.Accounts = append(info.Accounts, account.SubAccount{
-			AssetType:  a,
-			Currencies: currencies,
-		})
-	case asset.Margin, asset.CrossMargin:
-		var balances []MarginAccountItem
-		balances, err = g.GetMarginAccountList(ctx, currency.EMPTYPAIR)
-		if err != nil {
-			return info, err
-		}
-		var currencies []account.Balance
-		for x := range balances {
-			currencies = append(currencies, account.Balance{
-				Currency: currency.NewCode(balances[x].Base.Currency),
-				Total:    balances[x].Base.Available + balances[x].Base.LockedAmount,
-				Hold:     balances[x].Base.LockedAmount,
-				Free:     balances[x].Base.Available,
-			}, account.Balance{
-				Currency: currency.NewCode(balances[x].Quote.Currency),
-				Total:    balances[x].Quote.Available + balances[x].Quote.LockedAmount,
-				Hold:     balances[x].Quote.LockedAmount,
-				Free:     balances[x].Quote.Available,
-			})
-		}
-		info.Accounts = append(info.Accounts, account.SubAccount{
-			AssetType:  a,
-			Currencies: currencies,
-		})
-	case asset.Futures, asset.DeliveryFutures:
-		currencies := make([]account.Balance, 3)
-		settles := []currency.Code{currency.BTC, currency.USDT, currency.USD}
-		for x := range settles {
-			var balance *FuturesAccount
-			if a == asset.Futures {
-				if settles[x].Equal(currency.USD) {
-					continue
-				}
-				balance, err = g.QueryFuturesAccount(ctx, settles[x].String())
-			} else {
-				balance, err = g.GetDeliveryFuturesAccounts(ctx, settles[x].String())
-			}
-			if err != nil {
-				return info, err
-			}
-			currencies[x] = account.Balance{
-				Currency: currency.NewCode(balance.Currency),
-				Total:    balance.Total,
-				Hold:     balance.Total - balance.Available,
-				Free:     balance.Available,
-			}
-		}
-		info.Accounts = append(info.Accounts, account.SubAccount{
-			AssetType:  a,
-			Currencies: currencies,
-		})
-	case asset.Options:
-		var balance *OptionAccount
-		balance, err = g.GetOptionAccounts(ctx)
-		if err != nil {
-			return info, err
-		}
-		info.Accounts = append(info.Accounts, account.SubAccount{
-			AssetType: a,
-			Currencies: []account.Balance{
-				{
-					Currency: currency.NewCode(balance.Currency),
-					Total:    balance.Total,
-					Hold:     balance.Total - balance.Available,
-					Free:     balance.Available,
-				},
-			},
-		})
-	default:
-		return info, fmt.Errorf("%w asset type: %v", asset.ErrNotSupported, a)
-	}
-	creds, err := g.GetCredentials(ctx)
-	if err != nil {
-		return info, err
-	}
-	err = account.Process(&info, creds)
-	if err != nil {
-		return info, err
-	}
-	return info, nil
 }
 
 // FetchAccountInfo retrieves balances for all enabled currencies
@@ -1577,7 +959,6 @@
 			return nil, currency.ErrCurrencyPairEmpty
 		}
 		tradeData, err = g.GetMarketTrades(ctx, p, 0, "", false, time.Time{}, time.Time{}, 0)
-<<<<<<< HEAD
 		if err != nil {
 			return nil, err
 		}
@@ -1645,75 +1026,6 @@
 				Timestamp:    deliveryTrades[i].CreateTime.Time(),
 			}
 		}
-=======
-		if err != nil {
-			return nil, err
-		}
-		resp = make([]trade.Data, len(tradeData))
-		for i := range tradeData {
-			var side order.Side
-			side, err = order.StringToOrderSide(tradeData[i].Side)
-			if err != nil {
-				return nil, err
-			}
-			resp[i] = trade.Data{
-				Exchange:     g.Name,
-				TID:          tradeData[i].OrderID,
-				CurrencyPair: p,
-				AssetType:    a,
-				Side:         side,
-				Price:        tradeData[i].Price,
-				Amount:       tradeData[i].Amount,
-				Timestamp:    tradeData[i].CreateTimeMs.Time(),
-			}
-		}
-	case asset.Futures:
-		var settle string
-		settle, err = g.getSettlementFromCurrency(p, true)
-		if err != nil {
-			return nil, err
-		}
-		var futuresTrades []TradingHistoryItem
-		futuresTrades, err = g.GetFuturesTradingHistory(ctx, settle, p, 0, 0, "", time.Time{}, time.Time{})
-		if err != nil {
-			return nil, err
-		}
-		resp = make([]trade.Data, len(futuresTrades))
-		for i := range futuresTrades {
-			resp[i] = trade.Data{
-				TID:          strconv.FormatInt(futuresTrades[i].ID, 10),
-				Exchange:     g.Name,
-				CurrencyPair: p,
-				AssetType:    a,
-				Price:        futuresTrades[i].Price,
-				Amount:       futuresTrades[i].Size,
-				Timestamp:    futuresTrades[i].CreateTime.Time(),
-			}
-		}
-	case asset.DeliveryFutures:
-		var settle string
-		settle, err = g.getSettlementFromCurrency(p, false)
-		if err != nil {
-			return nil, err
-		}
-		var deliveryTrades []DeliveryTradingHistory
-		deliveryTrades, err = g.GetDeliveryTradingHistory(ctx, settle, "", p.Upper(), 0, time.Time{}, time.Time{})
-		if err != nil {
-			return nil, err
-		}
-		resp = make([]trade.Data, len(deliveryTrades))
-		for i := range deliveryTrades {
-			resp[i] = trade.Data{
-				TID:          strconv.FormatInt(deliveryTrades[i].ID, 10),
-				Exchange:     g.Name,
-				CurrencyPair: p,
-				AssetType:    a,
-				Price:        deliveryTrades[i].Price,
-				Amount:       deliveryTrades[i].Size,
-				Timestamp:    deliveryTrades[i].CreateTime.Time(),
-			}
-		}
->>>>>>> bc2b8a50
 	case asset.Options:
 		var trades []TradingHistoryItem
 		trades, err = g.GetOptionsTradeHistory(ctx, p.Upper(), "", 0, 0, time.Time{}, time.Time{})
@@ -2051,18 +1363,14 @@
 
 // CancelAllOrders cancels all orders associated with a currency pair
 func (g *Gateio) CancelAllOrders(ctx context.Context, o *order.Cancel) (order.CancelAllResponse, error) {
-<<<<<<< HEAD
-=======
 	if err := o.Validate(); err != nil {
 		return order.CancelAllResponse{}, err
 	}
->>>>>>> bc2b8a50
 	var cancelAllOrdersResponse order.CancelAllResponse
 	cancelAllOrdersResponse.Status = map[string]string{}
 	switch o.AssetType {
 	case asset.Spot, asset.Margin, asset.CrossMargin:
 		cancel, err := g.CancelMultipleSpotOpenOrders(ctx, o.Pair, o.AssetType)
-<<<<<<< HEAD
 		if err != nil {
 			return cancelAllOrdersResponse, err
 		}
@@ -2111,56 +1419,6 @@
 		if err != nil {
 			return cancelAllOrdersResponse, err
 		}
-=======
-		if err != nil {
-			return cancelAllOrdersResponse, err
-		}
-		for x := range cancel {
-			cancelAllOrdersResponse.Status[strconv.FormatInt(cancel[x].AutoOrderID, 10)] = cancel[x].Status
-		}
-	case asset.Futures:
-		if o.Pair.IsEmpty() {
-			return cancelAllOrdersResponse, currency.ErrCurrencyPairEmpty
-		}
-		settle, err := g.getSettlementFromCurrency(o.Pair, true)
-		if err != nil {
-			return cancelAllOrdersResponse, err
-		}
-		cancel, err := g.CancelMultipleFuturesOpenOrders(ctx, o.Pair, o.Side.Lower(), settle)
-		if err != nil {
-			return cancelAllOrdersResponse, err
-		}
-		for f := range cancel {
-			cancelAllOrdersResponse.Status[strconv.FormatInt(cancel[f].ID, 10)] = cancel[f].Status
-		}
-	case asset.DeliveryFutures:
-		if o.Pair.IsEmpty() {
-			return cancelAllOrdersResponse, currency.ErrCurrencyPairEmpty
-		}
-		settle, err := g.getSettlementFromCurrency(o.Pair, false)
-		if err != nil {
-			return cancelAllOrdersResponse, err
-		}
-		cancel, err := g.CancelMultipleDeliveryOrders(ctx, o.Pair, o.Side.Lower(), settle)
-		if err != nil {
-			return cancelAllOrdersResponse, err
-		}
-		for f := range cancel {
-			cancelAllOrdersResponse.Status[strconv.FormatInt(cancel[f].ID, 10)] = cancel[f].Status
-		}
-	case asset.Options:
-		if o.Pair.IsEmpty() {
-			return cancelAllOrdersResponse, currency.ErrCurrencyPairEmpty
-		}
-		underlying, err := g.GetUnderlyingFromCurrencyPair(o.Pair)
-		if err != nil {
-			return cancelAllOrdersResponse, err
-		}
-		cancel, err := g.CancelMultipleOptionOpenOrders(ctx, o.Pair, underlying.String(), o.Side.Lower())
-		if err != nil {
-			return cancelAllOrdersResponse, err
-		}
->>>>>>> bc2b8a50
 		for x := range cancel {
 			cancelAllOrdersResponse.Status[strconv.FormatInt(cancel[x].OptionOrderID, 10)] = cancel[x].Status
 		}
@@ -2221,7 +1479,6 @@
 			settle, err = g.getSettlementFromCurrency(pair, true)
 		} else {
 			settle, err = g.getSettlementFromCurrency(pair, false)
-<<<<<<< HEAD
 		}
 		if err != nil {
 			return orderDetail, err
@@ -2244,30 +1501,6 @@
 		if err != nil {
 			return orderDetail, err
 		}
-=======
-		}
-		if err != nil {
-			return orderDetail, err
-		}
-		var fOrder *Order
-		var err error
-		if asset.Futures == a {
-			fOrder, err = g.GetSingleFuturesOrder(ctx, settle, orderID)
-		} else {
-			fOrder, err = g.GetSingleDeliveryOrder(ctx, settle, orderID)
-		}
-		if err != nil {
-			return orderDetail, err
-		}
-		orderStatus, err := order.StringToOrderStatus(fOrder.Status)
-		if err != nil {
-			return orderDetail, err
-		}
-		pair, err = currency.NewPairFromString(fOrder.Contract)
-		if err != nil {
-			return orderDetail, err
-		}
->>>>>>> bc2b8a50
 		return order.Detail{
 			Amount:         fOrder.Size,
 			ExecutedAmount: fOrder.Size - fOrder.RemainingAmount,
@@ -2502,21 +1735,12 @@
 			var currencyPair currency.Pair
 			var status order.Status
 			currencyPair, err = currency.NewPairFromString(optionsOrders[x].Contract)
-<<<<<<< HEAD
 			if err != nil {
 				return nil, err
 			}
 			status, err = order.StringToOrderStatus(optionsOrders[x].Status)
 			if err != nil {
 				return nil, err
-=======
-			if err != nil {
-				return nil, err
-			}
-			status, err = order.StringToOrderStatus(optionsOrders[x].Status)
-			if err != nil {
-				return nil, err
->>>>>>> bc2b8a50
 			}
 			orders = append(orders, order.Detail{
 				Status:          status,
