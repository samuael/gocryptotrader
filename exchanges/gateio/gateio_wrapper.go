package gateio

import (
	"context"
	"errors"
	"fmt"
	"math"
	"sort"
	"strconv"
	"strings"
	"time"

	"github.com/shopspring/decimal"
	"github.com/thrasher-corp/gocryptotrader/common"
	"github.com/thrasher-corp/gocryptotrader/common/key"
	"github.com/thrasher-corp/gocryptotrader/config"
	"github.com/thrasher-corp/gocryptotrader/currency"
	"github.com/thrasher-corp/gocryptotrader/exchange/websocket"
	exchange "github.com/thrasher-corp/gocryptotrader/exchanges"
	"github.com/thrasher-corp/gocryptotrader/exchanges/account"
	"github.com/thrasher-corp/gocryptotrader/exchanges/asset"
	"github.com/thrasher-corp/gocryptotrader/exchanges/deposit"
	"github.com/thrasher-corp/gocryptotrader/exchanges/fundingrate"
	"github.com/thrasher-corp/gocryptotrader/exchanges/futures"
	"github.com/thrasher-corp/gocryptotrader/exchanges/kline"
	"github.com/thrasher-corp/gocryptotrader/exchanges/order"
	"github.com/thrasher-corp/gocryptotrader/exchanges/orderbook"
	"github.com/thrasher-corp/gocryptotrader/exchanges/protocol"
	"github.com/thrasher-corp/gocryptotrader/exchanges/request"
	"github.com/thrasher-corp/gocryptotrader/exchanges/subscription"
	"github.com/thrasher-corp/gocryptotrader/exchanges/ticker"
	"github.com/thrasher-corp/gocryptotrader/exchanges/trade"
	"github.com/thrasher-corp/gocryptotrader/log"
	"github.com/thrasher-corp/gocryptotrader/portfolio/withdraw"
	"github.com/thrasher-corp/gocryptotrader/types"
)

// unfundedFuturesAccount defines an error string when an account associated
// with a settlement currency has not been funded. Use specific pairs to avoid
// this error.
const unfundedFuturesAccount = `please transfer funds first to create futures account`

// SetDefaults sets default values for the exchange
func (g *Gateio) SetDefaults() {
	g.Name = "GateIO"
	g.Enabled = true
	g.Verbose = true
	g.API.CredentialsValidator.RequiresKey = true
	g.API.CredentialsValidator.RequiresSecret = true

	requestFmt := &currency.PairFormat{Delimiter: currency.UnderscoreDelimiter, Uppercase: true}
	configFmt := &currency.PairFormat{Delimiter: currency.UnderscoreDelimiter, Uppercase: true}
	err := g.SetGlobalPairsManager(requestFmt, configFmt, asset.Spot, asset.Futures, asset.Margin, asset.CrossMargin, asset.DeliveryFutures, asset.Options)
	if err != nil {
		log.Errorln(log.ExchangeSys, err)
	}

	g.Features = exchange.Features{
		CurrencyTranslations: currency.NewTranslations(map[currency.Code]currency.Code{
			currency.NewCode("MBABYDOGE"): currency.BABYDOGE,
		}),
		TradingRequirements: protocol.TradingRequirements{
			SpotMarketOrderAmountPurchaseQuotationOnly: true,
			SpotMarketOrderAmountSellBaseOnly:          true,
		},
		Supports: exchange.FeaturesSupported{
			REST:      true,
			Websocket: true,
			RESTCapabilities: protocol.Features{
				TickerBatching:        true,
				TickerFetching:        true,
				KlineFetching:         true,
				TradeFetching:         true,
				OrderbookFetching:     true,
				AutoPairUpdates:       true,
				AccountInfo:           true,
				GetOrder:              true,
				GetOrders:             true,
				CancelOrders:          true,
				CancelOrder:           true,
				SubmitOrder:           true,
				UserTradeHistory:      true,
				CryptoDeposit:         true,
				CryptoWithdrawal:      true,
				TradeFee:              true,
				CryptoWithdrawalFee:   true,
				MultiChainDeposits:    true,
				MultiChainWithdrawals: true,
				PredictedFundingRate:  true,
				FundingRateFetching:   true,
			},
			WebsocketCapabilities: protocol.Features{
				TickerFetching:         true,
				OrderbookFetching:      true,
				TradeFetching:          true,
				KlineFetching:          true,
				AuthenticatedEndpoints: true,
				MessageCorrelation:     true,
				GetOrder:               true,
				AccountBalance:         true,
				Subscribe:              true,
				Unsubscribe:            true,
			},
			WithdrawPermissions: exchange.AutoWithdrawCrypto |
				exchange.NoFiatWithdrawals,
			Kline: kline.ExchangeCapabilitiesSupported{
				Intervals: true,
			},
			FuturesCapabilities: exchange.FuturesCapabilities{
				FundingRates: true,
				SupportedFundingRateFrequencies: map[kline.Interval]bool{
					kline.FourHour:  true,
					kline.EightHour: true,
				},
				FundingRateBatching: map[asset.Item]bool{
					asset.Futures: true,
				},
				OpenInterest: exchange.OpenInterestSupport{
					Supported:         true,
					SupportsRestBatch: true,
				},
			},
		},
		Enabled: exchange.FeaturesEnabled{
			AutoPairUpdates: true,
			Kline: kline.ExchangeCapabilitiesEnabled{
				Intervals: kline.DeployExchangeIntervals(
					kline.IntervalCapacity{Interval: kline.HundredMilliseconds},
					kline.IntervalCapacity{Interval: kline.ThousandMilliseconds},
					kline.IntervalCapacity{Interval: kline.TenSecond},
					kline.IntervalCapacity{Interval: kline.ThirtySecond},
					kline.IntervalCapacity{Interval: kline.OneMin},
					kline.IntervalCapacity{Interval: kline.FiveMin},
					kline.IntervalCapacity{Interval: kline.FifteenMin},
					kline.IntervalCapacity{Interval: kline.ThirtyMin},
					kline.IntervalCapacity{Interval: kline.OneHour},
					kline.IntervalCapacity{Interval: kline.TwoHour},
					kline.IntervalCapacity{Interval: kline.FourHour},
					kline.IntervalCapacity{Interval: kline.EightHour},
					kline.IntervalCapacity{Interval: kline.TwelveHour},
					kline.IntervalCapacity{Interval: kline.OneDay},
					kline.IntervalCapacity{Interval: kline.OneWeek},
					kline.IntervalCapacity{Interval: kline.OneMonth},
					kline.IntervalCapacity{Interval: kline.ThreeMonth},
					kline.IntervalCapacity{Interval: kline.SixMonth},
				),
				GlobalResultLimit: 1000,
			},
		},
		Subscriptions: defaultSubscriptions.Clone(),
	}
	g.Requester, err = request.New(g.Name,
		common.NewHTTPClientWithTimeout(exchange.DefaultHTTPTimeout),
		request.WithLimiter(packageRateLimits),
	)
	if err != nil {
		log.Errorln(log.ExchangeSys, err)
	}
	// TODO: Majority of margin REST endpoints are labelled as deprecated on the API docs. These will need to be removed.
	err = g.DisableAssetWebsocketSupport(asset.Margin)
	if err != nil {
		log.Errorln(log.ExchangeSys, err)
	}
	// TODO: Add websocket cross margin support.
	err = g.DisableAssetWebsocketSupport(asset.CrossMargin)
	if err != nil {
		log.Errorln(log.ExchangeSys, err)
	}
	g.API.Endpoints = g.NewEndpoints()
	err = g.API.Endpoints.SetDefaultEndpoints(map[exchange.URL]string{
		exchange.RestSpot:              gateioTradeURL,
		exchange.RestFutures:           gateioFuturesLiveTradingAlternative,
		exchange.RestSpotSupplementary: gateioFuturesTestnetTrading,
		exchange.WebsocketSpot:         gateioWebsocketEndpoint,
	})
	if err != nil {
		log.Errorln(log.ExchangeSys, err)
	}
	g.Websocket = websocket.NewManager()
	g.WebsocketResponseMaxLimit = exchange.DefaultWebsocketResponseMaxLimit
	g.WebsocketResponseCheckTimeout = exchange.DefaultWebsocketResponseCheckTimeout
	g.WebsocketOrderbookBufferLimit = exchange.DefaultWebsocketOrderbookBufferLimit
}

// Setup sets user configuration
func (g *Gateio) Setup(exch *config.Exchange) error {
	err := exch.Validate()
	if err != nil {
		return err
	}
	if !exch.Enabled {
		g.SetEnabled(false)
		return nil
	}
	err = g.SetupDefaults(exch)
	if err != nil {
		return err
	}

	err = g.Websocket.Setup(&websocket.ManagerSetup{
		ExchangeConfig:               exch,
		Features:                     &g.Features.Supports.WebsocketCapabilities,
		FillsFeed:                    g.Features.Enabled.FillsFeed,
		TradeFeed:                    g.Features.Enabled.TradeFeed,
		UseMultiConnectionManagement: true,
		RateLimitDefinitions:         packageRateLimits,
	})
	if err != nil {
		return err
	}
	// Spot connection
	err = g.Websocket.SetupNewConnection(&websocket.ConnectionSetup{
		URL:                      gateioWebsocketEndpoint,
		ResponseCheckTimeout:     exch.WebsocketResponseCheckTimeout,
		ResponseMaxLimit:         exch.WebsocketResponseMaxLimit,
		Handler:                  g.WsHandleSpotData,
		Subscriber:               g.Subscribe,
		Unsubscriber:             g.Unsubscribe,
		GenerateSubscriptions:    g.generateSubscriptionsSpot,
		Connector:                g.WsConnectSpot,
		Authenticate:             g.authenticateSpot,
		MessageFilter:            asset.Spot,
		BespokeGenerateMessageID: g.GenerateWebsocketMessageID,
	})
	if err != nil {
		return err
	}
	// Futures connection - USDT margined
	err = g.Websocket.SetupNewConnection(&websocket.ConnectionSetup{
		URL:                  futuresWebsocketUsdtURL,
		ResponseCheckTimeout: exch.WebsocketResponseCheckTimeout,
		ResponseMaxLimit:     exch.WebsocketResponseMaxLimit,
		Handler: func(ctx context.Context, incoming []byte) error {
			return g.WsHandleFuturesData(ctx, incoming, asset.Futures)
		},
		Subscriber:               g.FuturesSubscribe,
		Unsubscriber:             g.FuturesUnsubscribe,
		GenerateSubscriptions:    func() (subscription.List, error) { return g.GenerateFuturesDefaultSubscriptions(currency.USDT) },
		Connector:                g.WsFuturesConnect,
		Authenticate:             g.authenticateFutures,
		MessageFilter:            asset.USDTMarginedFutures,
		BespokeGenerateMessageID: g.GenerateWebsocketMessageID,
	})
	if err != nil {
		return err
	}

	// Futures connection - BTC margined
	err = g.Websocket.SetupNewConnection(&websocket.ConnectionSetup{
		URL:                  futuresWebsocketBtcURL,
		ResponseCheckTimeout: exch.WebsocketResponseCheckTimeout,
		ResponseMaxLimit:     exch.WebsocketResponseMaxLimit,
		Handler: func(ctx context.Context, incoming []byte) error {
			return g.WsHandleFuturesData(ctx, incoming, asset.Futures)
		},
		Subscriber:               g.FuturesSubscribe,
		Unsubscriber:             g.FuturesUnsubscribe,
		GenerateSubscriptions:    func() (subscription.List, error) { return g.GenerateFuturesDefaultSubscriptions(currency.BTC) },
		Connector:                g.WsFuturesConnect,
		MessageFilter:            asset.CoinMarginedFutures,
		BespokeGenerateMessageID: g.GenerateWebsocketMessageID,
	})
	if err != nil {
		return err
	}

	// TODO: Add BTC margined delivery futures.
	// Futures connection - Delivery - USDT margined
	err = g.Websocket.SetupNewConnection(&websocket.ConnectionSetup{
		URL:                  deliveryRealUSDTTradingURL,
		ResponseCheckTimeout: exch.WebsocketResponseCheckTimeout,
		ResponseMaxLimit:     exch.WebsocketResponseMaxLimit,
		Handler: func(ctx context.Context, incoming []byte) error {
			return g.WsHandleFuturesData(ctx, incoming, asset.DeliveryFutures)
		},
		Subscriber:               g.DeliveryFuturesSubscribe,
		Unsubscriber:             g.DeliveryFuturesUnsubscribe,
		GenerateSubscriptions:    g.GenerateDeliveryFuturesDefaultSubscriptions,
		Connector:                g.WsDeliveryFuturesConnect,
		MessageFilter:            asset.DeliveryFutures,
		BespokeGenerateMessageID: g.GenerateWebsocketMessageID,
	})
	if err != nil {
		return err
	}

	// Futures connection - Options
	return g.Websocket.SetupNewConnection(&websocket.ConnectionSetup{
		URL:                      optionsWebsocketURL,
		ResponseCheckTimeout:     exch.WebsocketResponseCheckTimeout,
		ResponseMaxLimit:         exch.WebsocketResponseMaxLimit,
		Handler:                  g.WsHandleOptionsData,
		Subscriber:               g.OptionsSubscribe,
		Unsubscriber:             g.OptionsUnsubscribe,
		GenerateSubscriptions:    g.GenerateOptionsDefaultSubscriptions,
		Connector:                g.WsOptionsConnect,
		MessageFilter:            asset.Options,
		BespokeGenerateMessageID: g.GenerateWebsocketMessageID,
	})
}

// UpdateTicker updates and returns the ticker for a currency pair
func (g *Gateio) UpdateTicker(ctx context.Context, p currency.Pair, a asset.Item) (*ticker.Price, error) {
	if !g.SupportsAsset(a) {
		return nil, fmt.Errorf("%w asset type: %v", asset.ErrNotSupported, a)
	}
	fPair, err := g.FormatExchangeCurrency(p, a)
	if err != nil {
		return nil, err
	}
	if fPair.IsEmpty() || fPair.Quote.IsEmpty() {
		return nil, currency.ErrCurrencyPairEmpty
	}
	fPair = fPair.Upper()
	var tickerData *ticker.Price
	switch a {
	case asset.Margin, asset.Spot, asset.CrossMargin:
		var available bool
		available, err = g.checkInstrumentAvailabilityInSpot(fPair)
		if err != nil {
			return nil, err
		}
		if a != asset.Spot && !available {
			return nil, fmt.Errorf("%v instrument %v does not have ticker data", a, fPair)
		}
		var tickerNew *Ticker
		tickerNew, err = g.GetTicker(ctx, fPair.String(), "")
		if err != nil {
			return nil, err
		}
		tickerData = &ticker.Price{
			Pair:         fPair,
			Low:          tickerNew.Low24H.Float64(),
			High:         tickerNew.High24H.Float64(),
			Bid:          tickerNew.HighestBid.Float64(),
			Ask:          tickerNew.LowestAsk.Float64(),
			Last:         tickerNew.Last.Float64(),
			ExchangeName: g.Name,
			AssetType:    a,
		}
	case asset.Futures:
		var settle currency.Code
		settle, err = getSettlementFromCurrency(fPair)
		if err != nil {
			return nil, err
		}
		var tickers []FuturesTicker
		tickers, err = g.GetFuturesTickers(ctx, settle, fPair)
		if err != nil {
			return nil, err
		}
		var tick *FuturesTicker
		for x := range tickers {
			if tickers[x].Contract == fPair.String() {
				tick = &tickers[x]
				break
			}
		}
		if tick == nil {
			return nil, errNoTickerData
		}
		tickerData = &ticker.Price{
			Pair:         fPair,
			Low:          tick.Low24H.Float64(),
			High:         tick.High24H.Float64(),
			Last:         tick.Last.Float64(),
			Volume:       tick.Volume24HBase.Float64(),
			QuoteVolume:  tick.Volume24HQuote.Float64(),
			ExchangeName: g.Name,
			AssetType:    a,
		}
	case asset.Options:
		var underlying currency.Pair
		var tickers []OptionsTicker
		underlying, err = g.GetUnderlyingFromCurrencyPair(fPair)
		if err != nil {
			return nil, err
		}
		tickers, err = g.GetOptionsTickers(ctx, underlying.String())
		if err != nil {
			return nil, err
		}
		for x := range tickers {
			if !tickers[x].Name.Equal(fPair) {
				continue
			}
			cleanQuote := strings.ReplaceAll(tickers[x].Name.Quote.String(), currency.UnderscoreDelimiter, currency.DashDelimiter)
			tickers[x].Name.Quote = currency.NewCode(cleanQuote)
			if err != nil {
				return nil, err
			}
			tickerData = &ticker.Price{
				Pair:         tickers[x].Name,
				Last:         tickers[x].LastPrice.Float64(),
				Bid:          tickers[x].Bid1Price.Float64(),
				Ask:          tickers[x].Ask1Price.Float64(),
				AskSize:      tickers[x].Ask1Size,
				BidSize:      tickers[x].Bid1Size,
				ExchangeName: g.Name,
				AssetType:    a,
			}
			err = ticker.ProcessTicker(tickerData)
			if err != nil {
				return nil, err
			}
		}
		return ticker.GetTicker(g.Name, fPair, a)
	case asset.DeliveryFutures:
		var settle currency.Code
		settle, err = getSettlementFromCurrency(fPair)
		if err != nil {
			return nil, err
		}
		var tickers []FuturesTicker
		tickers, err = g.GetDeliveryFutureTickers(ctx, settle, fPair)
		if err != nil {
			return nil, err
		}
		for x := range tickers {
			if tickers[x].Contract == fPair.Upper().String() {
				tickerData = &ticker.Price{
					Pair:         fPair,
					Last:         tickers[x].Last.Float64(),
					High:         tickers[x].High24H.Float64(),
					Low:          tickers[x].Low24H.Float64(),
					Volume:       tickers[x].Volume24H.Float64(),
					QuoteVolume:  tickers[x].Volume24HQuote.Float64(),
					ExchangeName: g.Name,
					AssetType:    a,
				}
				break
			}
		}
	}
	err = ticker.ProcessTicker(tickerData)
	if err != nil {
		return nil, err
	}
	return ticker.GetTicker(g.Name, fPair, a)
}

// FetchTradablePairs returns a list of the exchanges tradable pairs
func (g *Gateio) FetchTradablePairs(ctx context.Context, a asset.Item) (currency.Pairs, error) {
	if !g.SupportsAsset(a) {
		return nil, fmt.Errorf("%w asset type: %v", asset.ErrNotSupported, a)
	}
	switch a {
	case asset.Spot:
		tradables, err := g.ListSpotCurrencyPairs(ctx)
		if err != nil {
			return nil, err
		}
		pairs := make([]currency.Pair, 0, len(tradables))
		for x := range tradables {
			if tradables[x].TradeStatus == "untradable" {
				continue
			}
			p := strings.ToUpper(tradables[x].ID)
			if !g.IsValidPairString(p) {
				continue
			}
			cp, err := currency.NewPairFromString(p)
			if err != nil {
				return nil, err
			}
			pairs = append(pairs, cp)
		}
		return pairs, nil
	case asset.Margin, asset.CrossMargin:
		tradables, err := g.GetMarginSupportedCurrencyPairs(ctx)
		if err != nil {
			return nil, err
		}
		pairs := make([]currency.Pair, 0, len(tradables))
		for x := range tradables {
			if tradables[x].Status == 0 {
				continue
			}
			p := strings.ToUpper(tradables[x].Base + currency.UnderscoreDelimiter + tradables[x].Quote)
			if !g.IsValidPairString(p) {
				continue
			}
			cp, err := currency.NewPairFromString(p)
			if err != nil {
				return nil, err
			}
			pairs = append(pairs, cp)
		}
		return pairs, nil
	case asset.Futures:
		btcContracts, err := g.GetAllFutureContracts(ctx, currency.BTC)
		if err != nil {
			return nil, err
		}
		usdtContracts, err := g.GetAllFutureContracts(ctx, currency.USDT)
		if err != nil {
			return nil, err
		}
		btcContracts = append(btcContracts, usdtContracts...)
		pairs := make([]currency.Pair, 0, len(btcContracts))
		for x := range btcContracts {
			if btcContracts[x].InDelisting {
				continue
			}
			p := strings.ToUpper(btcContracts[x].Name)
			if !g.IsValidPairString(p) {
				continue
			}
			cp, err := currency.NewPairFromString(p)
			if err != nil {
				return nil, err
			}
			pairs = append(pairs, cp)
		}
		return pairs, nil
	case asset.DeliveryFutures:
		usdtContracts, err := g.GetAllDeliveryContracts(ctx, currency.USDT)
		if err != nil {
			return nil, err
		}
		pairs := make([]currency.Pair, 0, len(usdtContracts))
		for x := range usdtContracts {
			if usdtContracts[x].InDelisting {
				continue
			}
			p := strings.ToUpper(usdtContracts[x].Name)
			if !g.IsValidPairString(p) {
				continue
			}
			cp, err := currency.NewPairFromString(p)
			if err != nil {
				return nil, err
			}
			pairs = append(pairs, cp)
		}
		return pairs, nil
	case asset.Options:
		underlyings, err := g.GetAllOptionsUnderlyings(ctx)
		if err != nil {
			return nil, err
		}
		var pairs []currency.Pair
		for x := range underlyings {
			contracts, err := g.GetAllContractOfUnderlyingWithinExpiryDate(ctx, underlyings[x].Name, time.Time{})
			if err != nil {
				return nil, err
			}
			for c := range contracts {
				if !g.IsValidPairString(contracts[c].Name) {
					continue
				}
				cp, err := currency.NewPairFromString(strings.ReplaceAll(contracts[c].Name, currency.DashDelimiter, currency.UnderscoreDelimiter))
				if err != nil {
					return nil, err
				}
				cp.Quote = currency.NewCode(strings.ReplaceAll(cp.Quote.String(), currency.UnderscoreDelimiter, currency.DashDelimiter))
				pairs = append(pairs, cp)
			}
		}
		return pairs, nil
	default:
		return nil, fmt.Errorf("%w asset type: %v", asset.ErrNotSupported, a)
	}
}

// UpdateTradablePairs updates the exchanges available pairs and stores
// them in the exchanges config
func (g *Gateio) UpdateTradablePairs(ctx context.Context, forceUpdate bool) error {
	assets := g.GetAssetTypes(false)
	for x := range assets {
		pairs, err := g.FetchTradablePairs(ctx, assets[x])
		if err != nil {
			return err
		}
		if len(pairs) == 0 {
			return errors.New("no tradable pairs found")
		}
		err = g.UpdatePairs(pairs, assets[x], false, forceUpdate)
		if err != nil {
			return err
		}
	}
	return g.EnsureOnePairEnabled()
}

// UpdateTickers updates the ticker for all currency pairs of a given asset type
func (g *Gateio) UpdateTickers(ctx context.Context, a asset.Item) error {
	if !g.SupportsAsset(a) {
		return fmt.Errorf("%w asset type: %v", asset.ErrNotSupported, a)
	}
	var err error
	switch a {
	case asset.Spot, asset.Margin, asset.CrossMargin:
		var tickers []Ticker
		tickers, err = g.GetTickers(ctx, currency.EMPTYPAIR.String(), "")
		if err != nil {
			return err
		}
		for x := range tickers {
			var currencyPair currency.Pair
			currencyPair, err = currency.NewPairFromString(tickers[x].CurrencyPair)
			if err != nil {
				return err
			}
			err = ticker.ProcessTicker(&ticker.Price{
				Last:         tickers[x].Last.Float64(),
				High:         tickers[x].High24H.Float64(),
				Low:          tickers[x].Low24H.Float64(),
				Bid:          tickers[x].HighestBid.Float64(),
				Ask:          tickers[x].LowestAsk.Float64(),
				QuoteVolume:  tickers[x].QuoteVolume.Float64(),
				Volume:       tickers[x].BaseVolume.Float64(),
				ExchangeName: g.Name,
				Pair:         currencyPair,
				AssetType:    a,
			})
			if err != nil {
				return err
			}
		}
	case asset.Futures, asset.DeliveryFutures:
		var tickers []FuturesTicker
		var ticks []FuturesTicker
		for _, settle := range settlementCurrencies {
			// All delivery futures are settled in USDT only, despite the API accepting a settlement currency parameter for all delivery futures endpoints
			if a == asset.DeliveryFutures && !settle.Equal(currency.USDT) {
				continue
			}

			if a == asset.Futures {
				ticks, err = g.GetFuturesTickers(ctx, settle, currency.EMPTYPAIR)
			} else {
				ticks, err = g.GetDeliveryFutureTickers(ctx, settle, currency.EMPTYPAIR)
			}
			if err != nil {
				return err
			}
			tickers = append(tickers, ticks...)
		}
		for x := range tickers {
			currencyPair, err := currency.NewPairFromString(tickers[x].Contract)
			if err != nil {
				return err
			}
			err = ticker.ProcessTicker(&ticker.Price{
				Last:         tickers[x].Last.Float64(),
				High:         tickers[x].High24H.Float64(),
				Low:          tickers[x].Low24H.Float64(),
				Volume:       tickers[x].Volume24H.Float64(),
				QuoteVolume:  tickers[x].Volume24HQuote.Float64(),
				ExchangeName: g.Name,
				Pair:         currencyPair,
				AssetType:    a,
			})
			if err != nil {
				return err
			}
		}
	case asset.Options:
		pairs, err := g.GetEnabledPairs(a)
		if err != nil {
			return err
		}
		for i := range pairs {
			underlying, err := g.GetUnderlyingFromCurrencyPair(pairs[i])
			if err != nil {
				return err
			}
			tickers, err := g.GetOptionsTickers(ctx, underlying.String())
			if err != nil {
				return err
			}
			for x := range tickers {
				err = ticker.ProcessTicker(&ticker.Price{
					Last:         tickers[x].LastPrice.Float64(),
					Ask:          tickers[x].Ask1Price.Float64(),
					AskSize:      tickers[x].Ask1Size,
					Bid:          tickers[x].Bid1Price.Float64(),
					BidSize:      tickers[x].Bid1Size,
					Pair:         tickers[x].Name,
					ExchangeName: g.Name,
					AssetType:    a,
				})
				if err != nil {
					return err
				}
			}
		}
	default:
		return fmt.Errorf("%w asset type: %v", asset.ErrNotSupported, a)
	}
	return nil
}

// UpdateOrderbook updates and returns the orderbook for a currency pair
func (g *Gateio) UpdateOrderbook(ctx context.Context, p currency.Pair, a asset.Item) (*orderbook.Base, error) {
	p, err := g.FormatExchangeCurrency(p, a)
	if err != nil {
		return nil, err
	}
	var orderbookNew *Orderbook
	switch a {
	case asset.Spot, asset.Margin, asset.CrossMargin:
		var available bool
		available, err = g.checkInstrumentAvailabilityInSpot(p)
		if err != nil {
			return nil, err
		}
		if a != asset.Spot && !available {
			return nil, fmt.Errorf("%v instrument %v does not have orderbook data", a, p)
		}
		orderbookNew, err = g.GetOrderbook(ctx, p.String(), "", 0, true)
	case asset.Futures:
		var settle currency.Code
		settle, err = getSettlementFromCurrency(p)
		if err != nil {
			return nil, err
		}
		orderbookNew, err = g.GetFuturesOrderbook(ctx, settle, p.String(), "", 0, true)
	case asset.DeliveryFutures:
		var settle currency.Code
		settle, err = getSettlementFromCurrency(p.Upper())
		if err != nil {
			return nil, err
		}
		orderbookNew, err = g.GetDeliveryOrderbook(ctx, settle, "", p, 0, true)
	case asset.Options:
		orderbookNew, err = g.GetOptionsOrderbook(ctx, p, "", 0, true)
	default:
		return nil, fmt.Errorf("%w %v", asset.ErrNotSupported, a)
	}
	if err != nil {
		return nil, err
	}
	book := &orderbook.Base{
		Exchange:        g.Name,
		Asset:           a,
		VerifyOrderbook: g.CanVerifyOrderbook,
		Pair:            p.Upper(),
		LastUpdateID:    orderbookNew.ID,
		LastUpdated:     orderbookNew.Update.Time(),
	}
	book.Bids = make(orderbook.Tranches, len(orderbookNew.Bids))
	for x := range orderbookNew.Bids {
		book.Bids[x] = orderbook.Tranche{
			Amount: orderbookNew.Bids[x].Amount,
			Price:  orderbookNew.Bids[x].Price.Float64(),
		}
	}
	book.Asks = make(orderbook.Tranches, len(orderbookNew.Asks))
	for x := range orderbookNew.Asks {
		book.Asks[x] = orderbook.Tranche{
			Amount: orderbookNew.Asks[x].Amount,
			Price:  orderbookNew.Asks[x].Price.Float64(),
		}
	}
	err = book.Process()
	if err != nil {
		return book, err
	}
	return orderbook.Get(g.Name, book.Pair, a)
}

// UpdateAccountInfo retrieves balances for all enabled currencies for the
func (g *Gateio) UpdateAccountInfo(ctx context.Context, a asset.Item) (account.Holdings, error) {
	var info account.Holdings
	info.Exchange = g.Name
	var err error
	switch a {
	case asset.Spot:
		var balances []SpotAccount
		balances, err = g.GetSpotAccounts(ctx, currency.EMPTYCODE)
		currencies := make([]account.Balance, len(balances))
		if err != nil {
			return info, err
		}
		for x := range balances {
			currencies[x] = account.Balance{
				Currency: currency.NewCode(balances[x].Currency),
				Total:    balances[x].Available.Float64() - balances[x].Locked.Float64(),
				Hold:     balances[x].Locked.Float64(),
				Free:     balances[x].Available.Float64(),
			}
		}
		info.Accounts = append(info.Accounts, account.SubAccount{
			AssetType:  a,
			Currencies: currencies,
		})
	case asset.Margin, asset.CrossMargin:
		var balances []MarginAccountItem
		balances, err = g.GetMarginAccountList(ctx, currency.EMPTYPAIR)
		if err != nil {
			return info, err
		}
		var currencies []account.Balance
		for x := range balances {
			currencies = append(currencies, account.Balance{
				Currency: currency.NewCode(balances[x].Base.Currency),
				Total:    balances[x].Base.Available.Float64() + balances[x].Base.LockedAmount.Float64(),
				Hold:     balances[x].Base.LockedAmount.Float64(),
				Free:     balances[x].Base.Available.Float64(),
			}, account.Balance{
				Currency: currency.NewCode(balances[x].Quote.Currency),
				Total:    balances[x].Quote.Available.Float64() + balances[x].Quote.LockedAmount.Float64(),
				Hold:     balances[x].Quote.LockedAmount.Float64(),
				Free:     balances[x].Quote.Available.Float64(),
			})
		}
		info.Accounts = append(info.Accounts, account.SubAccount{
			AssetType:  a,
			Currencies: currencies,
		})
	case asset.Futures, asset.DeliveryFutures:
		currencies := make([]account.Balance, 0, 2)
		for x := range settlementCurrencies {
			// All delivery futures are settled in USDT only, despite the API accepting a settlement currency parameter for all delivery futures endpoints
			if a == asset.DeliveryFutures && !settlementCurrencies[x].Equal(currency.USDT) {
				continue
			}

			var balance *FuturesAccount
			if a == asset.Futures {
				balance, err = g.QueryFuturesAccount(ctx, settlementCurrencies[x])
			} else {
				balance, err = g.GetDeliveryFuturesAccounts(ctx, settlementCurrencies[x])
			}
			if err != nil {
				if strings.Contains(err.Error(), unfundedFuturesAccount) {
					if g.Verbose {
						log.Warnf(log.ExchangeSys, "%s %v for settlement: %v", g.Name, err, settlementCurrencies[x])
					}
					continue
				}
				return info, err
			}
			currencies = append(currencies, account.Balance{
				Currency: currency.NewCode(balance.Currency),
				Total:    balance.Total.Float64(),
				Hold:     balance.Total.Float64() - balance.Available.Float64(),
				Free:     balance.Available.Float64(),
			})
		}
		info.Accounts = append(info.Accounts, account.SubAccount{
			AssetType:  a,
			Currencies: currencies,
		})
	case asset.Options:
		var balance *OptionAccount
		balance, err = g.GetOptionAccounts(ctx)
		if err != nil {
			return info, err
		}
		info.Accounts = append(info.Accounts, account.SubAccount{
			AssetType: a,
			Currencies: []account.Balance{
				{
					Currency: currency.NewCode(balance.Currency),
					Total:    balance.Total.Float64(),
					Hold:     balance.Total.Float64() - balance.Available.Float64(),
					Free:     balance.Available.Float64(),
				},
			},
		})
	default:
		return info, fmt.Errorf("%w asset type: %v", asset.ErrNotSupported, a)
	}
	creds, err := g.GetCredentials(ctx)
	if err != nil {
		return info, err
	}
	err = account.Process(&info, creds)
	if err != nil {
		return info, err
	}
	return info, nil
}

// GetAccountFundingHistory returns funding history, deposits and
// withdrawals
func (g *Gateio) GetAccountFundingHistory(_ context.Context) ([]exchange.FundingHistory, error) {
	return nil, common.ErrFunctionNotSupported
}

// GetWithdrawalsHistory returns previous withdrawals data
func (g *Gateio) GetWithdrawalsHistory(ctx context.Context, c currency.Code, _ asset.Item) ([]exchange.WithdrawalHistory, error) {
	records, err := g.GetWithdrawalRecords(ctx, c, time.Time{}, time.Time{}, 0, 0)
	if err != nil {
		return nil, err
	}
	withdrawalHistories := make([]exchange.WithdrawalHistory, len(records))
	for x := range records {
		withdrawalHistories[x] = exchange.WithdrawalHistory{
			Status:          records[x].Status,
			TransferID:      records[x].ID,
			Currency:        records[x].Currency,
			Amount:          records[x].Amount.Float64(),
			CryptoTxID:      records[x].TransactionID,
			CryptoToAddress: records[x].WithdrawalAddress,
			Timestamp:       records[x].Timestamp.Time(),
		}
	}
	return withdrawalHistories, nil
}

// GetRecentTrades returns the most recent trades for a currency and asset
func (g *Gateio) GetRecentTrades(ctx context.Context, p currency.Pair, a asset.Item) ([]trade.Data, error) {
	p, err := g.FormatExchangeCurrency(p, a)
	if err != nil {
		return nil, err
	}
	var resp []trade.Data
	switch a {
	case asset.Spot, asset.Margin, asset.CrossMargin:
		if p.IsEmpty() {
			return nil, currency.ErrCurrencyPairEmpty
		}
		tradeData, err := g.GetMarketTrades(ctx, p, 0, "", false, time.Time{}, time.Time{}, 0)
		if err != nil {
			return nil, err
		}
		resp = make([]trade.Data, len(tradeData))
		for i := range tradeData {
			side, err := order.StringToOrderSide(tradeData[i].Side)
			if err != nil {
				return nil, err
			}
			resp[i] = trade.Data{
				Exchange:     g.Name,
				TID:          tradeData[i].OrderID,
				CurrencyPair: p,
				AssetType:    a,
				Side:         side,
				Price:        tradeData[i].Price.Float64(),
				Amount:       tradeData[i].Amount.Float64(),
				Timestamp:    tradeData[i].CreateTime.Time(),
			}
		}
	case asset.Futures:
		settle, err := getSettlementFromCurrency(p)
		if err != nil {
			return nil, err
		}
		futuresTrades, err := g.GetFuturesTradingHistory(ctx, settle, p, 0, 0, "", time.Time{}, time.Time{})
		if err != nil {
			return nil, err
		}
		resp = make([]trade.Data, len(futuresTrades))
		for i := range futuresTrades {
			resp[i] = trade.Data{
				TID:          strconv.FormatInt(futuresTrades[i].ID, 10),
				Exchange:     g.Name,
				CurrencyPair: p,
				AssetType:    a,
				Price:        futuresTrades[i].Price.Float64(),
				Amount:       futuresTrades[i].Size,
				Timestamp:    futuresTrades[i].CreateTime.Time(),
			}
		}
	case asset.DeliveryFutures:
		settle, err := getSettlementFromCurrency(p)
		if err != nil {
			return nil, err
		}
		deliveryTrades, err := g.GetDeliveryTradingHistory(ctx, settle, "", p.Upper(), 0, time.Time{}, time.Time{})
		if err != nil {
			return nil, err
		}
		resp = make([]trade.Data, len(deliveryTrades))
		for i := range deliveryTrades {
			resp[i] = trade.Data{
				TID:          strconv.FormatInt(deliveryTrades[i].ID, 10),
				Exchange:     g.Name,
				CurrencyPair: p,
				AssetType:    a,
				Price:        deliveryTrades[i].Price.Float64(),
				Amount:       deliveryTrades[i].Size,
				Timestamp:    deliveryTrades[i].CreateTime.Time(),
			}
		}
	case asset.Options:
		trades, err := g.GetOptionsTradeHistory(ctx, p.Upper(), "", 0, 0, time.Time{}, time.Time{})
		if err != nil {
			return nil, err
		}
		resp = make([]trade.Data, len(trades))
		for i := range trades {
			resp[i] = trade.Data{
				TID:          strconv.FormatInt(trades[i].ID, 10),
				Exchange:     g.Name,
				CurrencyPair: p,
				AssetType:    a,
				Price:        trades[i].Price.Float64(),
				Amount:       trades[i].Size,
				Timestamp:    trades[i].CreateTime.Time(),
			}
		}
	default:
		return nil, fmt.Errorf("%w asset type: %v", asset.ErrNotSupported, a)
	}
	err = g.AddTradesToBuffer(resp...)
	if err != nil {
		return nil, err
	}
	sort.Sort(trade.ByDate(resp))
	return resp, nil
}

// GetHistoricTrades returns historic trade data within the timeframe provided
func (g *Gateio) GetHistoricTrades(_ context.Context, _ currency.Pair, _ asset.Item, _, _ time.Time) ([]trade.Data, error) {
	return nil, common.ErrFunctionNotSupported
}

// SubmitOrder submits a new order
// TODO: support multiple order types (IOC)
func (g *Gateio) SubmitOrder(ctx context.Context, s *order.Submit) (*order.SubmitResponse, error) {
	err := s.Validate(g.GetTradingRequirements())
	if err != nil {
		return nil, err
	}

	s.Pair, err = g.FormatExchangeCurrency(s.Pair, s.AssetType)
	if err != nil {
		return nil, err
	}
	s.Pair = s.Pair.Upper()

	switch s.AssetType {
	case asset.Spot, asset.Margin, asset.CrossMargin:
		req, err := g.getSpotOrderRequest(s)
		if err != nil {
			return nil, err
		}
		sOrder, err := g.PlaceSpotOrder(ctx, req)
		if err != nil {
			return nil, err
		}
		response, err := s.DeriveSubmitResponse(sOrder.OrderID)
		if err != nil {
			return nil, err
		}
		side, err := order.StringToOrderSide(sOrder.Side)
		if err != nil {
			return nil, err
		}
		response.Side = side
		status, err := order.StringToOrderStatus(sOrder.Status)
		if err != nil {
			return nil, err
		}
		response.Status = status
		response.Fee = sOrder.FeeDeducted.Float64()
		response.FeeAsset = currency.NewCode(sOrder.FeeCurrency)
		response.Pair = s.Pair
		response.Date = sOrder.CreateTime.Time()
		response.ClientOrderID = sOrder.Text
		response.Date = sOrder.CreateTime.Time()
		response.LastUpdated = sOrder.UpdateTime.Time()
		return response, nil
	case asset.Futures:
		// TODO: See https://www.gate.io/docs/developers/apiv4/en/#create-a-futures-order
		//	* iceberg orders
		//	* auto_size (close_long, close_short)
		// 	* stp_act (self trade prevention)
		settle, err := getSettlementFromCurrency(s.Pair)
		if err != nil {
			return nil, err
		}
		var amountWithDirection float64
		amountWithDirection, err = getFutureOrderSize(s)
		if err != nil {
			return nil, err
		}
		var timeInForce string
		timeInForce, err = getTimeInForce(s)
		if err != nil {
			return nil, err
		}
		fOrder, err := g.PlaceFuturesOrder(ctx, &ContractOrderCreateParams{
			Contract:    s.Pair,
			Size:        amountWithDirection,
			Price:       strconv.FormatFloat(s.Price, 'f', -1, 64), // Cannot be an empty string, requires "0" for market orders.
			Settle:      settle,
			ReduceOnly:  s.ReduceOnly,
			TimeInForce: timeInForce,
			Text:        s.ClientOrderID,
		})
		if err != nil {
			return nil, err
		}
		response, err := s.DeriveSubmitResponse(strconv.FormatInt(fOrder.ID, 10))
		if err != nil {
			return nil, err
		}
		status := order.Open
		if fOrder.Status != statusOpen {
			status, err = order.StringToOrderStatus(fOrder.FinishAs)
			if err != nil {
				return nil, err
			}
		}
		response.Status = status
		response.Pair = s.Pair
		response.Date = fOrder.CreateTime.Time()
		response.ClientOrderID = getClientOrderIDFromText(fOrder.Text)
		response.ReduceOnly = fOrder.IsReduceOnly
		response.Amount = math.Abs(fOrder.Size)
		response.Price = fOrder.OrderPrice.Float64()
		response.AverageExecutedPrice = fOrder.FillPrice.Float64()
		return response, nil
	case asset.DeliveryFutures:
		settle, err := getSettlementFromCurrency(s.Pair)
		if err != nil {
			return nil, err
		}
		var amountWithDirection float64
		amountWithDirection, err = getFutureOrderSize(s)
		if err != nil {
			return nil, err
		}
		var timeInForce string
		timeInForce, err = getTimeInForce(s)
		if err != nil {
			return nil, err
		}
		newOrder, err := g.PlaceDeliveryOrder(ctx, &ContractOrderCreateParams{
			Contract:    s.Pair,
			Size:        amountWithDirection,
			Price:       strconv.FormatFloat(s.Price, 'f', -1, 64), // Cannot be an empty string, requires "0" for market orders.
			Settle:      settle,
			ReduceOnly:  s.ReduceOnly,
			TimeInForce: timeInForce,
			Text:        s.ClientOrderID,
		})
		if err != nil {
			return nil, err
		}
		response, err := s.DeriveSubmitResponse(strconv.FormatInt(newOrder.ID, 10))
		if err != nil {
			return nil, err
		}
		status := order.Open
		if newOrder.Status != statusOpen {
			status, err = order.StringToOrderStatus(newOrder.FinishAs)
			if err != nil {
				return nil, err
			}
		}
		response.Status = status
		response.Pair = s.Pair
		response.Date = newOrder.CreateTime.Time()
		response.ClientOrderID = getClientOrderIDFromText(newOrder.Text)
		response.Amount = math.Abs(newOrder.Size)
		response.Price = newOrder.OrderPrice.Float64()
		response.AverageExecutedPrice = newOrder.FillPrice.Float64()
		return response, nil
	case asset.Options:
		optionOrder, err := g.PlaceOptionOrder(ctx, &OptionOrderParam{
			Contract:   s.Pair.String(),
			OrderSize:  s.Amount,
			Price:      types.Number(s.Price),
			ReduceOnly: s.ReduceOnly,
			Text:       s.ClientOrderID,
		})
		if err != nil {
			return nil, err
		}
		response, err := s.DeriveSubmitResponse(strconv.FormatInt(optionOrder.OptionOrderID, 10))
		if err != nil {
			return nil, err
		}
		status, err := order.StringToOrderStatus(optionOrder.Status)
		if err != nil {
			return nil, err
		}
		response.Status = status
		response.Pair = s.Pair
		response.Date = optionOrder.CreateTime.Time()
		response.ClientOrderID = optionOrder.Text
		return response, nil
	default:
		return nil, fmt.Errorf("%w asset type: %v", asset.ErrNotSupported, s.AssetType)
	}
}

// ModifyOrder will allow of changing orderbook placement and limit to market conversion
func (g *Gateio) ModifyOrder(_ context.Context, _ *order.Modify) (*order.ModifyResponse, error) {
	return nil, common.ErrFunctionNotSupported
}

// CancelOrder cancels an order by its corresponding ID number
func (g *Gateio) CancelOrder(ctx context.Context, o *order.Cancel) error {
	if err := o.Validate(o.StandardCancel()); err != nil {
		return err
	}
	fPair, err := g.FormatExchangeCurrency(o.Pair, o.AssetType)
	if err != nil {
		return err
	}
	switch o.AssetType {
	case asset.Spot, asset.Margin, asset.CrossMargin:
		_, err = g.CancelSingleSpotOrder(ctx, o.OrderID, fPair.String(), o.AssetType == asset.CrossMargin)
	case asset.Futures, asset.DeliveryFutures:
		var settle currency.Code
		settle, err = getSettlementFromCurrency(fPair)
		if err != nil {
			return err
		}
		if o.AssetType == asset.Futures {
			_, err = g.CancelSingleFuturesOrder(ctx, settle, o.OrderID)
		} else {
			_, err = g.CancelSingleDeliveryOrder(ctx, settle, o.OrderID)
		}
		if err != nil {
			return err
		}
	case asset.Options:
		_, err = g.CancelOptionSingleOrder(ctx, o.OrderID)
	default:
		return fmt.Errorf("%w asset type: %v", asset.ErrNotSupported, o.AssetType)
	}
	return err
}

// CancelBatchOrders cancels an orders by their corresponding ID numbers
func (g *Gateio) CancelBatchOrders(ctx context.Context, o []order.Cancel) (*order.CancelBatchResponse, error) {
	var response order.CancelBatchResponse
	response.Status = map[string]string{}
	if len(o) == 0 {
		return nil, errors.New("no cancel order passed")
	}
	var err error
	var cancelSpotOrdersParam []CancelOrderByIDParam
	a := o[0].AssetType
	for x := range o {
		o[x].Pair, err = g.FormatExchangeCurrency(o[x].Pair, a)
		if err != nil {
			return nil, err
		}
		o[x].Pair = o[x].Pair.Upper()
		if a != o[x].AssetType {
			return nil, errors.New("cannot cancel orders of different asset types")
		}
		if a == asset.Spot || a == asset.Margin || a == asset.CrossMargin {
			cancelSpotOrdersParam = append(cancelSpotOrdersParam, CancelOrderByIDParam{
				ID:           o[x].OrderID,
				CurrencyPair: o[x].Pair,
			})
			continue
		}
		err = o[x].Validate(o[x].StandardCancel())
		if err != nil {
			return nil, err
		}
	}
	switch a {
	case asset.Spot, asset.Margin, asset.CrossMargin:
		loop := int(math.Ceil(float64(len(cancelSpotOrdersParam)) / 10))
		for count := range loop {
			var input []CancelOrderByIDParam
			if (count + 1) == loop {
				input = cancelSpotOrdersParam[count*10:]
			} else {
				input = cancelSpotOrdersParam[count*10 : (count*10)+10]
			}
			var cancel []CancelOrderByIDResponse
			cancel, err = g.CancelBatchOrdersWithIDList(ctx, input)
			if err != nil {
				return nil, err
			}
			for x := range cancel {
				response.Status[cancel[x].OrderID] = func() string {
					if cancel[x].Succeeded {
						return order.Cancelled.String()
					}
					return ""
				}()
			}
		}
	case asset.Futures:
		for a := range o {
			cancel, err := g.CancelMultipleFuturesOpenOrders(ctx, o[a].Pair, o[a].Side.Lower(), o[a].Pair.Quote)
			if err != nil {
				return nil, err
			}
			for x := range cancel {
				response.Status[strconv.FormatInt(cancel[x].ID, 10)] = cancel[x].Status
			}
		}
	case asset.DeliveryFutures:
		for a := range o {
			settle, err := getSettlementFromCurrency(o[a].Pair)
			if err != nil {
				return nil, err
			}
			cancel, err := g.CancelMultipleDeliveryOrders(ctx, o[a].Pair, o[a].Side.Lower(), settle)
			if err != nil {
				return nil, err
			}
			for x := range cancel {
				response.Status[strconv.FormatInt(cancel[x].ID, 10)] = cancel[x].Status
			}
		}
	case asset.Options:
		for a := range o {
			cancel, err := g.CancelMultipleOptionOpenOrders(ctx, o[a].Pair, o[a].Pair.String(), o[a].Side.Lower())
			if err != nil {
				return nil, err
			}
			for x := range cancel {
				response.Status[strconv.FormatInt(cancel[x].OptionOrderID, 10)] = cancel[x].Status
			}
		}
	default:
		return nil, fmt.Errorf("%w asset type: %v", asset.ErrNotSupported, a)
	}
	return &response, nil
}

// CancelAllOrders cancels all orders associated with a currency pair
func (g *Gateio) CancelAllOrders(ctx context.Context, o *order.Cancel) (order.CancelAllResponse, error) {
	err := o.Validate()
	if err != nil {
		return order.CancelAllResponse{}, err
	}
	var cancelAllOrdersResponse order.CancelAllResponse
	cancelAllOrdersResponse.Status = map[string]string{}
	switch o.AssetType {
	case asset.Spot, asset.Margin, asset.CrossMargin:
		if o.Pair.IsEmpty() {
			return order.CancelAllResponse{}, currency.ErrCurrencyPairEmpty
		}
		var cancel []SpotPriceTriggeredOrder
		cancel, err = g.CancelMultipleSpotOpenOrders(ctx, o.Pair, o.AssetType)
		if err != nil {
			return cancelAllOrdersResponse, err
		}
		for x := range cancel {
			cancelAllOrdersResponse.Status[strconv.FormatInt(cancel[x].AutoOrderID, 10)] = cancel[x].Status
		}
	case asset.Futures:
		if o.Pair.IsEmpty() {
			return cancelAllOrdersResponse, currency.ErrCurrencyPairEmpty
		}
		var settle currency.Code
		settle, err = getSettlementFromCurrency(o.Pair)
		if err != nil {
			return cancelAllOrdersResponse, err
		}
		var cancel []Order
		cancel, err = g.CancelMultipleFuturesOpenOrders(ctx, o.Pair, o.Side.Lower(), settle)
		if err != nil {
			return cancelAllOrdersResponse, err
		}
		for f := range cancel {
			cancelAllOrdersResponse.Status[strconv.FormatInt(cancel[f].ID, 10)] = cancel[f].Status
		}
	case asset.DeliveryFutures:
		if o.Pair.IsEmpty() {
			return cancelAllOrdersResponse, currency.ErrCurrencyPairEmpty
		}
		var settle currency.Code
		settle, err = getSettlementFromCurrency(o.Pair)
		if err != nil {
			return cancelAllOrdersResponse, err
		}
		var cancel []Order
		cancel, err = g.CancelMultipleDeliveryOrders(ctx, o.Pair, o.Side.Lower(), settle)
		if err != nil {
			return cancelAllOrdersResponse, err
		}
		for f := range cancel {
			cancelAllOrdersResponse.Status[strconv.FormatInt(cancel[f].ID, 10)] = cancel[f].Status
		}
	case asset.Options:
		var underlying currency.Pair
		if !o.Pair.IsEmpty() {
			underlying, err = g.GetUnderlyingFromCurrencyPair(o.Pair)
			if err != nil {
				return cancelAllOrdersResponse, err
			}
		}
		cancel, err := g.CancelMultipleOptionOpenOrders(ctx, o.Pair, underlying.String(), o.Side.Lower())
		if err != nil {
			return cancelAllOrdersResponse, err
		}
		for x := range cancel {
			cancelAllOrdersResponse.Status[strconv.FormatInt(cancel[x].OptionOrderID, 10)] = cancel[x].Status
		}
	default:
		return cancelAllOrdersResponse, fmt.Errorf("%w asset type: %v", asset.ErrNotSupported, o.AssetType)
	}

	return cancelAllOrdersResponse, nil
}

// GetOrderInfo returns order information based on order ID
func (g *Gateio) GetOrderInfo(ctx context.Context, orderID string, pair currency.Pair, a asset.Item) (*order.Detail, error) {
	if err := g.CurrencyPairs.IsAssetEnabled(a); err != nil {
		return nil, err
	}

	pair, err := g.FormatExchangeCurrency(pair, a)
	if err != nil {
		return nil, err
	}
	switch a {
	case asset.Spot, asset.Margin, asset.CrossMargin:
		var spotOrder *SpotOrder
		spotOrder, err = g.GetSpotOrder(ctx, orderID, pair, a)
		if err != nil {
			return nil, err
		}
		var side order.Side
		side, err = order.StringToOrderSide(spotOrder.Side)
		if err != nil {
			return nil, err
		}
		var orderType order.Type
		orderType, err = order.StringToOrderType(spotOrder.Type)
		if err != nil {
			return nil, err
		}
		var orderStatus order.Status
		orderStatus, err = order.StringToOrderStatus(spotOrder.Status)
		if err != nil {
			return nil, err
		}
		return &order.Detail{
			Amount:         spotOrder.Amount.Float64(),
			Exchange:       g.Name,
			OrderID:        spotOrder.OrderID,
			Side:           side,
			Type:           orderType,
			Pair:           pair,
			Cost:           spotOrder.FeeDeducted.Float64(),
			AssetType:      a,
			Status:         orderStatus,
			Price:          spotOrder.Price.Float64(),
			ExecutedAmount: spotOrder.Amount.Float64() - spotOrder.Left.Float64(),
			Date:           spotOrder.CreateTime.Time(),
			LastUpdated:    spotOrder.UpdateTime.Time(),
		}, nil
	case asset.Futures, asset.DeliveryFutures:
		var settle currency.Code
		settle, err = getSettlementFromCurrency(pair)
		if err != nil {
			return nil, err
		}
		var fOrder *Order
		var err error
		if asset.Futures == a {
			fOrder, err = g.GetSingleFuturesOrder(ctx, settle, orderID)
		} else {
			fOrder, err = g.GetSingleDeliveryOrder(ctx, settle, orderID)
		}
		if err != nil {
			return nil, err
		}
		orderStatus := order.Open
		if fOrder.Status != statusOpen {
			orderStatus, err = order.StringToOrderStatus(fOrder.FinishAs)
			if err != nil {
				return nil, err
			}
		}
		pair, err = currency.NewPairFromString(fOrder.Contract)
		if err != nil {
			return nil, err
		}

		side, amount, remaining := getSideAndAmountFromSize(fOrder.Size, fOrder.RemainingAmount)

		ordertype, tif := getTypeFromTimeInForceAndPrice(fOrder.TimeInForce, fOrder.OrderPrice.Float64())
		return &order.Detail{
			Amount:               amount,
			ExecutedAmount:       amount - remaining,
			RemainingAmount:      remaining,
			Exchange:             g.Name,
			OrderID:              orderID,
			ClientOrderID:        getClientOrderIDFromText(fOrder.Text),
			Status:               orderStatus,
			Price:                fOrder.OrderPrice.Float64(),
			AverageExecutedPrice: fOrder.FillPrice.Float64(),
			Date:                 fOrder.CreateTime.Time(),
			LastUpdated:          fOrder.FinishTime.Time(),
			Pair:                 pair,
			AssetType:            a,
			Type:                 ordertype,
			TimeInForce:          tif,
			Side:                 side,
		}, nil
	case asset.Options:
		optionOrder, err := g.GetSingleOptionOrder(ctx, orderID)
		if err != nil {
			return nil, err
		}
		orderStatus, err := order.StringToOrderStatus(optionOrder.Status)
		if err != nil {
			return nil, err
		}
		pair, err = currency.NewPairFromString(optionOrder.Contract)
		if err != nil {
			return nil, err
		}
		return &order.Detail{
			Amount:         optionOrder.Size,
			ExecutedAmount: optionOrder.Size - optionOrder.Left,
			Exchange:       g.Name,
			OrderID:        orderID,
			Status:         orderStatus,
			Price:          optionOrder.Price.Float64(),
			Date:           optionOrder.CreateTime.Time(),
			LastUpdated:    optionOrder.FinishTime.Time(),
			Pair:           pair,
			AssetType:      a,
		}, nil
	default:
		return nil, fmt.Errorf("%w asset type: %v", asset.ErrNotSupported, a)
	}
}

// GetDepositAddress returns a deposit address for a specified currency
func (g *Gateio) GetDepositAddress(ctx context.Context, cryptocurrency currency.Code, _, chain string) (*deposit.Address, error) {
	addr, err := g.GenerateCurrencyDepositAddress(ctx, cryptocurrency)
	if err != nil {
		return nil, err
	}
	if chain != "" {
		for x := range addr.MultichainAddresses {
			if addr.MultichainAddresses[x].ObtainFailed == 1 {
				continue
			}
			if addr.MultichainAddresses[x].Chain == chain {
				return &deposit.Address{
					Chain:   addr.MultichainAddresses[x].Chain,
					Address: addr.MultichainAddresses[x].Address,
					Tag:     addr.MultichainAddresses[x].PaymentName,
				}, nil
			}
		}
		return nil, fmt.Errorf("network %s not found", chain)
	}
	return &deposit.Address{
		Address: addr.Address,
		Chain:   chain,
	}, nil
}

// WithdrawCryptocurrencyFunds returns a withdrawal ID when a withdrawal is
// submitted
func (g *Gateio) WithdrawCryptocurrencyFunds(ctx context.Context, withdrawRequest *withdraw.Request) (*withdraw.ExchangeResponse, error) {
	if err := withdrawRequest.Validate(); err != nil {
		return nil, err
	}
	response, err := g.WithdrawCurrency(ctx,
		WithdrawalRequestParam{
			Amount:   types.Number(withdrawRequest.Amount),
			Currency: withdrawRequest.Currency,
			Address:  withdrawRequest.Crypto.Address,
			Chain:    withdrawRequest.Crypto.Chain,
		})
	if err != nil {
		return nil, err
	}
	return &withdraw.ExchangeResponse{
		Name:   response.Chain,
		ID:     response.TransactionID,
		Status: response.Status,
	}, nil
}

// WithdrawFiatFunds returns a withdrawal ID when a withdrawal is submitted
func (g *Gateio) WithdrawFiatFunds(_ context.Context, _ *withdraw.Request) (*withdraw.ExchangeResponse, error) {
	return nil, common.ErrFunctionNotSupported
}

// WithdrawFiatFundsToInternationalBank returns a withdrawal ID when a
// withdrawal is submitted
func (g *Gateio) WithdrawFiatFundsToInternationalBank(_ context.Context, _ *withdraw.Request) (*withdraw.ExchangeResponse, error) {
	return nil, common.ErrFunctionNotSupported
}

// GetFeeByType returns an estimate of fee based on type of transaction
func (g *Gateio) GetFeeByType(ctx context.Context, feeBuilder *exchange.FeeBuilder) (float64, error) {
	if feeBuilder == nil {
		return 0, fmt.Errorf("%T %w", feeBuilder, common.ErrNilPointer)
	}
	if !g.AreCredentialsValid(ctx) && // Todo check connection status
		feeBuilder.FeeType == exchange.CryptocurrencyTradeFee {
		feeBuilder.FeeType = exchange.OfflineTradeFee
	}
	return g.GetFee(ctx, feeBuilder)
}

// GetActiveOrders retrieves any orders that are active/open
func (g *Gateio) GetActiveOrders(ctx context.Context, req *order.MultiOrderRequest) (order.FilteredOrders, error) {
	if err := req.Validate(); err != nil {
		return nil, err
	}
	var orders []order.Detail
	format, err := g.GetPairFormat(req.AssetType, false)
	if err != nil {
		return nil, err
	}
	switch req.AssetType {
	case asset.Spot, asset.Margin, asset.CrossMargin:
		var spotOrders []SpotOrdersDetail
		spotOrders, err = g.GetSpotOpenOrders(ctx, 0, 0, req.AssetType == asset.CrossMargin)
		if err != nil {
			return nil, err
		}
		for x := range spotOrders {
			var symbol currency.Pair
			symbol, err = currency.NewPairDelimiter(spotOrders[x].CurrencyPair, format.Delimiter)
			if err != nil {
				return nil, err
			}
			for y := range spotOrders[x].Orders {
				if spotOrders[x].Orders[y].Status != statusOpen {
					continue
				}
				var side order.Side
				side, err = order.StringToOrderSide(spotOrders[x].Orders[y].Side)
				if err != nil {
					log.Errorf(log.ExchangeSys, "%s %v", g.Name, err)
				}
				var oType order.Type
				oType, err = order.StringToOrderType(spotOrders[x].Orders[y].Type)
				if err != nil {
					return nil, err
				}
				var status order.Status
				status, err = order.StringToOrderStatus(spotOrders[x].Orders[y].Status)
				if err != nil {
					log.Errorf(log.ExchangeSys, "%s %v", g.Name, err)
				}
				orders = append(orders, order.Detail{
					Side:                 side,
					Type:                 oType,
					Status:               status,
					Pair:                 symbol,
					OrderID:              spotOrders[x].Orders[y].OrderID,
					Amount:               spotOrders[x].Orders[y].Amount.Float64(),
					ExecutedAmount:       spotOrders[x].Orders[y].Amount.Float64() - spotOrders[x].Orders[y].Left.Float64(),
					RemainingAmount:      spotOrders[x].Orders[y].Left.Float64(),
					Price:                spotOrders[x].Orders[y].Price.Float64(),
					AverageExecutedPrice: spotOrders[x].Orders[y].AverageFillPrice.Float64(),
					Date:                 spotOrders[x].Orders[y].CreateTime.Time(),
					LastUpdated:          spotOrders[x].Orders[y].UpdateTime.Time(),
					Exchange:             g.Name,
					AssetType:            req.AssetType,
					ClientOrderID:        spotOrders[x].Orders[y].Text,
					FeeAsset:             currency.NewCode(spotOrders[x].Orders[y].FeeCurrency),
				})
			}
		}
	case asset.Futures, asset.DeliveryFutures:
		settlements := map[currency.Code]bool{}
		if len(req.Pairs) == 0 {
			for x := range settlementCurrencies {
				settlements[settlementCurrencies[x]] = true
			}
		} else {
			for x := range req.Pairs {
				var settle currency.Code
				settle, err = getSettlementFromCurrency(req.Pairs[x])
				if err != nil {
					return nil, err
				}
				settlements[settle] = true
			}
		}

		for settlement := range settlements {
			// All delivery futures are settled in USDT only, despite the API accepting a settlement currency parameter for all delivery futures endpoints
			if req.AssetType == asset.DeliveryFutures && !settlement.Equal(currency.USDT) {
				continue
			}

			var futuresOrders []Order
			if req.AssetType == asset.Futures {
				futuresOrders, err = g.GetFuturesOrders(ctx, currency.EMPTYPAIR, statusOpen, "", settlement, 0, 0, 0)
			} else {
				futuresOrders, err = g.GetDeliveryOrders(ctx, currency.EMPTYPAIR, statusOpen, settlement, "", 0, 0, 0)
			}
			if err != nil {
				if strings.Contains(err.Error(), unfundedFuturesAccount) {
					log.Warnf(log.ExchangeSys, "%s %v", g.Name, err)
					continue
				}
				return nil, err
			}
			for x := range futuresOrders {
				var pair currency.Pair
				pair, err = currency.NewPairFromString(futuresOrders[x].Contract)
				if err != nil {
					return nil, err
				}

				if futuresOrders[x].Status != statusOpen || (len(req.Pairs) > 0 && !req.Pairs.Contains(pair, true)) {
					continue
				}

				var tif order.TimeInForce
				if futuresOrders[x].TimeInForce == "poc" {
					tif = order.PostOnly
				}

				side, amount, remaining := getSideAndAmountFromSize(futuresOrders[x].Size, futuresOrders[x].RemainingAmount)
				orders = append(orders, order.Detail{
					Status:               order.Open,
					Amount:               amount,
					ContractAmount:       amount,
					Pair:                 pair,
					OrderID:              strconv.FormatInt(futuresOrders[x].ID, 10),
					ClientOrderID:        getClientOrderIDFromText(futuresOrders[x].Text),
					Price:                futuresOrders[x].OrderPrice.Float64(),
					ExecutedAmount:       amount - remaining,
					RemainingAmount:      remaining,
					LastUpdated:          futuresOrders[x].FinishTime.Time(),
					Date:                 futuresOrders[x].CreateTime.Time(),
					Exchange:             g.Name,
					AssetType:            req.AssetType,
					Side:                 side,
					Type:                 order.Limit,
					SettlementCurrency:   settlement,
					ReduceOnly:           futuresOrders[x].IsReduceOnly,
					TimeInForce:          tif,
					AverageExecutedPrice: futuresOrders[x].FillPrice.Float64(),
				})
			}
		}
	case asset.Options:
		var optionsOrders []OptionOrderResponse
		optionsOrders, err = g.GetOptionFuturesOrders(ctx, currency.EMPTYPAIR, "", statusOpen, 0, 0, req.StartTime, req.EndTime)
		if err != nil {
			return nil, err
		}
		for x := range optionsOrders {
			var currencyPair currency.Pair
			var status order.Status
			currencyPair, err = currency.NewPairFromString(optionsOrders[x].Contract)
			if err != nil {
				return nil, err
			}
			status, err = order.StringToOrderStatus(optionsOrders[x].Status)
			if err != nil {
				return nil, err
			}
			orders = append(orders, order.Detail{
				Status:          status,
				Amount:          optionsOrders[x].Size,
				Pair:            currencyPair,
				OrderID:         strconv.FormatInt(optionsOrders[x].OptionOrderID, 10),
				Price:           optionsOrders[x].Price.Float64(),
				ExecutedAmount:  optionsOrders[x].Size - optionsOrders[x].Left,
				RemainingAmount: optionsOrders[x].Left,
				LastUpdated:     optionsOrders[x].FinishTime.Time(),
				Date:            optionsOrders[x].CreateTime.Time(),
				Exchange:        g.Name,
				AssetType:       req.AssetType,
				ClientOrderID:   optionsOrders[x].Text,
			})
		}
	default:
		return nil, fmt.Errorf("%w asset type: %v", asset.ErrNotSupported, req.AssetType)
	}
	return req.Filter(g.Name, orders), nil
}

// GetOrderHistory retrieves account order information
// Can Limit response to specific order status
func (g *Gateio) GetOrderHistory(ctx context.Context, req *order.MultiOrderRequest) (order.FilteredOrders, error) {
	err := req.Validate()
	if err != nil {
		return nil, err
	}
	var orders []order.Detail
	format, err := g.GetPairFormat(req.AssetType, true)
	if err != nil {
		return nil, err
	}
	switch req.AssetType {
	case asset.Spot, asset.Margin, asset.CrossMargin:
		for x := range req.Pairs {
			fPair := req.Pairs[x].Format(format)
			var spotOrders []SpotPersonalTradeHistory
			spotOrders, err = g.GetMySpotTradingHistory(ctx, fPair, req.FromOrderID, 0, 0, req.AssetType == asset.CrossMargin, req.StartTime, req.EndTime)
			if err != nil {
				return nil, err
			}
			for o := range spotOrders {
				var side order.Side
				side, err = order.StringToOrderSide(spotOrders[o].Side)
				if err != nil {
					return nil, err
				}
				detail := order.Detail{
					OrderID:        spotOrders[o].OrderID,
					Amount:         spotOrders[o].Amount.Float64(),
					ExecutedAmount: spotOrders[o].Amount.Float64(),
					Price:          spotOrders[o].Price.Float64(),
					Date:           spotOrders[o].CreateTime.Time(),
					Side:           side,
					Exchange:       g.Name,
					Pair:           fPair,
					AssetType:      req.AssetType,
					Fee:            spotOrders[o].Fee.Float64(),
					FeeAsset:       currency.NewCode(spotOrders[o].FeeCurrency),
				}
				detail.InferCostsAndTimes()
				orders = append(orders, detail)
			}
		}
	case asset.Futures, asset.DeliveryFutures:
		for x := range req.Pairs {
			fPair := req.Pairs[x].Format(format)
			var settle currency.Code
			settle, err = getSettlementFromCurrency(fPair)
			if err != nil {
				return nil, err
			}
			var futuresOrder []TradingHistoryItem
			if req.AssetType == asset.Futures {
				futuresOrder, err = g.GetMyFuturesTradingHistory(ctx, settle, "", req.FromOrderID, fPair, 0, 0, 0)
			} else {
				futuresOrder, err = g.GetMyDeliveryTradingHistory(ctx, settle, req.FromOrderID, fPair, 0, 0, 0, "")
			}
			if err != nil {
				return nil, err
			}
			for o := range futuresOrder {
				detail := order.Detail{
					OrderID:   strconv.FormatInt(futuresOrder[o].ID, 10),
					Amount:    futuresOrder[o].Size,
					Price:     futuresOrder[o].Price.Float64(),
					Date:      futuresOrder[o].CreateTime.Time(),
					Exchange:  g.Name,
					Pair:      fPair,
					AssetType: req.AssetType,
				}
				detail.InferCostsAndTimes()
				orders = append(orders, detail)
			}
		}
	case asset.Options:
		for x := range req.Pairs {
			fPair := req.Pairs[x].Format(format)
			optionOrders, err := g.GetMyOptionsTradingHistory(ctx, fPair.String(), fPair.Upper(), 0, 0, req.StartTime, req.EndTime)
			if err != nil {
				return nil, err
			}
			for o := range optionOrders {
				detail := order.Detail{
					OrderID:   strconv.FormatInt(optionOrders[o].OrderID, 10),
					Amount:    optionOrders[o].Size,
					Price:     optionOrders[o].Price.Float64(),
					Date:      optionOrders[o].CreateTime.Time(),
					Exchange:  g.Name,
					Pair:      fPair,
					AssetType: req.AssetType,
				}
				detail.InferCostsAndTimes()
				orders = append(orders, detail)
			}
		}
	default:
		return nil, fmt.Errorf("%w asset type: %v", asset.ErrNotSupported, req.AssetType)
	}
	return req.Filter(g.Name, orders), nil
}

// GetHistoricCandles returns candles between a time period for a set time interval
func (g *Gateio) GetHistoricCandles(ctx context.Context, pair currency.Pair, a asset.Item, interval kline.Interval, start, end time.Time) (*kline.Item, error) {
	req, err := g.GetKlineRequest(pair, a, interval, start, end, false)
	if err != nil {
		return nil, err
	}
	var listCandlesticks []kline.Candle
	switch a {
	case asset.Spot, asset.Margin, asset.CrossMargin:
		var candles []Candlestick
		candles, err = g.GetCandlesticks(ctx, req.RequestFormatted, 0, start, end, interval)
		if err != nil {
			return nil, err
		}
		listCandlesticks = make([]kline.Candle, len(candles))
		for x := range candles {
			listCandlesticks[x] = kline.Candle{
				Time:   candles[x].Timestamp,
				Open:   candles[x].OpenPrice,
				High:   candles[x].HighestPrice,
				Low:    candles[x].LowestPrice,
				Close:  candles[x].ClosePrice,
				Volume: candles[x].QuoteCcyVolume,
			}
		}
	case asset.Futures, asset.DeliveryFutures:
		var settlement currency.Code
		settlement, err = getSettlementFromCurrency(req.RequestFormatted)
		if err != nil {
			return nil, err
		}
		var candles []FuturesCandlestick
		if a == asset.Futures {
			candles, err = g.GetFuturesCandlesticks(ctx, settlement, req.RequestFormatted.String(), start, end, 0, interval)
		} else {
			candles, err = g.GetDeliveryFuturesCandlesticks(ctx, settlement, req.RequestFormatted.Upper(), start, end, 0, interval)
		}
		if err != nil {
			return nil, err
		}
		listCandlesticks = make([]kline.Candle, len(candles))
		for x := range candles {
			listCandlesticks[x] = kline.Candle{
				Time:   candles[x].Timestamp.Time(),
				Open:   candles[x].OpenPrice.Float64(),
				High:   candles[x].HighestPrice.Float64(),
				Low:    candles[x].LowestPrice.Float64(),
				Close:  candles[x].ClosePrice.Float64(),
				Volume: candles[x].Volume,
			}
		}
	default:
		return nil, fmt.Errorf("%w asset type: %v", asset.ErrNotSupported, a)
	}
	return req.ProcessResponse(listCandlesticks)
}

// GetHistoricCandlesExtended returns candles between a time period for a set time interval
func (g *Gateio) GetHistoricCandlesExtended(ctx context.Context, pair currency.Pair, a asset.Item, interval kline.Interval, start, end time.Time) (*kline.Item, error) {
	req, err := g.GetKlineExtendedRequest(pair, a, interval, start, end)
	if err != nil {
		return nil, err
	}
	candlestickItems := make([]kline.Candle, 0, req.Size())
	for b := range req.RangeHolder.Ranges {
		switch a {
		case asset.Spot, asset.Margin, asset.CrossMargin:
			var candles []Candlestick
			candles, err = g.GetCandlesticks(ctx, req.RequestFormatted, 0, req.RangeHolder.Ranges[b].Start.Time, req.RangeHolder.Ranges[b].End.Time, interval)
			if err != nil {
				return nil, err
			}
			for x := range candles {
				candlestickItems = append(candlestickItems, kline.Candle{
					Time:   candles[x].Timestamp,
					Open:   candles[x].OpenPrice,
					High:   candles[x].HighestPrice,
					Low:    candles[x].LowestPrice,
					Close:  candles[x].ClosePrice,
					Volume: candles[x].QuoteCcyVolume,
				})
			}
		case asset.Futures, asset.DeliveryFutures:
			var settle currency.Code
			settle, err = getSettlementFromCurrency(req.RequestFormatted)
			if err != nil {
				return nil, err
			}
			var candles []FuturesCandlestick
			if a == asset.Futures {
				candles, err = g.GetFuturesCandlesticks(ctx, settle, req.RequestFormatted.String(), req.RangeHolder.Ranges[b].Start.Time, req.RangeHolder.Ranges[b].End.Time, 0, interval)
			} else {
				candles, err = g.GetDeliveryFuturesCandlesticks(ctx, settle, req.RequestFormatted.Upper(), req.RangeHolder.Ranges[b].Start.Time, req.RangeHolder.Ranges[b].End.Time, 0, interval)
			}
			if err != nil {
				return nil, err
			}
			for x := range candles {
				candlestickItems = append(candlestickItems, kline.Candle{
					Time:   candles[x].Timestamp.Time(),
					Open:   candles[x].OpenPrice.Float64(),
					High:   candles[x].HighestPrice.Float64(),
					Low:    candles[x].LowestPrice.Float64(),
					Close:  candles[x].ClosePrice.Float64(),
					Volume: candles[x].Volume,
				})
			}
		default:
			return nil, fmt.Errorf("%w asset type: %v", asset.ErrNotSupported, a)
		}
	}
	return req.ProcessResponse(candlestickItems)
}

// GetAvailableTransferChains returns the available transfer blockchains for the specific
// cryptocurrency
func (g *Gateio) GetAvailableTransferChains(ctx context.Context, cryptocurrency currency.Code) ([]string, error) {
	chains, err := g.ListCurrencyChain(ctx, cryptocurrency.Upper())
	if err != nil {
		return nil, err
	}
	availableChains := make([]string, 0, len(chains))
	for x := range chains {
		if chains[x].IsDisabled == 0 {
			availableChains = append(availableChains, chains[x].Chain)
		}
	}
	return availableChains, nil
}

// ValidateAPICredentials validates current credentials used for wrapper
// functionality
func (g *Gateio) ValidateAPICredentials(ctx context.Context, assetType asset.Item) error {
	_, err := g.UpdateAccountInfo(ctx, assetType)
	return g.CheckTransientError(err)
}

// checkInstrumentAvailabilityInSpot checks whether the instrument is available in the spot exchange
// if so we can use the instrument to retrieve orderbook and ticker information using the spot endpoints.
func (g *Gateio) checkInstrumentAvailabilityInSpot(instrument currency.Pair) (bool, error) {
	availables, err := g.CurrencyPairs.GetPairs(asset.Spot, false)
	if err != nil {
		return false, err
	}
	return availables.Contains(instrument, true), nil
}

// GetFuturesContractDetails returns details about futures contracts
func (g *Gateio) GetFuturesContractDetails(ctx context.Context, item asset.Item) ([]futures.Contract, error) {
	if !item.IsFutures() {
		return nil, futures.ErrNotFuturesAsset
	}
	if !g.SupportsAsset(item) {
		return nil, fmt.Errorf("%w %v", asset.ErrNotSupported, item)
	}
	switch item {
	case asset.Futures:
		var resp []futures.Contract
		for k := range settlementCurrencies {
			contracts, err := g.GetAllFutureContracts(ctx, settlementCurrencies[k])
			if err != nil {
				return nil, err
			}
			contractsToAdd := make([]futures.Contract, len(contracts))
			for j := range contracts {
				var name currency.Pair
				name, err = currency.NewPairFromString(contracts[j].Name)
				if err != nil {
					return nil, err
				}
				contractSettlementType := futures.Linear
				switch {
				case name.Base.Equal(currency.BTC) && settlementCurrencies[k].Equal(currency.BTC):
					contractSettlementType = futures.Inverse
				case !name.Base.Equal(settlementCurrencies[k]) && !settlementCurrencies[k].Equal(currency.USDT):
					contractSettlementType = futures.Quanto
				}
				c := futures.Contract{
					Exchange:             g.Name,
					Name:                 name,
					Underlying:           name,
					Asset:                item,
					IsActive:             !contracts[j].InDelisting,
					Type:                 futures.Perpetual,
					SettlementType:       contractSettlementType,
					SettlementCurrencies: currency.Currencies{settlementCurrencies[k]},
					Multiplier:           contracts[j].QuantoMultiplier.Float64(),
					MaxLeverage:          contracts[j].LeverageMax.Float64(),
				}
				if contracts[j].FundingRate > 0 {
					c.LatestRate = fundingrate.Rate{
						Time: contracts[j].FundingNextApply.Time().Add(-time.Duration(contracts[j].FundingInterval) * time.Second),
						Rate: contracts[j].FundingRate.Decimal(),
					}
				}
				contractsToAdd[j] = c
			}
			resp = append(resp, contractsToAdd...)
		}
		return resp, nil
	case asset.DeliveryFutures:
		contracts, err := g.GetAllDeliveryContracts(ctx, currency.USDT)
		if err != nil {
			return nil, err
		}
		resp := make([]futures.Contract, len(contracts))
		for i := range contracts {
			name, err := currency.NewPairFromString(contracts[i].Name)
			if err != nil {
				return nil, err
			}
			underlying, err := currency.NewPairFromString(contracts[i].Underlying)
			if err != nil {
				return nil, err
			}
			// no start information, inferring it based on contract type
			// gateio also reuses contracts for kline data, cannot use a lookup to see the first trade
			var s time.Time
			e := contracts[i].ExpireTime.Time()
			ct := futures.LongDated
			switch contracts[i].Cycle {
			case "WEEKLY":
				ct = futures.Weekly
				s = e.Add(-kline.OneWeek.Duration())
			case "BI-WEEKLY":
				ct = futures.Fortnightly
				s = e.Add(-kline.TwoWeek.Duration())
			case "QUARTERLY":
				ct = futures.Quarterly
				s = e.Add(-kline.ThreeMonth.Duration())
			case "BI-QUARTERLY":
				ct = futures.HalfYearly
				s = e.Add(-kline.SixMonth.Duration())
			}
			resp[i] = futures.Contract{
				Exchange:             g.Name,
				Name:                 name,
				Underlying:           underlying,
				Asset:                item,
				StartDate:            s,
				EndDate:              e,
				SettlementType:       futures.Linear,
				IsActive:             !contracts[i].InDelisting,
				Type:                 ct,
				SettlementCurrencies: currency.Currencies{currency.USDT},
				MarginCurrency:       currency.Code{},
				Multiplier:           contracts[i].QuantoMultiplier.Float64(),
				MaxLeverage:          contracts[i].LeverageMax.Float64(),
			}
		}
		return resp, nil
	}
	return nil, fmt.Errorf("%w %v", asset.ErrNotSupported, item)
}

// UpdateOrderExecutionLimits sets exchange executions for a required asset type
func (g *Gateio) UpdateOrderExecutionLimits(ctx context.Context, a asset.Item) error {
	if !g.SupportsAsset(a) {
		return fmt.Errorf("%s %w", a, asset.ErrNotSupported)
	}

	var limits []order.MinMaxLevel
	switch a {
	case asset.Spot:
		var pairsData []CurrencyPairDetail
		pairsData, err := g.ListSpotCurrencyPairs(ctx)
		if err != nil {
			return err
		}

		limits = make([]order.MinMaxLevel, 0, len(pairsData))
		for x := range pairsData {
			if pairsData[x].TradeStatus == "untradable" {
				continue
			}
			var pair currency.Pair
			pair, err = g.MatchSymbolWithAvailablePairs(pairsData[x].ID, a, true)
			if err != nil {
				return err
			}

			// Minimum base amounts are not always provided this will default to
			// precision for base deployment. This can't be done for quote.
			minBaseAmount := pairsData[x].MinBaseAmount.Float64()
			if minBaseAmount == 0 {
				minBaseAmount = math.Pow10(-int(pairsData[x].AmountPrecision))
			}

			limits = append(limits, order.MinMaxLevel{
				Asset:                   a,
				Pair:                    pair,
				QuoteStepIncrementSize:  math.Pow10(-int(pairsData[x].Precision)),
				AmountStepIncrementSize: math.Pow10(-int(pairsData[x].AmountPrecision)),
				MinimumBaseAmount:       minBaseAmount,
				MinimumQuoteAmount:      pairsData[x].MinQuoteAmount.Float64(),
			})
		}
	default:
		// TODO: Add in other assets
		return fmt.Errorf("%s %w", a, common.ErrNotYetImplemented)
	}

	return g.LoadLimits(limits)
}

// GetHistoricalFundingRates returns historical funding rates for a futures contract
func (g *Gateio) GetHistoricalFundingRates(ctx context.Context, r *fundingrate.HistoricalRatesRequest) (*fundingrate.HistoricalRates, error) {
	if r == nil {
		return nil, fmt.Errorf("%w LatestRateRequest", common.ErrNilPointer)
	}
	if r.Asset != asset.Futures {
		return nil, fmt.Errorf("%w %v", asset.ErrNotSupported, r.Asset)
	}

	if r.Pair.IsEmpty() {
		return nil, currency.ErrCurrencyPairEmpty
	}

	if !r.StartDate.IsZero() && !r.EndDate.IsZero() {
		err := common.StartEndTimeCheck(r.StartDate, r.EndDate)
		if err != nil {
			return nil, err
		}
	}

	// NOTE: Opted to fail here as a misconfigured request will result in
	// {"label":"CONTRACT_NOT_FOUND"} and rather not mutate request using
	// quote currency as the settlement currency.
	if r.PaymentCurrency.IsEmpty() {
		return nil, fundingrate.ErrPaymentCurrencyCannotBeEmpty
	}

	if r.IncludePayments {
		return nil, fmt.Errorf("include payments %w", common.ErrNotYetImplemented)
	}

	if r.IncludePredictedRate {
		return nil, fmt.Errorf("include predicted rate %w", common.ErrNotYetImplemented)
	}

	fPair, err := g.FormatExchangeCurrency(r.Pair, r.Asset)
	if err != nil {
		return nil, err
	}

	records, err := g.GetFutureFundingRates(ctx, r.PaymentCurrency, fPair, 1000)
	if err != nil {
		return nil, err
	}

	if len(records) == 0 {
		return nil, fundingrate.ErrNoFundingRatesFound
	}

	if !r.StartDate.IsZero() && !r.RespectHistoryLimits && r.StartDate.Before(records[len(records)-1].Timestamp.Time()) {
		return nil, fmt.Errorf("%w start date requested: %v last returned record: %v", fundingrate.ErrFundingRateOutsideLimits, r.StartDate, records[len(records)-1].Timestamp.Time())
	}

	fundingRates := make([]fundingrate.Rate, 0, len(records))
	for i := range records {
		if (!r.EndDate.IsZero() && r.EndDate.Before(records[i].Timestamp.Time())) ||
			(!r.StartDate.IsZero() && r.StartDate.After(records[i].Timestamp.Time())) {
			continue
		}

		fundingRates = append(fundingRates, fundingrate.Rate{
			Rate: decimal.NewFromFloat(records[i].Rate.Float64()),
			Time: records[i].Timestamp.Time(),
		})
	}

	if len(fundingRates) == 0 {
		return nil, fundingrate.ErrNoFundingRatesFound
	}

	return &fundingrate.HistoricalRates{
		Exchange:        g.Name,
		Asset:           r.Asset,
		Pair:            r.Pair,
		FundingRates:    fundingRates,
		StartDate:       fundingRates[len(fundingRates)-1].Time,
		EndDate:         fundingRates[0].Time,
		LatestRate:      fundingRates[0],
		PaymentCurrency: r.PaymentCurrency,
	}, nil
}

// GetLatestFundingRates returns the latest funding rates data
func (g *Gateio) GetLatestFundingRates(ctx context.Context, r *fundingrate.LatestRateRequest) ([]fundingrate.LatestRateResponse, error) {
	if r == nil {
		return nil, fmt.Errorf("%w LatestRateRequest", common.ErrNilPointer)
	}
	if r.Asset != asset.Futures {
		return nil, fmt.Errorf("%w %v", asset.ErrNotSupported, r.Asset)
	}

	if !r.Pair.IsEmpty() {
		resp := make([]fundingrate.LatestRateResponse, 1)
		fPair, err := g.FormatExchangeCurrency(r.Pair, r.Asset)
		if err != nil {
			return nil, err
		}
		var settle currency.Code
		settle, err = getSettlementFromCurrency(fPair)
		if err != nil {
			return nil, err
		}
		contract, err := g.GetFuturesContract(ctx, settle, fPair.String())
		if err != nil {
			return nil, err
		}
		resp[0] = contractToFundingRate(g.Name, r.Asset, fPair, contract, r.IncludePredictedRate)
		return resp, nil
	}

	var resp []fundingrate.LatestRateResponse
	pairs, err := g.GetEnabledPairs(asset.Futures)
	if err != nil {
		return nil, err
	}

	for i := range settlementCurrencies {
		contracts, err := g.GetAllFutureContracts(ctx, settlementCurrencies[i])
		if err != nil {
			return nil, err
		}
		for j := range contracts {
			p := strings.ToUpper(contracts[j].Name)
			if !g.IsValidPairString(p) {
				continue
			}
			cp, err := currency.NewPairFromString(p)
			if err != nil {
				return nil, err
			}
			if !pairs.Contains(cp, false) {
				continue
			}
			var isPerp bool
			isPerp, err = g.IsPerpetualFutureCurrency(r.Asset, cp)
			if err != nil {
				return nil, err
			}
			if !isPerp {
				continue
			}
			resp = append(resp, contractToFundingRate(g.Name, r.Asset, cp, &contracts[j], r.IncludePredictedRate))
		}
	}

	return resp, nil
}

func contractToFundingRate(name string, item asset.Item, fPair currency.Pair, contract *FuturesContract, includeUpcomingRate bool) fundingrate.LatestRateResponse {
	resp := fundingrate.LatestRateResponse{
		Exchange: name,
		Asset:    item,
		Pair:     fPair,
		LatestRate: fundingrate.Rate{
			Time: contract.FundingNextApply.Time().Add(-time.Duration(contract.FundingInterval) * time.Second),
			Rate: contract.FundingRate.Decimal(),
		},
		TimeOfNextRate: contract.FundingNextApply.Time(),
		TimeChecked:    time.Now(),
	}
	if includeUpcomingRate {
		resp.PredictedUpcomingRate = fundingrate.Rate{
			Time: contract.FundingNextApply.Time(),
			Rate: contract.FundingRateIndicative.Decimal(),
		}
	}
	return resp
}

// IsPerpetualFutureCurrency ensures a given asset and currency is a perpetual future
func (g *Gateio) IsPerpetualFutureCurrency(a asset.Item, _ currency.Pair) (bool, error) {
	return a == asset.Futures, nil
}

// GetOpenInterest returns the open interest rate for a given asset pair
func (g *Gateio) GetOpenInterest(ctx context.Context, k ...key.PairAsset) ([]futures.OpenInterest, error) {
	for i := range k {
		if k[i].Asset != asset.DeliveryFutures && k[i].Asset != asset.Futures {
			// avoid API calls or returning errors after a successful retrieval
			return nil, fmt.Errorf("%w %v %v", asset.ErrNotSupported, k[i].Asset, k[i].Pair())
		}
	}
	if len(k) == 1 {
		p, isEnabled, err := g.MatchSymbolCheckEnabled(k[0].Pair().String(), k[0].Asset, false)
		if err != nil {
			return nil, err
		}
		if !isEnabled {
			return nil, fmt.Errorf("%w: %v", currency.ErrPairNotEnabled, k[0].Pair())
		}
		switch k[0].Asset {
		case asset.DeliveryFutures:
			contractResp, err := g.GetDeliveryContract(ctx, currency.USDT, p)
			if err != nil {
				return nil, err
			}
			openInterest := contractResp.QuantoMultiplier.Float64() * float64(contractResp.PositionSize) * contractResp.IndexPrice.Float64()
			return []futures.OpenInterest{
				{
					Key: key.ExchangePairAsset{
						Exchange: g.Name,
						Base:     k[0].Base,
						Quote:    k[0].Quote,
						Asset:    k[0].Asset,
					},
					OpenInterest: openInterest,
				},
			}, nil
		case asset.Futures:
			for _, s := range settlementCurrencies {
				contractResp, err := g.GetFuturesContract(ctx, s, p.String())
				if err != nil {
					continue
				}
				openInterest := contractResp.QuantoMultiplier.Float64() * float64(contractResp.PositionSize) * contractResp.IndexPrice.Float64()
				return []futures.OpenInterest{
					{
						Key: key.ExchangePairAsset{
							Exchange: g.Name,
							Base:     k[0].Base,
							Quote:    k[0].Quote,
							Asset:    k[0].Asset,
						},
						OpenInterest: openInterest,
					},
				}, nil
			}
		}
	}
	var resp []futures.OpenInterest
	for _, a := range g.GetAssetTypes(true) {
		switch a {
		case asset.DeliveryFutures:
			contractResp, err := g.GetAllDeliveryContracts(ctx, currency.USDT)
			if err != nil {
				return nil, err
			}

			for i := range contractResp {
				p, isEnabled, err := g.MatchSymbolCheckEnabled(contractResp[i].Name, a, true)
				if err != nil && !errors.Is(err, currency.ErrPairNotFound) {
					return nil, err
				}
				if !isEnabled {
					continue
				}
				var appendData bool
				for j := range k {
					if k[j].Pair().Equal(p) {
						appendData = true
						break
					}
				}
				if len(k) > 0 && !appendData {
					continue
				}
				openInterest := contractResp[i].QuantoMultiplier.Float64() * float64(contractResp[i].PositionSize) * contractResp[i].IndexPrice.Float64()
				resp = append(resp, futures.OpenInterest{
					Key: key.ExchangePairAsset{
						Exchange: g.Name,
						Base:     p.Base.Item,
						Quote:    p.Quote.Item,
						Asset:    a,
					},
					OpenInterest: openInterest,
				})
			}
		case asset.Futures:
			for _, s := range settlementCurrencies {
				contractResp, err := g.GetAllFutureContracts(ctx, s)
				if err != nil {
					return nil, err
				}

				for i := range contractResp {
					p, isEnabled, err := g.MatchSymbolCheckEnabled(contractResp[i].Name, a, true)
					if err != nil && !errors.Is(err, currency.ErrPairNotFound) {
						return nil, err
					}
					if !isEnabled {
						continue
					}
					var appendData bool
					for j := range k {
						if k[j].Pair().Equal(p) {
							appendData = true
							break
						}
					}
					if len(k) > 0 && !appendData {
						continue
					}
					openInterest := contractResp[i].QuantoMultiplier.Float64() * float64(contractResp[i].PositionSize) * contractResp[i].IndexPrice.Float64()
					resp = append(resp, futures.OpenInterest{
						Key: key.ExchangePairAsset{
							Exchange: g.Name,
							Base:     p.Base.Item,
							Quote:    p.Quote.Item,
							Asset:    a,
						},
						OpenInterest: openInterest,
					})
				}
			}
		}
	}
	return resp, nil
}

// getClientOrderIDFromText returns the client order ID from the text response
func getClientOrderIDFromText(text string) string {
	if strings.HasPrefix(text, "t-") {
		return text
	}
	return ""
}

// getTypeFromTimeInForceAndPrice returns the order type and if the order is post only
func getTypeFromTimeInForceAndPrice(tif string, price float64) (orderType order.Type, postOnly order.TimeInForce) {
	oType := order.Market
	if price > 0 {
		oType = order.Limit
	}
	switch tif {
	case "ioc":
		return oType, order.ImmediateOrCancel
	case "fok":
		return oType, order.FillOrKill
	case "poc":
		return order.Limit, order.PostOnly
	case "gtc":
		return order.Limit, order.GoodTillCancel
	default:
		return order.Limit, order.UnsetTIF
	}
}

// getSideAndAmountFromSize returns the order side, amount and remaining amounts
func getSideAndAmountFromSize(size, left float64) (side order.Side, amount, remaining float64) {
	if size < 0 {
		return order.Short, math.Abs(size), math.Abs(left)
	}
	return order.Long, size, left
}

// getFutureOrderSize sets the amount to a negative value if shorting.
func getFutureOrderSize(s *order.Submit) (float64, error) {
	switch {
	case s.Side.IsLong():
		return s.Amount, nil
	case s.Side.IsShort():
		return -s.Amount, nil
	default:
		return 0, order.ErrSideIsInvalid
	}
}

// getTimeInForce returns the time-in-force for a given order.
// If the time-in-force is unset, it assumes a Market order with an immediate-or-cancel (IOC) time-in-force value.
// If the order type is Limit, it applies a good-til-cancel (GTC) policy.
func getTimeInForce(s *order.Submit) (string, error) {
	switch {
	case s.TimeInForce.Is(order.ImmediateOrCancel):
<<<<<<< HEAD
		return "ioc", nil // market taker only
=======
		return "ioc", nil
>>>>>>> 7a52b706
	case s.TimeInForce.Is(order.FillOrKill):
		return "fok", nil
	case s.TimeInForce.Is(order.PostOnly):
		return "poc", nil
	case s.TimeInForce.Is(order.GoodTillCancel):
		return "gtc", nil
	case s.TimeInForce == order.UnsetTIF:
		switch s.Type {
		case order.Market:
			return "ioc", nil
		case order.Limit:
			return "gtc", nil
		default:
			return "", nil
		}
	default:
		return "", fmt.Errorf("%w: time-in-force value of %v", order.ErrInvalidTimeInForce, s.TimeInForce)
	}
}

// GetCurrencyTradeURL returns the URL to the exchange's trade page for the given asset and currency pair
func (g *Gateio) GetCurrencyTradeURL(_ context.Context, a asset.Item, cp currency.Pair) (string, error) {
	_, err := g.CurrencyPairs.IsPairEnabled(cp, a)
	if err != nil {
		return "", err
	}
	cp.Delimiter = currency.UnderscoreDelimiter
	switch a {
	case asset.Spot, asset.CrossMargin, asset.Margin:
		return tradeBaseURL + tradeSpot + cp.Upper().String(), nil
	case asset.Futures:
		return tradeBaseURL + tradeFutures + cp.Upper().String(), nil
	case asset.DeliveryFutures:
		return tradeBaseURL + tradeDelivery + cp.Upper().String(), nil
	default:
		return "", fmt.Errorf("%w %v", asset.ErrNotSupported, a)
	}
}

// WebsocketSubmitOrder submits an order to the exchange
// NOTE: Regarding spot orders, fee is applied to purchased currency.
func (g *Gateio) WebsocketSubmitOrder(ctx context.Context, s *order.Submit) (*order.SubmitResponse, error) {
	err := s.Validate(g.GetTradingRequirements())
	if err != nil {
		return nil, err
	}

	s.Pair, err = g.FormatExchangeCurrency(s.Pair, s.AssetType)
	if err != nil {
		return nil, err
	}
	s.Pair = s.Pair.Upper()

	switch s.AssetType {
	case asset.Spot:
		req, err := g.getSpotOrderRequest(s)
		if err != nil {
			return nil, err
		}

		got, err := g.WebsocketSpotSubmitOrder(ctx, req)
		if err != nil {
			return nil, err
		}
		return g.deriveSpotWebsocketOrderResponse(got)
	case asset.Futures:
		amountWithDirection, err := getFutureOrderSize(s)
		if err != nil {
			return nil, err
		}

		timeInForce, err := getTimeInForce(s)
		if err != nil {
			return nil, err
		}

		a, err := getAssetFromFuturesPair(s.Pair)
		if err != nil {
			return nil, err
		}

		got, err := g.WebsocketFuturesSubmitOrder(ctx, a, &ContractOrderCreateParams{
			Contract:    s.Pair,
			Size:        amountWithDirection,
			Price:       strconv.FormatFloat(s.Price, 'f', -1, 64),
			ReduceOnly:  s.ReduceOnly,
			TimeInForce: timeInForce,
			Text:        s.ClientOrderID,
		})
		if err != nil {
			return nil, err
		}
		return g.deriveFuturesWebsocketOrderResponse(got)
	default:
		return nil, common.ErrNotYetImplemented
	}
}

func (g *Gateio) deriveSpotWebsocketOrderResponse(responses *WebsocketOrderResponse) (*order.SubmitResponse, error) {
	got, err := g.deriveSpotWebsocketOrderResponses([]*WebsocketOrderResponse{responses})
	if err != nil {
		return nil, err
	}
	return got[0], nil
}

// deriveSpotWebsocketOrderResponses returns the order submission responses for spot
func (g *Gateio) deriveSpotWebsocketOrderResponses(responses []*WebsocketOrderResponse) ([]*order.SubmitResponse, error) {
	if len(responses) == 0 {
		return nil, common.ErrNoResponse
	}

	out := make([]*order.SubmitResponse, 0, len(responses))
	for _, resp := range responses {
		side, err := order.StringToOrderSide(resp.Side)
		if err != nil {
			return nil, err
		}
		status := order.Open
		if resp.FinishAs != "" && resp.FinishAs != statusOpen {
			status, err = order.StringToOrderStatus(resp.FinishAs)
			if err != nil {
				return nil, err
			}
		}
		oType, err := order.StringToOrderType(resp.Type)
		if err != nil {
			return nil, err
		}

		var cost float64
		var purchased float64
		if resp.AverageDealPrice != 0 {
			if side.IsLong() {
				cost = resp.FilledTotal.Float64()
				purchased = resp.FilledTotal.Decimal().Div(resp.AverageDealPrice.Decimal()).InexactFloat64()
			} else {
				cost = resp.Amount.Float64()
				purchased = resp.FilledTotal.Float64()
			}
		}
		_, tif := getTypeFromTimeInForceAndPrice(resp.TimeInForce, resp.Price.Float64())
		out = append(out, &order.SubmitResponse{
			Exchange:             g.Name,
			OrderID:              resp.ID,
			AssetType:            resp.Account,
			Pair:                 resp.CurrencyPair,
			ClientOrderID:        resp.Text,
			Date:                 resp.CreateTimeMs.Time(),
			LastUpdated:          resp.UpdateTimeMs.Time(),
			RemainingAmount:      resp.Left.Float64(),
			Amount:               resp.Amount.Float64(),
			Price:                resp.Price.Float64(),
			AverageExecutedPrice: resp.AverageDealPrice.Float64(),
			Type:                 oType,
			Side:                 side,
			Status:               status,
			TimeInForce:          tif,
			Cost:                 cost,
			Purchased:            purchased,
			Fee:                  resp.Fee.Float64(),
			FeeAsset:             resp.FeeCurrency,
		})
	}
	return out, nil
}

func (g *Gateio) deriveFuturesWebsocketOrderResponse(responses *WebsocketFuturesOrderResponse) (*order.SubmitResponse, error) {
	got, err := g.deriveFuturesWebsocketOrderResponses([]*WebsocketFuturesOrderResponse{responses})
	if err != nil {
		return nil, err
	}
	return got[0], nil
}

// deriveFuturesWebsocketOrderResponses returns the order submission responses for futures
func (g *Gateio) deriveFuturesWebsocketOrderResponses(responses []*WebsocketFuturesOrderResponse) ([]*order.SubmitResponse, error) {
	if len(responses) == 0 {
		return nil, common.ErrNoResponse
	}

	out := make([]*order.SubmitResponse, 0, len(responses))
	for _, resp := range responses {
		status := order.Open
		if resp.FinishAs != "" && resp.FinishAs != statusOpen {
			var err error
			status, err = order.StringToOrderStatus(resp.FinishAs)
			if err != nil {
				return nil, err
			}
		}

		oType := order.Market
		if resp.Price != 0 {
			oType = order.Limit
		}

		side := order.Long
		if resp.Size < 0 {
			side = order.Short
		}

		var clientOrderID string
		if resp.Text != "" && strings.HasPrefix(resp.Text, "t-") {
			clientOrderID = resp.Text
		}
		_, tif := getTypeFromTimeInForceAndPrice(resp.TimeInForce, resp.Price.Float64())
		out = append(out, &order.SubmitResponse{
			Exchange:             g.Name,
			OrderID:              strconv.FormatInt(resp.ID, 10),
			AssetType:            asset.Futures,
			Pair:                 resp.Contract,
			ClientOrderID:        clientOrderID,
			Date:                 resp.CreateTime.Time(),
			LastUpdated:          resp.UpdateTime.Time(),
			RemainingAmount:      math.Abs(resp.Left),
			Amount:               math.Abs(resp.Size),
			Price:                resp.Price.Float64(),
			AverageExecutedPrice: resp.FillPrice.Float64(),
			Type:                 oType,
			Side:                 side,
			Status:               status,
			TimeInForce:          tif,
			ReduceOnly:           resp.IsReduceOnly,
		})
	}
	return out, nil
}

func (g *Gateio) getSpotOrderRequest(s *order.Submit) (*CreateOrderRequest, error) {
	switch {
	case s.Side.IsLong():
		s.Side = order.Buy
	case s.Side.IsShort():
		s.Side = order.Sell
	default:
		return nil, order.ErrSideIsInvalid
	}

	timeInForce, err := getTimeInForce(s)
	if err != nil {
		return nil, err
	}

	return &CreateOrderRequest{
		Side:         s.Side.Lower(),
		Type:         s.Type.Lower(),
		Account:      g.assetTypeToString(s.AssetType),
		Amount:       types.Number(s.GetTradeAmount(g.GetTradingRequirements())),
		Price:        types.Number(s.Price),
		CurrencyPair: s.Pair,
		Text:         s.ClientOrderID,
		TimeInForce:  timeInForce,
	}, nil
}<|MERGE_RESOLUTION|>--- conflicted
+++ resolved
@@ -2538,11 +2538,7 @@
 func getTimeInForce(s *order.Submit) (string, error) {
 	switch {
 	case s.TimeInForce.Is(order.ImmediateOrCancel):
-<<<<<<< HEAD
-		return "ioc", nil // market taker only
-=======
 		return "ioc", nil
->>>>>>> 7a52b706
 	case s.TimeInForce.Is(order.FillOrKill):
 		return "fok", nil
 	case s.TimeInForce.Is(order.PostOnly):
