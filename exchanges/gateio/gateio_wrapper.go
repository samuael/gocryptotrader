package gateio

import (
	"context"
	"errors"
	"fmt"
	"math"
	"sort"
	"strconv"
	"strings"
	"sync"
	"time"

	"github.com/thrasher-corp/gocryptotrader/common"
	"github.com/thrasher-corp/gocryptotrader/config"
	"github.com/thrasher-corp/gocryptotrader/currency"
	exchange "github.com/thrasher-corp/gocryptotrader/exchanges"
	"github.com/thrasher-corp/gocryptotrader/exchanges/account"
	"github.com/thrasher-corp/gocryptotrader/exchanges/asset"
	"github.com/thrasher-corp/gocryptotrader/exchanges/deposit"
	"github.com/thrasher-corp/gocryptotrader/exchanges/kline"
	"github.com/thrasher-corp/gocryptotrader/exchanges/order"
	"github.com/thrasher-corp/gocryptotrader/exchanges/orderbook"
	"github.com/thrasher-corp/gocryptotrader/exchanges/protocol"
	"github.com/thrasher-corp/gocryptotrader/exchanges/request"
	"github.com/thrasher-corp/gocryptotrader/exchanges/stream"
	"github.com/thrasher-corp/gocryptotrader/exchanges/ticker"
	"github.com/thrasher-corp/gocryptotrader/exchanges/trade"
	"github.com/thrasher-corp/gocryptotrader/log"
	"github.com/thrasher-corp/gocryptotrader/portfolio/withdraw"
)

var spotWebsocket, futuresWebsocket, deliveryFuturesWebsocket, optionsWebsocket *stream.Websocket

// GetDefaultConfig returns a default exchange config
func (g *Gateio) GetDefaultConfig(ctx context.Context) (*config.Exchange, error) {
	g.SetDefaults()
	exchCfg := new(config.Exchange)
	exchCfg.Name = g.Name
	exchCfg.HTTPTimeout = exchange.DefaultHTTPTimeout
	exchCfg.BaseCurrencies = g.BaseCurrencies

	err := g.SetupDefaults(exchCfg)
	if err != nil {
		return nil, err
	}

	if g.Features.Supports.RESTCapabilities.AutoPairUpdates {
		err = g.UpdateTradablePairs(ctx, true)
		if err != nil {
			return nil, err
		}
	}
	return exchCfg, nil
}

// SetDefaults sets default values for the exchange
func (g *Gateio) SetDefaults() {
	g.Name = "GateIO"
	g.Enabled = true
	g.Verbose = true
	g.API.CredentialsValidator.RequiresKey = true
	g.API.CredentialsValidator.RequiresSecret = true

	requestFmt := &currency.PairFormat{Delimiter: currency.UnderscoreDelimiter, Uppercase: true}
	configFmt := &currency.PairFormat{Delimiter: currency.UnderscoreDelimiter, Uppercase: true}
	err := g.SetGlobalPairsManager(requestFmt, configFmt, asset.Spot, asset.Futures, asset.Margin, asset.CrossMargin, asset.DeliveryFutures, asset.Options)
	if err != nil {
		log.Errorln(log.ExchangeSys, err)
	}

	g.Features = exchange.Features{
		Supports: exchange.FeaturesSupported{
			REST:      true,
			Websocket: true,
			RESTCapabilities: protocol.Features{
				TickerBatching:        true,
				TickerFetching:        true,
				KlineFetching:         true,
				TradeFetching:         true,
				OrderbookFetching:     true,
				AutoPairUpdates:       true,
				AccountInfo:           true,
				GetOrder:              true,
				GetOrders:             true,
				CancelOrders:          true,
				CancelOrder:           true,
				SubmitOrder:           true,
				UserTradeHistory:      true,
				CryptoDeposit:         true,
				CryptoWithdrawal:      true,
				TradeFee:              true,
				CryptoWithdrawalFee:   true,
				MultiChainDeposits:    true,
				MultiChainWithdrawals: true,
			},
			WebsocketCapabilities: protocol.Features{
				TickerFetching:         true,
				OrderbookFetching:      true,
				TradeFetching:          true,
				KlineFetching:          true,
				FullPayloadSubscribe:   true,
				AuthenticatedEndpoints: true,
				MessageCorrelation:     true,
				GetOrder:               true,
				AccountBalance:         true,
				Subscribe:              true,
			},
			WithdrawPermissions: exchange.AutoWithdrawCrypto |
				exchange.NoFiatWithdrawals,
			Kline: kline.ExchangeCapabilitiesSupported{
				Intervals: true,
			},
		},
		Enabled: exchange.FeaturesEnabled{
			AutoPairUpdates: true,
			Kline: kline.ExchangeCapabilitiesEnabled{
				Intervals: kline.DeployExchangeIntervals(
					kline.HundredMilliseconds,
					kline.ThousandMilliseconds,
					kline.TenSecond,
					kline.ThirtySecond,
					kline.OneMin,
					kline.FiveMin,
					kline.FifteenMin,
					kline.ThirtyMin,
					kline.OneHour,
					kline.TwoHour,
					kline.FourHour,
					kline.EightHour,
					kline.TwelveHour,
					kline.OneDay,
					kline.OneWeek,
					kline.OneMonth,
					kline.ThreeMonth,
					kline.SixMonth,
				),
				ResultLimit: 1000,
			},
		},
	}
	g.Requester, err = request.New(g.Name,
		common.NewHTTPClientWithTimeout(exchange.DefaultHTTPTimeout),
		request.WithLimiter(SetRateLimit()),
	)
	if err != nil {
		log.Errorln(log.ExchangeSys, err)
	}
	g.API.Endpoints = g.NewEndpoints()
	err = g.API.Endpoints.SetDefaultEndpoints(map[exchange.URL]string{
		exchange.RestSpot:              gateioTradeURL,
		exchange.RestFutures:           gateioFuturesLiveTradingAlternative,
		exchange.RestSpotSupplementary: gateioFuturesTestnetTrading,
		exchange.WebsocketSpot:         gateioWebsocketEndpoint,
	})
	if err != nil {
		log.Errorln(log.ExchangeSys, err)
	}
	g.Websocket = stream.NewWrapper()
	g.WebsocketResponseMaxLimit = exchange.DefaultWebsocketResponseMaxLimit
	g.WebsocketResponseCheckTimeout = exchange.DefaultWebsocketResponseCheckTimeout
	g.WebsocketOrderbookBufferLimit = exchange.DefaultWebsocketOrderbookBufferLimit
}

// Setup sets user configuration
func (g *Gateio) Setup(exch *config.Exchange) error {
	err := exch.Validate()
	if err != nil {
		return err
	}
	if !exch.Enabled {
		g.SetEnabled(false)
		return nil
	}
	err = g.SetupDefaults(exch)
	if err != nil {
		return err
	}
	subscriptionFilter := func(cs []stream.ChannelSubscription, a asset.Item) ([]stream.ChannelSubscription, error) {
		subscriptions := []stream.ChannelSubscription{}
		for x := range cs {
			if cs[x].Asset == a {
				subscriptions = append(subscriptions, cs[x])
			}
		}
		return subscriptions, nil
	}
	wsRunningURL, err := g.API.Endpoints.GetURL(exchange.WebsocketSpot)
	if err != nil {
		return err
	}
	err = g.Websocket.Setup(&stream.WebsocketWrapperSetup{
		ExchangeConfig:         exch,
		ConnectionMonitorDelay: exch.ConnectionMonitorDelay,
		Features:               &g.Features.Supports.WebsocketCapabilities,
	})
	if err != nil {
		return err
	}
	spotWebsocket, err = g.Websocket.AddWebsocket(&stream.WebsocketSetup{
		DefaultURL:            gateioWebsocketEndpoint,
		RunningURL:            wsRunningURL,
		Connector:             g.WsConnect,
		Subscriber:            g.Subscribe,
		Unsubscriber:          g.Unsubscribe,
		GenerateSubscriptions: g.GenerateDefaultSubscriptions,
		AssetType:             asset.Spot,
		SubscriptionFilter:    subscriptionFilter,
	})
	if err != nil {
		return err
	}
	err = g.Websocket.AssetTypeWebsockets[asset.Spot].SetupNewConnection(stream.ConnectionSetup{
		URL:                  gateioWebsocketEndpoint,
		RateLimit:            gateioWebsocketRateLimit,
		ResponseCheckTimeout: exch.WebsocketResponseCheckTimeout,
		ResponseMaxLimit:     exch.WebsocketResponseMaxLimit,
	})
	if err != nil {
		return err
	}
	futuresWebsocket, err = g.Websocket.AddWebsocket(&stream.WebsocketSetup{
		DefaultURL:            futuresWebsocketUsdtURL,
		RunningURL:            futuresWebsocketUsdtURL,
		Connector:             g.WsFuturesConnect,
		Subscriber:            g.FuturesSubscribe,
		Unsubscriber:          g.FuturesUnsubscribe,
		GenerateSubscriptions: g.GenerateFuturesDefaultSubscriptions,
		AssetType:             asset.Futures,
		SubscriptionFilter:    subscriptionFilter,
	})
	if err != nil {
		return err
	}
	err = g.Websocket.AssetTypeWebsockets[asset.Futures].SetupNewConnection(stream.ConnectionSetup{
		URL:                  futuresWebsocketUsdtURL,
		RateLimit:            gateioWebsocketRateLimit,
		ResponseCheckTimeout: exch.WebsocketResponseCheckTimeout,
		ResponseMaxLimit:     exch.WebsocketResponseMaxLimit,
	})
	if err != nil {
		return err
	}
	err = g.Websocket.AssetTypeWebsockets[asset.Futures].SetupNewConnection(stream.ConnectionSetup{
		URL:                  futuresWebsocketBtcURL,
		RateLimit:            gateioWebsocketRateLimit,
		ResponseCheckTimeout: exch.WebsocketResponseCheckTimeout,
		ResponseMaxLimit:     exch.WebsocketResponseMaxLimit,
		Authenticated:        true,
	})
	if err != nil {
		return err
	}
	// deliveryFuturesWebsocket, err = g.Websocket.AddWebsocket(&stream.WebsocketSetup{
	// 	DefaultURL:            deliveryRealUSDTTradingURL,
	// 	RunningURL:            deliveryRealUSDTTradingURL,
	// 	Connector:             g.WsDeliveryFuturesConnect,
	// 	Subscriber:            g.FuturesSubscribe,
	// 	Unsubscriber:          g.FuturesUnsubscribe,
	// 	GenerateSubscriptions: g.GenerateDeliveryFuturesDefaultSubscriptions,
	// 	AssetType:             asset.DeliveryFutures,
	// 	SubscriptionFilter:    subscriptionFilter,
	// })
	// if err != nil {
	// 	return err
	// }
	// err = g.Websocket.AssetTypeWebsockets[asset.DeliveryFutures].SetupNewConnection(stream.ConnectionSetup{
	// 	URL:                  deliveryRealUSDTTradingURL,
	// 	RateLimit:            gateioWebsocketRateLimit,
	// 	ResponseCheckTimeout: exch.WebsocketResponseCheckTimeout,
	// 	ResponseMaxLimit:     exch.WebsocketResponseMaxLimit,
	// })
	// if err != nil {
	// 	return err
	// }
	// err = g.Websocket.AssetTypeWebsockets[asset.DeliveryFutures].SetupNewConnection(stream.ConnectionSetup{
	// 	URL:                  deliveryRealBTCTradingURL,
	// 	RateLimit:            gateioWebsocketRateLimit,
	// 	ResponseCheckTimeout: exch.WebsocketResponseCheckTimeout,
	// 	ResponseMaxLimit:     exch.WebsocketResponseMaxLimit,
	// 	Authenticated:        true,
	// })
	// if err != nil {
	// 	return err
	// }
	// optionsWebsocket, err = g.Websocket.AddWebsocket(&stream.WebsocketSetup{
	// 	DefaultURL:            optionsWebsocketURL,
	// 	RunningURL:            optionsWebsocketURL,
	// 	Connector:             g.WsOptionsConnect,
	// 	Subscriber:            g.OptionsSubscribe,
	// 	Unsubscriber:          g.OptionsUnsubscribe,
	// 	GenerateSubscriptions: g.GenerateOptionsDefaultSubscriptions,
	// 	SubscriptionFilter:    subscriptionFilter,
	// 	AssetType:             asset.Options,
	// })
	// if err != nil {
	// 	return err
	// }
	// err = g.Websocket.AssetTypeWebsockets[asset.Options].SetupNewConnection(stream.ConnectionSetup{
	// 	URL:                  optionsWebsocketURL,
	// 	RateLimit:            gateioWebsocketRateLimit,
	// 	ResponseCheckTimeout: exch.WebsocketResponseCheckTimeout,
	// 	ResponseMaxLimit:     exch.WebsocketResponseMaxLimit,
	// })
	return err
}

// Start starts the GateIO go routine
func (g *Gateio) Start(ctx context.Context, wg *sync.WaitGroup) error {
	if wg == nil {
		return fmt.Errorf("%T %w", wg, common.ErrNilPointer)
	}
	wg.Add(1)
	go func() {
		g.Run(ctx)
		wg.Done()
	}()
	return nil
}

// Run implements the GateIO wrapper
func (g *Gateio) Run(ctx context.Context) {
	if g.Verbose {
		g.PrintEnabledPairs()
	}
	if !g.GetEnabledFeatures().AutoPairUpdates {
		return
	}
	err := g.UpdateTradablePairs(ctx, false)
	if err != nil {
		log.Errorf(log.ExchangeSys, "%s failed to update tradable pairs. Err: %s", g.Name, err)
	}
}

// UpdateTicker updates and returns the ticker for a currency pair
func (g *Gateio) UpdateTicker(ctx context.Context, p currency.Pair, a asset.Item) (*ticker.Price, error) {
	if !g.SupportsAsset(a) {
		return nil, fmt.Errorf("%w asset type: %v", asset.ErrNotSupported, a)
	}
	fPair, err := g.FormatExchangeCurrency(p, a)
	if err != nil {
		return nil, err
	}
	if fPair.IsEmpty() || fPair.Quote.IsEmpty() {
		return nil, currency.ErrCurrencyPairEmpty
	}
	fPair = fPair.Upper()
	var tickerData *ticker.Price
	switch a {
	case asset.Margin, asset.Spot, asset.CrossMargin:
<<<<<<< HEAD
		if a != asset.Spot {
			if !g.checkInstrumentAvailabilityInSpot(fPair) {
				return nil, errors.New("no ticker data available for instrument")
			}
=======
		if a != asset.Spot && !g.checkInstrumentAvailabilityInSpot(fPair) {
			return nil, errors.New("instrument does not have ticker data")
>>>>>>> 1255e61c
		}
		var tickerNew *Ticker
		tickerNew, err = g.GetTicker(ctx, fPair.String(), "")
		if err != nil {
			return nil, err
		}
		tickerData = &ticker.Price{
			Pair:         fPair,
			Low:          tickerNew.Low24H,
			High:         tickerNew.High24H,
			Bid:          tickerNew.HighestBid,
			Ask:          tickerNew.LowestAsk,
			Last:         tickerNew.Last,
			ExchangeName: g.Name,
			AssetType:    a,
		}
	case asset.Futures:
		var settle string
		settle, err = g.getSettlementFromCurrency(fPair, true)
		if err != nil {
			return nil, err
		}
		var tickers []FuturesTicker
		tickers, err = g.GetFuturesTickers(ctx, settle, fPair)
		if err != nil {
			return nil, err
		}
		var tick *FuturesTicker
		for x := range tickers {
			if tickers[x].Contract == fPair.String() {
				tick = &tickers[x]
				break
			}
		}
		if tick == nil {
			return nil, errNoTickerData
		}
		tickerData = &ticker.Price{
			Pair:         fPair,
			Low:          tick.Low24H,
			High:         tick.High24H,
			Last:         tick.Last,
			Volume:       tick.Volume24HBase,
			QuoteVolume:  tick.Volume24HQuote,
			ExchangeName: g.Name,
			AssetType:    a,
		}
	case asset.Options:
		var underlying currency.Pair
		var tickers []OptionsTicker
		underlying, err = g.GetUnderlyingFromCurrencyPair(fPair)
		if err != nil {
			return nil, err
		}
		tickers, err = g.GetOptionsTickers(ctx, underlying.String())
		if err != nil {
			return nil, err
		}
		for x := range tickers {
			if tickers[x].Name != fPair.String() {
				continue
			}
			var cp currency.Pair
			cp, err = currency.NewPairFromString(strings.ReplaceAll(tickers[x].Name, currency.DashDelimiter, currency.UnderscoreDelimiter))
			if err != nil {
				return nil, err
			}
			cp.Quote = currency.NewCode(strings.ReplaceAll(cp.Quote.String(), currency.UnderscoreDelimiter, currency.DashDelimiter))
			if err != nil {
				return nil, err
			}
			tickerData = &ticker.Price{
				Pair:         cp,
				Last:         tickers[x].LastPrice,
				Bid:          tickers[x].Bid1Price,
				Ask:          tickers[x].Ask1Price,
				AskSize:      tickers[x].Ask1Size,
				BidSize:      tickers[x].Bid1Size,
				ExchangeName: g.Name,
				AssetType:    a,
			}
			err = ticker.ProcessTicker(tickerData)
			if err != nil {
				return nil, err
			}
		}
		return ticker.GetTicker(g.Name, fPair, a)
	case asset.DeliveryFutures:
		var settle string
		settle, err = g.getSettlementFromCurrency(fPair, false)
		if err != nil {
			return nil, err
		}
		var tickers []FuturesTicker
		tickers, err = g.GetDeliveryFutureTickers(ctx, settle, fPair)
		if err != nil {
			return nil, err
		}
		for x := range tickers {
			if tickers[x].Contract == fPair.Upper().String() {
				tickerData = &ticker.Price{
					Pair:         fPair,
					Last:         tickers[x].Last,
					High:         tickers[x].High24H,
					Low:          tickers[x].Low24H,
					Volume:       tickers[x].Volume24H,
					QuoteVolume:  tickers[x].Volume24HQuote,
					ExchangeName: g.Name,
					AssetType:    a,
				}
				break
			}
		}
	}
	err = ticker.ProcessTicker(tickerData)
	if err != nil {
		return nil, err
	}
	return ticker.GetTicker(g.Name, fPair, a)
}

// FetchTicker retrieves a list of tickers.
func (g *Gateio) FetchTicker(ctx context.Context, p currency.Pair, assetType asset.Item) (*ticker.Price, error) {
	fPair, err := g.FormatExchangeCurrency(p, assetType)
	if err != nil {
		return nil, err
	}
	tickerNew, err := ticker.GetTicker(g.Name, fPair, assetType)
	if err != nil {
		return g.UpdateTicker(ctx, fPair, assetType)
	}
	return tickerNew, nil
}

// FetchTradablePairs returns a list of the exchanges tradable pairs
func (g *Gateio) FetchTradablePairs(ctx context.Context, a asset.Item) (currency.Pairs, error) {
	if !g.SupportsAsset(a) {
		return nil, fmt.Errorf("%w asset type: %v", asset.ErrNotSupported, a)
	}
	switch a {
	case asset.Spot:
		tradables, err := g.ListSpotCurrencyPairs(ctx)
		if err != nil {
			return nil, err
		}
		pairs := make([]currency.Pair, 0, len(tradables))
		for x := range tradables {
			if tradables[x].TradeStatus == "untradable" {
				continue
			}
			p := strings.ToUpper(tradables[x].ID)
			if !g.IsValidPairString(p) {
				continue
			}
			cp, err := currency.NewPairFromString(p)
			if err != nil {
				return nil, err
			}
			pairs = append(pairs, cp)
		}
		return pairs, nil
	case asset.Margin, asset.CrossMargin:
		tradables, err := g.GetMarginSupportedCurrencyPairs(ctx)
		if err != nil {
			return nil, err
		}
		pairs := make([]currency.Pair, 0, len(tradables))
		for x := range tradables {
			if tradables[x].Status == 0 {
				continue
			}
			p := strings.ToUpper(tradables[x].Base + currency.UnderscoreDelimiter + tradables[x].Quote)
			if !g.IsValidPairString(p) {
				continue
			}
			cp, err := currency.NewPairFromString(p)
			if err != nil {
				return nil, err
			}
			pairs = append(pairs, cp)
		}
		return pairs, nil
	case asset.Futures:
		btcContracts, err := g.GetAllFutureContracts(ctx, settleBTC)
		if err != nil {
			return nil, err
		}
		usdtContracts, err := g.GetAllFutureContracts(ctx, settleUSDT)
		if err != nil {
			return nil, err
		}
		btcContracts = append(btcContracts, usdtContracts...)
		pairs := make([]currency.Pair, 0, len(btcContracts))
		for x := range btcContracts {
			if btcContracts[x].InDelisting {
				continue
			}
			p := strings.ToUpper(btcContracts[x].Name)
			if !g.IsValidPairString(p) {
				continue
			}
			cp, err := currency.NewPairFromString(p)
			if err != nil {
				return nil, err
			}
			pairs = append(pairs, cp)
		}
		return pairs, nil
	case asset.DeliveryFutures:
		btcContracts, err := g.GetAllDeliveryContracts(ctx, settleBTC)
		if err != nil {
			return nil, err
		}
		usdtContracts, err := g.GetAllDeliveryContracts(ctx, settleUSDT)
		if err != nil {
			return nil, err
		}
		btcContracts = append(btcContracts, usdtContracts...)
		pairs := make([]currency.Pair, 0, len(btcContracts))
		for x := range btcContracts {
			if btcContracts[x].InDelisting {
				continue
			}
			p := strings.ToUpper(btcContracts[x].Name)
			if !g.IsValidPairString(p) {
				continue
			}
			cp, err := currency.NewPairFromString(p)
			if err != nil {
				return nil, err
			}
			pairs = append(pairs, cp)
		}
		return pairs, nil
	case asset.Options:
		underlyings, err := g.GetAllOptionsUnderlyings(ctx)
		if err != nil {
			return nil, err
		}
		var pairs []currency.Pair
		for x := range underlyings {
			contracts, err := g.GetAllContractOfUnderlyingWithinExpiryDate(ctx, underlyings[x].Name, time.Time{})
			if err != nil {
				return nil, err
			}
			for c := range contracts {
				if !g.IsValidPairString(contracts[c].Name) {
					continue
				}
				cp, err := currency.NewPairFromString(strings.ReplaceAll(contracts[c].Name, currency.DashDelimiter, currency.UnderscoreDelimiter))
				if err != nil {
					return nil, err
				}
				cp.Quote = currency.NewCode(strings.ReplaceAll(cp.Quote.String(), currency.UnderscoreDelimiter, currency.DashDelimiter))
				if err != nil {
					return nil, err
				}
				pairs = append(pairs, cp)
			}
		}
		return pairs, nil
	default:
		return nil, fmt.Errorf("%w asset type: %v", asset.ErrNotSupported, a)
	}
}

// UpdateTradablePairs updates the exchanges available pairs and stores
// them in the exchanges config
func (g *Gateio) UpdateTradablePairs(ctx context.Context, forceUpdate bool) error {
	assets := g.GetAssetTypes(false)
	for x := range assets {
		pairs, err := g.FetchTradablePairs(ctx, assets[x])
		if err != nil {
			return err
		}
		if len(pairs) == 0 {
			return errors.New("no tradable pairs found")
		}
		err = g.UpdatePairs(pairs, assets[x], false, forceUpdate)
		if err != nil {
			return err
		}
	}
	return nil
}

// UpdateTickers updates the ticker for all currency pairs of a given asset type
func (g *Gateio) UpdateTickers(ctx context.Context, a asset.Item) error {
	if !g.SupportsAsset(a) {
		return fmt.Errorf("%w asset type: %v", asset.ErrNotSupported, a)
	}
	var err error
	switch a {
	case asset.Spot, asset.Margin, asset.CrossMargin:
		var tickers []Ticker
		tickers, err = g.GetTickers(ctx, currency.EMPTYPAIR.String(), "")
		if err != nil {
			return err
		}
		for x := range tickers {
			var currencyPair currency.Pair
			currencyPair, err = currency.NewPairFromString(tickers[x].CurrencyPair)
			if err != nil {
				return err
			}
			err = ticker.ProcessTicker(&ticker.Price{
				Last:         tickers[x].Last,
				High:         tickers[x].High24H,
				Low:          tickers[x].Low24H,
				Bid:          tickers[x].HighestBid,
				Ask:          tickers[x].LowestAsk,
				QuoteVolume:  tickers[x].QuoteVolume,
				Volume:       tickers[x].BaseVolume,
				ExchangeName: g.Name,
				Pair:         currencyPair,
				AssetType:    a,
			})
			if err != nil {
				return err
			}
		}
	case asset.Futures, asset.DeliveryFutures:
		var tickers []FuturesTicker
		var ticks []FuturesTicker
		for _, settle := range []string{settleBTC, settleUSDT, settleUSD} {
			if a == asset.Futures {
				ticks, err = g.GetFuturesTickers(ctx, settle, currency.EMPTYPAIR)
			} else {
				if settle == settleUSD {
					continue
				}
				ticks, err = g.GetDeliveryFutureTickers(ctx, settle, currency.EMPTYPAIR)
			}
			if err != nil {
				return err
			}
			tickers = append(tickers, ticks...)
		}
		for x := range tickers {
			currencyPair, err := currency.NewPairFromString(tickers[x].Contract)
			if err != nil {
				return err
			}
			err = ticker.ProcessTicker(&ticker.Price{
				Last:         tickers[x].Last,
				High:         tickers[x].High24H,
				Low:          tickers[x].Low24H,
				Volume:       tickers[x].Volume24H,
				QuoteVolume:  tickers[x].Volume24HQuote,
				ExchangeName: g.Name,
				Pair:         currencyPair,
				AssetType:    a,
			})
			if err != nil {
				return err
			}
		}
	case asset.Options:
		pairs, err := g.GetEnabledPairs(a)
		if err != nil {
			return err
		}
		for i := range pairs {
			underlying, err := g.GetUnderlyingFromCurrencyPair(pairs[i])
			if err != nil {
				return err
			}
			tickers, err := g.GetOptionsTickers(ctx, underlying.String())
			if err != nil {
				return err
			}
			for x := range tickers {
				currencyPair, err := currency.NewPairFromString(tickers[x].Name)
				if err != nil {
					return err
				}
				err = ticker.ProcessTicker(&ticker.Price{
					Last:         tickers[x].LastPrice,
					Ask:          tickers[x].Ask1Price,
					AskSize:      tickers[x].Ask1Size,
					Bid:          tickers[x].Bid1Price,
					BidSize:      tickers[x].Bid1Size,
					Pair:         currencyPair,
					ExchangeName: g.Name,
					AssetType:    a,
				})
				if err != nil {
					return err
				}
			}
		}
	default:
		return fmt.Errorf("%w asset type: %v", asset.ErrNotSupported, a)
	}
	return nil
}

// FetchOrderbook returns orderbook base on the currency pair
func (g *Gateio) FetchOrderbook(ctx context.Context, p currency.Pair, assetType asset.Item) (*orderbook.Base, error) {
	ob, err := orderbook.Get(g.Name, p, assetType)
	if err != nil {
		return g.UpdateOrderbook(ctx, p, assetType)
	}
	return ob, nil
}

// UpdateOrderbook updates and returns the orderbook for a currency pair
func (g *Gateio) UpdateOrderbook(ctx context.Context, p currency.Pair, a asset.Item) (*orderbook.Base, error) {
	p, err := g.FormatExchangeCurrency(p, a)
	if err != nil {
		return nil, err
	}
	var orderbookNew *Orderbook
	switch a {
	case asset.Spot, asset.Margin, asset.CrossMargin:
		if a != asset.Spot && !g.checkInstrumentAvailabilityInSpot(p) {
			return nil, errors.New("instrument does not have orderbook data")
		}
		orderbookNew, err = g.GetOrderbook(ctx, p.String(), "", 0, true)
	case asset.Futures:
		var settle string
		settle, err = g.getSettlementFromCurrency(p, true)
		if err != nil {
			return nil, err
		}
		orderbookNew, err = g.GetFuturesOrderbook(ctx, settle, p.String(), "", 0, true)
	case asset.DeliveryFutures:
		var settle string
		settle, err = g.getSettlementFromCurrency(p.Upper(), false)
		if err != nil {
			return nil, err
		}
		orderbookNew, err = g.GetDeliveryOrderbook(ctx, settle, "", p, 0, true)
	case asset.Options:
		orderbookNew, err = g.GetOptionsOrderbook(ctx, p, "", 0, true)
	default:
		return nil, fmt.Errorf("%w %v", asset.ErrNotSupported, a)
	}
	if err != nil {
		return nil, err
	}
	book := &orderbook.Base{
		Exchange:        g.Name,
		Asset:           a,
		VerifyOrderbook: g.CanVerifyOrderbook,
		Pair:            p.Upper(),
		LastUpdateID:    orderbookNew.ID,
		LastUpdated:     orderbookNew.Update,
	}
	book.Bids = make(orderbook.Items, len(orderbookNew.Bids))
	for x := range orderbookNew.Bids {
		book.Bids[x] = orderbook.Item{
			Amount: orderbookNew.Bids[x].Amount,
			Price:  orderbookNew.Bids[x].Price,
		}
	}
	book.Asks = make(orderbook.Items, len(orderbookNew.Asks))
	for x := range orderbookNew.Asks {
		book.Asks[x] = orderbook.Item{
			Amount: orderbookNew.Asks[x].Amount,
			Price:  orderbookNew.Asks[x].Price,
		}
	}
	err = book.Process()
	if err != nil {
		return book, err
	}
	return orderbook.Get(g.Name, book.Pair, a)
}

// UpdateAccountInfo retrieves balances for all enabled currencies for the
func (g *Gateio) UpdateAccountInfo(ctx context.Context, a asset.Item) (account.Holdings, error) {
	var info account.Holdings
	info.Exchange = g.Name
	var err error
	switch a {
	case asset.Spot:
		var balances []SpotAccount
		balances, err = g.GetSpotAccounts(ctx, currency.EMPTYCODE)
		currencies := make([]account.Balance, len(balances))
		if err != nil {
			return info, err
		}
		for x := range balances {
			currencies[x] = account.Balance{
				Currency: currency.NewCode(balances[x].Currency),
				Total:    balances[x].Available - balances[x].Locked,
				Hold:     balances[x].Locked,
				Free:     balances[x].Available,
			}
		}
		info.Accounts = append(info.Accounts, account.SubAccount{
			AssetType:  a,
			Currencies: currencies,
		})
	case asset.Margin, asset.CrossMargin:
		var balances []MarginAccountItem
		balances, err = g.GetMarginAccountList(ctx, currency.EMPTYPAIR)
		if err != nil {
			return info, err
		}
		var currencies []account.Balance
		for x := range balances {
			currencies = append(currencies, account.Balance{
				Currency: currency.NewCode(balances[x].Base.Currency),
				Total:    balances[x].Base.Available + balances[x].Base.LockedAmount,
				Hold:     balances[x].Base.LockedAmount,
				Free:     balances[x].Base.Available,
			}, account.Balance{
				Currency: currency.NewCode(balances[x].Quote.Currency),
				Total:    balances[x].Quote.Available + balances[x].Quote.LockedAmount,
				Hold:     balances[x].Quote.LockedAmount,
				Free:     balances[x].Quote.Available,
			})
		}
		info.Accounts = append(info.Accounts, account.SubAccount{
			AssetType:  a,
			Currencies: currencies,
		})
	case asset.Futures, asset.DeliveryFutures:
		currencies := make([]account.Balance, 3)
		settles := []currency.Code{currency.BTC, currency.USDT, currency.USD}
		for x := range settles {
			var balance *FuturesAccount
			if a == asset.Futures {
				if settles[x].Equal(currency.USD) {
					continue
				}
				balance, err = g.QueryFuturesAccount(ctx, settles[x].String())
			} else {
				balance, err = g.GetDeliveryFuturesAccounts(ctx, settles[x].String())
			}
			if err != nil {
				return info, err
			}
			currencies[x] = account.Balance{
				Currency: currency.NewCode(balance.Currency),
				Total:    balance.Total,
				Hold:     balance.Total - balance.Available,
				Free:     balance.Available,
			}
		}
		info.Accounts = append(info.Accounts, account.SubAccount{
			AssetType:  a,
			Currencies: currencies,
		})
	case asset.Options:
		var balance *OptionAccount
		balance, err = g.GetOptionAccounts(ctx)
		if err != nil {
			return info, err
		}
		info.Accounts = append(info.Accounts, account.SubAccount{
			AssetType: a,
			Currencies: []account.Balance{
				{
					Currency: currency.NewCode(balance.Currency),
					Total:    balance.Total,
					Hold:     balance.Total - balance.Available,
					Free:     balance.Available,
				},
			},
		})
	default:
		return info, fmt.Errorf("%w asset type: %v", asset.ErrNotSupported, a)
	}
	creds, err := g.GetCredentials(ctx)
	if err != nil {
		return info, err
	}
	err = account.Process(&info, creds)
	if err != nil {
		return info, err
	}
	return info, nil
}

// FetchAccountInfo retrieves balances for all enabled currencies
func (g *Gateio) FetchAccountInfo(ctx context.Context, assetType asset.Item) (account.Holdings, error) {
	creds, err := g.GetCredentials(ctx)
	if err != nil {
		return account.Holdings{}, err
	}
	acc, err := account.GetHoldings(g.Name, creds, assetType)
	if err != nil {
		return g.UpdateAccountInfo(ctx, assetType)
	}
	return acc, nil
}

// GetFundingHistory returns funding history, deposits and
// withdrawals
func (g *Gateio) GetFundingHistory(_ context.Context) ([]exchange.FundHistory, error) {
	return nil, common.ErrFunctionNotSupported
}

// GetWithdrawalsHistory returns previous withdrawals data
func (g *Gateio) GetWithdrawalsHistory(ctx context.Context, c currency.Code, _ asset.Item) ([]exchange.WithdrawalHistory, error) {
	records, err := g.GetWithdrawalRecords(ctx, c, time.Time{}, time.Time{}, 0, 0)
	if err != nil {
		return nil, err
	}
	withdrawalHistories := make([]exchange.WithdrawalHistory, len(records))
	for x := range records {
		withdrawalHistories[x] = exchange.WithdrawalHistory{
			Status:          records[x].Status,
			TransferID:      records[x].ID,
			Currency:        records[x].Currency,
			Amount:          records[x].Amount,
			CryptoTxID:      records[x].TransactionID,
			CryptoToAddress: records[x].WithdrawalAddress,
			Timestamp:       records[x].Timestamp.Time(),
		}
	}
	return withdrawalHistories, nil
}

// GetRecentTrades returns the most recent trades for a currency and asset
func (g *Gateio) GetRecentTrades(ctx context.Context, p currency.Pair, a asset.Item) ([]trade.Data, error) {
	p, err := g.FormatExchangeCurrency(p, a)
	if err != nil {
		return nil, err
	}
	var resp []trade.Data
	switch a {
	case asset.Spot, asset.Margin, asset.CrossMargin:
		var tradeData []Trade
		if p.IsEmpty() {
			return nil, currency.ErrCurrencyPairEmpty
		}
		tradeData, err = g.GetMarketTrades(ctx, p, 0, "", false, time.Time{}, time.Time{}, 0)
		if err != nil {
			return nil, err
		}
		resp = make([]trade.Data, len(tradeData))
		for i := range tradeData {
			var side order.Side
			side, err = order.StringToOrderSide(tradeData[i].Side)
			if err != nil {
				return nil, err
			}
			resp[i] = trade.Data{
				Exchange:     g.Name,
				TID:          tradeData[i].OrderID,
				CurrencyPair: p,
				AssetType:    a,
				Side:         side,
				Price:        tradeData[i].Price,
				Amount:       tradeData[i].Amount,
				Timestamp:    tradeData[i].CreateTimeMs.Time(),
			}
		}
	case asset.Futures:
		var settle string
		settle, err = g.getSettlementFromCurrency(p, true)
		if err != nil {
			return nil, err
		}
		var futuresTrades []TradingHistoryItem
		futuresTrades, err = g.GetFuturesTradingHistory(ctx, settle, p, 0, 0, "", time.Time{}, time.Time{})
		if err != nil {
			return nil, err
		}
		resp = make([]trade.Data, len(futuresTrades))
		for i := range futuresTrades {
			resp[i] = trade.Data{
				TID:          strconv.FormatInt(futuresTrades[i].ID, 10),
				Exchange:     g.Name,
				CurrencyPair: p,
				AssetType:    a,
				Price:        futuresTrades[i].Price,
				Amount:       futuresTrades[i].Size,
				Timestamp:    futuresTrades[i].CreateTime.Time(),
			}
		}
	case asset.DeliveryFutures:
		var settle string
		settle, err = g.getSettlementFromCurrency(p, false)
		if err != nil {
			return nil, err
		}
		var deliveryTrades []DeliveryTradingHistory
		deliveryTrades, err = g.GetDeliveryTradingHistory(ctx, settle, "", p.Upper(), 0, time.Time{}, time.Time{})
		if err != nil {
			return nil, err
		}
		resp = make([]trade.Data, len(deliveryTrades))
		for i := range deliveryTrades {
			resp[i] = trade.Data{
				TID:          strconv.FormatInt(deliveryTrades[i].ID, 10),
				Exchange:     g.Name,
				CurrencyPair: p,
				AssetType:    a,
				Price:        deliveryTrades[i].Price,
				Amount:       deliveryTrades[i].Size,
				Timestamp:    deliveryTrades[i].CreateTime.Time(),
			}
		}
	case asset.Options:
		var trades []TradingHistoryItem
		trades, err = g.GetOptionsTradeHistory(ctx, p.Upper(), "", 0, 0, time.Time{}, time.Time{})
		if err != nil {
			return nil, err
		}
		resp = make([]trade.Data, len(trades))
		for i := range trades {
			resp[i] = trade.Data{
				TID:          strconv.FormatInt(trades[i].ID, 10),
				Exchange:     g.Name,
				CurrencyPair: p,
				AssetType:    a,
				Price:        trades[i].Price,
				Amount:       trades[i].Size,
				Timestamp:    trades[i].CreateTime.Time(),
			}
		}
	default:
		return nil, fmt.Errorf("%w asset type: %v", asset.ErrNotSupported, a)
	}
	err = g.AddTradesToBuffer(resp...)
	if err != nil {
		return nil, err
	}
	sort.Sort(trade.ByDate(resp))
	return resp, nil
}

// GetHistoricTrades returns historic trade data within the timeframe provided
func (g *Gateio) GetHistoricTrades(_ context.Context, _ currency.Pair, _ asset.Item, _, _ time.Time) ([]trade.Data, error) {
	return nil, common.ErrFunctionNotSupported
}

// SubmitOrder submits a new order
// TODO: support multiple order types (IOC)
func (g *Gateio) SubmitOrder(ctx context.Context, s *order.Submit) (*order.SubmitResponse, error) {
	err := s.Validate()
	if err != nil {
		return nil, err
	}
	var orderTypeFormat string
	switch s.Side {
	case order.Buy:
		orderTypeFormat = order.Buy.Lower()
	case order.Sell:
		orderTypeFormat = order.Sell.Lower()
	case order.Bid:
		orderTypeFormat = order.Bid.Lower()
	case order.Ask:
		orderTypeFormat = order.Ask.Lower()
	default:
		return nil, errInvalidOrderSide
	}
	s.Pair, err = g.FormatExchangeCurrency(s.Pair, s.AssetType)
	if err != nil {
		return nil, err
	}
	s.Pair = s.Pair.Upper()
	switch s.AssetType {
	case asset.Spot, asset.Margin, asset.CrossMargin:
		if s.Type != order.Limit {
			return nil, errOnlyLimitOrderType
		}
		sOrder, err := g.PlaceSpotOrder(ctx, &CreateOrderRequestData{
			Side:         orderTypeFormat,
			Type:         s.Type.Lower(),
			Account:      g.assetTypeToString(s.AssetType),
			Amount:       s.Amount,
			Price:        s.Price,
			CurrencyPair: s.Pair,
			Text:         s.ClientOrderID,
		})
		if err != nil {
			return nil, err
		}
		response, err := s.DeriveSubmitResponse(sOrder.OrderID)
		if err != nil {
			return nil, err
		}
		side, err := order.StringToOrderSide(sOrder.Side)
		if err != nil {
			return nil, err
		}
		response.Side = side
		status, err := order.StringToOrderStatus(sOrder.Status)
		if err != nil {
			return nil, err
		}
		response.Status = status
		response.Fee = sOrder.FeeDeducted
		response.FeeAsset = currency.NewCode(sOrder.FeeCurrency)
		response.Pair = s.Pair
		response.Date = sOrder.CreateTime.Time()
		response.ClientOrderID = sOrder.Text
		response.Date = sOrder.CreateTimeMs.Time()
		response.LastUpdated = sOrder.UpdateTimeMs.Time()
		return response, nil
	case asset.Futures:
		settle, err := g.getSettlementFromCurrency(s.Pair, true)
		if err != nil {
			return nil, err
		}
		if orderTypeFormat == "bid" && s.Price < 0 {
			s.Price = -s.Price
		} else if orderTypeFormat == "ask" && s.Price > 0 {
			s.Price = -s.Price
		}
		fOrder, err := g.PlaceFuturesOrder(ctx, &OrderCreateParams{
			Contract:    s.Pair,
			Size:        s.Amount,
			Price:       s.Price,
			Settle:      settle,
			ReduceOnly:  s.ReduceOnly,
			TimeInForce: "gtc",
			Text:        s.ClientOrderID,
		})
		if err != nil {
			return nil, err
		}
		response, err := s.DeriveSubmitResponse(strconv.FormatInt(fOrder.ID, 10))
		if err != nil {
			return nil, err
		}
		status, err := order.StringToOrderStatus(fOrder.Status)
		if err != nil {
			return nil, err
		}
		response.Status = status
		response.Pair = s.Pair
		response.Date = fOrder.CreateTime.Time()
		response.ClientOrderID = fOrder.Text
		response.ReduceOnly = fOrder.IsReduceOnly
		response.Amount = fOrder.RemainingAmount
		return response, nil
	case asset.DeliveryFutures:
		settle, err := g.getSettlementFromCurrency(s.Pair, false)
		if err != nil {
			return nil, err
		}
		if orderTypeFormat == "bid" && s.Price < 0 {
			s.Price = -s.Price
		} else if orderTypeFormat == "ask" && s.Price > 0 {
			s.Price = -s.Price
		}
		newOrder, err := g.PlaceDeliveryOrder(ctx, &OrderCreateParams{
			Contract:    s.Pair,
			Size:        s.Amount,
			Price:       s.Price,
			Settle:      settle,
			ReduceOnly:  s.ReduceOnly,
			TimeInForce: "gtc",
			Text:        s.ClientOrderID,
		})
		if err != nil {
			return nil, err
		}
		response, err := s.DeriveSubmitResponse(strconv.FormatInt(newOrder.ID, 10))
		if err != nil {
			return nil, err
		}
		status, err := order.StringToOrderStatus(newOrder.Status)
		if err != nil {
			return nil, err
		}
		response.Status = status
		response.Pair = s.Pair
		response.Date = newOrder.CreateTime.Time()
		response.ClientOrderID = newOrder.Text
		response.Amount = newOrder.Size
		response.Price = newOrder.OrderPrice
		return response, nil
	case asset.Options:
		optionOrder, err := g.PlaceOptionOrder(ctx, OptionOrderParam{
			Contract:   s.Pair.String(),
			OrderSize:  s.Amount,
			Price:      s.Price,
			ReduceOnly: s.ReduceOnly,
			Text:       s.ClientOrderID,
		})
		if err != nil {
			return nil, err
		}
		response, err := s.DeriveSubmitResponse(strconv.FormatInt(optionOrder.OptionOrderID, 10))
		if err != nil {
			return nil, err
		}
		status, err := order.StringToOrderStatus(optionOrder.Status)
		if err != nil {
			return nil, err
		}
		response.Status = status
		response.Pair = s.Pair
		response.Date = optionOrder.CreateTime.Time()
		response.ClientOrderID = optionOrder.Text
		return response, nil
	default:
		return nil, fmt.Errorf("%w asset type: %v", asset.ErrNotSupported, s.AssetType)
	}
}

// ModifyOrder will allow of changing orderbook placement and limit to market conversion
func (g *Gateio) ModifyOrder(_ context.Context, _ *order.Modify) (*order.ModifyResponse, error) {
	return nil, common.ErrFunctionNotSupported
}

// CancelOrder cancels an order by its corresponding ID number
func (g *Gateio) CancelOrder(ctx context.Context, o *order.Cancel) error {
	if err := o.Validate(o.StandardCancel()); err != nil {
		return err
	}
	fPair, err := g.FormatExchangeCurrency(o.Pair, o.AssetType)
	if err != nil {
		return err
	}
	switch o.AssetType {
	case asset.Spot, asset.Margin, asset.CrossMargin:
		_, err = g.CancelSingleSpotOrder(ctx, o.OrderID, fPair.String(), o.AssetType == asset.CrossMargin)
	case asset.Futures, asset.DeliveryFutures:
		var settle string
		settle, err = g.getSettlementFromCurrency(fPair, true)
		if err != nil {
			return err
		}
		if o.AssetType == asset.Futures {
			_, err = g.CancelSingleFuturesOrder(ctx, settle, o.OrderID)
		} else {
			_, err = g.CancelSingleDeliveryOrder(ctx, settle, o.OrderID)
		}
		if err != nil {
			return err
		}
	case asset.Options:
		_, err = g.CancelOptionSingleOrder(ctx, o.OrderID)
	default:
		return fmt.Errorf("%w asset type: %v", asset.ErrNotSupported, o.AssetType)
	}
	return err
}

// CancelBatchOrders cancels an orders by their corresponding ID numbers
func (g *Gateio) CancelBatchOrders(ctx context.Context, o []order.Cancel) (order.CancelBatchResponse, error) {
	var response order.CancelBatchResponse
	response.Status = map[string]string{}
	if len(o) == 0 {
		return response, errors.New("no cancel order passed")
	}
	var err error
	var cancelSpotOrdersParam []CancelOrderByIDParam
	a := o[0].AssetType
	for x := range o {
		o[x].Pair, err = g.FormatExchangeCurrency(o[x].Pair, a)
		if err != nil {
			return response, err
		}
		o[x].Pair = o[x].Pair.Upper()
		if a != o[x].AssetType {
			return response, errors.New("cannot cancel orders of different asset types")
		}
		if a == asset.Spot || a == asset.Margin || a == asset.CrossMargin {
			cancelSpotOrdersParam = append(cancelSpotOrdersParam, CancelOrderByIDParam{
				ID:           o[x].OrderID,
				CurrencyPair: o[x].Pair,
			})
			continue
		}
		err = o[x].Validate(o[x].StandardCancel())
		if err != nil {
			return response, err
		}
	}
	switch a {
	case asset.Spot, asset.Margin, asset.CrossMargin:
		loop := int(math.Ceil(float64(len(cancelSpotOrdersParam)) / 10))
		for count := 0; count < loop; count++ {
			var input []CancelOrderByIDParam
			if (count + 1) == loop {
				input = cancelSpotOrdersParam[count*10:]
			} else {
				input = cancelSpotOrdersParam[count*10 : (count*10)+10]
			}
			var cancel []CancelOrderByIDResponse
			cancel, err = g.CancelBatchOrdersWithIDList(ctx, input)
			if err != nil {
				return response, err
			}
			for x := range cancel {
				response.Status[cancel[x].OrderID] = func() string {
					if cancel[x].Succeeded {
						return order.Cancelled.String()
					}
					return ""
				}()
			}
		}
	case asset.Futures:
		for a := range o {
			cancel, err := g.CancelMultipleFuturesOpenOrders(ctx, o[a].Pair, o[a].Side.Lower(), o[a].Pair.Quote.String())
			if err != nil {
				return response, err
			}
			for x := range cancel {
				response.Status[strconv.FormatInt(cancel[x].ID, 10)] = cancel[x].Status
			}
		}
	case asset.DeliveryFutures:
		for a := range o {
			settle, err := g.getSettlementFromCurrency(o[a].Pair, false)
			if err != nil {
				return response, err
			}
			cancel, err := g.CancelMultipleDeliveryOrders(ctx, o[a].Pair, o[a].Side.Lower(), settle)
			if err != nil {
				return response, err
			}
			for x := range cancel {
				response.Status[strconv.FormatInt(cancel[x].ID, 10)] = cancel[x].Status
			}
		}
	case asset.Options:
		for a := range o {
			cancel, err := g.CancelMultipleOptionOpenOrders(ctx, o[a].Pair, o[a].Pair.String(), o[a].Side.Lower())
			if err != nil {
				return response, err
			}
			for x := range cancel {
				response.Status[strconv.FormatInt(cancel[x].OptionOrderID, 10)] = cancel[x].Status
			}
		}
	default:
		return response, fmt.Errorf("%w asset type: %v", asset.ErrNotSupported, a)
	}
	return response, nil
}

// CancelAllOrders cancels all orders associated with a currency pair
func (g *Gateio) CancelAllOrders(ctx context.Context, o *order.Cancel) (order.CancelAllResponse, error) {
	if err := o.Validate(); err != nil {
		return order.CancelAllResponse{}, err
	}
	var cancelAllOrdersResponse order.CancelAllResponse
	cancelAllOrdersResponse.Status = map[string]string{}
	switch o.AssetType {
	case asset.Spot, asset.Margin, asset.CrossMargin:
		cancel, err := g.CancelMultipleSpotOpenOrders(ctx, o.Pair, o.AssetType)
		if err != nil {
			return cancelAllOrdersResponse, err
		}
		for x := range cancel {
			cancelAllOrdersResponse.Status[strconv.FormatInt(cancel[x].AutoOrderID, 10)] = cancel[x].Status
		}
	case asset.Futures:
		if o.Pair.IsEmpty() {
			return cancelAllOrdersResponse, currency.ErrCurrencyPairEmpty
		}
		settle, err := g.getSettlementFromCurrency(o.Pair, true)
		if err != nil {
			return cancelAllOrdersResponse, err
		}
		cancel, err := g.CancelMultipleFuturesOpenOrders(ctx, o.Pair, o.Side.Lower(), settle)
		if err != nil {
			return cancelAllOrdersResponse, err
		}
		for f := range cancel {
			cancelAllOrdersResponse.Status[strconv.FormatInt(cancel[f].ID, 10)] = cancel[f].Status
		}
	case asset.DeliveryFutures:
		if o.Pair.IsEmpty() {
			return cancelAllOrdersResponse, currency.ErrCurrencyPairEmpty
		}
		settle, err := g.getSettlementFromCurrency(o.Pair, false)
		if err != nil {
			return cancelAllOrdersResponse, err
		}
		cancel, err := g.CancelMultipleDeliveryOrders(ctx, o.Pair, o.Side.Lower(), settle)
		if err != nil {
			return cancelAllOrdersResponse, err
		}
		for f := range cancel {
			cancelAllOrdersResponse.Status[strconv.FormatInt(cancel[f].ID, 10)] = cancel[f].Status
		}
	case asset.Options:
		if o.Pair.IsEmpty() {
			return cancelAllOrdersResponse, currency.ErrCurrencyPairEmpty
		}
		underlying, err := g.GetUnderlyingFromCurrencyPair(o.Pair)
		if err != nil {
			return cancelAllOrdersResponse, err
		}
		cancel, err := g.CancelMultipleOptionOpenOrders(ctx, o.Pair, underlying.String(), o.Side.Lower())
		if err != nil {
			return cancelAllOrdersResponse, err
		}
		for x := range cancel {
			cancelAllOrdersResponse.Status[strconv.FormatInt(cancel[x].OptionOrderID, 10)] = cancel[x].Status
		}
	default:
		return cancelAllOrdersResponse, fmt.Errorf("%w asset type: %v", asset.ErrNotSupported, o.AssetType)
	}

	return cancelAllOrdersResponse, nil
}

// GetOrderInfo returns order information based on order ID
func (g *Gateio) GetOrderInfo(ctx context.Context, orderID string, pair currency.Pair, a asset.Item) (order.Detail, error) {
	var orderDetail order.Detail
	pair, err := g.FormatExchangeCurrency(pair, a)
	if err != nil {
		return orderDetail, err
	}
	switch a {
	case asset.Spot, asset.Margin, asset.CrossMargin:
		var spotOrder *SpotOrder
		spotOrder, err = g.GetSpotOrder(ctx, orderID, pair, a)
		if err != nil {
			return orderDetail, err
		}
		var side order.Side
		side, err = order.StringToOrderSide(spotOrder.Side)
		if err != nil {
			return orderDetail, err
		}
		var orderType order.Type
		orderType, err = order.StringToOrderType(spotOrder.Type)
		if err != nil {
			return orderDetail, err
		}
		var orderStatus order.Status
		orderStatus, err = order.StringToOrderStatus(spotOrder.Status)
		if err != nil {
			return orderDetail, err
		}
		return order.Detail{
			Amount:         spotOrder.Amount,
			Exchange:       g.Name,
			OrderID:        spotOrder.OrderID,
			Side:           side,
			Type:           orderType,
			Pair:           pair,
			Cost:           spotOrder.FeeDeducted,
			AssetType:      a,
			Status:         orderStatus,
			Price:          spotOrder.Price,
			ExecutedAmount: spotOrder.Amount - spotOrder.Left,
			Date:           spotOrder.CreateTimeMs.Time(),
			LastUpdated:    spotOrder.UpdateTimeMs.Time(),
		}, nil
	case asset.Futures, asset.DeliveryFutures:
		var settle string
		if a == asset.Futures {
			settle, err = g.getSettlementFromCurrency(pair, true)
		} else {
			settle, err = g.getSettlementFromCurrency(pair, false)
		}
		if err != nil {
			return orderDetail, err
		}
		var fOrder *Order
		var err error
		if asset.Futures == a {
			fOrder, err = g.GetSingleFuturesOrder(ctx, settle, orderID)
		} else {
			fOrder, err = g.GetSingleDeliveryOrder(ctx, settle, orderID)
		}
		if err != nil {
			return orderDetail, err
		}
		orderStatus, err := order.StringToOrderStatus(fOrder.Status)
		if err != nil {
			return orderDetail, err
		}
		pair, err = currency.NewPairFromString(fOrder.Contract)
		if err != nil {
			return orderDetail, err
		}
		return order.Detail{
			Amount:         fOrder.Size,
			ExecutedAmount: fOrder.Size - fOrder.RemainingAmount,
			Exchange:       g.Name,
			OrderID:        orderID,
			Status:         orderStatus,
			Price:          fOrder.OrderPrice,
			Date:           fOrder.CreateTime.Time(),
			LastUpdated:    fOrder.FinishTime.Time(),
			Pair:           pair,
			AssetType:      a,
		}, nil
	case asset.Options:
		optionOrder, err := g.GetSingleOptionOrder(ctx, orderID)
		if err != nil {
			return orderDetail, err
		}
		orderStatus, err := order.StringToOrderStatus(optionOrder.Status)
		if err != nil {
			return orderDetail, err
		}
		pair, err = currency.NewPairFromString(optionOrder.Contract)
		if err != nil {
			return orderDetail, err
		}
		return order.Detail{
			Amount:         optionOrder.Size,
			ExecutedAmount: optionOrder.Size - optionOrder.Left,
			Exchange:       g.Name,
			OrderID:        orderID,
			Status:         orderStatus,
			Price:          optionOrder.Price,
			Date:           optionOrder.CreateTime.Time(),
			LastUpdated:    optionOrder.FinishTime.Time(),
			Pair:           pair,
			AssetType:      a,
		}, nil
	default:
		return orderDetail, fmt.Errorf("%w asset type: %v", asset.ErrNotSupported, a)
	}
}

// GetDepositAddress returns a deposit address for a specified currency
func (g *Gateio) GetDepositAddress(ctx context.Context, cryptocurrency currency.Code, _, chain string) (*deposit.Address, error) {
	addr, err := g.GenerateCurrencyDepositAddress(ctx, cryptocurrency)
	if err != nil {
		return nil, err
	}
	if chain != "" {
		for x := range addr.MultichainAddresses {
			if addr.MultichainAddresses[x].ObtainFailed == 1 {
				continue
			}
			if addr.MultichainAddresses[x].Chain == chain {
				return &deposit.Address{
					Chain:   addr.MultichainAddresses[x].Chain,
					Address: addr.MultichainAddresses[x].Address,
					Tag:     addr.MultichainAddresses[x].PaymentName,
				}, nil
			}
		}
		return nil, fmt.Errorf("network %s not found", chain)
	}
	return &deposit.Address{
		Address: addr.Address,
		Chain:   chain,
	}, nil
}

// WithdrawCryptocurrencyFunds returns a withdrawal ID when a withdrawal is
// submitted
func (g *Gateio) WithdrawCryptocurrencyFunds(ctx context.Context, withdrawRequest *withdraw.Request) (*withdraw.ExchangeResponse, error) {
	if err := withdrawRequest.Validate(); err != nil {
		return nil, err
	}
	response, err := g.WithdrawCurrency(ctx,
		WithdrawalRequestParam{
			Amount:   withdrawRequest.Amount,
			Currency: withdrawRequest.Currency,
			Address:  withdrawRequest.Crypto.Address,
			Chain:    withdrawRequest.Crypto.Chain,
		})
	if err != nil {
		return nil, err
	}
	return &withdraw.ExchangeResponse{
		Name:   response.Chain,
		ID:     response.TransactionID,
		Status: response.Status,
	}, nil
}

// WithdrawFiatFunds returns a withdrawal ID when a withdrawal is submitted
func (g *Gateio) WithdrawFiatFunds(_ context.Context, _ *withdraw.Request) (*withdraw.ExchangeResponse, error) {
	return nil, common.ErrFunctionNotSupported
}

// WithdrawFiatFundsToInternationalBank returns a withdrawal ID when a
// withdrawal is submitted
func (g *Gateio) WithdrawFiatFundsToInternationalBank(_ context.Context, _ *withdraw.Request) (*withdraw.ExchangeResponse, error) {
	return nil, common.ErrFunctionNotSupported
}

// GetFeeByType returns an estimate of fee based on type of transaction
func (g *Gateio) GetFeeByType(ctx context.Context, feeBuilder *exchange.FeeBuilder) (float64, error) {
	if feeBuilder == nil {
		return 0, fmt.Errorf("%T %w", feeBuilder, common.ErrNilPointer)
	}
	if !g.AreCredentialsValid(ctx) && // Todo check connection status
		feeBuilder.FeeType == exchange.CryptocurrencyTradeFee {
		feeBuilder.FeeType = exchange.OfflineTradeFee
	}
	return g.GetFee(ctx, feeBuilder)
}

// GetActiveOrders retrieves any orders that are active/open
func (g *Gateio) GetActiveOrders(ctx context.Context, req *order.GetOrdersRequest) (order.FilteredOrders, error) {
	if err := req.Validate(); err != nil {
		return nil, err
	}
	var orders []order.Detail
	format, err := g.GetPairFormat(req.AssetType, false)
	if err != nil {
		return nil, err
	}
	switch req.AssetType {
	case asset.Spot, asset.Margin, asset.CrossMargin:
		var spotOrders []SpotOrdersDetail
		spotOrders, err = g.GateioSpotOpenOrders(ctx, 0, 0, req.AssetType == asset.CrossMargin)
		if err != nil {
			return nil, err
		}
		for x := range spotOrders {
			var symbol currency.Pair
			symbol, err = currency.NewPairDelimiter(spotOrders[x].CurrencyPair, format.Delimiter)
			if err != nil {
				return nil, err
			}
			for y := range spotOrders[x].Orders {
				if spotOrders[x].Orders[y].Status != "open" {
					continue
				}
				var side order.Side
				side, err = order.StringToOrderSide(spotOrders[x].Orders[x].Side)
				if err != nil {
					log.Errorf(log.ExchangeSys, "%s %v", g.Name, err)
				}
				var oType order.Type
				oType, err = order.StringToOrderType(spotOrders[x].Orders[y].Type)
				if err != nil {
					return nil, err
				}
				var status order.Status
				status, err = order.StringToOrderStatus(spotOrders[x].Orders[y].Status)
				if err != nil {
					log.Errorf(log.ExchangeSys, "%s %v", g.Name, err)
				}
				orders = append(orders, order.Detail{
					Side:            side,
					Type:            oType,
					Status:          status,
					Pair:            symbol,
					OrderID:         spotOrders[x].Orders[y].OrderID,
					Amount:          spotOrders[x].Orders[y].Amount,
					ExecutedAmount:  spotOrders[x].Orders[y].Amount - spotOrders[x].Orders[y].Left,
					RemainingAmount: spotOrders[x].Orders[y].Left,
					Price:           spotOrders[x].Orders[y].Price,
					Date:            spotOrders[x].Orders[y].CreateTimeMs.Time(),
					LastUpdated:     spotOrders[x].Orders[y].UpdateTimeMs.Time(),
					Exchange:        g.Name,
					AssetType:       req.AssetType,
					ClientOrderID:   spotOrders[x].Orders[y].Text,
					FeeAsset:        currency.NewCode(spotOrders[x].Orders[y].FeeCurrency),
				})
			}
		}
	case asset.Futures, asset.DeliveryFutures:
		if len(req.Pairs) == 0 {
			return nil, currency.ErrCurrencyPairsEmpty
		}
		for z := range req.Pairs {
			var settle string
			if req.AssetType == asset.Futures {
				settle, err = g.getSettlementFromCurrency(req.Pairs[z], true)
			} else {
				settle, err = g.getSettlementFromCurrency(req.Pairs[z], false)
			}
			if err != nil {
				return nil, err
			}
			var futuresOrders []Order
			if req.AssetType == asset.Futures {
				futuresOrders, err = g.GetFuturesOrders(ctx, req.Pairs[z], "open", "", settle, 0, 0, 0)
			} else {
				futuresOrders, err = g.GetDeliveryOrders(ctx, req.Pairs[z], "open", settle, "", 0, 0, 0)
			}
			if err != nil {
				return nil, err
			}
			for x := range futuresOrders {
				if futuresOrders[x].Status != "open" {
					continue
				}
				var status order.Status
				status, err = order.StringToOrderStatus(futuresOrders[x].Status)
				if err != nil {
					log.Errorf(log.ExchangeSys, "%s %v", g.Name, err)
				}
				orders = append(orders, order.Detail{
					Status:          status,
					Amount:          futuresOrders[x].Size,
					Pair:            req.Pairs[x],
					OrderID:         strconv.FormatInt(futuresOrders[x].ID, 10),
					Price:           futuresOrders[x].OrderPrice,
					ExecutedAmount:  futuresOrders[x].Size - futuresOrders[x].RemainingAmount,
					RemainingAmount: futuresOrders[x].RemainingAmount,
					LastUpdated:     futuresOrders[x].FinishTime.Time(),
					Date:            futuresOrders[x].CreateTime.Time(),
					ClientOrderID:   futuresOrders[x].Text,
					Exchange:        g.Name,
					AssetType:       req.AssetType,
				})
			}
		}
	case asset.Options:
		var optionsOrders []OptionOrderResponse
		optionsOrders, err = g.GetOptionFuturesOrders(ctx, currency.EMPTYPAIR, "", "open", 0, 0, req.StartTime, req.EndTime)
		if err != nil {
			return nil, err
		}
		for x := range optionsOrders {
			var currencyPair currency.Pair
			var status order.Status
			currencyPair, err = currency.NewPairFromString(optionsOrders[x].Contract)
			if err != nil {
				return nil, err
			}
			status, err = order.StringToOrderStatus(optionsOrders[x].Status)
			if err != nil {
				return nil, err
			}
			orders = append(orders, order.Detail{
				Status:          status,
				Amount:          optionsOrders[x].Size,
				Pair:            currencyPair,
				OrderID:         strconv.FormatInt(optionsOrders[x].OptionOrderID, 10),
				Price:           optionsOrders[x].Price,
				ExecutedAmount:  optionsOrders[x].Size - optionsOrders[x].Left,
				RemainingAmount: optionsOrders[x].Left,
				LastUpdated:     optionsOrders[x].FinishTime.Time(),
				Date:            optionsOrders[x].CreateTime.Time(),
				Exchange:        g.Name,
				AssetType:       req.AssetType,
				ClientOrderID:   optionsOrders[x].Text,
			})
		}
	default:
		return nil, fmt.Errorf("%w asset type: %v", asset.ErrNotSupported, req.AssetType)
	}
	return req.Filter(g.Name, orders), nil
}

// GetOrderHistory retrieves account order information
// Can Limit response to specific order status
func (g *Gateio) GetOrderHistory(ctx context.Context, req *order.GetOrdersRequest) (order.FilteredOrders, error) {
	err := req.Validate()
	if err != nil {
		return nil, err
	}
	var orders []order.Detail
	format, err := g.GetPairFormat(req.AssetType, true)
	if err != nil {
		return nil, err
	}
	switch req.AssetType {
	case asset.Spot, asset.Margin, asset.CrossMargin:
		for x := range req.Pairs {
			fPair := req.Pairs[x].Format(format)
			var spotOrders []SpotPersonalTradeHistory
			spotOrders, err = g.GateIOGetPersonalTradingHistory(ctx, fPair, req.OrderID, 0, 0, req.AssetType == asset.CrossMargin, req.StartTime, req.EndTime)
			if err != nil {
				return nil, err
			}
			for o := range spotOrders {
				var side order.Side
				side, err = order.StringToOrderSide(spotOrders[o].Side)
				if err != nil {
					return nil, err
				}
				detail := order.Detail{
					OrderID:        spotOrders[o].OrderID,
					Amount:         spotOrders[o].Amount,
					ExecutedAmount: spotOrders[o].Amount,
					Price:          spotOrders[o].Price,
					Date:           spotOrders[o].CreateTime.Time(),
					Side:           side,
					Exchange:       g.Name,
					Pair:           fPair,
					AssetType:      req.AssetType,
					Fee:            spotOrders[o].Fee,
					FeeAsset:       currency.NewCode(spotOrders[o].FeeCurrency),
				}
				detail.InferCostsAndTimes()
				orders = append(orders, detail)
			}
		}
	case asset.Futures, asset.DeliveryFutures:
		for x := range req.Pairs {
			fPair := req.Pairs[x].Format(format)
			var settle string
			if req.AssetType == asset.Futures {
				settle, err = g.getSettlementFromCurrency(fPair, true)
			} else {
				settle, err = g.getSettlementFromCurrency(fPair, false)
			}
			if err != nil {
				return nil, err
			}
			if req.AssetType == asset.Futures && settle == settleUSD {
				settle = settleBTC
			}
			var futuresOrder []TradingHistoryItem
			if req.AssetType == asset.Futures {
				futuresOrder, err = g.GetMyPersonalTradingHistory(ctx, settle, "", req.OrderID, fPair, 0, 0, 0)
			} else {
				futuresOrder, err = g.GetDeliveryPersonalTradingHistory(ctx, settle, req.OrderID, fPair, 0, 0, 0, "")
			}
			if err != nil {
				return nil, err
			}
			for o := range futuresOrder {
				detail := order.Detail{
					OrderID:   strconv.FormatInt(futuresOrder[o].ID, 10),
					Amount:    futuresOrder[o].Size,
					Price:     futuresOrder[o].Price,
					Date:      futuresOrder[o].CreateTime.Time(),
					Exchange:  g.Name,
					Pair:      fPair,
					AssetType: req.AssetType,
				}
				detail.InferCostsAndTimes()
				orders = append(orders, detail)
			}
		}
	case asset.Options:
		for x := range req.Pairs {
			fPair := req.Pairs[x].Format(format)
			var optionOrders []OptionTradingHistory
			optionOrders, err = g.GetOptionsPersonalTradingHistory(ctx, fPair.String(), fPair.Upper(), 0, 0, req.StartTime, req.EndTime)
			if err != nil {
				return nil, err
			}
			for o := range optionOrders {
				detail := order.Detail{
					OrderID:   strconv.FormatInt(optionOrders[o].OrderID, 10),
					Amount:    optionOrders[o].Size,
					Price:     optionOrders[o].Price,
					Date:      optionOrders[o].CreateTime.Time(),
					Exchange:  g.Name,
					Pair:      fPair,
					AssetType: req.AssetType,
				}
				detail.InferCostsAndTimes()
				orders = append(orders, detail)
			}
		}
	default:
		return nil, fmt.Errorf("%w asset type: %v", asset.ErrNotSupported, req.AssetType)
	}
	return req.Filter(g.Name, orders), nil
}

// GetHistoricCandles returns candles between a time period for a set time interval
func (g *Gateio) GetHistoricCandles(ctx context.Context, pair currency.Pair, a asset.Item, interval kline.Interval, start, end time.Time) (*kline.Item, error) {
	req, err := g.GetKlineRequest(pair, a, interval, start, end)
	if err != nil {
		return nil, err
	}
	var listCandlesticks []kline.Candle
	switch a {
	case asset.Spot, asset.Margin, asset.CrossMargin:
		var candles []Candlestick
		candles, err = g.GetCandlesticks(ctx, req.RequestFormatted, 0, start, end, interval)
		if err != nil {
			return nil, err
		}
		listCandlesticks = make([]kline.Candle, len(candles))
		for x := range candles {
			listCandlesticks[x] = kline.Candle{
				Time:   candles[x].Timestamp,
				Open:   candles[x].OpenPrice,
				High:   candles[x].HighestPrice,
				Low:    candles[x].LowestPrice,
				Close:  candles[x].ClosePrice,
				Volume: candles[x].QuoteCcyVolume,
			}
		}
	case asset.Futures, asset.DeliveryFutures:
		var settlement string
		if req.Asset == asset.Futures {
			settlement, err = g.getSettlementFromCurrency(req.RequestFormatted, true)
		} else {
			settlement, err = g.getSettlementFromCurrency(req.RequestFormatted, false)
		}
		if err != nil {
			return nil, err
		}
		if req.Asset == asset.Futures && settlement == settleUSD {
			settlement = settleBTC
		}
		var candles []FuturesCandlestick
		if a == asset.Futures {
			candles, err = g.GetFuturesCandlesticks(ctx, settlement, req.RequestFormatted.String(), start, end, 0, interval)
		} else {
			candles, err = g.GetDeliveryFuturesCandlesticks(ctx, settlement, req.RequestFormatted.Upper(), start, end, 0, interval)
		}
		if err != nil {
			return nil, err
		}
		listCandlesticks = make([]kline.Candle, len(candles))
		for x := range candles {
			listCandlesticks[x] = kline.Candle{
				Time:   candles[x].Timestamp.Time(),
				Open:   candles[x].OpenPrice,
				High:   candles[x].HighestPrice,
				Low:    candles[x].LowestPrice,
				Close:  candles[x].ClosePrice,
				Volume: candles[x].Volume,
			}
		}
	case asset.Options:
		// TODO: add support for options when endpoint is returning data
		return nil, common.ErrNotYetImplemented
	default:
		return nil, fmt.Errorf("%w asset type: %v", asset.ErrNotSupported, a)
	}
	return req.ProcessResponse(listCandlesticks)
}

// GetHistoricCandlesExtended returns candles between a time period for a set time interval
func (g *Gateio) GetHistoricCandlesExtended(ctx context.Context, pair currency.Pair, a asset.Item, interval kline.Interval, start, end time.Time) (*kline.Item, error) {
	req, err := g.GetKlineExtendedRequest(pair, a, interval, start, end)
	if err != nil {
		return nil, err
	}
	candlestickItems := make([]kline.Candle, 0, req.Size())
	for b := range req.RangeHolder.Ranges {
		switch a {
		case asset.Spot, asset.Margin, asset.CrossMargin:
			var candles []Candlestick
			candles, err = g.GetCandlesticks(ctx, req.RequestFormatted, 0, req.RangeHolder.Ranges[b].Start.Time, req.RangeHolder.Ranges[b].End.Time, interval)
			if err != nil {
				return nil, err
			}
			for x := range candles {
				candlestickItems = append(candlestickItems, kline.Candle{
					Time:   candles[x].Timestamp,
					Open:   candles[x].OpenPrice,
					High:   candles[x].HighestPrice,
					Low:    candles[x].LowestPrice,
					Close:  candles[x].ClosePrice,
					Volume: candles[x].QuoteCcyVolume,
				})
			}
		case asset.Futures, asset.DeliveryFutures:
			var settle string
			if req.Asset == asset.Futures {
				settle, err = g.getSettlementFromCurrency(req.RequestFormatted, true)
			} else {
				settle, err = g.getSettlementFromCurrency(req.RequestFormatted, false)
			}
			if err != nil {
				return nil, err
			}
			if req.Asset == asset.Futures && settle == settleUSD {
				settle = settleBTC
			}
			var candles []FuturesCandlestick
			if a == asset.Futures {
				candles, err = g.GetFuturesCandlesticks(ctx, settle, req.RequestFormatted.String(), req.RangeHolder.Ranges[b].Start.Time, req.RangeHolder.Ranges[b].End.Time, 0, interval)
			} else {
				candles, err = g.GetDeliveryFuturesCandlesticks(ctx, settle, req.RequestFormatted.Upper(), req.RangeHolder.Ranges[b].Start.Time, req.RangeHolder.Ranges[b].End.Time, 0, interval)
			}
			if err != nil {
				return nil, err
			}
			for x := range candles {
				candlestickItems = append(candlestickItems, kline.Candle{
					Time:   candles[x].Timestamp.Time(),
					Open:   candles[x].OpenPrice,
					High:   candles[x].HighestPrice,
					Low:    candles[x].LowestPrice,
					Close:  candles[x].ClosePrice,
					Volume: candles[x].Volume,
				})
			}
		case asset.Options:
			// TODO: add support for options when endpoint is returning data
			return nil, common.ErrNotYetImplemented
		default:
			return nil, fmt.Errorf("%w asset type: %v", asset.ErrNotSupported, a)
		}
	}
	return req.ProcessResponse(candlestickItems)
}

// GetAvailableTransferChains returns the available transfer blockchains for the specific
// cryptocurrency
func (g *Gateio) GetAvailableTransferChains(ctx context.Context, cryptocurrency currency.Code) ([]string, error) {
	chains, err := g.ListCurrencyChain(ctx, cryptocurrency.Upper())
	if err != nil {
		return nil, err
	}
	availableChains := make([]string, 0, len(chains))
	for x := range chains {
		if chains[x].IsDisabled == 0 {
			availableChains = append(availableChains, chains[x].Chain)
		}
	}
	return availableChains, nil
}

// ValidateCredentials validates current credentials used for wrapper
// functionality
func (g *Gateio) ValidateCredentials(ctx context.Context, assetType asset.Item) error {
	_, err := g.UpdateAccountInfo(ctx, assetType)
	return g.CheckTransientError(err)
}

// checkInstrumentAvailabilityInSpot checks whether the instrument is available in the spot exchange
// if so we can use the instrument to retrive orderbook and ticker information using the spot endpoints.
func (g *Gateio) checkInstrumentAvailabilityInSpot(instrument currency.Pair) bool {
	availables, err := g.CurrencyPairs.GetPairs(asset.Spot, false)
	if err != nil {
		return false
	}
	return availables.Contains(instrument, true)
}<|MERGE_RESOLUTION|>--- conflicted
+++ resolved
@@ -185,15 +185,15 @@
 		}
 		return subscriptions, nil
 	}
-	wsRunningURL, err := g.API.Endpoints.GetURL(exchange.WebsocketSpot)
-	if err != nil {
-		return err
-	}
 	err = g.Websocket.Setup(&stream.WebsocketWrapperSetup{
 		ExchangeConfig:         exch,
 		ConnectionMonitorDelay: exch.ConnectionMonitorDelay,
 		Features:               &g.Features.Supports.WebsocketCapabilities,
 	})
+	if err != nil {
+		return err
+	}
+	wsRunningURL, err := g.API.Endpoints.GetURL(exchange.WebsocketSpot)
 	if err != nil {
 		return err
 	}
@@ -251,57 +251,57 @@
 	if err != nil {
 		return err
 	}
-	// deliveryFuturesWebsocket, err = g.Websocket.AddWebsocket(&stream.WebsocketSetup{
-	// 	DefaultURL:            deliveryRealUSDTTradingURL,
-	// 	RunningURL:            deliveryRealUSDTTradingURL,
-	// 	Connector:             g.WsDeliveryFuturesConnect,
-	// 	Subscriber:            g.FuturesSubscribe,
-	// 	Unsubscriber:          g.FuturesUnsubscribe,
-	// 	GenerateSubscriptions: g.GenerateDeliveryFuturesDefaultSubscriptions,
-	// 	AssetType:             asset.DeliveryFutures,
-	// 	SubscriptionFilter:    subscriptionFilter,
-	// })
-	// if err != nil {
-	// 	return err
-	// }
-	// err = g.Websocket.AssetTypeWebsockets[asset.DeliveryFutures].SetupNewConnection(stream.ConnectionSetup{
-	// 	URL:                  deliveryRealUSDTTradingURL,
-	// 	RateLimit:            gateioWebsocketRateLimit,
-	// 	ResponseCheckTimeout: exch.WebsocketResponseCheckTimeout,
-	// 	ResponseMaxLimit:     exch.WebsocketResponseMaxLimit,
-	// })
-	// if err != nil {
-	// 	return err
-	// }
-	// err = g.Websocket.AssetTypeWebsockets[asset.DeliveryFutures].SetupNewConnection(stream.ConnectionSetup{
-	// 	URL:                  deliveryRealBTCTradingURL,
-	// 	RateLimit:            gateioWebsocketRateLimit,
-	// 	ResponseCheckTimeout: exch.WebsocketResponseCheckTimeout,
-	// 	ResponseMaxLimit:     exch.WebsocketResponseMaxLimit,
-	// 	Authenticated:        true,
-	// })
-	// if err != nil {
-	// 	return err
-	// }
-	// optionsWebsocket, err = g.Websocket.AddWebsocket(&stream.WebsocketSetup{
-	// 	DefaultURL:            optionsWebsocketURL,
-	// 	RunningURL:            optionsWebsocketURL,
-	// 	Connector:             g.WsOptionsConnect,
-	// 	Subscriber:            g.OptionsSubscribe,
-	// 	Unsubscriber:          g.OptionsUnsubscribe,
-	// 	GenerateSubscriptions: g.GenerateOptionsDefaultSubscriptions,
-	// 	SubscriptionFilter:    subscriptionFilter,
-	// 	AssetType:             asset.Options,
-	// })
-	// if err != nil {
-	// 	return err
-	// }
-	// err = g.Websocket.AssetTypeWebsockets[asset.Options].SetupNewConnection(stream.ConnectionSetup{
-	// 	URL:                  optionsWebsocketURL,
-	// 	RateLimit:            gateioWebsocketRateLimit,
-	// 	ResponseCheckTimeout: exch.WebsocketResponseCheckTimeout,
-	// 	ResponseMaxLimit:     exch.WebsocketResponseMaxLimit,
-	// })
+	deliveryFuturesWebsocket, err = g.Websocket.AddWebsocket(&stream.WebsocketSetup{
+		DefaultURL:            deliveryRealUSDTTradingURL,
+		RunningURL:            deliveryRealUSDTTradingURL,
+		Connector:             g.WsDeliveryFuturesConnect,
+		Subscriber:            g.FuturesSubscribe,
+		Unsubscriber:          g.FuturesUnsubscribe,
+		GenerateSubscriptions: g.GenerateDeliveryFuturesDefaultSubscriptions,
+		AssetType:             asset.DeliveryFutures,
+		SubscriptionFilter:    subscriptionFilter,
+	})
+	if err != nil {
+		return err
+	}
+	err = g.Websocket.AssetTypeWebsockets[asset.DeliveryFutures].SetupNewConnection(stream.ConnectionSetup{
+		URL:                  deliveryRealUSDTTradingURL,
+		RateLimit:            gateioWebsocketRateLimit,
+		ResponseCheckTimeout: exch.WebsocketResponseCheckTimeout,
+		ResponseMaxLimit:     exch.WebsocketResponseMaxLimit,
+	})
+	if err != nil {
+		return err
+	}
+	err = g.Websocket.AssetTypeWebsockets[asset.DeliveryFutures].SetupNewConnection(stream.ConnectionSetup{
+		URL:                  deliveryRealBTCTradingURL,
+		RateLimit:            gateioWebsocketRateLimit,
+		ResponseCheckTimeout: exch.WebsocketResponseCheckTimeout,
+		ResponseMaxLimit:     exch.WebsocketResponseMaxLimit,
+		Authenticated:        true,
+	})
+	if err != nil {
+		return err
+	}
+	optionsWebsocket, err = g.Websocket.AddWebsocket(&stream.WebsocketSetup{
+		DefaultURL:            optionsWebsocketURL,
+		RunningURL:            optionsWebsocketURL,
+		Connector:             g.WsOptionsConnect,
+		Subscriber:            g.OptionsSubscribe,
+		Unsubscriber:          g.OptionsUnsubscribe,
+		GenerateSubscriptions: g.GenerateOptionsDefaultSubscriptions,
+		SubscriptionFilter:    subscriptionFilter,
+		AssetType:             asset.Options,
+	})
+	if err != nil {
+		return err
+	}
+	err = g.Websocket.AssetTypeWebsockets[asset.Options].SetupNewConnection(stream.ConnectionSetup{
+		URL:                  optionsWebsocketURL,
+		RateLimit:            gateioWebsocketRateLimit,
+		ResponseCheckTimeout: exch.WebsocketResponseCheckTimeout,
+		ResponseMaxLimit:     exch.WebsocketResponseMaxLimit,
+	})
 	return err
 }
 
@@ -348,15 +348,8 @@
 	var tickerData *ticker.Price
 	switch a {
 	case asset.Margin, asset.Spot, asset.CrossMargin:
-<<<<<<< HEAD
-		if a != asset.Spot {
-			if !g.checkInstrumentAvailabilityInSpot(fPair) {
-				return nil, errors.New("no ticker data available for instrument")
-			}
-=======
 		if a != asset.Spot && !g.checkInstrumentAvailabilityInSpot(fPair) {
 			return nil, errors.New("instrument does not have ticker data")
->>>>>>> 1255e61c
 		}
 		var tickerNew *Ticker
 		tickerNew, err = g.GetTicker(ctx, fPair.String(), "")
