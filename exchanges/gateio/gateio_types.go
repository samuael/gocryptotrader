package gateio

import (
	"strconv"
	"time"

	"github.com/thrasher-corp/gocryptotrader/currency"
	"github.com/thrasher-corp/gocryptotrader/exchanges/asset"
)

const (
	// Settles
	settleBTC  = "btc"
	settleUSD  = "usd"
	settleUSDT = "usdt"

	// time in force variables

	gtcTIF = "gtc" // good-'til-canceled
	iocTIF = "ioc" // immediate-or-cancel
	pocTIF = "poc"
	focTIF = "foc" // fill-or-kill

	// frequently used order Status

	statusOpen     = "open"
	statusLoaned   = "loaned"
	statusFinished = "finished"

	// Loan sides
	sideLend   = "lend"
	sideBorrow = "borrow"
<<<<<<< HEAD

	forceUpdate = true
=======
>>>>>>> bc2b8a50
)

// WithdrawalFees the large list of predefined withdrawal fees
// Prone to change
var WithdrawalFees = map[currency.Code]float64{
	currency.BTC:      0.001,
	currency.ETH:      0.003,
	currency.USDT:     40,
	currency.USDC:     2,
	currency.BUSD:     5,
	currency.ADA:      3.8,
	currency.SOL:      0.11,
	currency.DOT:      .25,
	currency.DOGE:     29,
	currency.MATIC:    2.2,
	currency.STETH:    0.023,
	currency.DAI:      24,
	currency.SHIB:     420000,
	currency.AVAX:     0.083,
	currency.TRX:      1,
	currency.WBTC:     0.0011,
	currency.ETC:      0.051,
	currency.OKB:      1.6,
	currency.LTC:      0.002,
	currency.UNI:      3.2,
	currency.LINK:     3.2,
	currency.ATOM:     0.19,
	currency.XLM:      0.01,
	currency.XMR:      0.013,
	currency.BCH:      0.014,
	currency.ALGO:     6,
	currency.ICP:      0.25,
	currency.FLOW:     2.6,
	currency.VET:      100,
	currency.MANA:     26,
	currency.SAND:     19,
	currency.AXS:      1.3,
	currency.HBAR:     1,
	currency.XTZ:      1.1,
	currency.FRAX:     25,
	currency.QNT:      0.24,
	currency.THETA:    1.5,
	currency.AAVE:     1,
	currency.EOS:      1.5,
	currency.EGLD:     0.052,
	currency.BSV:      0.032,
	currency.TUSD:     2,
	currency.HNT:      0.21,
	currency.MKR:      0.0045,
	currency.GRT:      190,
	currency.KLAY:     6.4,
	currency.BTT:      1,
	currency.MIOTA:    0.1,
	currency.XEC:      10000,
	currency.FTM:      6,
	currency.FTM:      6,
	currency.SNX:      13,
	currency.ZEC:      0.031,
	currency.NEO:      0,
	currency.BIT:      45,
	currency.AR:       0.5,
	currency.HT:       1.1,
	currency.AMP:      7000,
	currency.CHZ:      16,
	currency.GT:       0.22,
	currency.TENSET:   0.22,
	currency.ZIL:      48,
	currency.BAT:      12,
	currency.BTG:      0.061,
	currency.GMT:      5.1,
	currency.ENJ:      42,
	currency.STX:      5,
	currency.CAKE:     0.77,
	currency.KSM:      0.032,
	currency.WAVES:    0.36,
	currency.DASH:     0.04,
	currency.LRC:      59,
	currency.CRV:      18,
	currency.FXS:      7.8,
	currency.CVX:      3.8,
	currency.CVX:      3.3,
	currency.RVN:      1,
	currency.CELO:     1.9,
	currency.CEL:      25,
	currency.QTUM:     0.47,
	currency.KAVA:     1.1,
	currency.XEM:      25,
	currency.ONEINCH:  6.6,
	currency.XAUT:     0.0028,
	currency.ROSE:     0.1,
	currency.GNO:      0.16,
	currency.GALA:     440,
	currency.NEXO:     34,
	currency.COMP:     0.47,
	currency.HOT:      2200,
	currency.DCR:      0.073,
	currency.OP:       1.1,
	currency.ENS:      1.9,
	currency.SRM:      24,
	currency.YFI:      0.0022,
	currency.TFUEL:    34,
	currency.IOST:     140,
	currency.TWT:      2.1,
	currency.IOTX:     60,
	currency.LPT:      2.2,
	currency.ZRX:      72,
	currency.SYN:      17,
	currency.ONE:      85,
	currency.SUSHI:    16,
	currency.SAFEMOON: 28000000,
	currency.IMX:      22,
	currency.JST:      170,
	currency.DYDX:     40,
	currency.GLM:      94,
	currency.LUNA:     2.7,
	currency.AUDIO:    85,
	currency.ICX:      6.5,
	currency.ANKR:     840,
	currency.ONT:      1,
	currency.NU:       43,
	currency.WAXP:     19,
	currency.SC:       450,
	currency.BAL:      4.3,
	currency.ZEN:      0.15,
	currency.SGB:      77,
	currency.SKL:      830,
	currency.EURT:     29,
	currency.UMA:      15,
	currency.XCH:      0.046,
	currency.FEI:      28,
	currency.HIVE:     3.8,
	currency.SCRT:     1.8,
	currency.ELON:     70000000,
	currency.CSPR:     62,
	currency.SLP:      5700,
	currency.MXC:      310,
	currency.NFT:      8100000,
	currency.BTCST:    0.22,
	currency.ASTR:     44,
	currency.PLA:      68,
	currency.LSK:      0.11,
	currency.FX:       16,
	currency.YGG:      5.9,
	currency.METIS:    0.1,
	currency.CKB:      450,
	currency.REN:      180,
	currency.RLY:      570,
	currency.FLUX:     10,
	currency.PROM:     3.3,
	currency.RACA:     7400,
	currency.XYO:      2500,
	currency.ACA:      7.3,
	currency.SUSD:     54,
	currency.RSR:      3900,
	currency.NEST:     1000,
	currency.ORBS:     580,
	currency.WIN:      38000,
	currency.ERG:      0.93,
	currency.SNT:      1700,
	currency.WRX:      7.4,
	currency.CHR:      120,
	currency.MED:      100,
	currency.BNT:      46,
	currency.CVC:      160,
	currency.SYS:      11,
	currency.CELR:     1300,
	currency.FLOKI:    3100000,
	currency.COTI:     240,
	currency.CFX:      0.01,
	currency.API3:     13,
	currency.PUNDIX:   68,
	currency.OGN:      130,
	currency.RAY:      5.9,
	currency.NMR:      0.29,
	currency.POWR:     100,
	currency.DENT:     24000,
	currency.VTHO:     1000,
	currency.MBOX:     4.4,
	currency.DKA:      930,
	currency.VGX:      70,
	currency.REQ:      38,
	currency.CTSI:     150,
	currency.KEEP:     39,
	currency.STRAX:    5,
	currency.STEEM:    8,
	currency.RAD:      11,
	currency.STORJ:    7.4,
	currency.MLK:      0.5,
	currency.VLX:      48,
	currency.BOBA:     49,
	currency.C98:      9.8,
	currency.INJ:      1.4,
	currency.XVS:      0.46,
	currency.MTL:      18,
	currency.FUN:      4000,
	currency.BFC:      320,
	currency.OCEAN:    190,
	currency.UOS:      15,
	currency.RENBTC:   0.0012,
	currency.MULTI:    5.5,
	currency.RBN:      97,
	currency.ILV:      0.043,
	currency.ILM:      170,
	currency.FLM:      9,
	currency.HUSD:     27,
	currency.EFI:      27,
	currency.MDX:      56,
	currency.YFII:     0.011,
	currency.ELF:      12,
	currency.MASK:     15,
	currency.SFUND:    1.4,
	currency.ACH:      320,
	currency.QKC:      180,
	currency.STMX:     3200,
	currency.ANT:      12,
	currency.TRIBE:    170,
	currency.BAND:     1.1,
	currency.MOVR:     0.14,
	currency.DODO:     150,
	currency.RLC:      28,
	currency.DOCK:     74,
	currency.NKN:      19,
	currency.OXT:      210,
	currency.IQ:       20,
	currency.UFO:      9600000,
	currency.TRB:      0.18,
	currency.REP:      4,
	currency.HERO:     1500,
	currency.AKT:      5.2,
	currency.GHST:     47,
	currency.UTK:      180,
	currency.KP3R:     0.16,
	currency.BAKE:     9.3,
	currency.BETA:     180,
	currency.AUCTION:  3.1,
	currency.PERP:     28,
	currency.BOND:     2.9,
	currency.RIDE:     10,
	currency.XVG:      550,
	currency.FET:      23,
	currency.DUSK:     34,
	currency.SSV:      2.9,
	currency.BCN:      2100,
	currency.POLS:     42,
	currency.TALK:     59,
	currency.VRA:      6000,
	currency.POND:     1900,
	currency.RGT:      2.1,
	currency.ATA:      120,
	currency.ALCX:     0.71,
	currency.AERGO:    210,
	currency.MNGO:     100,
	currency.OUSD:     32,
	currency.TOMO:     3.4,
	currency.COCOS:    2.6,
	currency.IDEX:     65,
	currency.VEGA:     12,
	currency.CUSD:     2,
	currency.TT:       1,
	currency.WNXM:     1.4,
	currency.NSBT:     0.3,
	currency.CQT:      200,
	currency.WOZX:     280,
	currency.BEL:      32,
	currency.FORTH:    4.6,
	currency.ALICE:    8.9,
	currency.KISHU:    2000000000,
	currency.ALEPH:    96,
	currency.UNFI:     3.9,
	currency.ORN:      18,
	currency.SUPER:    170,
	currency.STARL:    5300000,
	currency.BADGER:   13,
	currency.JASMY:    520,
	currency.DG:       320,
	currency.RARE:     98,
	currency.XPR:      530,
	currency.PHA:      200,
	currency.MFT:      5700,
	currency.SAMO:     410,
	currency.SFP:      7.7,
	currency.ALPACA:   11,
	currency.GAS:      0.69,
	currency.TORN:     0.95,
	currency.DNT:      920,
	currency.ANC:      44,
	currency.MLN:      0.18,
	currency.KAR:      3.4,
	currency.FARM:     0.41,
	currency.LTO:      290,
	currency.HYDRA:    0.67,
	currency.QASH:     540,
	currency.AE:       21,
	currency.LINA:     3700,
	currency.ARPA:     680,
	currency.AQT:      20,
	currency.XCAD:     3.3,
	currency.DIA:      55,
	currency.LIT:      26,
	currency.AVA:      2.9,
	currency.BZZ:      41,
	currency.AGLD:     51,
	currency.BLZ:      250,
	currency.BCD:      11,
	currency.CEUR:     2,
	currency.NOIA:     390,
	currency.FINE:     110,
	currency.ERN:      12,
	currency.RMRK:     0.57,
	currency.MIR:      120,
	currency.BTS:      170,
	currency.CHESS:    7.3,
	currency.HNS:      32,
	currency.FIO:      38,
	currency.IRIS:     83,
	currency.RFR:      8600,
	currency.RARI:     7.9,
	currency.FIDA:     9.9,
	currency.QRDO:     75,
	currency.GYEN:     1000,
	currency.SPS:      50,
	currency.KEY:      5400,
	currency.ATM:      1,
	currency.SOUL:     7.5,
	currency.PRQ:      160,
	currency.FRONT:    81,
	currency.NCT:      1400,
	currency.PSG:      0.33,
	currency.BOO:      .7,
	currency.RSV:      29,
	currency.CUDOS:    600,
	currency.NPXS:     40,
	currency.OM:       92,
	currency.ADX:      27,
	currency.AUTO:     .0087,
	currency.SAITO:    2000,
	currency.COS:      270,
	currency.VELO:     99,
	currency.FIS:      4.6,
	currency.NULS:     8.2,
	currency.UPP:      20,
	currency.XDB:      .01,
	currency.LUFFY:    140000000000,
	currency.TKO:      9.7,
	currency.KIN:      410000,
	currency.GFI:      22,
	currency.MIX:      6100,
	currency.TIME:     .014,
	currency.HOPR:     570,
	currency.BEAM:     11,
	currency.BTM:      160,
	currency.OVR:      29,
	currency.CITY:     1,
	currency.CATE:     50000000,
	currency.DEXE:     13,
	currency.ORCA:     5.1,
	currency.MDT:      150,
	currency.PNK:      1500,
	currency.QSP:      180,
	currency.DVI:      65,
	currency.DF:       610,
	currency.INV:      .24,
	currency.TABOO:    45000,
	currency.FSN:      8,
	currency.SDN:      6.1,
	currency.LON:      33,
	currency.MITH:     850,
	currency.ATLAS:    630,
	currency.LAZIO:    1.1,
	currency.MBL:      420,
	currency.PNT:      100,
	currency.WXT:      280,
	currency.NBS:      390,
	currency.WHALE:    14,
	currency.BOA:      490,
	currency.SWFTC:    11000,
	currency.JUV:      1,
	currency.MAPS:     130,
	currency.ADP:      1600,
	currency.AST:      60,
	currency.EDEN:     190,
	currency.WICC:     30,
	currency.UFT:      110,
	currency.ZKS:      380,
	currency.CREAM:    1.5,
	currency.MET:      26,
	currency.RAI:      9.4,
	currency.XAVA:     3.9,
	currency.FOR:      1000,
	currency.AVT:      18,
	currency.SOV:      53,
	currency.SOS:      78000000,
	currency.LSS:      160,
	currency.NFTX:     .13,
	currency.DEGO:     23,
	currency.DERC:     82,
	currency.CHAIN:    760,
	currency.POLIS:    9.3,
	currency.PDEX:     1.3,
	currency.SUKU:     200,
	currency.ARV:      20000,
	currency.REVV:     1300,
	currency.GO:       220,
	currency.OOE:      83,
	currency.EDG:      1300,
	currency.STEP:     120,
	currency.BORING:   480,
	currency.STC:      55,
	currency.OCC:      55,
	currency.SHFT:     84,
	currency.AIR:      79,
	currency.URUS:     1.2,
	currency.SLIM:     51,
	currency.HAI:      100,
	currency.ZCN:      120,
	currency.ABT:      53,
	currency.NWC:      140,
	currency.STAKE:    2.7,
	currency.OPUL:     60,
	currency.RBC:      340,
	currency.BAO:      230000,
	currency.TCT:      1600,
	currency.WTC:      .2,
	currency.NUM:      730,
	currency.DRGN:     1100,
	currency.POSI:     99,
	currency.TROY:     6100,
	currency.ASR:      1,
	currency.TBTC:     .0011,
	currency.GEL:      11,
	currency.GRIN:     28,
	currency.AFC:      1,
	currency.KAN:      20,
	currency.OG:       1,
	currency.XED:      340,
	currency.FEVR:     2900,
	currency.HEGIC:    510,
	currency.SBR:      810,
	currency.HAPI:     2.6,
	currency.PING:     33000,
	currency.REF:      12,
	currency.BUY:      100,
	currency.INSUR:    290,
	currency.PUSH:     79,
}

// CurrencyInfo represents currency details with permission.
type CurrencyInfo struct {
	Currency         string  `json:"currency"`
	Delisted         bool    `json:"delisted"`
	WithdrawDisabled bool    `json:"withdraw_disabled"`
	WithdrawDelayed  bool    `json:"withdraw_delayed"`
	DepositDisabled  bool    `json:"deposit_disabled"`
	TradeDisabled    bool    `json:"trade_disabled"`
	FixedFeeRate     float64 `json:"fixed_rate,omitempty,string"`
	Chain            string  `json:"chain"`
}

// CurrencyPairDetail represents a single currency pair detail.
type CurrencyPairDetail struct {
	ID              string  `json:"id"`
	Base            string  `json:"base"`
	Quote           string  `json:"quote"`
	TradingFee      float64 `json:"fee"`
	MinBaseAmount   float64 `json:"min_base_amount"`
	MinQuoteAmount  float64 `json:"min_quote_amount"`
	AmountPrecision float64 `json:"amount_precision"` // Amount scale
	Precision       float64 `json:"precision"`        // Price scale
	TradeStatus     string  `json:"trade_status"`
	SellStart       float64 `json:"sell_start"`
	BuyStart        float64 `json:"buy_start"`
<<<<<<< HEAD
}

// Ticker holds detail ticker information for a currency pair
type Ticker struct {
	CurrencyPair     string    `json:"currency_pair"`
	Last             float64   `json:"last"`
	LowestAsk        float64   `json:"lowest_ask"`
	HighestBid       float64   `json:"highest_bid"`
	ChangePercentage string    `json:"change_percentage"`
	ChangeUtc0       string    `json:"change_utc0"`
	ChangeUtc8       string    `json:"change_utc8"`
	BaseVolume       float64   `json:"base_volume"`
	QuoteVolume      float64   `json:"quote_volume"`
	High24H          float64   `json:"high_24h"`
	Low24H           float64   `json:"low_24h"`
	EtfNetValue      string    `json:"etf_net_value"`
	EtfPreNetValue   string    `json:"etf_pre_net_value"`
	EtfPreTimestamp  time.Time `json:"etf_pre_timestamp"`
	EtfLeverage      float64   `json:"etf_leverage"`
}

=======
}

// Ticker holds detail ticker information for a currency pair
type Ticker struct {
	CurrencyPair     string    `json:"currency_pair"`
	Last             float64   `json:"last"`
	LowestAsk        float64   `json:"lowest_ask"`
	HighestBid       float64   `json:"highest_bid"`
	ChangePercentage string    `json:"change_percentage"`
	ChangeUtc0       string    `json:"change_utc0"`
	ChangeUtc8       string    `json:"change_utc8"`
	BaseVolume       float64   `json:"base_volume"`
	QuoteVolume      float64   `json:"quote_volume"`
	High24H          float64   `json:"high_24h"`
	Low24H           float64   `json:"low_24h"`
	EtfNetValue      string    `json:"etf_net_value"`
	EtfPreNetValue   string    `json:"etf_pre_net_value"`
	EtfPreTimestamp  time.Time `json:"etf_pre_timestamp"`
	EtfLeverage      float64   `json:"etf_leverage"`
}

>>>>>>> bc2b8a50
// OrderbookData holds orderbook ask and bid datas.
type OrderbookData struct {
	ID      int64              `json:"id"`
	Current gateioMilliSecTime `json:"current"` // The timestamp of the response data being generated (in milliseconds)
	Update  gateioMilliSecTime `json:"update"`  // The timestamp of when the orderbook last changed (in milliseconds)
	Asks    [][2]string        `json:"asks"`
	Bids    [][2]string        `json:"bids"`
}

// MakeOrderbook parse Orderbook asks/bids Price and Amount and create an Orderbook Instance with asks and bids data in []OrderbookItem.
func (a *OrderbookData) MakeOrderbook() (*Orderbook, error) {
	ob := &Orderbook{
		ID:      a.ID,
		Current: a.Current.Time(),
		Update:  a.Update.Time(),
	}
	ob.Asks = make([]OrderbookItem, len(a.Asks))
	ob.Bids = make([]OrderbookItem, len(a.Bids))
	for x := range a.Asks {
		price, err := strconv.ParseFloat(a.Asks[x][0], 64)
		if err != nil {
			return nil, err
		}
		amount, err := strconv.ParseFloat(a.Asks[x][1], 64)
		if err != nil {
			return nil, err
		}
		ob.Asks[x] = OrderbookItem{
			Price:  price,
			Amount: amount,
		}
	}
	for x := range a.Bids {
		price, err := strconv.ParseFloat(a.Bids[x][0], 64)
		if err != nil {
			return nil, err
		}
		amount, err := strconv.ParseFloat(a.Bids[x][1], 64)
		if err != nil {
			return nil, err
		}
		ob.Bids[x] = OrderbookItem{
			Price:  price,
			Amount: amount,
		}
	}
	return ob, nil
}

// OrderbookItem stores an orderbook item
type OrderbookItem struct {
	Price  float64 `json:"p"`
	Amount float64 `json:"s"`
}

// Orderbook stores the orderbook data
type Orderbook struct {
	ID      int64           `json:"id"`
	Current time.Time       `json:"current"` // The timestamp of the response data being generated (in milliseconds)
	Update  time.Time       `json:"update"`  // The timestamp of when the orderbook last changed (in milliseconds)
	Bids    []OrderbookItem `json:"bids"`
	Asks    []OrderbookItem `json:"asks"`
}

// Trade represents market trade.
type Trade struct {
	ID           int64              `json:"id,string"`
	TradingTime  gateioTime         `json:"create_time"`
	CreateTimeMs gateioMilliSecTime `json:"create_time_ms"`
	OrderID      string             `json:"order_id"`
	Side         string             `json:"side"`
	Role         string             `json:"role"`
	Amount       float64            `json:"amount,string"`
	Price        float64            `json:"price,string"`
	Fee          float64            `json:"fee,string"`
	FeeCurrency  string             `json:"fee_currency"`
	PointFee     string             `json:"point_fee"`
	GtFee        string             `json:"gt_fee"`
}

// Candlestick represents candlestick data point detail.
type Candlestick struct {
	Timestamp      time.Time
	QuoteCcyVolume float64
	ClosePrice     float64
	HighestPrice   float64
	LowestPrice    float64
	OpenPrice      float64
	BaseCcyAmount  float64
}

// CurrencyChain currency chain detail.
type CurrencyChain struct {
	Chain              string `json:"chain"`
	ChineseChainName   string `json:"name_cn"`
	ChainName          string `json:"name_en"`
	IsDisabled         int64  `json:"is_disabled"`          // If it is disabled. 0 means NOT being disabled
	IsDepositDisabled  int64  `json:"is_deposit_disabled"`  // Is deposit disabled. 0 means not
	IsWithdrawDisabled int64  `json:"is_withdraw_disabled"` // Is withdrawal disabled. 0 means not
<<<<<<< HEAD
}

// MarginCurrencyPairInfo represents margin currency pair detailed info.
type MarginCurrencyPairInfo struct {
	ID             string  `json:"id"`
	Base           string  `json:"base"`
	Quote          string  `json:"quote"`
	Leverage       float64 `json:"leverage"`
	MinBaseAmount  float64 `json:"min_base_amount,string"`
	MinQuoteAmount float64 `json:"min_quote_amount,string"`
	MaxQuoteAmount float64 `json:"max_quote_amount,string"`
	Status         int32   `json:"status"`
}

=======
}

// MarginCurrencyPairInfo represents margin currency pair detailed info.
type MarginCurrencyPairInfo struct {
	ID             string  `json:"id"`
	Base           string  `json:"base"`
	Quote          string  `json:"quote"`
	Leverage       float64 `json:"leverage"`
	MinBaseAmount  float64 `json:"min_base_amount,string"`
	MinQuoteAmount float64 `json:"min_quote_amount,string"`
	MaxQuoteAmount float64 `json:"max_quote_amount,string"`
	Status         int32   `json:"status"`
}

>>>>>>> bc2b8a50
// OrderbookOfLendingLoan represents order book of lending loans
type OrderbookOfLendingLoan struct {
	Rate   float64 `json:"rate,string"`
	Amount float64 `json:"amount,string"`
	Days   int64   `json:"days"`
}

// FuturesContract represents futures contract detailed data.
type FuturesContract struct {
	Name                  string     `json:"name"`
	Type                  string     `json:"type"`
	QuantoMultiplier      float64    `json:"quanto_multiplier,string"`
	RefDiscountRate       float64    `json:"ref_discount_rate,string"`
	OrderPriceDeviate     string     `json:"order_price_deviate"`
	MaintenanceRate       float64    `json:"maintenance_rate,string"`
	MarkType              string     `json:"mark_type"`
	LastPrice             float64    `json:"last_price,string"`
	MarkPrice             float64    `json:"mark_price,string"`
	IndexPrice            float64    `json:"index_price,string"`
	FundingRateIndicative string     `json:"funding_rate_indicative"`
	MarkPriceRound        string     `json:"mark_price_round"`
	FundingOffset         int64      `json:"funding_offset"`
	InDelisting           bool       `json:"in_delisting"`
	RiskLimitBase         string     `json:"risk_limit_base"`
	InterestRate          string     `json:"interest_rate"`
	OrderPriceRound       string     `json:"order_price_round"`
	OrderSizeMin          int64      `json:"order_size_min"`
	RefRebateRate         string     `json:"ref_rebate_rate"`
	FundingInterval       int64      `json:"funding_interval"`
	RiskLimitStep         string     `json:"risk_limit_step"`
	LeverageMin           string     `json:"leverage_min"`
	LeverageMax           string     `json:"leverage_max"`
	RiskLimitMax          string     `json:"risk_limit_max"`
	MakerFeeRate          float64    `json:"maker_fee_rate,string"`
	TakerFeeRate          float64    `json:"taker_fee_rate,string"`
	FundingRate           float64    `json:"funding_rate,string"`
	OrderSizeMax          int64      `json:"order_size_max"`
	FundingNextApply      gateioTime `json:"funding_next_apply"`
	ConfigChangeTime      gateioTime `json:"config_change_time"`
	ShortUsers            int64      `json:"short_users"`
	TradeSize             int64      `json:"trade_size"`
	PositionSize          int64      `json:"position_size"`
	LongUsers             int64      `json:"long_users"`
	FundingImpactValue    string     `json:"funding_impact_value"`
	OrdersLimit           int64      `json:"orders_limit"`
	TradeID               int64      `json:"trade_id"`
	OrderbookID           int64      `json:"orderbook_id"`
}

// TradingHistoryItem represents futures trading history item.
type TradingHistoryItem struct {
	ID         int64      `json:"id"`
	CreateTime gateioTime `json:"create_time"`
	Contract   string     `json:"contract"`
	Text       string     `json:"text"`
	Size       float64    `json:"size"`
	Price      float64    `json:"price,string"`
	// Added for Derived market trade history datas.
	Fee      float64 `json:"fee,string"`
	PointFee float64 `json:"point_fee,string"`
	Role     string  `json:"role"`
}

// FuturesCandlestick represents futures candlestick data
type FuturesCandlestick struct {
	Timestamp    gateioTime `json:"t"`
	Volume       float64    `json:"v"`
	ClosePrice   float64    `json:"c,string"`
	HighestPrice float64    `json:"h,string"`
	LowestPrice  float64    `json:"l,string"`
	OpenPrice    float64    `json:"o,string"`

	// Added for websocket push data
	Name string `json:"n,omitempty"`
}

// FuturesPremiumIndexKLineResponse represents premium index K-Line information.
type FuturesPremiumIndexKLineResponse struct {
	UnixTimestamp gateioTime `json:"t"`
	ClosePrice    float64    `json:"c,string"`
	HighestPrice  float64    `json:"h,string"`
	LowestPrice   float64    `json:"l,string"`
	OpenPrice     float64    `json:"o,string"`
}

// FuturesTicker represents futures ticker data.
type FuturesTicker struct {
	Contract              string  `json:"contract"`
	ChangePercentage      string  `json:"change_percentage"`
	Last                  float64 `json:"last,string"`
	Low24H                float64 `json:"low_24h,string"`
	High24H               float64 `json:"high_24h,string"`
	TotalSize             float64 `json:"total_size,string"`
	Volume24H             float64 `json:"volume_24h,string"`
	Volume24HBtc          float64 `json:"volume_24h_btc,string"`
	Volume24HUsd          float64 `json:"volume_24h_usd,string"`
	Volume24HBase         float64 `json:"volume_24h_base,string"`
	Volume24HQuote        float64 `json:"volume_24h_quote,string"`
	Volume24HSettle       float64 `json:"volume_24h_settle,string"`
	MarkPrice             float64 `json:"mark_price,string"`
	FundingRate           float64 `json:"funding_rate,string"`
	FundingRateIndicative string  `json:"funding_rate_indicative"`
	IndexPrice            float64 `json:"index_price,string"`
}

// FuturesFundingRate represents futures funding rate response.
type FuturesFundingRate struct {
	Timestamp gateioTime `json:"t"`
	Rate      float64    `json:"r"`
}

// InsuranceBalance represents futures insurance balance item.
type InsuranceBalance struct {
	Timestamp gateioTime `json:"t"`
	Balance   float64    `json:"b"`
}

// ContractStat represents futures stats
type ContractStat struct {
	Time                   gateioTime `json:"time"`
	LongShortTaker         float64    `json:"lsr_taker"`
	LongShortAccount       float64    `json:"lsr_account"`
	LongLiqSize            float64    `json:"long_liq_size"`
	ShortLiquidationSize   float64    `json:"short_liq_size"`
	OpenInterest           float64    `json:"open_interest"`
	ShortLiquidationUsd    float64    `json:"short_liq_usd"`
	MarkPrice              float64    `json:"mark_price"`
	TopLongShortSize       float64    `json:"top_lsr_size"`
	ShortLiquidationAmount float64    `json:"short_liq_amount"`
	LongLiquidiationAmount float64    `json:"long_liq_amount"`
	OpenInterestUsd        float64    `json:"open_interest_usd"`
	TopLongShortAccount    float64    `json:"top_lsr_account"`
	LongLiquidationUSD     float64    `json:"long_liq_usd"`
}

// IndexConstituent represents index constituents
type IndexConstituent struct {
	Index        string `json:"index"`
	Constituents []struct {
		Exchange string   `json:"exchange"`
		Symbols  []string `json:"symbols"`
	} `json:"constituents"`
}

// LiquidationHistory represents  liquidation history for a specifies settle.
type LiquidationHistory struct {
	Time             gateioTime `json:"time"`
	Contract         string     `json:"contract"`
	Size             int64      `json:"size"`
	Leverage         string     `json:"leverage"`
	Margin           string     `json:"margin"`
	EntryPrice       float64    `json:"entry_price,string"`
	LiquidationPrice string     `json:"liq_price"`
	MarkPrice        float64    `json:"mark_price,string"`
	OrderID          int64      `json:"order_id"`
	OrderPrice       float64    `json:"order_price,string"`
	FillPrice        float64    `json:"fill_price,string"`
	Left             int64      `json:"left"`
}

// DeliveryContract represents a delivery contract instance detail.
type DeliveryContract struct {
	Name                string     `json:"name"`
	Underlying          string     `json:"underlying"`
	Cycle               string     `json:"cycle"`
	Type                string     `json:"type"`
	QuantoMultiplier    string     `json:"quanto_multiplier"`
	MarkType            string     `json:"mark_type"`
	LastPrice           float64    `json:"last_price,string"`
	MarkPrice           float64    `json:"mark_price,string"`
	IndexPrice          float64    `json:"index_price,string"`
	BasisRate           string     `json:"basis_rate"`
	BasisValue          string     `json:"basis_value"`
	BasisImpactValue    string     `json:"basis_impact_value"`
	SettlePrice         float64    `json:"settle_price,string"`
	SettlePriceInterval int64      `json:"settle_price_interval"`
	SettlePriceDuration int64      `json:"settle_price_duration"`
	SettleFeeRate       string     `json:"settle_fee_rate"`
	OrderPriceRound     string     `json:"order_price_round"`
	MarkPriceRound      string     `json:"mark_price_round"`
	LeverageMin         string     `json:"leverage_min"`
	LeverageMax         string     `json:"leverage_max"`
	MaintenanceRate     string     `json:"maintenance_rate"`
	RiskLimitBase       string     `json:"risk_limit_base"`
	RiskLimitStep       string     `json:"risk_limit_step"`
	RiskLimitMax        string     `json:"risk_limit_max"`
	MakerFeeRate        string     `json:"maker_fee_rate"`
	TakerFeeRate        string     `json:"taker_fee_rate"`
	RefDiscountRate     string     `json:"ref_discount_rate"`
	RefRebateRate       string     `json:"ref_rebate_rate"`
	OrderPriceDeviate   string     `json:"order_price_deviate"`
	OrderSizeMin        int64      `json:"order_size_min"`
	OrderSizeMax        int64      `json:"order_size_max"`
	OrdersLimit         int64      `json:"orders_limit"`
	OrderbookID         int64      `json:"orderbook_id"`
	TradeID             int64      `json:"trade_id"`
	TradeSize           int64      `json:"trade_size"`
	PositionSize        int64      `json:"position_size"`
	ExpireTime          gateioTime `json:"expire_time"`
	ConfigChangeTime    gateioTime `json:"config_change_time"`
	InDelisting         bool       `json:"in_delisting"`
}

// DeliveryTradingHistory represents futures trading history
type DeliveryTradingHistory struct {
	ID         int64      `json:"id"`
	CreateTime gateioTime `json:"create_time"`
	Contract   string     `json:"contract"`
	Size       float64    `json:"size"`
	Price      float64    `json:"price,string"`
}

// OptionUnderlying represents option underlying and it's index price.
type OptionUnderlying struct {
	Name       string     `json:"name"`
	IndexPrice float64    `json:"index_price,string"`
	IndexTime  gateioTime `json:"index_time"`
}

// OptionContract represents an option contract detail.
type OptionContract struct {
	Name              string     `json:"name"`
	Tag               string     `json:"tag"`
	IsCall            bool       `json:"is_call"`
	StrikePrice       float64    `json:"strike_price,string"`
	LastPrice         float64    `json:"last_price,string"`
	MarkPrice         float64    `json:"mark_price,string"`
	OrderbookID       int64      `json:"orderbook_id"`
	TradeID           int64      `json:"trade_id"`
	TradeSize         int64      `json:"trade_size"`
	PositionSize      int64      `json:"position_size"`
	Underlying        string     `json:"underlying"`
	UnderlyingPrice   float64    `json:"underlying_price,string"`
	Multiplier        string     `json:"multiplier"`
	OrderPriceRound   string     `json:"order_price_round"`
	MarkPriceRound    string     `json:"mark_price_round"`
	MakerFeeRate      string     `json:"maker_fee_rate"`
	TakerFeeRate      string     `json:"taker_fee_rate"`
	PriceLimitFeeRate string     `json:"price_limit_fee_rate"`
	RefDiscountRate   string     `json:"ref_discount_rate"`
	RefRebateRate     string     `json:"ref_rebate_rate"`
	OrderPriceDeviate string     `json:"order_price_deviate"`
	OrderSizeMin      int64      `json:"order_size_min"`
	OrderSizeMax      int64      `json:"order_size_max"`
	OrdersLimit       int64      `json:"orders_limit"`
	CreateTime        gateioTime `json:"create_time"`
	ExpirationTime    gateioTime `json:"expiration_time"`
}

// OptionSettlement list settlement history
type OptionSettlement struct {
	Time        time.Time `json:"time"`
	Profit      float64   `json:"profit"`
	Fee         float64   `json:"fee"`
	SettlePrice float64   `json:"settle_price,string"`
	Contract    string    `json:"contract"`
	StrikePrice float64   `json:"strike_price,string"`
}

// SwapCurrencies represents Flash Swap supported currencies
type SwapCurrencies struct {
	Currency  string   `json:"currency"`
	MinAmount float64  `json:"min_amount,string"`
	MaxAmount float64  `json:"max_amount,string"`
	Swappable []string `json:"swappable"`
}

// MyOptionSettlement represents option private settlement
type MyOptionSettlement struct {
	Size         float64   `json:"size"`
	SettleProfit float64   `json:"settle_profit,string"`
	Contract     string    `json:"contract"`
	StrikePrice  float64   `json:"strike_price,string"`
	Time         time.Time `json:"time"`
	SettlePrice  float64   `json:"settle_price,string"`
	Underlying   string    `json:"underlying"`
	RealisedPnl  string    `json:"realised_pnl"`
	Fee          float64   `json:"fee,string"`
}

// OptionsTicker represents  tickers of options contracts
type OptionsTicker struct {
	Name                  string  `json:"name"`
	LastPrice             float64 `json:"last_price"`
	MarkPrice             float64 `json:"mark_price"`
	PositionSize          float64 `json:"position_size"`
	Ask1Size              float64 `json:"ask1_size"`
	Ask1Price             float64 `json:"ask1_price,string"`
	Bid1Size              float64 `json:"bid1_size"`
	Bid1Price             float64 `json:"bid1_price,string"`
	Vega                  string  `json:"vega"`
	Theta                 string  `json:"theta"`
	Rho                   string  `json:"rho"`
	Gamma                 string  `json:"gamma"`
	Delta                 string  `json:"delta"`
	MarkImpliedVolatility float64 `json:"mark_iv"`
	BidImpliedVolatility  float64 `json:"bid_iv"`
	AskImpliedVolatility  float64 `json:"ask_iv"`
	Leverage              float64 `json:"leverage"`

	// Added fields for the websocket
	IndexPrice float64 `json:"index_price"`
}

// OptionsUnderlyingTicker represents underlying ticker
type OptionsUnderlyingTicker struct {
	TradePut   float64 `json:"trade_put"`
	TradeCall  float64 `json:"trade_call"`
	IndexPrice float64 `json:"index_price,string"`
}

// OptionAccount represents option account.
type OptionAccount struct {
	User          int64   `json:"user"`
	Currency      string  `json:"currency"`
	ShortEnabled  bool    `json:"short_enabled"`
	Total         float64 `json:"total,string"`
	UnrealisedPnl string  `json:"unrealised_pnl"`
	InitMargin    string  `json:"init_margin"`
	MaintMargin   string  `json:"maint_margin"`
	OrderMargin   string  `json:"order_margin"`
	Available     float64 `json:"available,string"`
	Point         string  `json:"point"`
}

// AccountBook represents account changing history item
type AccountBook struct {
	ChangeTime    gateioTime `json:"time"`
	AccountChange float64    `json:"change,string"`
	Balance       float64    `json:"balance,string"`
	CustomText    string     `json:"text"`
	ChangingType  string     `json:"type"`
}

// UsersPositionForUnderlying represents user's position for specified underlying.
type UsersPositionForUnderlying struct {
	User          int64   `json:"user"`
	Contract      string  `json:"contract"`
	Size          int64   `json:"size"`
	EntryPrice    float64 `json:"entry_price,string"`
	RealisedPnl   float64 `json:"realised_pnl,string"`
	MarkPrice     float64 `json:"mark_price,string"`
	UnrealisedPnl float64 `json:"unrealised_pnl,string"`
	PendingOrders int64   `json:"pending_orders"`
	CloseOrder    struct {
		ID    int64   `json:"id"`
		Price float64 `json:"price,string"`
		IsLiq bool    `json:"is_liq"`
	} `json:"close_order"`
}

// ContractClosePosition represents user's liquidation history
type ContractClosePosition struct {
	PositionCloseTime gateioTime `json:"time"`
	Pnl               float64    `json:"pnl,string"`
	SettleSize        string     `json:"settle_size"`
	Side              string     `json:"side"` // Position side, long or short
	FuturesContract   string     `json:"contract"`
	CloseOrderText    string     `json:"text"`
}

// OptionOrderParam represents option order request body
type OptionOrderParam struct {
	OrderSize   float64 `json:"size"`              // Order size. Specify positive number to make a bid, and negative number to ask
	Iceberg     float64 `json:"iceberg,omitempty"` // Display size for iceberg order. 0 for non-iceberg. Note that you will have to pay the taker fee for the hidden size
	Contract    string  `json:"contract"`
	Text        string  `json:"text,omitempty"`
	TimeInForce string  `json:"tif,omitempty"`
	Price       float64 `json:"price,string,omitempty"`
	// Close Set as true to close the position, with size set to 0
	Close      bool `json:"close,omitempty"`
	ReduceOnly bool `json:"reduce_only,omitempty"`
}

// OptionOrderResponse represents option order response detail
type OptionOrderResponse struct {
	Status               string     `json:"status"`
	Size                 float64    `json:"size"`
	OptionOrderID        int64      `json:"id"`
	Iceberg              int64      `json:"iceberg"`
	IsOrderLiquidation   bool       `json:"is_liq"`
	IsOrderPositionClose bool       `json:"is_close"`
	Contract             string     `json:"contract"`
	Text                 string     `json:"text"`
	FillPrice            float64    `json:"fill_price,string"`
	FinishAs             string     `json:"finish_as"` //  finish_as 	filled, cancelled, liquidated, ioc, auto_deleveraged, reduce_only, position_closed, reduce_out
	Left                 float64    `json:"left"`
	TimeInForce          string     `json:"tif"`
	IsReduceOnly         bool       `json:"is_reduce_only"`
	CreateTime           gateioTime `json:"create_time"`
	FinishTime           gateioTime `json:"finish_time"`
	Price                float64    `json:"price,string"`

	TakerFee        float64 `json:"tkrf,omitempty,string"`
	MakerFee        float64 `json:"mkrf,omitempty,string"`
	ReferenceUserID string  `json:"refu"`
}

// OptionTradingHistory list personal trading history
type OptionTradingHistory struct {
	ID              int64      `json:"id"`
	UnderlyingPrice float64    `json:"underlying_price,string"`
	Size            float64    `json:"size"`
	Contract        string     `json:"contract"`
	TradeRole       string     `json:"role"`
	CreateTime      gateioTime `json:"create_time"`
	OrderID         int64      `json:"order_id"`
	Price           float64    `json:"price,string"`
}

// WithdrawalResponse represents withdrawal response
type WithdrawalResponse struct {
	ID                string     `json:"id"`
	Timestamp         gateioTime `json:"timestamp"`
	Currency          string     `json:"currency"`
	WithdrawalAddress string     `json:"address"`
	TransactionID     string     `json:"txid"`
	Amount            float64    `json:"amount,string"`
	Memo              string     `json:"memo"`
	Status            string     `json:"status"`
	Chain             string     `json:"chain"`
	Fee               float64    `json:"fee,string"`
}

// WithdrawalRequestParam represents currency withdrawal request param.
type WithdrawalRequestParam struct {
	Currency currency.Code `json:"currency"`
	Amount   float64       `json:"amount,string"`
	Chain    string        `json:"chain,omitempty"`

	// Optional parameters
	Address string `json:"address,omitempty"`
	Memo    string `json:"memo,omitempty"`
}

// CurrencyDepositAddressInfo represents a crypto deposit address
type CurrencyDepositAddressInfo struct {
	Currency            string                  `json:"currency"`
	Address             string                  `json:"address"`
	MultichainAddresses []MultiChainAddressItem `json:"multichain_addresses"`
}

// MultiChainAddressItem represents a multi-chain address item
type MultiChainAddressItem struct {
	Chain        string `json:"chain"`
	Address      string `json:"address"`
	PaymentID    string `json:"payment_id"`
	PaymentName  string `json:"payment_name"`
	ObtainFailed int64  `json:"obtain_failed"`
}

// DepositRecord represents deposit record item
type DepositRecord struct {
	ID            string    `json:"id"`
	Timestamp     time.Time `json:"timestamp"`
	Currency      string    `json:"currency"`
	Address       string    `json:"address"`
	TransactionID string    `json:"txid"`
	Amount        float64   `json:"amount,string"`
	Memo          string    `json:"memo"`
	Status        string    `json:"status"`
	Chain         string    `json:"chain"`
	Fee           float64   `json:"fee,string"`
}

// TransferCurrencyParam represents currency transfer.
type TransferCurrencyParam struct {
	Currency     currency.Code `json:"currency"`
	From         string        `json:"from"`
	To           string        `json:"to"`
	Amount       float64       `json:"amount,string"`
	CurrencyPair currency.Pair `json:"currency_pair"`
	Settle       string        `json:"settle"`
}

// TransactionIDResponse represents transaction ID
type TransactionIDResponse struct {
	TransactionID int64 `json:"tx_id"`
}

// SubAccountTransferParam represents currency subaccount transfer request param
type SubAccountTransferParam struct {
	Currency       currency.Code `json:"currency"`
	SubAccount     string        `json:"sub_account"`
	Direction      string        `json:"direction"`
	Amount         float64       `json:"amount,string"`
	SubAccountType string        `json:"sub_account_type"`
}

// SubAccountTransferResponse represents transfer records between main and sub accounts
type SubAccountTransferResponse struct {
	MainAccountUserID string     `json:"uid"`
	Timestamp         gateioTime `json:"timest"`
	Source            string     `json:"source"`
	Currency          string     `json:"currency"`
	SubAccount        string     `json:"sub_account"`
	TransferDirection string     `json:"direction"`
	Amount            float64    `json:"amount,string"`
	SubAccountType    string     `json:"sub_account_type"`
}

// WithdrawalStatus represents currency withdrawal status
type WithdrawalStatus struct {
	Currency               string            `json:"currency"`
	CurrencyName           string            `json:"name"`
	CurrencyNameChinese    string            `json:"name_cn"`
	Deposit                float64           `json:"deposit,string"`
	WithdrawPercent        string            `json:"withdraw_percent"`
	FixedWithdrawalFee     float64           `json:"withdraw_fix,string"`
	WithdrawDayLimit       float64           `json:"withdraw_day_limit,string"`
	WithdrawDayLimitRemain float64           `json:"withdraw_day_limit_remain,string"`
	WithdrawAmountMini     float64           `json:"withdraw_amount_mini,string"`
	WithdrawEachTimeLimit  float64           `json:"withdraw_eachtime_limit,string"`
	WithdrawFixOnChains    map[string]string `json:"withdraw_fix_on_chains"`
	AdditionalProperties   string            `json:"additionalProperties"`
}

// FuturesSubAccountBalance represents sub account balance for specific sub account and several currencies
type FuturesSubAccountBalance struct {
	UserID    string `json:"uid"`
	Available struct {
		Total                     float64 `json:"total,string"`
		UnrealisedProfitAndLoss   string  `json:"unrealised_pnl"`
		PositionMargin            string  `json:"position_margin"`
		OrderMargin               string  `json:"order_margin"`
		TotalAvailable            float64 `json:"available,string"`
		PointAmount               float64 `json:"point"`
		SettleCurrency            string  `json:"currency"`
		InDualMode                bool    `json:"in_dual_mode"`
		EnableCredit              bool    `json:"enable_credit"`
		PositionInitialMargin     string  `json:"position_initial_margin"` // applicable to the portfolio margin account model
		MaintenanceMarginPosition string  `json:"maintenance_margin"`
		PerpetualContractBonus    string  `json:"bonus"`
		StatisticalData           struct {
			TotalDNW         float64 `json:"dnw,string"` // total amount of deposit and withdraw
			ProfitAndLoss    float64 `json:"pnl,string"` // total amount of trading profit and loss
			TotalAmountOfFee float64 `json:"fee,string"`
			ReferrerRebates  float64 `json:"refr,string"` // total amount of referrer rebates
			Fund             float64 `json:"fund,string"` // total amount of funding costs
			PointDNW         float64 `json:"point_dnw,string"`
			PoointFee        float64 `json:"point_fee,string"`
			PointRefr        float64 `json:"point_refr,string"`
			BonusDNW         float64 `json:"bonus_dnw,string"`
			BonusOffset      float64 `json:"bonus_offset,string"`
		} `json:"history"`
	} `json:"available"`
}

// SubAccountMarginBalance represents sub account margin balance for specific sub account and several currencies
type SubAccountMarginBalance struct {
	UID       string `json:"uid"`
	Available []struct {
		CurrencyPair string                `json:"currency_pair"`
		Locked       bool                  `json:"locked"`
		Risk         string                `json:"risk"`
		Base         MarginCurrencyBalance `json:"base"`
		Quote        MarginCurrencyBalance `json:"quote"`
	} `json:"available"`
}

// MarginCurrencyBalance represents a currency balance detail information.
type MarginCurrencyBalance struct {
	Currency       string  `json:"currency"`
	Available      float64 `json:"available,string"`
	Locked         float64 `json:"locked,string"`
	BorrowedAmount float64 `json:"borrowed,string"`
	UnpairInterest float64 `json:"interest,string"`
}

// MarginAccountItem margin account item
type MarginAccountItem struct {
	Locked       bool                      `json:"locked"`
	CurrencyPair string                    `json:"currency_pair"`
	Risk         string                    `json:"risk"`
	Base         AccountBalanceInformation `json:"base"`
	Quote        AccountBalanceInformation `json:"quote"`
}

// AccountBalanceInformation represents currency account balace information.
type AccountBalanceInformation struct {
	Available    float64 `json:"available,string"`
	Borrowed     float64 `json:"borrowed,string"`
	Interest     float64 `json:"interest,string"`
	Currency     string  `json:"currency"`
	LockedAmount float64 `json:"locked,string"`
}

// MarginAccountBalanceChangeInfo represents margin account balance
type MarginAccountBalanceChangeInfo struct {
	ID            string             `json:"id"`
	Time          gateioTime         `json:"time"`
	TimeMs        gateioMilliSecTime `json:"time_ms"`
	Currency      string             `json:"currency"`
	CurrencyPair  string             `json:"currency_pair"`
	AmountChanged string             `json:"change"`
	Balance       string             `json:"balance"`
}

// MarginFundingAccountItem represents funding account list item.
type MarginFundingAccountItem struct {
	Currency     string  `json:"currency"`
	Available    float64 `json:"available,string"`
	LockedAmount float64 `json:"locked,string"`
	Lent         string  `json:"lent"`       // Outstanding loan amount yet to be repaid
	TotalLent    string  `json:"total_lent"` // Amount used for lending. total_lent = lent + locked
}

// MarginLoanRequestParam represents margin lend or borrow request param
type MarginLoanRequestParam struct {
	Side         string        `json:"side"`
	Currency     currency.Code `json:"currency"`
	Rate         float64       `json:"rate,string,omitempty"`
	Amount       float64       `json:"amount,string"`
	Days         int64         `json:"days,omitempty"`
	AutoRenew    bool          `json:"auto_renew,omitempty"`
	CurrencyPair currency.Pair `json:"currency_pair,omitempty"`
	FeeRate      float64       `json:"fee_rate,string,omitempty"`
	OrigID       string        `json:"orig_id,omitempty"`
	Text         string        `json:"text,omitempty"`
}

// MarginLoanResponse represents lending or borrow response.
type MarginLoanResponse struct {
	ID             string     `json:"id"`
	OrigID         string     `json:"orig_id,omitempty"`
	Side           string     `json:"side"`
	Currency       string     `json:"currency"`
	Amount         float64    `json:"amount,string"`
	Rate           float64    `json:"rate,string"`
	Days           int64      `json:"days,omitempty"`
	AutoRenew      bool       `json:"auto_renew,omitempty"`
	CurrencyPair   string     `json:"currency_pair,omitempty"`
	FeeRate        float64    `json:"fee_rate,string"`
	Text           string     `json:"text,omitempty"`
	CreateTime     gateioTime `json:"create_time"`
	ExpireTime     gateioTime `json:"expire_time"`
	Status         string     `json:"status"`
	Left           float64    `json:"left,string"`
	Repaid         float64    `json:"repaid,string"`
	PaidInterest   float64    `json:"paid_interest,string"`
	UnpaidInterest float64    `json:"unpaid_interest,string"`
}

// SubAccountCrossMarginInfo represents subaccount's cross_margin account info
type SubAccountCrossMarginInfo struct {
	UID       string `json:"uid"`
	Available struct {
		UserID                     int64                         `json:"user_id"`
		Locked                     bool                          `json:"locked"`
		Total                      float64                       `json:"total,string"`
		Borrowed                   float64                       `json:"borrowed,string"`
		Interest                   float64                       `json:"interest,string"` // Total unpaid interests in USDT, i.e., the sum of all currencies' interest*price*discount
		BorrowedNet                string                        `json:"borrowed_net"`
		TotalNetAssets             float64                       `json:"net,string"`
		Leverage                   float64                       `json:"leverage,string"`
		Risk                       string                        `json:"risk"`
		TotalInitialMargin         float64                       `json:"total_initial_margin,string"`
		TotalMarginBalance         float64                       `json:"total_margin_balance,string"`
		TotalMaintenanceMargin     float64                       `json:"total_maintenance_margin,string"`
		TotalInitialMarginRate     float64                       `json:"total_initial_margin_rate,string"`
		TotalMaintenanceMarginRate float64                       `json:"total_maintenance_margin_rate,string"`
		TotalAvailableMargin       float64                       `json:"total_available_margin,string"`
		CurrencyBalances           map[string]CrossMarginBalance `json:"balances"`
	} `json:"available"`
}

// CrossMarginBalance represents cross-margin currency balance detail
type CrossMarginBalance struct {
	Available           float64 `json:"available,string"`
	Freeze              float64 `json:"freeze,string"`
	Borrowed            float64 `json:"borrowed,string"`
	Interest            float64 `json:"interest,string"`
	Total               string  `json:"total"`
	BorrowedNet         string  `json:"borrowed_net"`
	TotalNetAssetInUSDT string  `json:"net"`
	PositionLeverage    string  `json:"leverage"`
	Risk                string  `json:"risk"` // Risk rate. When it belows 110%, liquidation will be triggered. Calculation formula: total / (borrowed+interest)
}

// WalletSavedAddress represents currency saved address
type WalletSavedAddress struct {
	Currency string `json:"currency"`
	Chain    string `json:"chain"`
	Address  string `json:"address"`
	Name     string `json:"name"`
	Tag      string `json:"tag"`
	Verified string `json:"verified"` // Whether to pass the verification 0-unverified, 1-verified
}

// PersonalTradingFee represents personal trading fee for specific currency pair
type PersonalTradingFee struct {
	UserID          int64   `json:"user_id"`
	TakerFee        float64 `json:"taker_fee,string"`
	MakerFee        float64 `json:"maker_fee,string"`
	GtDiscount      bool    `json:"gt_discount"`
	GtTakerFee      float64 `json:"gt_taker_fee,string"`
	GtMakerFee      float64 `json:"gt_maker_fee,string"`
	LoanFee         float64 `json:"loan_fee,string"`
	PointType       string  `json:"point_type"`
	FuturesTakerFee float64 `json:"futures_taker_fee,string"`
	FuturesMakerFee float64 `json:"futures_maker_fee,string"`
}

// UsersAllAccountBalance represents user all account balances.
type UsersAllAccountBalance struct {
	Details map[string]CurrencyBalanceAmount `json:"details"`
	Total   CurrencyBalanceAmount            `json:"total"`
}

// CurrencyBalanceAmount represents currency and its amount.
type CurrencyBalanceAmount struct {
	Currency string `json:"currency"`
	Amount   string `json:"amount"`
}

// SpotTradingFeeRate user trading fee rates
type SpotTradingFeeRate struct {
	UserID          int64   `json:"user_id"`
	TakerFee        float64 `json:"taker_fee,string"`
	MakerFee        float64 `json:"maker_fee,string"`
	GtDiscount      bool    `json:"gt_discount"`
	GtTakerFee      float64 `json:"gt_taker_fee,string"`
	GtMakerFee      float64 `json:"gt_maker_fee,string"`
	FuturesTakerFee float64 `json:"futures_taker_fee,string"`
	FuturesMakerFee float64 `json:"futures_maker_fee,string"`
	LoanFee         float64 `json:"loan_fee,string"`
	PointType       string  `json:"point_type"`
}

// SpotAccount represents spot account
type SpotAccount struct {
	Currency  string  `json:"currency"`
	Available float64 `json:"available,string"`
	Locked    float64 `json:"locked,string"`
}

// CreateOrderRequestData represents a single order creation param.
type CreateOrderRequestData struct {
	Text         string        `json:"text,omitempty"`
	CurrencyPair currency.Pair `json:"currency_pair,omitempty"`
	Type         string        `json:"type,omitempty"`
	Account      string        `json:"account,omitempty"`
	Side         string        `json:"side,omitempty"`
	Iceberg      string        `json:"iceberg,omitempty"`
	Amount       float64       `json:"amount,string,omitempty"`
	Price        float64       `json:"price,string,omitempty"`
	TimeInForce  string        `json:"time_in_force,omitempty"`
	AutoBorrow   bool          `json:"auto_borrow,omitempty"`
}

// SpotOrder represents create order response.
type SpotOrder struct {
	OrderID            string             `json:"id,omitempty"`
	Text               string             `json:"text,omitempty"`
	Succeeded          bool               `json:"succeeded"`
	ErrorLabel         string             `json:"label,omitempty"`
	Message            string             `json:"message,omitempty"`
	CreateTime         gateioTime         `json:"create_time,omitempty"`
	CreateTimeMs       gateioMilliSecTime `json:"create_time_ms,omitempty"`
	UpdateTime         gateioTime         `json:"update_time,omitempty"`
	UpdateTimeMs       gateioMilliSecTime `json:"update_time_ms,omitempty"`
	CurrencyPair       string             `json:"currency_pair,omitempty"`
	Status             string             `json:"status,omitempty"`
	Type               string             `json:"type,omitempty"`
	Account            string             `json:"account,omitempty"`
	Side               string             `json:"side,omitempty"`
	Amount             float64            `json:"amount,omitempty,string"`
	Price              float64            `json:"price,omitempty,string"`
	TimeInForce        string             `json:"time_in_force,omitempty"`
	Iceberg            string             `json:"iceberg,omitempty"`
	AutoRepay          bool               `json:"auto_repay"`
	AutoBorrow         bool               `json:"auto_borrow"`
	Left               float64            `json:"left"`
	AverageFillPrice   float64            `json:"avg_deal_price,string"`
	FeeDeducted        float64            `json:"fee,string"`
	FeeCurrency        string             `json:"fee_currency"`
	FillPrice          float64            `json:"fill_price,string"`   // Total filled in quote currency. Deprecated in favor of filled_total
	FilledTotal        float64            `json:"filled_total,string"` // Total filled in quote currency
	PointFee           float64            `json:"point_fee,string"`
	GtFee              string             `json:"gt_fee,omitempty"`
	GtDiscount         bool               `json:"gt_discount"`
	GtMakerFee         float64            `json:"gt_maker_fee,string"`
	GtTakerFee         float64            `json:"gt_taker_fee,string"`
	RebatedFee         float64            `json:"rebated_fee,string"`
	RebatedFeeCurrency string             `json:"rebated_fee_currency"`
}

// SpotOrdersDetail represents list of orders for specific currency pair
type SpotOrdersDetail struct {
	CurrencyPair string      `json:"currency_pair"`
	Total        float64     `json:"total"`
	Orders       []SpotOrder `json:"orders"`
}

// ClosePositionRequestParam represents close position when cross currency is disable.
type ClosePositionRequestParam struct {
	Text         string        `json:"text"`
	CurrencyPair currency.Pair `json:"currency_pair"`
	Amount       float64       `json:"amount,string"`
	Price        float64       `json:"price,string"`
}

// CancelOrderByIDParam represents cancel order by id request param.
type CancelOrderByIDParam struct {
	CurrencyPair currency.Pair `json:"currency_pair"`
	ID           string        `json:"id"`
}

// CancelOrderByIDResponse represents calcel order response when deleted by id.
type CancelOrderByIDResponse struct {
	CurrencyPair string `json:"currency_pair"`
	OrderID      string `json:"id"`
	Succeeded    bool   `json:"succeeded"`
	Label        string `json:"label"`
	Message      string `json:"message"`
	Account      string `json:"account"`
}

// SpotPersonalTradeHistory represents personal trading history.
type SpotPersonalTradeHistory struct {
	TradeID      string             `json:"id"`
	CreateTime   gateioTime         `json:"create_time"`
	CreateTimeMs gateioMilliSecTime `json:"create_time_ms"`
	CurrencyPair string             `json:"currency_pair"`
	OrderID      string             `json:"order_id"`
	Side         string             `json:"side"`
	Role         string             `json:"role"`
	Amount       float64            `json:"amount,string"`
	Price        float64            `json:"price,string"`
	Fee          float64            `json:"fee,string"`
	FeeCurrency  string             `json:"fee_currency"`
	PointFee     string             `json:"point_fee"`
	GtFee        string             `json:"gt_fee"`
}

// CountdownCancelOrderParam represents countdown cancel order params
type CountdownCancelOrderParam struct {
	CurrencyPair currency.Pair `json:"currency_pair"`
	Timeout      int64         `json:"timeout"` // timeout: Countdown time, in seconds At least 5 seconds, 0 means cancel the countdown
}

// TriggerTimeResponse represents trigger time as a response for countdown candle order response
type TriggerTimeResponse struct {
	TriggerTime gateioTime `json:"trigger_time"`
}

// PriceTriggeredOrderParam represents price triggered order request.
type PriceTriggeredOrderParam struct {
	Trigger TriggerPriceInfo `json:"trigger"`
	Put     PutOrderData     `json:"put"`
	Market  currency.Pair    `json:"market"`
}

// TriggerPriceInfo represents a trigger price and related information for Price triggered order
type TriggerPriceInfo struct {
	Price      float64 `json:"price,string"`
	Rule       string  `json:"rule"`
	Expiration int64   `json:"expiration"`
}

// PutOrderData represents order detail for price triggered order request
type PutOrderData struct {
	Type        string  `json:"type"`
	Side        string  `json:"side"`
	Price       float64 `json:"price,string"`
	Amount      float64 `json:"amount,string"`
	Account     string  `json:"account"`
	TimeInForce string  `json:"time_in_force,omitempty"`
}

// OrderID represents order creation ID response.
type OrderID struct {
	ID int64 `json:"id"`
}

// SpotPriceTriggeredOrder represents spot price triggered order response data.
type SpotPriceTriggeredOrder struct {
	Trigger      TriggerPriceInfo `json:"trigger"`
	Put          PutOrderData     `json:"put"`
	AutoOrderID  int64            `json:"id"`
	UserID       int64            `json:"user"`
	CreationTime gateioTime       `json:"ctime"`
	FireTime     gateioTime       `json:"ftime"`
	FiredOrderID int64            `json:"fired_order_id"`
	Status       string           `json:"status"`
	Reason       string           `json:"reason"`
	Market       string           `json:"market"`
<<<<<<< HEAD
}

// ModifyLoanRequestParam represents request parameters for modify loan request
type ModifyLoanRequestParam struct {
	Currency     currency.Code `json:"currency"`
	Side         string        `json:"side"`
	CurrencyPair currency.Pair `json:"currency_pair"`
	AutoRenew    bool          `json:"auto_renew"`
	LoanID       string        `json:"loan_id"`
}

// RepayLoanRequestParam represents loan repay request parameters
type RepayLoanRequestParam struct {
	CurrencyPair currency.Pair `json:"currency_pair"`
	Currency     currency.Code `json:"currency"`
	Mode         string        `json:"mode"`
	Amount       float64       `json:"amount,string"`
}

// LoanRepaymentRecord represents loan repayment history record item.
type LoanRepaymentRecord struct {
	ID         string     `json:"id"`
	CreateTime gateioTime `json:"create_time"`
	Principal  string     `json:"principal"`
	Interest   string     `json:"interest"`
}

// LoanRecord represents loan repayment specific record
type LoanRecord struct {
	ID             string     `json:"id"`
	LoanID         string     `json:"loan_id"`
	CreateTime     gateioTime `json:"create_time"`
	ExpireTime     gateioTime `json:"expire_time"`
	Status         string     `json:"status"`
	BorrowUserID   string     `json:"borrow_user_id"`
	Currency       string     `json:"currency"`
	Rate           float64    `json:"rate,string"`
	Amount         float64    `json:"amount,string"`
	Days           int64      `json:"days"`
	AutoRenew      bool       `json:"auto_renew"`
	Repaid         float64    `json:"repaid,string"`
	PaidInterest   float64    `json:"paid_interest,string"`
	UnpaidInterest float64    `json:"unpaid_interest,string"`
}

// OnOffStatus represents on or off status response status
type OnOffStatus struct {
	Status string `json:"status"`
}

// MaxTransferAndLoanAmount represents the maximum amount to transfer, borrow, or lend for specific currency and currency pair
type MaxTransferAndLoanAmount struct {
	Currency     string  `json:"currency"`
	CurrencyPair string  `json:"currency_pair"`
	Amount       float64 `json:"amount,string"`
}

// CrossMarginCurrencies represents a currency supported by cross margin
type CrossMarginCurrencies struct {
	Name                 string  `json:"name"`
	Rate                 float64 `json:"rate,string"`
	CurrencyPrecision    float64 `json:"prec,string"`
	Discount             string  `json:"discount"`
	MinBorrowAmount      float64 `json:"min_borrow_amount,string"`
	UserMaxBorrowAmount  float64 `json:"user_max_borrow_amount,string"`
	TotalMaxBorrowAmount float64 `json:"total_max_borrow_amount,string"`
	Price                float64 `json:"price,string"` // Price change between this currency and USDT
	Status               int64   `json:"status"`
}

=======
}

// ModifyLoanRequestParam represents request parameters for modify loan request
type ModifyLoanRequestParam struct {
	Currency     currency.Code `json:"currency"`
	Side         string        `json:"side"`
	CurrencyPair currency.Pair `json:"currency_pair"`
	AutoRenew    bool          `json:"auto_renew"`
	LoanID       string        `json:"loan_id"`
}

// RepayLoanRequestParam represents loan repay request parameters
type RepayLoanRequestParam struct {
	CurrencyPair currency.Pair `json:"currency_pair"`
	Currency     currency.Code `json:"currency"`
	Mode         string        `json:"mode"`
	Amount       float64       `json:"amount,string"`
}

// LoanRepaymentRecord represents loan repayment history record item.
type LoanRepaymentRecord struct {
	ID         string     `json:"id"`
	CreateTime gateioTime `json:"create_time"`
	Principal  string     `json:"principal"`
	Interest   string     `json:"interest"`
}

// LoanRecord represents loan repayment specific record
type LoanRecord struct {
	ID             string     `json:"id"`
	LoanID         string     `json:"loan_id"`
	CreateTime     gateioTime `json:"create_time"`
	ExpireTime     gateioTime `json:"expire_time"`
	Status         string     `json:"status"`
	BorrowUserID   string     `json:"borrow_user_id"`
	Currency       string     `json:"currency"`
	Rate           float64    `json:"rate,string"`
	Amount         float64    `json:"amount,string"`
	Days           int64      `json:"days"`
	AutoRenew      bool       `json:"auto_renew"`
	Repaid         float64    `json:"repaid,string"`
	PaidInterest   float64    `json:"paid_interest,string"`
	UnpaidInterest float64    `json:"unpaid_interest,string"`
}

// OnOffStatus represents on or off status response status
type OnOffStatus struct {
	Status string `json:"status"`
}

// MaxTransferAndLoanAmount represents the maximum amount to transfer, borrow, or lend for specific currency and currency pair
type MaxTransferAndLoanAmount struct {
	Currency     string  `json:"currency"`
	CurrencyPair string  `json:"currency_pair"`
	Amount       float64 `json:"amount,string"`
}

// CrossMarginCurrencies represents a currency supported by cross margin
type CrossMarginCurrencies struct {
	Name                 string  `json:"name"`
	Rate                 float64 `json:"rate,string"`
	CurrencyPrecision    float64 `json:"prec,string"`
	Discount             string  `json:"discount"`
	MinBorrowAmount      float64 `json:"min_borrow_amount,string"`
	UserMaxBorrowAmount  float64 `json:"user_max_borrow_amount,string"`
	TotalMaxBorrowAmount float64 `json:"total_max_borrow_amount,string"`
	Price                float64 `json:"price,string"` // Price change between this currency and USDT
	Status               int64   `json:"status"`
}

>>>>>>> bc2b8a50
// CrossMarginCurrencyBalance represents the currency detailed balance information for cross margin
type CrossMarginCurrencyBalance struct {
	Available float64 `json:"available,string"`
	Freeze    float64 `json:"freeze,string"`
	Borrowed  float64 `json:"borrowed,string"`
	Interest  float64 `json:"interest,string"`
}

// CrossMarginAccount represents the account detail for cross margin account balance
type CrossMarginAccount struct {
	UserID                      int64                                 `json:"user_id"`
	Locked                      bool                                  `json:"locked"`
	Balances                    map[string]CrossMarginCurrencyBalance `json:"balances"`
	Total                       float64                               `json:"total,string"`
	Borrowed                    float64                               `json:"borrowed,string"`
	Interest                    float64                               `json:"interest,string"`
	Risk                        float64                               `json:"risk,string"`
	TotalInitialMargin          string                                `json:"total_initial_margin"`
	TotalMarginBalance          float64                               `json:"total_margin_balance,string"`
	TotalMaintenanceMargin      float64                               `json:"total_maintenance_margin,string"`
	TotalInitialMarginRate      float64                               `json:"total_initial_margin_rate,string"`
	TotalMaintenanceMarginRate  float64                               `json:"total_maintenance_margin_rate,string"`
	TotalAvailableMargin        float64                               `json:"total_available_margin,string"`
	TotalPortfolioMarginAccount float64                               `json:"portfolio_margin_total,string"`
}

// CrossMarginAccountHistoryItem represents a cross margin account change history item
type CrossMarginAccountHistoryItem struct {
	ID       string             `json:"id"`
	Time     gateioMilliSecTime `json:"time"`
	Currency string             `json:"currency"` // Currency changed
	Change   string             `json:"change"`
	Balance  float64            `json:"balance,string"`
	Type     string             `json:"type"`
}

// CrossMarginBorrowLoanParams represents a cross margin borrow loan parameters
type CrossMarginBorrowLoanParams struct {
	Currency currency.Code `json:"currency"`
	Amount   float64       `json:"amount,string"`
	Text     string        `json:"text"`
}

// CrossMarginLoanResponse represents a cross margin borrow loan response
type CrossMarginLoanResponse struct {
	ID             string             `json:"id"`
	CreateTime     gateioMilliSecTime `json:"create_time"`
	UpdateTime     gateioMilliSecTime `json:"update_time"`
	Currency       string             `json:"currency"`
	Amount         float64            `json:"amount,string"`
	Text           string             `json:"text"`
	Status         int64              `json:"status"`
	Repaid         string             `json:"repaid"`
	RepaidInterest float64            `json:"repaid_interest,string"`
	UnpaidInterest float64            `json:"unpaid_interest,string"`
}

// CurrencyAndAmount represents request parameters for repayment
type CurrencyAndAmount struct {
	Currency currency.Code `json:"currency"`
	Amount   float64       `json:"amount,string"`
}

// RepaymentHistoryItem represents an item in a repayment history.
type RepaymentHistoryItem struct {
	ID         string     `json:"id"`
	CreateTime gateioTime `json:"create_time"`
	LoanID     string     `json:"loan_id"`
	Currency   string     `json:"currency"`
	Principal  float32    `json:"principal,string"`
	Interest   float32    `json:"interest,string"`
}

// FlashSwapOrderParams represents create flash swap order request parameters.
type FlashSwapOrderParams struct {
	PreviewID    string        `json:"preview_id"`
	SellCurrency currency.Code `json:"sell_currency"`
	SellAmount   float64       `json:"sell_amount,string,omitempty"`
	BuyCurrency  currency.Code `json:"buy_currency"`
	BuyAmount    float64       `json:"buy_amount,string,omitempty"`
}

// FlashSwapOrderResponse represents create flash swap order response
type FlashSwapOrderResponse struct {
	ID           int64              `json:"id"`
	CreateTime   gateioMilliSecTime `json:"create_time"`
	UpdateTime   gateioMilliSecTime `json:"update_time"`
	UserID       int64              `json:"user_id"`
	SellCurrency string             `json:"sell_currency"`
	SellAmount   float64            `json:"sell_amount,string"`
	BuyCurrency  string             `json:"buy_currency"`
	BuyAmount    float64            `json:"buy_amount,string"`
	Price        float64            `json:"price,string"`
	Status       int64              `json:"status"`
}

// InitFlashSwapOrderPreviewResponse represents the order preview for flash order
type InitFlashSwapOrderPreviewResponse struct {
	PreviewID    string  `json:"preview_id"`
	SellCurrency string  `json:"sell_currency"`
	SellAmount   float64 `json:"sell_amount,string"`
	BuyCurrency  string  `json:"buy_currency"`
	BuyAmount    float64 `json:"buy_amount,string"`
	Price        float64 `json:"price,string"`
}

// FuturesAccount represents futures account detail
type FuturesAccount struct {
	User           int64   `json:"user"`
	Currency       string  `json:"currency"`
	Total          float64 `json:"total,string"` // total = position_margin + order_margin + available
	UnrealisedPnl  string  `json:"unrealised_pnl"`
	PositionMargin string  `json:"position_margin"`
	OrderMargin    string  `json:"order_margin"`     // Order margin of unfinished orders
	Available      float64 `json:"available,string"` // The available balance for transferring or trading
	Point          string  `json:"point"`
	Bonus          string  `json:"bonus"`
	InDualMode     bool    `json:"in_dual_mode"` // Whether dual mode is enabled
	History        struct {
		DepositAndWithdrawal string  `json:"dnw"`        // total amount of deposit and withdraw
		ProfitAndLoss        float64 `json:"pnl,string"` // total amount of trading profit and loss
		Fee                  string  `json:"fee"`        // total amount of fee
		Refr                 string  `json:"refr"`       // total amount of referrer rebates
		Fund                 string  `json:"fund"`
		PointDnw             string  `json:"point_dnw"` // total amount of point deposit and withdraw
		PointFee             string  `json:"point_fee"` // total amount of point fee
		PointRefr            string  `json:"point_refr"`
		BonusDnw             string  `json:"bonus_dnw"`    // total amount of perpetual contract bonus transfer
		BonusOffset          string  `json:"bonus_offset"` // total amount of perpetual contract bonus deduction
	} `json:"history"`
}

// AccountBookItem represents account book item
type AccountBookItem struct {
	Time    gateioTime `json:"time"`
	Change  float64    `json:"change,string"`
	Balance float64    `json:"balance,string"`
	Text    string     `json:"text"`
	Type    string     `json:"type"`
}

// Position represents futures position
type Position struct {
	User            int64   `json:"user"`
	Contract        string  `json:"contract"`
	Size            int64   `json:"size"`
	Leverage        float64 `json:"leverage,string"`
	RiskLimit       float64 `json:"risk_limit,string"`
	LeverageMax     string  `json:"leverage_max"`
	MaintenanceRate float64 `json:"maintenance_rate,string"`
	Value           float64 `json:"value,string"`
	Margin          float64 `json:"margin,string"`
	EntryPrice      float64 `json:"entry_price,string"`
	LiqPrice        float64 `json:"liq_price,string"`
	MarkPrice       float64 `json:"mark_price,string"`
	UnrealisedPnl   string  `json:"unrealised_pnl"`
	RealisedPnl     string  `json:"realised_pnl"`
	HistoryPnl      string  `json:"history_pnl"`
	LastClosePnl    string  `json:"last_close_pnl"`
	RealisedPoint   string  `json:"realised_point"`
	HistoryPoint    string  `json:"history_point"`
	AdlRanking      int64   `json:"adl_ranking"`
	PendingOrders   int64   `json:"pending_orders"`
	CloseOrder      struct {
		ID    int64   `json:"id"`
		Price float64 `json:"price,string"`
		IsLiq bool    `json:"is_liq"`
	} `json:"close_order"`
	Mode               string `json:"mode"`
	CrossLeverageLimit string `json:"cross_leverage_limit"`
}

// DualModeResponse represents  dual mode enable or disable
type DualModeResponse struct {
	User           int64   `json:"user"`
	Currency       string  `json:"currency"`
	Total          string  `json:"total"`
	UnrealisedPnl  float64 `json:"unrealised_pnl,string"`
	PositionMargin float64 `json:"position_margin,string"`
	OrderMargin    string  `json:"order_margin"`
	Available      string  `json:"available"`
	Point          string  `json:"point"`
	Bonus          string  `json:"bonus"`
	InDualMode     bool    `json:"in_dual_mode"`
	History        struct {
		DepositAndWithdrawal float64 `json:"dnw,string"` // total amount of deposit and withdraw
		ProfitAndLoss        float64 `json:"pnl,string"` // total amount of trading profit and loss
		Fee                  float64 `json:"fee,string"`
		Refr                 float64 `json:"refr,string"`
		Fund                 float64 `json:"fund,string"`
		PointDnw             float64 `json:"point_dnw,string"`
		PointFee             float64 `json:"point_fee,string"`
		PointRefr            float64 `json:"point_refr,string"`
		BonusDnw             float64 `json:"bonus_dnw,string"`
		BonusOffset          float64 `json:"bonus_offset,string"`
	} `json:"history"`
}

// OrderCreateParams represents future order creation parameters
type OrderCreateParams struct {
	Contract    currency.Pair `json:"contract"`
	Size        float64       `json:"size"`
	Iceberg     int64         `json:"iceberg"`
	Price       float64       `json:"price,string"`
	TimeInForce string        `json:"tif"`
	Text        string        `json:"text"`

	// Optional Parameters
	ClosePosition bool   `json:"close,omitempty"`
	ReduceOnly    bool   `json:"reduce_only,omitempty"`
	AutoSize      string `json:"auto_size,omitempty"`
	Settle        string `json:"-"`
}

// Order represents future order response
type Order struct {
	ID                    int64      `json:"id"`
	User                  int64      `json:"user"`
	Contract              string     `json:"contract"`
	CreateTime            gateioTime `json:"create_time"`
	Size                  float64    `json:"size"`
	Iceberg               int64      `json:"iceberg"`
	RemainingAmount       float64    `json:"left"` // Size left to be traded
	OrderPrice            float64    `json:"price,string"`
	FillPrice             float64    `json:"fill_price,string"` // Fill price of the order. total filled in quote currency.
	MakerFee              string     `json:"mkfr"`
	TakerFee              string     `json:"tkfr"`
	TimeInForce           string     `json:"tif"`
	ReferenceUserID       int64      `json:"refu"`
	IsReduceOnly          bool       `json:"is_reduce_only"`
	IsClose               bool       `json:"is_close"`
	IsOrderForLiquidation bool       `json:"is_liq"`
	Text                  string     `json:"text"`
	Status                string     `json:"status"`
	FinishTime            gateioTime `json:"finish_time"`
	FinishAs              string     `json:"finish_as"`
}

// AmendFuturesOrderParam represents amend futures order parameter
type AmendFuturesOrderParam struct {
	Size  float64 `json:"size,string"`
	Price float64 `json:"price,string"`
}

// PositionCloseHistoryResponse represents a close position history detail
type PositionCloseHistoryResponse struct {
	Time          gateioTime `json:"time"`
	ProfitAndLoss float64    `json:"pnl,string"`
	Side          string     `json:"side"`
	Contract      string     `json:"contract"`
	Text          string     `json:"text"`
}

// LiquidationHistoryItem liquidation history item
type LiquidationHistoryItem struct {
	Time       gateioTime `json:"time"`
	Contract   string     `json:"contract"`
	Size       int64      `json:"size"`
	Leverage   float64    `json:"leverage,string"`
	Margin     string     `json:"margin"`
	EntryPrice float64    `json:"entry_price,string"`
	MarkPrice  float64    `json:"mark_price,string"`
	OrderPrice float64    `json:"order_price,string"`
	FillPrice  float64    `json:"fill_price,string"`
	LiqPrice   float64    `json:"liq_price,string"`
	OrderID    int64      `json:"order_id"`
	Left       int64      `json:"left"`
}

// CountdownParams represents query parameters for countdown cancel order
type CountdownParams struct {
	Timeout  int64         `json:"timeout"` // In Seconds
	Contract currency.Pair `json:"contract"`
}

// FuturesPriceTriggeredOrderParam represents a creates a price triggered order
type FuturesPriceTriggeredOrderParam struct {
	Initial   FuturesInitial `json:"initial"`
	Trigger   FuturesTrigger `json:"trigger"`
	OrderType string         `json:"order_type,omitempty"`
}

// FuturesInitial represents a price triggered order initial parameters
type FuturesInitial struct {
	Contract    currency.Pair `json:"contract"`
	Size        int64         `json:"size"`         // Order size. Positive size means to buy, while negative one means to sell. Set to 0 to close the position
	Price       float64       `json:"price,string"` // Order price. Set to 0 to use market price
	Close       bool          `json:"close,omitempty"`
	TimeInForce string        `json:"tif,omitempty"`
	Text        string        `json:"text,omitempty"`
	ReduceOnly  bool          `json:"reduce_only,omitempty"`
	AutoSize    string        `json:"auto_size,omitempty"`
}

// FuturesTrigger represents a price triggered order trigger parameter
type FuturesTrigger struct {
	StrategyType int64   `json:"strategy_type,omitempty"` // How the order will be triggered 0: by price, which means the order will be triggered if price condition is satisfied 1: by price gap, which means the order will be triggered if gap of recent two prices of specified price_type are satisfied. Only 0 is supported currently
	PriceType    int64   `json:"price_type,omitempty"`
	Price        float64 `json:"price,omitempty,string"`
	Rule         int64   `json:"rule,omitempty"`
	Expiration   int64   `json:"expiration,omitempty"` // how long(in seconds) to wait for the condition to be triggered before cancelling the order
	OrderType    string  `json:"order_type,omitempty"`
}

// PriceTriggeredOrder represents a future triggered price order response
type PriceTriggeredOrder struct {
	Initial struct {
		Contract string  `json:"contract"`
		Size     float64 `json:"size"`
		Price    float64 `json:"price,string"`
	} `json:"initial"`
	Trigger struct {
		StrategyType int64   `json:"strategy_type"`
		PriceType    int64   `json:"price_type"`
		Price        float64 `json:"price,string"`
		Rule         int64   `json:"rule"`
		Expiration   int64   `json:"expiration"`
	} `json:"trigger"`
	ID         int64      `json:"id"`
	User       int64      `json:"user"`
	CreateTime gateioTime `json:"create_time"`
	FinishTime gateioTime `json:"finish_time"`
	TradeID    int64      `json:"trade_id"`
	Status     string     `json:"status"`
	FinishAs   string     `json:"finish_as"`
	Reason     string     `json:"reason"`
	OrderType  string     `json:"order_type"`
}

// SettlementHistoryItem represents a settlement history item
type SettlementHistoryItem struct {
	Time        gateioTime `json:"time"`
	Contract    string     `json:"contract"`
	Size        int64      `json:"size"`
	Leverage    string     `json:"leverage"`
	Margin      string     `json:"margin"`
	EntryPrice  float64    `json:"entry_price,string"`
	SettlePrice float64    `json:"settle_price,string"`
	Profit      float64    `json:"profit,string"`
	Fee         float64    `json:"fee,string"`
}

// SubAccountParams represents subaccount creation parameters
type SubAccountParams struct {
	LoginName string `json:"login_name,"`
	Remark    string `json:"remark,omitempty"`
	Email     string `json:"email,omitempty"`    // The sub-account's password.
	Password  string `json:"password,omitempty"` // The sub-account's email address.
}

// SubAccount represents a subaccount response
type SubAccount struct {
	Remark          string     `json:"remark"`     // custom text
	LoginName       string     `json:"login_name"` // SubAccount login name
	Password        string     `json:"password"`   // The sub-account's password
	SubAccountEmail string     `json:"email"`      // The sub-account's email
	UserID          int64      `json:"user_id"`
	State           int64      `json:"state"`
	CreateTime      gateioTime `json:"create_time"`
}

// **************************************************************************************************

// WsInput represents general structure for websocket requests
type WsInput struct {
	Time    int64        `json:"time,omitempty"`
	ID      int64        `json:"id,omitempty"`
	Channel string       `json:"channel,omitempty"`
	Event   string       `json:"event,omitempty"`
	Payload []string     `json:"payload,omitempty"`
	Auth    *WsAuthInput `json:"auth,omitempty"`
}

// WsAuthInput represents the authentication information
type WsAuthInput struct {
	Method string `json:"method,omitempty"`
	Key    string `json:"KEY,omitempty"`
	Sign   string `json:"SIGN,omitempty"`
}

// WsEventResponse represents websocket incoming subscription, unsubscription, and update response
type WsEventResponse struct {
	Time    int64  `json:"time"`
	ID      int64  `json:"id"`
	Channel string `json:"channel"`
	Event   string `json:"event"`
	Result  *struct {
		Status string `json:"status"`
	} `json:"result"`
	Error *struct {
		Code    int64  `json:"code"`
		Message string `json:"message"`
	}
}

type wsChanReg struct {
	ID   string
	Chan chan *WsEventResponse
}

// WsResponse represents generalized websocket push data from the server.
type WsResponse struct {
	ID      int64       `json:"id"`
	Time    int64       `json:"time"`
	Channel string      `json:"channel"`
	Event   string      `json:"event"`
	Result  interface{} `json:"result"`
}

// WsTicker websocket ticker information.
type WsTicker struct {
	CurrencyPair     string  `json:"currency_pair"`
	Last             float64 `json:"last,string"`
	LowestAsk        float64 `json:"lowest_ask,string"`
	HighestBid       float64 `json:"highest_bid,string"`
	ChangePercentage float64 `json:"change_percentage,string"`
	BaseVolume       float64 `json:"base_volume,string"`
	QuoteVolume      float64 `json:"quote_volume,string"`
	High24H          float64 `json:"high_24h,string"`
	Low24H           float64 `json:"low_24h,string"`
}

// WsTrade represents a websocket push data response for a trade
type WsTrade struct {
	ID           int64   `json:"id"`
	CreateTime   int64   `json:"create_time"`
	CreateTimeMs float64 `json:"create_time_ms,string"`
	Side         string  `json:"side"`
	CurrencyPair string  `json:"currency_pair"`
	Amount       float64 `json:"amount,string"`
	Price        float64 `json:"price,string"`
}

// WsCandlesticks represents the candlestick data for spot, margin and cross margin trades pushed through the websocket channel.
type WsCandlesticks struct {
	Timestamp          int64   `json:"t,string"`
	TotalVolume        float64 `json:"v,string"`
	ClosePrice         float64 `json:"c,string"`
	HighestPrice       float64 `json:"h,string"`
	LowestPrice        float64 `json:"l,string"`
	OpenPrice          float64 `json:"o,string"`
	NameOfSubscription string  `json:"n"`
}

// WsOrderbookTickerData represents the websocket orderbook best bid or best ask push data
type WsOrderbookTickerData struct {
	UpdateTimeMS  int64   `json:"t"`
	UpdateOrderID int64   `json:"u"`
	CurrencyPair  string  `json:"s"`
	BestBidPrice  float64 `json:"b,string"`
	BestBidAmount float64 `json:"B,string"`
	BestAskPrice  float64 `json:"a,string"`
	BestAskAmount float64 `json:"A,string"`
}

// WsOrderbookUpdate represents websocket orderbook update push data
type WsOrderbookUpdate struct {
	UpdateTimeMs            gateioMilliSecTime `json:"t"`
	IgnoreField             string             `json:"e"`
	UpdateTime              gateioMilliSecTime `json:"E"`
	CurrencyPair            string             `json:"s"`
	FirstOrderbookUpdatedID int64              `json:"U"` // First update order book id in this event since last update
	LastOrderbookUpdatedID  int64              `json:"u"`
	Bids                    [][2]string        `json:"b"`
	Asks                    [][2]string        `json:"a"`
}

// WsOrderbookSnapshot represents a websocket orderbook snapshot push data
type WsOrderbookSnapshot struct {
	UpdateTimeMs gateioMilliSecTime `json:"t"`
	LastUpdateID int64              `json:"lastUpdateId"`
	CurrencyPair string             `json:"s"`
	Bids         [][2]string        `json:"bids"`
	Asks         [][2]string        `json:"asks"`
}

// WsSpotOrder represents an order push data through the websocket channel.
type WsSpotOrder struct {
	ID                 string             `json:"id,omitempty"`
	User               int64              `json:"user"`
	Text               string             `json:"text,omitempty"`
	Succeeded          bool               `json:"succeeded,omitempty"`
	Label              string             `json:"label,omitempty"`
	Message            string             `json:"message,omitempty"`
	CurrencyPair       string             `json:"currency_pair,omitempty"`
	Type               string             `json:"type,omitempty"`
	Account            string             `json:"account,omitempty"`
	Side               string             `json:"side,omitempty"`
	Amount             float64            `json:"amount,omitempty,string"`
	Price              float64            `json:"price,omitempty,string"`
	TimeInForce        string             `json:"time_in_force,omitempty"`
	Iceberg            string             `json:"iceberg,omitempty"`
	Left               float64            `json:"left,omitempty"`
	FilledTotal        float64            `json:"filled_total,omitempty,string"`
	Fee                float64            `json:"fee,omitempty,string"`
	FeeCurrency        string             `json:"fee_currency,omitempty"`
	PointFee           string             `json:"point_fee,omitempty"`
	GtFee              string             `json:"gt_fee,omitempty"`
	GtDiscount         bool               `json:"gt_discount,omitempty"`
	RebatedFee         string             `json:"rebated_fee,omitempty"`
	RebatedFeeCurrency string             `json:"rebated_fee_currency,omitempty"`
	Event              string             `json:"event"`
	CreateTime         gateioTime         `json:"create_time,omitempty"`
	CreateTimeMs       gateioMilliSecTime `json:"create_time_ms,omitempty"`
	UpdateTime         gateioTime         `json:"update_time,omitempty"`
	UpdateTimeMs       gateioMilliSecTime `json:"update_time_ms,omitempty"`
}

// WsUserPersonalTrade represents a user's personal trade pushed through the websocket connection.
type WsUserPersonalTrade struct {
	ID               int64     `json:"id"`
	UserID           int64     `json:"user_id"`
	OrderID          string    `json:"order_id"`
	CurrencyPair     string    `json:"currency_pair"`
	CreateTime       int64     `json:"create_time"`
	CreateTimeMicroS time.Time `json:"create_time_ms"`
	Side             string    `json:"side"`
	Amount           float64   `json:"amount,string"`
	Role             string    `json:"role"`
	Price            float64   `json:"price,string"`
	Fee              float64   `json:"fee,string"`
	PointFee         float64   `json:"point_fee,string"`
	GtFee            string    `json:"gt_fee"`
	Text             string    `json:"text"`
}

// WsSpotBalance represents a spot balance.
type WsSpotBalance struct {
	Timestamp   float64 `json:"timestamp,string"`
	TimestampMs float64 `json:"timestamp_ms,string"`
	User        string  `json:"user"`
	Currency    string  `json:"currency"`
	Change      float64 `json:"change,string"`
	Total       float64 `json:"total,string"`
	Available   float64 `json:"available,string"`
}

// WsMarginBalance represents margin account balance push data
type WsMarginBalance struct {
	Timestamp    float64 `json:"timestamp,string"`
	TimestampMs  float64 `json:"timestamp_ms,string"`
	User         string  `json:"user"`
	CurrencyPair string  `json:"currency_pair"`
	Currency     string  `json:"currency"`
	Change       float64 `json:"change,string"`
	Available    float64 `json:"available,string"`
	Freeze       float64 `json:"freeze,string"`
	Borrowed     string  `json:"borrowed"`
	Interest     string  `json:"interest"`
}

// WsFundingBalance represents funding balance push data.
type WsFundingBalance struct {
	Timestamp   int64   `json:"timestamp,string"`
	TimestampMs float64 `json:"timestamp_ms,string"`
	User        string  `json:"user"`
	Currency    string  `json:"currency"`
	Change      string  `json:"change"`
	Freeze      string  `json:"freeze"`
	Lent        string  `json:"lent"`
}

// WsCrossMarginBalance represents a cross margin balance detail
type WsCrossMarginBalance struct {
	Timestamp   int64   `json:"timestamp,string"`
	TimestampMs float64 `json:"timestamp_ms,string"`
	User        string  `json:"user"`
	Currency    string  `json:"currency"`
	Change      string  `json:"change"`
	Total       float64 `json:"total,string"`
	Available   float64 `json:"available,string"`
}

// WsCrossMarginLoan represents a cross margin loan push data
type WsCrossMarginLoan struct {
	Timestamp gateioMilliSecTime `json:"timestamp"`
	User      string             `json:"user"`
	Currency  string             `json:"currency"`
	Change    string             `json:"change"`
	Total     float64            `json:"total,string"`
	Available float64            `json:"available,string"`
	Borrowed  string             `json:"borrowed"`
	Interest  string             `json:"interest"`
}

// WsFutureTicker represents a futures push data.
type WsFutureTicker struct {
	Contract              string  `json:"contract"`
	Last                  float64 `json:"last,string"`
	ChangePercentage      string  `json:"change_percentage"`
	FundingRate           string  `json:"funding_rate"`
	FundingRateIndicative string  `json:"funding_rate_indicative"`
	MarkPrice             float64 `json:"mark_price,string"`
	IndexPrice            float64 `json:"index_price,string"`
	TotalSize             float64 `json:"total_size,string"`
	Volume24H             float64 `json:"volume_24h,string"`
	Volume24HBtc          float64 `json:"volume_24h_btc,string"`
	Volume24HUsd          float64 `json:"volume_24h_usd,string"`
	QuantoBaseRate        string  `json:"quanto_base_rate"`
	Volume24HQuote        float64 `json:"volume_24h_quote,string"`
	Volume24HSettle       string  `json:"volume_24h_settle"`
	Volume24HBase         float64 `json:"volume_24h_base,string"`
	Low24H                float64 `json:"low_24h,string"`
	High24H               float64 `json:"high_24h,string"`
}

// WsFuturesTrades represents  a list of trades push data
type WsFuturesTrades struct {
	Size         float64            `json:"size"`
	ID           int64              `json:"id"`
	CreateTime   gateioTime         `json:"create_time"`
	CreateTimeMs gateioMilliSecTime `json:"create_time_ms"`
	Price        float64            `json:"price,string"`
	Contract     string             `json:"contract"`
}

// WsFuturesOrderbookTicker represents the orderbook ticker push data
type WsFuturesOrderbookTicker struct {
	TimestampMs   gateioMilliSecTime `json:"t"`
	UpdateID      int64              `json:"u"`
	CurrencyPair  string             `json:"s"`
	BestBidPrice  float64            `json:"b,string"`
	BestBidAmount float64            `json:"B"`
	BestAskPrice  float64            `json:"a,string"`
	BestAskAmount float64            `json:"A"`
}

// WsFuturesAndOptionsOrderbookUpdate represents futures and options account orderbook update push data
type WsFuturesAndOptionsOrderbookUpdate struct {
	TimestampInMs  int64  `json:"t"`
	ContractName   string `json:"s"`
	FirstUpdatedID int64  `json:"U"`
	LastUpdatedID  int64  `json:"u"`
	Bids           []struct {
		Price float64 `json:"p,string"`
		Size  float64 `json:"s"`
	} `json:"b"`
	Asks []struct {
		Price float64 `json:"p,string"`
		Size  float64 `json:"s"`
	} `json:"a"`
}

// WsFuturesOrderbookSnapshot represents a futures orderbook snapshot push data
type WsFuturesOrderbookSnapshot struct {
	TimestampInMs gateioMilliSecTime `json:"t"`
	Contract      string             `json:"contract"`
	OrderbookID   int64              `json:"id"`
	Asks          []struct {
		Price float64 `json:"p,string"`
		Size  float64 `json:"s"`
	} `json:"asks"`
	Bids []struct {
		Price float64 `json:"p,string"`
		Size  float64 `json:"s"`
	} `json:"bids"`
}

// WsFuturesOrderbookUpdateEvent represents futures orderbook push data with the event 'update'
type WsFuturesOrderbookUpdateEvent struct {
	Price        float64 `json:"p,string"`
	Amount       float64 `json:"s"`
	CurrencyPair string  `json:"c"`
	ID           int64   `json:"id"`
}

// WsFuturesOrder represents futures order
type WsFuturesOrder struct {
	Contract     string             `json:"contract"`
	CreateTime   gateioTime         `json:"create_time"`
	CreateTimeMs gateioMilliSecTime `json:"create_time_ms"`
	FillPrice    float64            `json:"fill_price"`
	FinishAs     string             `json:"finish_as"`
	FinishTime   int64              `json:"finish_time"`
	FinishTimeMs gateioMilliSecTime `json:"finish_time_ms"`
	Iceberg      int64              `json:"iceberg"`
	ID           int64              `json:"id"`
	IsClose      bool               `json:"is_close"`
	IsLiq        bool               `json:"is_liq"`
	IsReduceOnly bool               `json:"is_reduce_only"`
	Left         float64            `json:"left"`
	Mkfr         float64            `json:"mkfr"`
	Price        float64            `json:"price"`
	Refr         int64              `json:"refr"`
	Refu         int64              `json:"refu"`
	Size         float64            `json:"size"`
	Status       string             `json:"status"`
	Text         string             `json:"text"`
	TimeInForce  string             `json:"tif"`
	Tkfr         float64            `json:"tkfr"`
	User         string             `json:"user"`
}

// WsFuturesUserTrade represents a futures account user trade push data
type WsFuturesUserTrade struct {
	ID           string             `json:"id"`
	CreateTime   gateioTime         `json:"create_time"`
	CreateTimeMs gateioMilliSecTime `json:"create_time_ms"`
	Contract     string             `json:"contract"`
	OrderID      string             `json:"order_id"`
	Size         float64            `json:"size"`
	Price        float64            `json:"price,string"`
	Role         string             `json:"role"`
	Text         string             `json:"text"`
	Fee          float64            `json:"fee"`
	PointFee     int64              `json:"point_fee"`
}

// WsFuturesLiquidationNotification represents a liquidation notification push data
type WsFuturesLiquidationNotification struct {
	EntryPrice int64              `json:"entry_price"`
	FillPrice  float64            `json:"fill_price"`
	Left       float64            `json:"left"`
	Leverage   float64            `json:"leverage"`
	LiqPrice   int64              `json:"liq_price"`
	Margin     float64            `json:"margin"`
	MarkPrice  int64              `json:"mark_price"`
	OrderID    int64              `json:"order_id"`
	OrderPrice float64            `json:"order_price"`
	Size       float64            `json:"size"`
	Time       int64              `json:"time"`
	TimeMs     gateioMilliSecTime `json:"time_ms"`
	Contract   string             `json:"contract"`
	User       string             `json:"user"`
}

// WsFuturesAutoDeleveragesNotification represents futures auto deleverages push data
type WsFuturesAutoDeleveragesNotification struct {
	EntryPrice   float64            `json:"entry_price"`
	FillPrice    float64            `json:"fill_price"`
	PositionSize int64              `json:"position_size"`
	TradeSize    int64              `json:"trade_size"`
	Time         gateioTime         `json:"time"`
	TimeMs       gateioMilliSecTime `json:"time_ms"`
	Contract     string             `json:"contract"`
	User         string             `json:"user"`
}

// WsPositionClose represents a close position futures push data
type WsPositionClose struct {
	Contract      string             `json:"contract"`
	ProfitAndLoss float64            `json:"pnl,omitempty"`
	Side          string             `json:"side"`
	Text          string             `json:"text"`
	Time          gateioTime         `json:"time"`
	TimeMs        gateioMilliSecTime `json:"time_ms"`
	User          string             `json:"user"`

	// Added in options close position push datas
	SettleSize float64 `json:"settle_size,omitempty"`
	Underlying string  `json:"underlying,omitempty"`
}

// WsBalance represents a options and futures balance push data
type WsBalance struct {
	Balance float64            `json:"balance"`
	Change  float64            `json:"change"`
	Text    string             `json:"text"`
	Time    gateioTime         `json:"time"`
	TimeMs  gateioMilliSecTime `json:"time_ms"`
	Type    string             `json:"type"`
	User    string             `json:"user"`
}

// WsFuturesReduceRiskLimitNotification represents a futures reduced risk limit push data
type WsFuturesReduceRiskLimitNotification struct {
	CancelOrders    int64              `json:"cancel_orders"`
	Contract        string             `json:"contract"`
	LeverageMax     int64              `json:"leverage_max"`
	LiqPrice        float64            `json:"liq_price"`
	MaintenanceRate float64            `json:"maintenance_rate"`
	RiskLimit       int64              `json:"risk_limit"`
	Time            gateioTime         `json:"time"`
	TimeMs          gateioMilliSecTime `json:"time_ms"`
	User            string             `json:"user"`
}

// WsFuturesPosition represents futures notify positions update.
type WsFuturesPosition struct {
	Contract           string             `json:"contract"`
	CrossLeverageLimit float64            `json:"cross_leverage_limit"`
	EntryPrice         float64            `json:"entry_price"`
	HistoryPnl         float64            `json:"history_pnl"`
	HistoryPoint       int64              `json:"history_point"`
	LastClosePnl       float64            `json:"last_close_pnl"`
	Leverage           float64            `json:"leverage"`
	LeverageMax        float64            `json:"leverage_max"`
	LiqPrice           float64            `json:"liq_price"`
	MaintenanceRate    float64            `json:"maintenance_rate"`
	Margin             float64            `json:"margin"`
	Mode               string             `json:"mode"`
	RealisedPnl        float64            `json:"realised_pnl"`
	RealisedPoint      float64            `json:"realised_point"`
	RiskLimit          float64            `json:"risk_limit"`
	Size               float64            `json:"size"`
	Time               gateioTime         `json:"time"`
	TimeMs             gateioMilliSecTime `json:"time_ms"`
	User               string             `json:"user"`
}

// WsFuturesAutoOrder represents an auto order push data.
type WsFuturesAutoOrder struct {
	User    int64 `json:"user"`
	Trigger struct {
		StrategyType int64  `json:"strategy_type"`
		PriceType    int64  `json:"price_type"`
		Price        string `json:"price"`
		Rule         int64  `json:"rule"`
		Expiration   int64  `json:"expiration"`
	} `json:"trigger"`
	Initial struct {
		Contract     string  `json:"contract"`
		Size         int64   `json:"size"`
		Price        float64 `json:"price,string"`
		TimeInForce  string  `json:"tif"`
		Text         string  `json:"text"`
		Iceberg      int64   `json:"iceberg"`
		IsClose      bool    `json:"is_close"`
		IsReduceOnly bool    `json:"is_reduce_only"`
	} `json:"initial"`
	ID          int64      `json:"id"`
	TradeID     int64      `json:"trade_id"`
	Status      string     `json:"status"`
	Reason      string     `json:"reason"`
	CreateTime  gateioTime `json:"create_time"`
	Name        string     `json:"name"`
	IsStopOrder bool       `json:"is_stop_order"`
	StopTrigger struct {
		Rule         int64  `json:"rule"`
		TriggerPrice string `json:"trigger_price"`
		OrderPrice   string `json:"order_price"`
	} `json:"stop_trigger"`
}

// WsOptionUnderlyingTicker represents options underlying ticker push data
type WsOptionUnderlyingTicker struct {
	TradePut   int64  `json:"trade_put"`
	TradeCall  int64  `json:"trade_call"`
	IndexPrice string `json:"index_price"`
	Name       string `json:"name"`
}

// WsOptionsTrades represents options trades for websocket push data.
type WsOptionsTrades struct {
	ID         int64      `json:"id"`
	CreateTime gateioTime `json:"create_time"`
	Contract   string     `json:"contract"`
	Size       float64    `json:"size"`
	Price      float64    `json:"price"`

	// Added in options websocket push data
	CreateTimeMs gateioMilliSecTime `json:"create_time_ms"`
	Underlying   string             `json:"underlying"`
	IsCall       bool               `json:"is_call"` // added in underlying trades
}

// WsOptionsUnderlyingPrice represents the underlying price.
type WsOptionsUnderlyingPrice struct {
	Underlying   string             `json:"underlying"`
	Price        float64            `json:"price"`
	UpdateTime   gateioTime         `json:"time"`
	UpdateTimeMs gateioMilliSecTime `json:"time_ms"`
}

// WsOptionsMarkPrice represents options mark price push data.
type WsOptionsMarkPrice struct {
	Contract     string             `json:"contract"`
	Price        float64            `json:"price"`
	UpdateTimeMs gateioMilliSecTime `json:"time_ms"`
	UpdateTime   gateioTime         `json:"time"`
}

// WsOptionsSettlement represents a options settlement push data.
type WsOptionsSettlement struct {
	Contract     string             `json:"contract"`
	OrderbookID  int64              `json:"orderbook_id"`
	PositionSize float64            `json:"position_size"`
	Profit       float64            `json:"profit"`
	SettlePrice  float64            `json:"settle_price"`
	StrikePrice  float64            `json:"strike_price"`
	Tag          string             `json:"tag"`
	TradeID      int64              `json:"trade_id"`
	TradeSize    int64              `json:"trade_size"`
	Underlying   string             `json:"underlying"`
	UpdateTime   gateioTime         `json:"time"`
	UpdateTimeMs gateioMilliSecTime `json:"time_ms"`
}

// WsOptionsContract represents an option contract push data.
type WsOptionsContract struct {
	Contract          string             `json:"contract"`
	CreateTime        gateioTime         `json:"create_time"`
	ExpirationTime    int64              `json:"expiration_time"`
	InitMarginHigh    float64            `json:"init_margin_high"`
	InitMarginLow     float64            `json:"init_margin_low"`
	IsCall            bool               `json:"is_call"`
	MaintMarginBase   float64            `json:"maint_margin_base"`
	MakerFeeRate      float64            `json:"maker_fee_rate"`
	MarkPriceRound    float64            `json:"mark_price_round"`
	MinBalanceShort   float64            `json:"min_balance_short"`
	MinOrderMargin    float64            `json:"min_order_margin"`
	Multiplier        float64            `json:"multiplier"`
	OrderPriceDeviate float64            `json:"order_price_deviate"`
	OrderPriceRound   float64            `json:"order_price_round"`
	OrderSizeMax      float64            `json:"order_size_max"`
	OrderSizeMin      float64            `json:"order_size_min"`
	OrdersLimit       float64            `json:"orders_limit"`
	RefDiscountRate   float64            `json:"ref_discount_rate"`
	RefRebateRate     float64            `json:"ref_rebate_rate"`
	StrikePrice       float64            `json:"strike_price"`
	Tag               string             `json:"tag"`
	TakerFeeRate      float64            `json:"taker_fee_rate"`
	Underlying        string             `json:"underlying"`
	Time              gateioTime         `json:"time"`
	TimeMs            gateioMilliSecTime `json:"time_ms"`
}

// WsOptionsContractCandlestick represents an options contract candlestick push data.
type WsOptionsContractCandlestick struct {
	Timestamp          int64   `json:"t"`
	TotalVolume        float64 `json:"v"`
	ClosePrice         float64 `json:"c,string"`
	HighestPrice       float64 `json:"h,string"`
	LowestPrice        float64 `json:"l,string"`
	OpenPrice          float64 `json:"o,string"`
	Amount             float64 `json:"a,string"`
	NameOfSubscription string  `json:"n"` // the format of <interval string>_<currency pair>
}

// WsOptionsOrderbookTicker represents options orderbook ticker push data.
type WsOptionsOrderbookTicker struct {
	UpdateTimestamp gateioMilliSecTime `json:"t"`
	UpdateID        int64              `json:"u"`
	ContractName    string             `json:"s"`
	BidPrice        float64            `json:"b,string"`
	BidSize         float64            `json:"B"`
	AskPrice        float64            `json:"a,string"`
	AskSize         float64            `json:"A"`
}

// WsOptionsOrderbookSnapshot represents the options orderbook snapshot push data.
type WsOptionsOrderbookSnapshot struct {
	Timestamp gateioMilliSecTime `json:"t"`
	Contract  string             `json:"contract"`
	ID        int64              `json:"id"`
	Asks      []struct {
		Price float64 `json:"p,string"`
		Size  float64 `json:"s"`
	} `json:"asks"`
	Bids []struct {
		Price float64 `json:"p,string"`
		Size  float64 `json:"s"`
	} `json:"bids"`
}

// WsOptionsOrder represents options order push data.
type WsOptionsOrder struct {
	ID             int64              `json:"id"`
	Contract       string             `json:"contract"`
	CreateTime     int64              `json:"create_time"`
	FillPrice      float64            `json:"fill_price"`
	FinishAs       string             `json:"finish_as"`
	Iceberg        float64            `json:"iceberg"`
	IsClose        bool               `json:"is_close"`
	IsLiq          bool               `json:"is_liq"`
	IsReduceOnly   bool               `json:"is_reduce_only"`
	Left           float64            `json:"left"`
	Mkfr           float64            `json:"mkfr"`
	Price          float64            `json:"price"`
	Refr           float64            `json:"refr"`
	Refu           float64            `json:"refu"`
	Size           float64            `json:"size"`
	Status         string             `json:"status"`
	Text           string             `json:"text"`
	Tif            string             `json:"tif"`
	Tkfr           float64            `json:"tkfr"`
	Underlying     string             `json:"underlying"`
	User           string             `json:"user"`
	CreationTime   gateioTime         `json:"time"`
	CreationTimeMs gateioMilliSecTime `json:"time_ms"`
}

// WsOptionsUserTrade represents user's personal trades of option account.
type WsOptionsUserTrade struct {
	ID           string             `json:"id"`
	Underlying   string             `json:"underlying"`
	OrderID      string             `json:"order"`
	Contract     string             `json:"contract"`
	CreateTime   gateioTime         `json:"create_time"`
	CreateTimeMs gateioMilliSecTime `json:"create_time_ms"`
	Price        float64            `json:"price,string"`
	Role         string             `json:"role"`
	Size         float64            `json:"size"`
}

// WsOptionsLiquidates represents the liquidates push data of option account.
type WsOptionsLiquidates struct {
	User        string             `json:"user"`
	InitMargin  float64            `json:"init_margin"`
	MaintMargin float64            `json:"maint_margin"`
	OrderMargin float64            `json:"order_margin"`
	Time        gateioTime         `json:"time"`
	TimeMs      gateioMilliSecTime `json:"time_ms"`
}

// WsOptionsUserSettlement represents user's personal settlements push data of options account.
type WsOptionsUserSettlement struct {
	User         string             `json:"user"`
	Contract     string             `json:"contract"`
	RealisedPnl  float64            `json:"realised_pnl"`
	SettlePrice  float64            `json:"settle_price"`
	SettleProfit float64            `json:"settle_profit"`
	Size         float64            `json:"size"`
	StrikePrice  float64            `json:"strike_price"`
	Underlying   string             `json:"underlying"`
	SettleTime   gateioTime         `json:"time"`
	SettleTimeMs gateioMilliSecTime `json:"time_ms"`
}

// WsOptionsPosition represents positions push data for options account.
type WsOptionsPosition struct {
	EntryPrice   float64            `json:"entry_price"`
	RealisedPnl  float64            `json:"realised_pnl"`
	Size         float64            `json:"size"`
	Contract     string             `json:"contract"`
	User         string             `json:"user"`
	UpdateTime   gateioTime         `json:"time"`
	UpdateTimeMs gateioMilliSecTime `json:"time_ms"`
}

// InterSubAccountTransferParams represents parameters to transfer funds between sub-accounts.
type InterSubAccountTransferParams struct {
	Currency                currency.Code `json:"currency"` // Required
	SubAccountType          string        `json:"sub_account_type"`
	SubAccountFromUserID    string        `json:"sub_account_from"`      // Required
	SubAccountFromAssetType asset.Item    `json:"sub_account_from_type"` // Required
	SubAccountToUserID      string        `json:"sub_account_to"`        // Required
	SubAccountToAssetType   asset.Item    `json:"sub_account_to_type"`   // Required
	Amount                  float64       `json:"amount,string"`         // Required
}

// CreateAPIKeySubAccountParams represents subaccount new API key creation parameters.
type CreateAPIKeySubAccountParams struct {
	SubAccountUserID int64          `json:"user_id"`
	Body             *SubAccountKey `json:"body"`
}

// SubAccountKey represents sub-account key detail information
// this is a struct to be used for outbound requests.
type SubAccountKey struct {
	APIKeyName  string         `json:"name,omitempty"`
	Permissions []APIV4KeyPerm `json:"perms,omitempty"`
}

// APIV4KeyPerm represents an API Version 4 Key permission information
type APIV4KeyPerm struct {
	PermissionName string   `json:"name,omitempty"`
	ReadOnly       bool     `json:"read_only,omitempty"`
	IPWhitelist    []string `json:"ip_whitelist,omitempty"`
}

// CreateAPIKeyResponse represents an API key response object
type CreateAPIKeyResponse struct {
	UserID      string             `json:"user_id"`
	APIKeyName  string             `json:"name"` // API key name
	Permissions []APIV4KeyPerm     `json:"perms"`
	IPWhitelist []string           `json:"ip_whitelist,omitempty"`
	APIKey      string             `json:"key"`
	Secret      string             `json:"secret"`
	State       int64              `json:"state"` // State 1 - normal 2 - locked 3 - frozen
	CreatedAt   gateioMilliSecTime `json:"created_at"`
	UpdatedAt   gateioMilliSecTime `json:"updated_at"`
}

// PriceAndAmount used in updating an order
type PriceAndAmount struct {
	Amount float64 `json:"amount,string,omitempty"`
	Price  float64 `json:"price,string,omitempty"`
}<|MERGE_RESOLUTION|>--- conflicted
+++ resolved
@@ -30,11 +30,6 @@
 	// Loan sides
 	sideLend   = "lend"
 	sideBorrow = "borrow"
-<<<<<<< HEAD
-
-	forceUpdate = true
-=======
->>>>>>> bc2b8a50
 )
 
 // WithdrawalFees the large list of predefined withdrawal fees
@@ -506,7 +501,6 @@
 	TradeStatus     string  `json:"trade_status"`
 	SellStart       float64 `json:"sell_start"`
 	BuyStart        float64 `json:"buy_start"`
-<<<<<<< HEAD
 }
 
 // Ticker holds detail ticker information for a currency pair
@@ -528,29 +522,6 @@
 	EtfLeverage      float64   `json:"etf_leverage"`
 }
 
-=======
-}
-
-// Ticker holds detail ticker information for a currency pair
-type Ticker struct {
-	CurrencyPair     string    `json:"currency_pair"`
-	Last             float64   `json:"last"`
-	LowestAsk        float64   `json:"lowest_ask"`
-	HighestBid       float64   `json:"highest_bid"`
-	ChangePercentage string    `json:"change_percentage"`
-	ChangeUtc0       string    `json:"change_utc0"`
-	ChangeUtc8       string    `json:"change_utc8"`
-	BaseVolume       float64   `json:"base_volume"`
-	QuoteVolume      float64   `json:"quote_volume"`
-	High24H          float64   `json:"high_24h"`
-	Low24H           float64   `json:"low_24h"`
-	EtfNetValue      string    `json:"etf_net_value"`
-	EtfPreNetValue   string    `json:"etf_pre_net_value"`
-	EtfPreTimestamp  time.Time `json:"etf_pre_timestamp"`
-	EtfLeverage      float64   `json:"etf_leverage"`
-}
-
->>>>>>> bc2b8a50
 // OrderbookData holds orderbook ask and bid datas.
 type OrderbookData struct {
 	ID      int64              `json:"id"`
@@ -650,7 +621,6 @@
 	IsDisabled         int64  `json:"is_disabled"`          // If it is disabled. 0 means NOT being disabled
 	IsDepositDisabled  int64  `json:"is_deposit_disabled"`  // Is deposit disabled. 0 means not
 	IsWithdrawDisabled int64  `json:"is_withdraw_disabled"` // Is withdrawal disabled. 0 means not
-<<<<<<< HEAD
 }
 
 // MarginCurrencyPairInfo represents margin currency pair detailed info.
@@ -665,22 +635,6 @@
 	Status         int32   `json:"status"`
 }
 
-=======
-}
-
-// MarginCurrencyPairInfo represents margin currency pair detailed info.
-type MarginCurrencyPairInfo struct {
-	ID             string  `json:"id"`
-	Base           string  `json:"base"`
-	Quote          string  `json:"quote"`
-	Leverage       float64 `json:"leverage"`
-	MinBaseAmount  float64 `json:"min_base_amount,string"`
-	MinQuoteAmount float64 `json:"min_quote_amount,string"`
-	MaxQuoteAmount float64 `json:"max_quote_amount,string"`
-	Status         int32   `json:"status"`
-}
-
->>>>>>> bc2b8a50
 // OrderbookOfLendingLoan represents order book of lending loans
 type OrderbookOfLendingLoan struct {
 	Rate   float64 `json:"rate,string"`
@@ -1568,7 +1522,6 @@
 	Status       string           `json:"status"`
 	Reason       string           `json:"reason"`
 	Market       string           `json:"market"`
-<<<<<<< HEAD
 }
 
 // ModifyLoanRequestParam represents request parameters for modify loan request
@@ -1639,78 +1592,6 @@
 	Status               int64   `json:"status"`
 }
 
-=======
-}
-
-// ModifyLoanRequestParam represents request parameters for modify loan request
-type ModifyLoanRequestParam struct {
-	Currency     currency.Code `json:"currency"`
-	Side         string        `json:"side"`
-	CurrencyPair currency.Pair `json:"currency_pair"`
-	AutoRenew    bool          `json:"auto_renew"`
-	LoanID       string        `json:"loan_id"`
-}
-
-// RepayLoanRequestParam represents loan repay request parameters
-type RepayLoanRequestParam struct {
-	CurrencyPair currency.Pair `json:"currency_pair"`
-	Currency     currency.Code `json:"currency"`
-	Mode         string        `json:"mode"`
-	Amount       float64       `json:"amount,string"`
-}
-
-// LoanRepaymentRecord represents loan repayment history record item.
-type LoanRepaymentRecord struct {
-	ID         string     `json:"id"`
-	CreateTime gateioTime `json:"create_time"`
-	Principal  string     `json:"principal"`
-	Interest   string     `json:"interest"`
-}
-
-// LoanRecord represents loan repayment specific record
-type LoanRecord struct {
-	ID             string     `json:"id"`
-	LoanID         string     `json:"loan_id"`
-	CreateTime     gateioTime `json:"create_time"`
-	ExpireTime     gateioTime `json:"expire_time"`
-	Status         string     `json:"status"`
-	BorrowUserID   string     `json:"borrow_user_id"`
-	Currency       string     `json:"currency"`
-	Rate           float64    `json:"rate,string"`
-	Amount         float64    `json:"amount,string"`
-	Days           int64      `json:"days"`
-	AutoRenew      bool       `json:"auto_renew"`
-	Repaid         float64    `json:"repaid,string"`
-	PaidInterest   float64    `json:"paid_interest,string"`
-	UnpaidInterest float64    `json:"unpaid_interest,string"`
-}
-
-// OnOffStatus represents on or off status response status
-type OnOffStatus struct {
-	Status string `json:"status"`
-}
-
-// MaxTransferAndLoanAmount represents the maximum amount to transfer, borrow, or lend for specific currency and currency pair
-type MaxTransferAndLoanAmount struct {
-	Currency     string  `json:"currency"`
-	CurrencyPair string  `json:"currency_pair"`
-	Amount       float64 `json:"amount,string"`
-}
-
-// CrossMarginCurrencies represents a currency supported by cross margin
-type CrossMarginCurrencies struct {
-	Name                 string  `json:"name"`
-	Rate                 float64 `json:"rate,string"`
-	CurrencyPrecision    float64 `json:"prec,string"`
-	Discount             string  `json:"discount"`
-	MinBorrowAmount      float64 `json:"min_borrow_amount,string"`
-	UserMaxBorrowAmount  float64 `json:"user_max_borrow_amount,string"`
-	TotalMaxBorrowAmount float64 `json:"total_max_borrow_amount,string"`
-	Price                float64 `json:"price,string"` // Price change between this currency and USDT
-	Status               int64   `json:"status"`
-}
-
->>>>>>> bc2b8a50
 // CrossMarginCurrencyBalance represents the currency detailed balance information for cross margin
 type CrossMarginCurrencyBalance struct {
 	Available float64 `json:"available,string"`
