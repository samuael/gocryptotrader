--- conflicted
+++ resolved
@@ -721,44 +721,25 @@
 	if err != nil {
 		return err
 	}
-<<<<<<< HEAD
-	var errs common.Errors
-=======
-
 	var errs error
->>>>>>> e44ae3d7
 	for k := range payloads {
 		result, err := g.Websocket.Conn.SendMessageReturnResponse(payloads[k].ID, payloads[k])
 		if err != nil {
-			errs = common.AppendError(errs, err)
+			err = common.AppendError(errs, err)
 			continue
 		}
-<<<<<<< HEAD
 		var resp WsEventResponse
 		if err = json.Unmarshal(result, &resp); err != nil {
-			errs = append(errs, err)
+			errs = common.AppendError(errs, err)
 		} else {
 			if resp.Result != nil && resp.Result.Status != "success" {
-				errs = append(errs, fmt.Errorf("%s websocket connection: timeout waiting for response with and subscription: %v", g.Name, payloads[k].Channel))
+				err = common.AppendError(errs, fmt.Errorf("%s websocket connection: timeout waiting for response with and subscription: %v", g.Name, payloads[k].Channel))
 				continue
 			} else if resp.Error != nil && resp.Error.Code != 0 {
-				errs = append(errs, fmt.Errorf("error while %s to channel %s error code: %d message: %s", payloads[k].Event, payloads[k].Channel, resp.Error.Code, resp.Error.Message))
+				errs = common.AppendError(errs, fmt.Errorf("error while %s to channel %s error code: %d message: %s", payloads[k].Event, payloads[k].Channel, resp.Error.Code, resp.Error.Message))
 				continue
 			}
 			g.Websocket.AddSuccessfulSubscriptions(channelsToSubscribe[k])
-=======
-		var response WebsocketAuthenticationResponse
-		err = json.Unmarshal(resp, &response)
-		if err != nil {
-			errs = common.AppendError(errs, err)
-			continue
-		}
-		if response.Result.Status != "success" {
-			errs = common.AppendError(errs, fmt.Errorf("%v could not subscribe to %v",
-				g.Name,
-				payloads[k].Method))
-			continue
->>>>>>> e44ae3d7
 		}
 	}
 	return errs
