package gateio

import (
	"context"
	"crypto/hmac"
	"crypto/sha512"
	"encoding/hex"
	"encoding/json"
	"errors"
	"fmt"
	"net/http"
	"strconv"
	"strings"
	"time"

	"github.com/gorilla/websocket"
	"github.com/thrasher-corp/gocryptotrader/common"
	"github.com/thrasher-corp/gocryptotrader/currency"
	"github.com/thrasher-corp/gocryptotrader/exchanges/account"
	"github.com/thrasher-corp/gocryptotrader/exchanges/asset"
	"github.com/thrasher-corp/gocryptotrader/exchanges/fill"
	"github.com/thrasher-corp/gocryptotrader/exchanges/kline"
	"github.com/thrasher-corp/gocryptotrader/exchanges/order"
	"github.com/thrasher-corp/gocryptotrader/exchanges/orderbook"
	"github.com/thrasher-corp/gocryptotrader/exchanges/stream"
	"github.com/thrasher-corp/gocryptotrader/exchanges/ticker"
	"github.com/thrasher-corp/gocryptotrader/exchanges/trade"
	"github.com/thrasher-corp/gocryptotrader/log"
)

const (
	gateioWebsocketEndpoint  = "wss://api.gateio.ws/ws/v4/"
	gateioWebsocketRateLimit = 120

	spotPingChannel            = "spot.ping"
	spotPongChannel            = "spot.pong"
	spotTickerChannel          = "spot.tickers"
	spotTradesChannel          = "spot.trades"
	spotCandlesticksChannel    = "spot.candlesticks"
	spotOrderbookTickerChannel = "spot.book_ticker"       // Best bid or ask price
	spotOrderbookUpdateChannel = "spot.order_book_update" // Changed order book levels
	spotOrderbookChannel       = "spot.order_book"        // Limited-Level Full Order Book Snapshot
	spotOrdersChannel          = "spot.orders"
	spotUserTradesChannel      = "spot.usertrades"
	spotBalancesChannel        = "spot.balances"
	marginBalancesChannel      = "spot.margin_balances"
	spotFundingBalanceChannel  = "spot.funding_balances"
	crossMarginBalanceChannel  = "spot.cross_balances"
	crossMarginLoanChannel     = "spot.cross_loan"
)

var defaultSubscriptions = []string{
	spotTickerChannel,
	spotCandlesticksChannel,
<<<<<<< HEAD
=======
	spotTradesChannel,
>>>>>>> bc2b8a50
	spotOrderbookChannel,
}

var fetchedCurrencyPairSnapshotOrderbook map[string]bool

// WsConnect initiates a websocket connection
func (g *Gateio) WsConnect() error {
	fetchedCurrencyPairSnapshotOrderbook = make(map[string]bool)
	if !g.Websocket.IsEnabled() || !g.IsEnabled() {
		return errors.New(stream.WebsocketNotEnabled)
	}
	err := g.CurrencyPairs.IsAssetEnabled(asset.Spot)
	if err != nil {
		return err
	}
	var dialer websocket.Dialer
<<<<<<< HEAD
	err = g.Websocket.AssetTypeWebsockets[asset.Spot].Conn.Dial(&dialer, http.Header{})
=======
	err = g.Websocket.Conn.Dial(&dialer, http.Header{})
>>>>>>> bc2b8a50
	if err != nil {
		return err
	}
	pingMessage, err := json.Marshal(WsInput{
<<<<<<< HEAD
		ID:      g.Websocket.AssetTypeWebsockets[asset.Spot].Conn.GenerateMessageID(false),
=======
		ID:      g.Websocket.Conn.GenerateMessageID(false),
>>>>>>> bc2b8a50
		Time:    time.Now().Unix(),
		Channel: spotPingChannel,
	})
	if err != nil {
		return err
	}
<<<<<<< HEAD
	g.Websocket.AssetTypeWebsockets[asset.Spot].Conn.SetupPingHandler(stream.PingHandler{
=======
	g.Websocket.Conn.SetupPingHandler(stream.PingHandler{
>>>>>>> bc2b8a50
		Websocket:   true,
		Delay:       time.Second * 15,
		Message:     pingMessage,
		MessageType: websocket.PingMessage,
	})
	g.Websocket.Wg.Add(1)
	go g.wsReadConnData()
	return nil
}

func (g *Gateio) generateWsSignature(secret, event, channel string, dtime time.Time) (string, error) {
	msg := "channel=" + channel + "&event=" + event + "&time=" + strconv.FormatInt(dtime.Unix(), 10)
	mac := hmac.New(sha512.New, []byte(secret))
	if _, err := mac.Write([]byte(msg)); err != nil {
		return "", err
	}
	return hex.EncodeToString(mac.Sum(nil)), nil
}

// wsReadConnData receives and passes on websocket messages for processing
func (g *Gateio) wsReadConnData() {
	defer g.Websocket.Wg.Done()
	for {
<<<<<<< HEAD
		resp := g.Websocket.AssetTypeWebsockets[asset.Spot].Conn.ReadMessage()
=======
		resp := g.Websocket.Conn.ReadMessage()
>>>>>>> bc2b8a50
		if resp.Raw == nil {
			return
		}
		err := g.wsHandleData(resp.Raw)
		if err != nil {
			g.Websocket.DataHandler <- err
		}
	}
}

// wsReadData read coming messages thought the websocket connection and pass the data to wsHandleData for further process.
func (g *Gateio) wsReadData() {
	defer g.Websocket.Wg.Done()
	for {
		select {
<<<<<<< HEAD
		case <-g.Websocket.AssetTypeWebsockets[asset.Spot].ShutdownC:
=======
		case <-g.Websocket.ShutdownC:
>>>>>>> bc2b8a50
			select {
			case resp := <-responseStream:
				err := g.wsHandleData(resp.Raw)
				if err != nil {
					select {
					case g.Websocket.DataHandler <- err:
					default:
						log.Errorf(log.WebsocketMgr, "%s websocket handle data error: %v", g.Name, err)
					}
				}
			default:
			}
			return
		case resp := <-responseStream:
			err := g.wsHandleData(resp.Raw)
			if err != nil {
				g.Websocket.DataHandler <- err
			}
		}
	}
}

// wsFunnelConnectionData receives data from multiple connection and pass the data
// to wsRead through a channel responseStream
func (g *Gateio) wsFunnelConnectionData(ws stream.Connection) {
	defer g.Websocket.Wg.Done()
	for {
		resp := ws.ReadMessage()
		if resp.Raw == nil {
			return
		}
		responseStream <- stream.Response{Raw: resp.Raw}
	}
}

func (g *Gateio) wsHandleData(respRaw []byte) error {
<<<<<<< HEAD
	println(string(respRaw))
=======
>>>>>>> bc2b8a50
	var result WsResponse
	var eventResponse WsEventResponse
	err := json.Unmarshal(respRaw, &eventResponse)
	if err == nil &&
		(eventResponse.Result != nil || eventResponse.Error != nil) &&
		(eventResponse.Event == "subscribe" || eventResponse.Event == "unsubscribe") {
		if !g.Websocket.Match.IncomingWithData(eventResponse.ID, respRaw) {
			return fmt.Errorf("couldn't match subscription message with ID: %d", eventResponse.ID)
		}
		return nil
	}
	err = json.Unmarshal(respRaw, &result)
	if err != nil {
		return err
	}
	switch result.Channel {
	case spotTickerChannel:
		return g.processTicker(respRaw)
	case spotTradesChannel:
		return g.processTrades(respRaw)
	case spotCandlesticksChannel:
		return g.processCandlestick(respRaw)
	case spotOrderbookTickerChannel:
		return g.processOrderbookTicker(respRaw)
	case spotOrderbookUpdateChannel:
		return g.processOrderbookUpdate(respRaw)
	case spotOrderbookChannel:
		return g.processOrderbookSnapshot(respRaw)
	case spotOrdersChannel:
		return g.processSpotOrders(respRaw)
	case spotUserTradesChannel:
		return g.processUserPersonalTrades(respRaw)
	case spotBalancesChannel:
		return g.processSpotBalances(respRaw)
	case marginBalancesChannel:
		return g.processMarginBalances(respRaw)
	case spotFundingBalanceChannel:
		return g.processFundingBalances(respRaw)
	case crossMarginBalanceChannel:
		return g.processCrossMarginBalance(respRaw)
	case crossMarginLoanChannel:
		return g.processCrossMarginLoans(respRaw)
	default:
		g.Websocket.DataHandler <- stream.UnhandledMessageWarning{
			Message: g.Name + stream.UnhandledMessage + string(respRaw),
		}
		return errors.New(stream.UnhandledMessage)
	}
}

func (g *Gateio) processTicker(data []byte) error {
	var response WsResponse
	tickerData := &WsTicker{}
	response.Result = tickerData
	err := json.Unmarshal(data, &response)
	if err != nil {
		return err
	}
	currencyPair, err := currency.NewPairFromString(tickerData.CurrencyPair)
	if err != nil {
		return err
	}
	tickerPrice := ticker.Price{
		ExchangeName: g.Name,
		Volume:       tickerData.BaseVolume,
		QuoteVolume:  tickerData.QuoteVolume,
		High:         tickerData.High24H,
		Low:          tickerData.Low24H,
		Last:         tickerData.Last,
		Bid:          tickerData.HighestBid,
		Ask:          tickerData.LowestAsk,
		AssetType:    asset.Spot,
		Pair:         currencyPair,
		LastUpdated:  time.Unix(response.Time, 0),
	}
	assetPairEnabled := g.listOfAssetsCurrencyPairEnabledFor(currencyPair)
	if assetPairEnabled[asset.Spot] {
		g.Websocket.DataHandler <- &tickerPrice
<<<<<<< HEAD
	}
	if assetPairEnabled[asset.Margin] {
		marginTicker := tickerPrice
		marginTicker.AssetType = asset.Margin
		g.Websocket.DataHandler <- &marginTicker
	}
=======
	}
	if assetPairEnabled[asset.Margin] {
		marginTicker := tickerPrice
		marginTicker.AssetType = asset.Margin
		g.Websocket.DataHandler <- &marginTicker
	}
>>>>>>> bc2b8a50
	if assetPairEnabled[asset.CrossMargin] {
		crossMarginTicker := tickerPrice
		crossMarginTicker.AssetType = asset.CrossMargin
		g.Websocket.DataHandler <- &crossMarginTicker
	}
	return nil
}

func (g *Gateio) processTrades(data []byte) error {
	var response WsResponse
	tradeData := &WsTrade{}
	response.Result = tradeData
	err := json.Unmarshal(data, &response)
	if err != nil {
		return err
	}
	currencyPair, err := currency.NewPairFromString(tradeData.CurrencyPair)
	if err != nil {
		return err
	}
	side, err := order.StringToOrderSide(tradeData.Side)
	if err != nil {
		return err
	}
	spotTradeData := trade.Data{
		Timestamp:    time.UnixMicro(int64(tradeData.CreateTimeMs * 1e3)), // the timestamp data is coming as a floating number.
		CurrencyPair: currencyPair,
		AssetType:    asset.Spot,
		Exchange:     g.Name,
		Price:        tradeData.Price,
		Amount:       tradeData.Amount,
		Side:         side,
		TID:          strconv.FormatInt(tradeData.ID, 10),
	}
	assetPairEnabled := g.listOfAssetsCurrencyPairEnabledFor(currencyPair)
	if assetPairEnabled[asset.Spot] {
		err = trade.AddTradesToBuffer(g.Name, spotTradeData)
		if err != nil {
			return err
		}
	}
	if assetPairEnabled[asset.Margin] {
		marginTradeData := spotTradeData
		marginTradeData.AssetType = asset.Margin
		err = trade.AddTradesToBuffer(g.Name, marginTradeData)
		if err != nil {
			return err
		}
	}
	if assetPairEnabled[asset.CrossMargin] {
		crossMarginTradeData := spotTradeData
		crossMarginTradeData.AssetType = asset.CrossMargin
		err = trade.AddTradesToBuffer(g.Name, crossMarginTradeData)
		if err != nil {
			return err
		}
	}
	return nil
}

func (g *Gateio) processCandlestick(data []byte) error {
	var response WsResponse
	candleData := &WsCandlesticks{}
	response.Result = candleData
	err := json.Unmarshal(data, &response)
	if err != nil {
		return err
	}
	icp := strings.Split(candleData.NameOfSubscription, currency.UnderscoreDelimiter)
	if len(icp) < 3 {
		return errors.New("malformed candlestick websocket push data")
	}
	currencyPair, err := currency.NewPairFromString(strings.Join(icp[1:], currency.UnderscoreDelimiter))
	if err != nil {
		return err
	}
	spotCandlestick := stream.KlineData{
		Pair:       currencyPair,
		AssetType:  asset.Spot,
		Exchange:   g.Name,
		StartTime:  time.Unix(candleData.Timestamp, 0),
		Interval:   icp[0],
		OpenPrice:  candleData.OpenPrice,
		ClosePrice: candleData.ClosePrice,
		HighPrice:  candleData.HighestPrice,
		LowPrice:   candleData.LowestPrice,
		Volume:     candleData.TotalVolume,
	}
	assetPairEnabled := g.listOfAssetsCurrencyPairEnabledFor(currencyPair)
	if assetPairEnabled[asset.Spot] {
		g.Websocket.DataHandler <- spotCandlestick
	}
	if assetPairEnabled[asset.Margin] {
		marginCandlestick := spotCandlestick
		marginCandlestick.AssetType = asset.Margin
		g.Websocket.DataHandler <- marginCandlestick
	}
	if assetPairEnabled[asset.CrossMargin] {
		crossMarginCandlestick := spotCandlestick
		crossMarginCandlestick.AssetType = asset.CrossMargin
		g.Websocket.DataHandler <- crossMarginCandlestick
	}
	return nil
}

func (g *Gateio) processOrderbookTicker(data []byte) error {
	var response WsResponse
	tickerData := &WsOrderbookTickerData{}
	response.Result = tickerData
	err := json.Unmarshal(data, &response)
	if err != nil {
		return err
	}
	g.Websocket.DataHandler <- tickerData
	return nil
}

func (g *Gateio) processOrderbookUpdate(data []byte) error {
	var response WsResponse
	update := new(WsOrderbookUpdate)
	response.Result = update
	err := json.Unmarshal(data, &response)
	if err != nil {
		return err
	}
	pair, err := currency.NewPairFromString(update.CurrencyPair)
	if err != nil {
		return err
	}
	assetPairEnabled := g.listOfAssetsCurrencyPairEnabledFor(pair)
	if !fetchedCurrencyPairSnapshotOrderbook[update.CurrencyPair] {
		var orderbooks *orderbook.Base
		orderbooks, err = g.FetchOrderbook(context.Background(), pair, asset.Spot) // currency pair orderbook data for Spot, Margin, and Cross Margin is same
		if err != nil {
			return err
		}
		if orderbooks.LastUpdateID < update.FirstOrderbookUpdatedID || orderbooks.LastUpdateID > update.LastOrderbookUpdatedID {
			return nil
		}
		for _, assetType := range []asset.Item{asset.Spot, asset.Margin, asset.CrossMargin} {
			if !assetPairEnabled[assetType] {
				continue
			}
			assetOrderbook := *orderbooks
			assetOrderbook.Asset = assetType
			err = g.Websocket.Orderbook.LoadSnapshot(&assetOrderbook)
			if err != nil {
				return err
			}
		}
		fetchedCurrencyPairSnapshotOrderbook[update.CurrencyPair] = true
	}
	updates := orderbook.Update{
		UpdateTime: update.UpdateTimeMs.Time(),
		Pair:       pair,
	}
	updates.Bids = make([]orderbook.Item, len(update.Bids))
	updates.Asks = make([]orderbook.Item, len(update.Asks))
	var price float64
	var amount float64
	for x := range updates.Asks {
		price, err = strconv.ParseFloat(update.Asks[x][0], 64)
		if err != nil {
			return err
		}
		amount, err = strconv.ParseFloat(update.Asks[x][1], 64)
		if err != nil {
			return err
		}
		updates.Asks[x] = orderbook.Item{
			Amount: amount,
			Price:  price,
		}
	}
	for x := range updates.Bids {
		price, err = strconv.ParseFloat(update.Bids[x][0], 64)
		if err != nil {
			return err
		}
		amount, err = strconv.ParseFloat(update.Bids[x][1], 64)
		if err != nil {
			return err
		}
		updates.Bids[x] = orderbook.Item{
			Amount: amount,
			Price:  price,
		}
	}
	if len(updates.Asks) == 0 && len(updates.Bids) == 0 {
		return nil
	}
	if assetPairEnabled[asset.Spot] {
		updates.Asset = asset.Spot
		err = g.Websocket.Orderbook.Update(&updates)
		if err != nil {
			return err
		}
	}
	if assetPairEnabled[asset.Margin] {
		marginUpdates := updates
		marginUpdates.Asset = asset.Margin
		err = g.Websocket.Orderbook.Update(&marginUpdates)
		if err != nil {
			return err
		}
	}
	if assetPairEnabled[asset.CrossMargin] {
		crossMarginUpdate := updates
		crossMarginUpdate.Asset = asset.CrossMargin
		err = g.Websocket.Orderbook.Update(&crossMarginUpdate)
		if err != nil {
			return err
		}
	}
	return nil
}

func (g *Gateio) processOrderbookSnapshot(data []byte) error {
	var response WsResponse
	snapshot := &WsOrderbookSnapshot{}
	response.Result = snapshot
	err := json.Unmarshal(data, &response)
	if err != nil {
		return err
	}
	pair, err := currency.NewPairFromString(snapshot.CurrencyPair)
	if err != nil {
		return err
	}
	assetPairEnabled := g.listOfAssetsCurrencyPairEnabledFor(pair)
	bases := orderbook.Base{
		Exchange:        g.Name,
		Pair:            pair,
		Asset:           asset.Spot,
		LastUpdated:     snapshot.UpdateTimeMs.Time(),
		LastUpdateID:    snapshot.LastUpdateID,
		VerifyOrderbook: g.CanVerifyOrderbook,
	}
	bases.Bids = make([]orderbook.Item, len(snapshot.Bids))
	bases.Asks = make([]orderbook.Item, len(snapshot.Asks))
	var price float64
	var amount float64
	for x := range bases.Asks {
		price, err = strconv.ParseFloat(snapshot.Asks[x][0], 64)
		if err != nil {
			return err
		}
		amount, err = strconv.ParseFloat(snapshot.Asks[x][1], 64)
		if err != nil {
			return err
		}
		bases.Asks[x] = orderbook.Item{
			Amount: amount,
			Price:  price,
		}
	}
	for x := range bases.Bids {
		price, err = strconv.ParseFloat(snapshot.Bids[x][0], 64)
		if err != nil {
			return err
		}
		amount, err = strconv.ParseFloat(snapshot.Bids[x][1], 64)
		if err != nil {
			return err
		}
		bases.Bids[x] = orderbook.Item{
			Amount: amount,
			Price:  price,
		}
	}
	if assetPairEnabled[asset.Spot] {
		err = g.Websocket.Orderbook.LoadSnapshot(&bases)
		if err != nil {
			return err
		}
	}
	if assetPairEnabled[asset.Margin] {
		marginBases := bases
		marginBases.Asset = asset.Margin
		err = g.Websocket.Orderbook.LoadSnapshot(&marginBases)
		if err != nil {
			return err
		}
	}
	if assetPairEnabled[asset.CrossMargin] {
		crossMarginBases := bases
		crossMarginBases.Asset = asset.CrossMargin
		err = g.Websocket.Orderbook.LoadSnapshot(&crossMarginBases)
		if err != nil {
			return err
		}
	}
	return nil
}

func (g *Gateio) processSpotOrders(data []byte) error {
	resp := struct {
		Time    int64         `json:"time"`
		Channel string        `json:"channel"`
		Event   string        `json:"event"`
		Result  []WsSpotOrder `json:"result"`
	}{}
	err := json.Unmarshal(data, &resp)
	if err != nil {
		return err
	}
	details := make([]order.Detail, len(resp.Result))
	for x := range resp.Result {
		pair, err := currency.NewPairFromString(resp.Result[x].CurrencyPair)
		if err != nil {
			return err
		}
		side, err := order.StringToOrderSide(resp.Result[x].Side)
		if err != nil {
			return err
		}
		orderType, err := order.StringToOrderType(resp.Result[x].Type)
		if err != nil {
			return err
		}
		a, err := asset.New(resp.Result[x].Account)
		if err != nil {
			return err
		}
		details[x] = order.Detail{
			Amount:         resp.Result[x].Amount,
			Exchange:       g.Name,
			OrderID:        resp.Result[x].ID,
			Side:           side,
			Type:           orderType,
			Pair:           pair,
			Cost:           resp.Result[x].Fee,
			AssetType:      a,
			Price:          resp.Result[x].Price,
			ExecutedAmount: resp.Result[x].Amount - resp.Result[x].Left,
			Date:           resp.Result[x].CreateTimeMs.Time(),
			LastUpdated:    resp.Result[x].UpdateTimeMs.Time(),
		}
	}
	g.Websocket.DataHandler <- details
	return nil
}

func (g *Gateio) processUserPersonalTrades(data []byte) error {
	resp := struct {
		Time    int64                 `json:"time"`
		Channel string                `json:"channel"`
		Event   string                `json:"event"`
		Result  []WsUserPersonalTrade `json:"result"`
	}{}
	err := json.Unmarshal(data, &resp)
	if err != nil {
		return err
	}
	fills := make([]fill.Data, len(resp.Result))
	for x := range fills {
		currencyPair, err := currency.NewPairFromString(resp.Result[x].CurrencyPair)
		if err != nil {
			return err
		}
		side, err := order.StringToOrderSide(resp.Result[x].Side)
		if err != nil {
			return err
		}
		fills[x] = fill.Data{
			Timestamp:    resp.Result[x].CreateTimeMicroS,
			Exchange:     g.Name,
			CurrencyPair: currencyPair,
			Side:         side,
			OrderID:      resp.Result[x].OrderID,
			TradeID:      strconv.FormatInt(resp.Result[x].ID, 10),
			Price:        resp.Result[x].Price,
			Amount:       resp.Result[x].Amount,
		}
	}
	return g.Websocket.Fills.Update(fills...)
}

func (g *Gateio) processSpotBalances(data []byte) error {
	resp := struct {
		Time    int64           `json:"time"`
		Channel string          `json:"channel"`
		Event   string          `json:"event"`
		Result  []WsSpotBalance `json:"result"`
	}{}
	err := json.Unmarshal(data, &resp)
	if err != nil {
		return err
	}
	accountChanges := make([]account.Change, len(resp.Result))
	for x := range resp.Result {
		code := currency.NewCode(resp.Result[x].Currency)
		accountChanges[x] = account.Change{
			Exchange: g.Name,
			Currency: code,
			Asset:    asset.Spot,
			Amount:   resp.Result[x].Available,
		}
	}
	g.Websocket.DataHandler <- accountChanges
	return nil
}

func (g *Gateio) processMarginBalances(data []byte) error {
	resp := struct {
		Time    int64             `json:"time"`
		Channel string            `json:"channel"`
		Event   string            `json:"event"`
		Result  []WsMarginBalance `json:"result"`
	}{}
	err := json.Unmarshal(data, &resp)
	if err != nil {
		return err
	}
	accountChange := make([]account.Change, len(resp.Result))
	for x := range resp.Result {
		code := currency.NewCode(resp.Result[x].Currency)
		accountChange[x] = account.Change{
			Exchange: g.Name,
			Currency: code,
			Asset:    asset.Margin,
			Amount:   resp.Result[x].Available,
		}
	}
	g.Websocket.DataHandler <- accountChange
	return nil
}

func (g *Gateio) processFundingBalances(data []byte) error {
	resp := struct {
		Time    int64              `json:"time"`
		Channel string             `json:"channel"`
		Event   string             `json:"event"`
		Result  []WsFundingBalance `json:"result"`
	}{}
	err := json.Unmarshal(data, &resp)
	if err != nil {
		return err
	}
	g.Websocket.DataHandler <- resp
	return nil
}

func (g *Gateio) processCrossMarginBalance(data []byte) error {
	resp := struct {
		Time    int64                  `json:"time"`
		Channel string                 `json:"channel"`
		Event   string                 `json:"event"`
		Result  []WsCrossMarginBalance `json:"result"`
	}{}
	err := json.Unmarshal(data, &resp)
	if err != nil {
		return err
	}
	accountChanges := make([]account.Change, len(resp.Result))
	for x := range resp.Result {
		code := currency.NewCode(resp.Result[x].Currency)
		accountChanges[x] = account.Change{
			Exchange: g.Name,
			Currency: code,
			Asset:    asset.Margin,
			Amount:   resp.Result[x].Available,
			Account:  resp.Result[x].User,
		}
	}
	g.Websocket.DataHandler <- accountChanges
	return nil
}

func (g *Gateio) processCrossMarginLoans(data []byte) error {
	resp := struct {
		Time    int64             `json:"time"`
		Channel string            `json:"channel"`
		Event   string            `json:"event"`
		Result  WsCrossMarginLoan `json:"result"`
	}{}
	err := json.Unmarshal(data, &resp)
	if err != nil {
		return err
	}
	g.Websocket.DataHandler <- resp
	return nil
}

// GenerateDefaultSubscriptions returns default subscriptions
func (g *Gateio) GenerateDefaultSubscriptions() ([]stream.ChannelSubscription, error) {
	channelsToSubscribe := defaultSubscriptions
	if g.Websocket.CanUseAuthenticatedEndpoints() {
		channelsToSubscribe = append(channelsToSubscribe, []string{
			crossMarginBalanceChannel,
			marginBalancesChannel,
			spotBalancesChannel}...)
	}
	var subscriptions []stream.ChannelSubscription
	var pairs []currency.Pair
	var crossMarginPairs, spotPairs currency.Pairs
	marginPairs, err := g.GetEnabledPairs(asset.Margin)
	if err != nil {
		return nil, err
	}
	crossMarginPairs, err = g.GetEnabledPairs(asset.CrossMargin)
<<<<<<< HEAD
	if err != nil {
		return nil, err
	}
	spotPairs, err = g.GetEnabledPairs(asset.Spot)
	if err != nil {
		return nil, err
	}
=======
	if err != nil {
		return nil, err
	}
	spotPairs, err = g.GetEnabledPairs(asset.Spot)
	if err != nil {
		return nil, err
	}
>>>>>>> bc2b8a50
	for i := range channelsToSubscribe {
		switch channelsToSubscribe[i] {
		case marginBalancesChannel:
			pairs = marginPairs
		case crossMarginBalanceChannel:
			pairs = crossMarginPairs
		default:
			pairs = spotPairs
		}
		for j := range pairs {
			params := make(map[string]interface{})
			switch channelsToSubscribe[i] {
			case spotOrderbookChannel:
				params["level"] = 100
				params["interval"] = kline.HundredMilliseconds
			case spotCandlesticksChannel:
				params["interval"] = kline.FiveMin
			case spotOrderbookUpdateChannel:
				params["interval"] = kline.ThousandMilliseconds
			}
<<<<<<< HEAD
=======
			if spotTradesChannel == channelsToSubscribe[i] {
				if !g.IsSaveTradeDataEnabled() {
					continue
				}
			}
>>>>>>> bc2b8a50
			fpair, err := g.FormatExchangeCurrency(pairs[j], asset.Spot)
			if err != nil {
				return nil, err
			}

			subscriptions = append(subscriptions, stream.ChannelSubscription{
				Channel:  channelsToSubscribe[i],
				Currency: fpair.Upper(),
				Params:   params,
			})
		}
	}
	return subscriptions, nil
}

// handleSubscription sends a websocket message to receive data from the channel
func (g *Gateio) handleSubscription(event string, channelsToSubscribe []stream.ChannelSubscription) error {
	payloads, err := g.generatePayload(event, channelsToSubscribe)
	if err != nil {
		return err
	}
	var errs error
	for k := range payloads {
<<<<<<< HEAD
		result, err := g.Websocket.AssetTypeWebsockets[asset.Spot].Conn.SendMessageReturnResponse(payloads[k].ID, payloads[k])
=======
		result, err := g.Websocket.Conn.SendMessageReturnResponse(payloads[k].ID, payloads[k])
>>>>>>> bc2b8a50
		if err != nil {
			errs = common.AppendError(errs, err)
			continue
		}
		var resp WsEventResponse
		if err = json.Unmarshal(result, &resp); err != nil {
			errs = common.AppendError(errs, err)
		} else {
			if resp.Error != nil && resp.Error.Code != 0 {
				errs = common.AppendError(errs, fmt.Errorf("error while %s to channel %s error code: %d message: %s", payloads[k].Event, payloads[k].Channel, resp.Error.Code, resp.Error.Message))
				continue
			}
			if payloads[k].Event == "subscribe" {
<<<<<<< HEAD
				g.Websocket.AssetTypeWebsockets[asset.Spot].AddSuccessfulSubscriptions(channelsToSubscribe[k])
			} else {
				g.Websocket.AssetTypeWebsockets[asset.Spot].RemoveSuccessfulUnsubscriptions(channelsToSubscribe[k])
=======
				g.Websocket.AddSuccessfulSubscriptions(channelsToSubscribe[k])
			} else {
				g.Websocket.RemoveSuccessfulUnsubscriptions(channelsToSubscribe[k])
>>>>>>> bc2b8a50
			}
		}
	}
	return errs
}

func (g *Gateio) generatePayload(event string, channelsToSubscribe []stream.ChannelSubscription) ([]WsInput, error) {
	if len(channelsToSubscribe) == 0 {
		return nil, errors.New("cannot generate payload, no channels supplied")
	}
	var creds *account.Credentials
	var err error
	if g.Websocket.CanUseAuthenticatedEndpoints() {
		creds, err = g.GetCredentials(context.TODO())
		if err != nil {
			g.Websocket.SetCanUseAuthenticatedEndpoints(false)
		}
	}
	var intervalString string
	payloads := make([]WsInput, len(channelsToSubscribe))
	for i := range channelsToSubscribe {
		var auth *WsAuthInput
		timestamp := time.Now()
		var params []string
		switch channelsToSubscribe[i].Channel {
		case optionsUnderlyingTickersChannel,
			optionsUnderlyingTradesChannel,
			optionsUnderlyingPriceChannel,
			optionsUnderlyingCandlesticksChannel:
			var uly currency.Pair
			uly, err = g.GetUnderlyingFromCurrencyPair(channelsToSubscribe[i].Currency)
			if err != nil {
				return nil, err
			}
			params = append(params, uly.String())
		case optionsBalancesChannel:
			// options.balance channel does not require underlying or contract
		default:
			channelsToSubscribe[i].Currency.Delimiter = currency.UnderscoreDelimiter
			params = append(params, channelsToSubscribe[i].Currency.String())
		}
		switch channelsToSubscribe[i].Channel {
		case spotOrderbookChannel:
			interval, okay := channelsToSubscribe[i].Params["interval"].(kline.Interval)
			if !okay {
				return nil, errors.New("invalid interval parameter")
			}
			level, okay := channelsToSubscribe[i].Params["level"].(int)
			if !okay {
				return nil, errors.New("invalid spot order level")
			}
			intervalString, err = g.GetIntervalString(interval)
			if err != nil {
				return nil, err
			}
			params = append(params,
				strconv.Itoa(level),
				intervalString,
			)
		case futuresOrderbookChannel:
			limit, ok := channelsToSubscribe[i].Params["limit"].(int)
			if !ok {
				return nil, fmt.Errorf("%w, invalid futures orderbook limit", orderbook.ErrOrderbookInvalid)
			}
			interval, ok := channelsToSubscribe[i].Params["interval"].(string)
			if !ok {
				return nil, fmt.Errorf("%w, missing futures orderbook interval", orderbook.ErrOrderbookInvalid)
			}
			params = append(params,
				strconv.Itoa(limit), interval)
		case optionsOrderbookChannel:
			accuracy, ok := channelsToSubscribe[i].Params["accuracy"].(string)
			if !ok {
				return nil, fmt.Errorf("%w, invalid options orderbook accuracy", orderbook.ErrOrderbookInvalid)
			}
			level, ok := channelsToSubscribe[i].Params["level"].(string)
			if !ok {
				return nil, fmt.Errorf("%w, invalid options orderbook level", orderbook.ErrOrderbookInvalid)
			}
			params = append(
				params,
				level,
				accuracy,
			)
		case futuresOrderbookUpdateChannel:
			interval, ok := channelsToSubscribe[i].Params["frequency"].(kline.Interval)
			if !ok {
				return nil, fmt.Errorf("%w, missing frequency for futures orderbook update", orderbook.ErrOrderbookInvalid)
			}
			intervalString, err = g.GetIntervalString(interval)
			if err != nil {
				return nil, err
			}
			params = append(
				params,
				intervalString)
			if value, ok := channelsToSubscribe[i].Params["level"].(string); ok {
				params = append(params, value)
			}
		case optionsOrderbookUpdateChannel:
			interval, ok := channelsToSubscribe[i].Params["interval"].(kline.Interval)
			if !ok {
				return nil, fmt.Errorf("%w, missing options orderbook interval", orderbook.ErrOrderbookInvalid)
			}
			intervalString, err = g.GetIntervalString(interval)
			if err != nil {
				return nil, err
			}
			params = append(params,
				intervalString)
			if value, ok := channelsToSubscribe[i].Params["level"].(int); ok {
				params = append(params, strconv.Itoa(value))
			}
		case futuresCandlesticksChannel:
			interval, ok := channelsToSubscribe[i].Params["interval"].(kline.Interval)
			if !ok {
				return nil, errors.New("missing futures candlesticks interval")
			}
			intervalString, err = g.GetIntervalString(interval)
			if err != nil {
				return nil, err
			}
			params = append(
				[]string{intervalString},
				params...)
		case optionsContractCandlesticksChannel, optionsUnderlyingCandlesticksChannel:
			interval, ok := channelsToSubscribe[i].Params["interval"].(kline.Interval)
			if !ok {
				return nil, errors.New("missing options underlying candlesticks interval")
			}
			intervalString, err = g.GetIntervalString(interval)
			if err != nil {
				return nil, err
			}
			params = append(
				[]string{intervalString},
				params...)
		case spotCandlesticksChannel:
			interval, ok := channelsToSubscribe[i].Params["interval"].(kline.Interval)
			if !ok {
				return nil, errors.New("missing spot candlesticks interval")
			}
			intervalString, err = g.GetIntervalString(interval)
			if err != nil {
				return nil, err
			}
			params = append(
				[]string{intervalString},
				params...)
		}
		if g.Websocket.CanUseAuthenticatedEndpoints() && (channelsToSubscribe[i].Channel == spotUserTradesChannel ||
			channelsToSubscribe[i].Channel == spotBalancesChannel ||
			channelsToSubscribe[i].Channel == marginBalancesChannel ||
			channelsToSubscribe[i].Channel == spotFundingBalanceChannel ||
			channelsToSubscribe[i].Channel == crossMarginBalanceChannel ||
			channelsToSubscribe[i].Channel == crossMarginLoanChannel ||
			channelsToSubscribe[i].Channel == optionsOrdersChannel ||
			channelsToSubscribe[i].Channel == optionsUserTradesChannel ||
			channelsToSubscribe[i].Channel == optionsLiquidatesChannel ||
			channelsToSubscribe[i].Channel == optionsUserSettlementChannel ||
			channelsToSubscribe[i].Channel == optionsPositionCloseChannel ||
			channelsToSubscribe[i].Channel == optionsBalancesChannel ||
			channelsToSubscribe[i].Channel == optionsPositionsChannel) {
			value, ok := channelsToSubscribe[i].Params["user"].(string)
			if ok {
				params = append(
					[]string{value},
					params...)
			}
			var sigTemp string
			sigTemp, err = g.generateWsSignature(creds.Secret, event, channelsToSubscribe[i].Channel, timestamp)
			if err != nil {
				return nil, err
			}
			auth = &WsAuthInput{
				Method: "api_key",
				Key:    creds.Key,
				Sign:   sigTemp,
			}
		} else if channelsToSubscribe[i].Channel == spotOrderbookUpdateChannel {
			interval, ok := channelsToSubscribe[i].Params["interval"].(kline.Interval)
			if !ok {
				return nil, errors.New("missing spot orderbook interval")
<<<<<<< HEAD
			}
			intervalString, err = g.GetIntervalString(interval)
			if err != nil {
				return nil, err
			}
			params = append(params, intervalString)
		}
		payloads[i] = WsInput{
			ID:      g.Websocket.AssetTypeWebsockets[asset.Spot].Conn.GenerateMessageID(false),
=======
			}
			intervalString, err = g.GetIntervalString(interval)
			if err != nil {
				return nil, err
			}
			params = append(params, intervalString)
		}
		payloads[i] = WsInput{
			ID:      g.Websocket.Conn.GenerateMessageID(false),
>>>>>>> bc2b8a50
			Event:   event,
			Channel: channelsToSubscribe[i].Channel,
			Payload: params,
			Auth:    auth,
			Time:    timestamp.Unix(),
		}
	}
	return payloads, nil
}

// Subscribe sends a websocket message to stop receiving data from the channel
func (g *Gateio) Subscribe(channelsToUnsubscribe []stream.ChannelSubscription) error {
	return g.handleSubscription("subscribe", channelsToUnsubscribe)
}

// Unsubscribe sends a websocket message to stop receiving data from the channel
func (g *Gateio) Unsubscribe(channelsToUnsubscribe []stream.ChannelSubscription) error {
	return g.handleSubscription("unsubscribe", channelsToUnsubscribe)
}

func (g *Gateio) listOfAssetsCurrencyPairEnabledFor(cp currency.Pair) map[asset.Item]bool {
<<<<<<< HEAD
	assetTypes := g.CurrencyPairs.GetAssetTypes(false)
	assetPairEnabled := make(map[asset.Item]bool)
	for _, assetType := range assetTypes {
		if g.CurrencyPairs.IsAssetEnabled(assetType) != nil {
			assetPairEnabled[assetType] = false
			continue
		}
		if cps, err := g.CurrencyPairs.GetPairs(assetType, true); err != nil || !cps.Contains(cp, true) {
			assetPairEnabled[assetType] = false
			continue
		}
		assetPairEnabled[assetType] = true
=======
	assetTypes := g.CurrencyPairs.GetAssetTypes(true)
	// we need this all asset types on the map even if their value is false
	assetPairEnabled := map[asset.Item]bool{asset.Spot: false, asset.Options: false, asset.Futures: false, asset.CrossMargin: false, asset.Margin: false, asset.DeliveryFutures: false}
	for i := range assetTypes {
		pairs, err := g.GetEnabledPairs(assetTypes[i])
		if err != nil {
			continue
		}
		assetPairEnabled[assetTypes[i]] = pairs.Contains(cp, true)
>>>>>>> bc2b8a50
	}
	return assetPairEnabled
}<|MERGE_RESOLUTION|>--- conflicted
+++ resolved
@@ -52,10 +52,6 @@
 var defaultSubscriptions = []string{
 	spotTickerChannel,
 	spotCandlesticksChannel,
-<<<<<<< HEAD
-=======
-	spotTradesChannel,
->>>>>>> bc2b8a50
 	spotOrderbookChannel,
 }
 
@@ -72,31 +68,19 @@
 		return err
 	}
 	var dialer websocket.Dialer
-<<<<<<< HEAD
 	err = g.Websocket.AssetTypeWebsockets[asset.Spot].Conn.Dial(&dialer, http.Header{})
-=======
-	err = g.Websocket.Conn.Dial(&dialer, http.Header{})
->>>>>>> bc2b8a50
 	if err != nil {
 		return err
 	}
 	pingMessage, err := json.Marshal(WsInput{
-<<<<<<< HEAD
 		ID:      g.Websocket.AssetTypeWebsockets[asset.Spot].Conn.GenerateMessageID(false),
-=======
-		ID:      g.Websocket.Conn.GenerateMessageID(false),
->>>>>>> bc2b8a50
 		Time:    time.Now().Unix(),
 		Channel: spotPingChannel,
 	})
 	if err != nil {
 		return err
 	}
-<<<<<<< HEAD
 	g.Websocket.AssetTypeWebsockets[asset.Spot].Conn.SetupPingHandler(stream.PingHandler{
-=======
-	g.Websocket.Conn.SetupPingHandler(stream.PingHandler{
->>>>>>> bc2b8a50
 		Websocket:   true,
 		Delay:       time.Second * 15,
 		Message:     pingMessage,
@@ -120,11 +104,7 @@
 func (g *Gateio) wsReadConnData() {
 	defer g.Websocket.Wg.Done()
 	for {
-<<<<<<< HEAD
 		resp := g.Websocket.AssetTypeWebsockets[asset.Spot].Conn.ReadMessage()
-=======
-		resp := g.Websocket.Conn.ReadMessage()
->>>>>>> bc2b8a50
 		if resp.Raw == nil {
 			return
 		}
@@ -140,11 +120,7 @@
 	defer g.Websocket.Wg.Done()
 	for {
 		select {
-<<<<<<< HEAD
 		case <-g.Websocket.AssetTypeWebsockets[asset.Spot].ShutdownC:
-=======
-		case <-g.Websocket.ShutdownC:
->>>>>>> bc2b8a50
 			select {
 			case resp := <-responseStream:
 				err := g.wsHandleData(resp.Raw)
@@ -181,10 +157,7 @@
 }
 
 func (g *Gateio) wsHandleData(respRaw []byte) error {
-<<<<<<< HEAD
 	println(string(respRaw))
-=======
->>>>>>> bc2b8a50
 	var result WsResponse
 	var eventResponse WsEventResponse
 	err := json.Unmarshal(respRaw, &eventResponse)
@@ -263,21 +236,12 @@
 	assetPairEnabled := g.listOfAssetsCurrencyPairEnabledFor(currencyPair)
 	if assetPairEnabled[asset.Spot] {
 		g.Websocket.DataHandler <- &tickerPrice
-<<<<<<< HEAD
 	}
 	if assetPairEnabled[asset.Margin] {
 		marginTicker := tickerPrice
 		marginTicker.AssetType = asset.Margin
 		g.Websocket.DataHandler <- &marginTicker
 	}
-=======
-	}
-	if assetPairEnabled[asset.Margin] {
-		marginTicker := tickerPrice
-		marginTicker.AssetType = asset.Margin
-		g.Websocket.DataHandler <- &marginTicker
-	}
->>>>>>> bc2b8a50
 	if assetPairEnabled[asset.CrossMargin] {
 		crossMarginTicker := tickerPrice
 		crossMarginTicker.AssetType = asset.CrossMargin
@@ -779,7 +743,6 @@
 		return nil, err
 	}
 	crossMarginPairs, err = g.GetEnabledPairs(asset.CrossMargin)
-<<<<<<< HEAD
 	if err != nil {
 		return nil, err
 	}
@@ -787,15 +750,6 @@
 	if err != nil {
 		return nil, err
 	}
-=======
-	if err != nil {
-		return nil, err
-	}
-	spotPairs, err = g.GetEnabledPairs(asset.Spot)
-	if err != nil {
-		return nil, err
-	}
->>>>>>> bc2b8a50
 	for i := range channelsToSubscribe {
 		switch channelsToSubscribe[i] {
 		case marginBalancesChannel:
@@ -816,14 +770,11 @@
 			case spotOrderbookUpdateChannel:
 				params["interval"] = kline.ThousandMilliseconds
 			}
-<<<<<<< HEAD
-=======
 			if spotTradesChannel == channelsToSubscribe[i] {
 				if !g.IsSaveTradeDataEnabled() {
 					continue
 				}
 			}
->>>>>>> bc2b8a50
 			fpair, err := g.FormatExchangeCurrency(pairs[j], asset.Spot)
 			if err != nil {
 				return nil, err
@@ -833,6 +784,7 @@
 				Channel:  channelsToSubscribe[i],
 				Currency: fpair.Upper(),
 				Params:   params,
+				Asset:    asset.Spot,
 			})
 		}
 	}
@@ -847,11 +799,7 @@
 	}
 	var errs error
 	for k := range payloads {
-<<<<<<< HEAD
 		result, err := g.Websocket.AssetTypeWebsockets[asset.Spot].Conn.SendMessageReturnResponse(payloads[k].ID, payloads[k])
-=======
-		result, err := g.Websocket.Conn.SendMessageReturnResponse(payloads[k].ID, payloads[k])
->>>>>>> bc2b8a50
 		if err != nil {
 			errs = common.AppendError(errs, err)
 			continue
@@ -865,15 +813,9 @@
 				continue
 			}
 			if payloads[k].Event == "subscribe" {
-<<<<<<< HEAD
 				g.Websocket.AssetTypeWebsockets[asset.Spot].AddSuccessfulSubscriptions(channelsToSubscribe[k])
 			} else {
 				g.Websocket.AssetTypeWebsockets[asset.Spot].RemoveSuccessfulUnsubscriptions(channelsToSubscribe[k])
-=======
-				g.Websocket.AddSuccessfulSubscriptions(channelsToSubscribe[k])
-			} else {
-				g.Websocket.RemoveSuccessfulUnsubscriptions(channelsToSubscribe[k])
->>>>>>> bc2b8a50
 			}
 		}
 	}
@@ -1057,7 +999,6 @@
 			interval, ok := channelsToSubscribe[i].Params["interval"].(kline.Interval)
 			if !ok {
 				return nil, errors.New("missing spot orderbook interval")
-<<<<<<< HEAD
 			}
 			intervalString, err = g.GetIntervalString(interval)
 			if err != nil {
@@ -1067,17 +1008,6 @@
 		}
 		payloads[i] = WsInput{
 			ID:      g.Websocket.AssetTypeWebsockets[asset.Spot].Conn.GenerateMessageID(false),
-=======
-			}
-			intervalString, err = g.GetIntervalString(interval)
-			if err != nil {
-				return nil, err
-			}
-			params = append(params, intervalString)
-		}
-		payloads[i] = WsInput{
-			ID:      g.Websocket.Conn.GenerateMessageID(false),
->>>>>>> bc2b8a50
 			Event:   event,
 			Channel: channelsToSubscribe[i].Channel,
 			Payload: params,
@@ -1099,20 +1029,6 @@
 }
 
 func (g *Gateio) listOfAssetsCurrencyPairEnabledFor(cp currency.Pair) map[asset.Item]bool {
-<<<<<<< HEAD
-	assetTypes := g.CurrencyPairs.GetAssetTypes(false)
-	assetPairEnabled := make(map[asset.Item]bool)
-	for _, assetType := range assetTypes {
-		if g.CurrencyPairs.IsAssetEnabled(assetType) != nil {
-			assetPairEnabled[assetType] = false
-			continue
-		}
-		if cps, err := g.CurrencyPairs.GetPairs(assetType, true); err != nil || !cps.Contains(cp, true) {
-			assetPairEnabled[assetType] = false
-			continue
-		}
-		assetPairEnabled[assetType] = true
-=======
 	assetTypes := g.CurrencyPairs.GetAssetTypes(true)
 	// we need this all asset types on the map even if their value is false
 	assetPairEnabled := map[asset.Item]bool{asset.Spot: false, asset.Options: false, asset.Futures: false, asset.CrossMargin: false, asset.Margin: false, asset.DeliveryFutures: false}
@@ -1122,7 +1038,6 @@
 			continue
 		}
 		assetPairEnabled[assetTypes[i]] = pairs.Contains(cp, true)
->>>>>>> bc2b8a50
 	}
 	return assetPairEnabled
 }