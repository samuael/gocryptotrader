package kraken

import (
	"bytes"
	"compress/flate"
	"errors"
	"fmt"
	"io/ioutil"
	"math"
	"net/http"
	"net/url"
	"sort"
	"strconv"
	"sync"
	"time"

	"github.com/gorilla/websocket"
	"github.com/thrasher-/gocryptotrader/common"
	"github.com/thrasher-/gocryptotrader/currency"
	exchange "github.com/thrasher-/gocryptotrader/exchanges"
	"github.com/thrasher-/gocryptotrader/exchanges/asset"
	"github.com/thrasher-/gocryptotrader/exchanges/orderbook"
	log "github.com/thrasher-/gocryptotrader/logger"
)

// List of all websocket channels to subscribe to
const (
	krakenWSURL              = "wss://ws.kraken.com"
	krakenWSSandboxURL       = "wss://sandbox.kraken.com"
	krakenWSSupportedVersion = "0.2.0"
	// If a checksum fails, then resubscribing to the channel fails, fatal after these attempts
	krakenWsResubscribeFailureLimit   = 3
	krakenWsResubscribeDelayInSeconds = 3
	// WS endpoints
	krakenWsHeartbeat          = "heartbeat"
	krakenWsPing               = "ping"
	krakenWsPong               = "pong"
	krakenWsSystemStatus       = "systemStatus"
	krakenWsSubscribe          = "subscribe"
	krakenWsSubscriptionStatus = "subscriptionStatus"
	krakenWsUnsubscribe        = "unsubscribe"
	krakenWsTicker             = "ticker"
	krakenWsOHLC               = "ohlc"
	krakenWsTrade              = "trade"
	krakenWsSpread             = "spread"
	krakenWsOrderbook          = "book"
	// Only supported asset type
	krakenWsAssetType    = "SPOT"
	orderbookBufferLimit = 3
	krakenWsRateLimit    = 50 * time.Millisecond
)

// orderbookMutex Ensures if two entries arrive at once, only one can be processed at a time
var orderbookMutex sync.Mutex
var subscriptionChannelPair []WebsocketChannelData

// krakenOrderBooks TODO THIS IS A TEMPORARY SOLUTION UNTIL ENGINE BRANCH IS MERGED
// WS orderbook data can only rely on WS orderbook data
// Currently REST and WS runs simultaneously, dirtying the data
var krakenOrderBooks map[int64]orderbook.Base

// orderbookBuffer Stores orderbook updates per channel
var orderbookBuffer map[int64][]orderbook.Base
var subscribeToDefaultChannels = true

// Channels require a topic and a currency
// Format [[ticker,but-t4u],[orderbook,nce-btt]]
var defaultSubscribedChannels = []string{krakenWsTicker, krakenWsTrade, krakenWsOrderbook, krakenWsOHLC, krakenWsSpread}

// writeToWebsocket sends a message to the websocket endpoint
func (k *Kraken) writeToWebsocket(message []byte) error {
	k.wsRequestMtx.Lock()
	defer k.wsRequestMtx.Unlock()
	if k.Verbose {
<<<<<<< HEAD
		log.Debugf(log.ExchangeSys, "Sending message to WS: %v",
=======
		log.Debugf("%v Sending message to WS: %v",
			k.Name,
>>>>>>> 5b270f5e
			string(message))
	}
	// Really basic WS rate limit
	time.Sleep(krakenWsRateLimit)
	return k.WebsocketConn.WriteMessage(websocket.TextMessage, message)
}

// WsConnect initiates a websocket connection
func (k *Kraken) WsConnect() error {
	if !k.Websocket.IsEnabled() || !k.IsEnabled() {
		return errors.New(exchange.WebsocketNotEnabled)
	}

	var dialer websocket.Dialer
	if k.Websocket.GetProxyAddress() != "" {
		proxy, err := url.Parse(k.Websocket.GetProxyAddress())
		if err != nil {
			return err
		}

		dialer.Proxy = http.ProxyURL(proxy)
	}

	var err error
	if k.Verbose {
<<<<<<< HEAD
		log.Debugf(log.ExchangeSys, "Attempting to connect to %v",
=======
		log.Debugf("%v Attempting to connect to %v",
			k.Name,
>>>>>>> 5b270f5e
			k.Websocket.GetWebsocketURL())
	}
	k.WebsocketConn, _, err = dialer.Dial(k.Websocket.GetWebsocketURL(),
		http.Header{})
	if err != nil {
		return fmt.Errorf("%s Unable to connect to Websocket. Error: %s",
			k.Name,
			err)
	}
	if k.Verbose {
<<<<<<< HEAD
		log.Debugf(log.ExchangeSys, "Successful connection to %v",
=======
		log.Debugf("%v Successful connection to %v",
			k.Name,
>>>>>>> 5b270f5e
			k.Websocket.GetWebsocketURL())
	}
	go k.WsHandleData()
	go k.wsPingHandler()
	if subscribeToDefaultChannels {
		k.GenerateDefaultSubscriptions()
	}

	return nil
}

// WsReadData reads data from the websocket connection
func (k *Kraken) WsReadData() (exchange.WebsocketResponse, error) {
	mType, resp, err := k.WebsocketConn.ReadMessage()
	if err != nil {
		return exchange.WebsocketResponse{}, err
	}
	k.Websocket.TrafficAlert <- struct{}{}
	var standardMessage []byte
	switch mType {
	case websocket.TextMessage:
		standardMessage = resp

	case websocket.BinaryMessage:
		reader := flate.NewReader(bytes.NewReader(resp))
		standardMessage, err = ioutil.ReadAll(reader)
		reader.Close()
		if err != nil {
			return exchange.WebsocketResponse{}, err
		}
	}
	if k.Verbose {
		log.Debugf(log.ExchangeSys, "%v Websocket message received: %v",
			k.Name,
			string(standardMessage))
	}

	return exchange.WebsocketResponse{Raw: standardMessage}, nil
}

// wsPingHandler sends a message "ping" every 27 to maintain the connection to the websocket
func (k *Kraken) wsPingHandler() {
	k.Websocket.Wg.Add(1)
	defer k.Websocket.Wg.Done()
	ticker := time.NewTicker(time.Second * 27)
	defer ticker.Stop()

	for {
		select {
		case <-k.Websocket.ShutdownC:
			return

		case <-ticker.C:
			pingEvent := fmt.Sprintf("{\"event\":\"%v\"}", krakenWsPing)
			if k.Verbose {
<<<<<<< HEAD
				log.Debugf(log.ExchangeSys, "%v sending ping",
					k.GetName())
=======
				log.Debugf("%v sending ping",
					k.Name)
>>>>>>> 5b270f5e
			}
			err := k.writeToWebsocket([]byte(pingEvent))
			if err != nil {
				k.Websocket.DataHandler <- err
			}
		}
	}
}

// WsHandleData handles the read data from the websocket connection
func (k *Kraken) WsHandleData() {
	k.Websocket.Wg.Add(1)
	defer func() {
		k.Websocket.Wg.Done()
	}()

	for {
		select {
		case <-k.Websocket.ShutdownC:
			return
		default:
			resp, err := k.WsReadData()
			if err != nil {
				k.Websocket.DataHandler <- fmt.Errorf("%v WsHandleData: %v",
					k.Name,
					err)
				return
			}
			// event response handling
			var eventResponse WebsocketEventResponse
			err = common.JSONDecode(resp.Raw, &eventResponse)
			if err == nil && eventResponse.Event != "" {
				k.WsHandleEventResponse(&eventResponse)
				continue
			}
			// Data response handling
			var dataResponse WebsocketDataResponse
			err = common.JSONDecode(resp.Raw, &dataResponse)
			if err == nil && dataResponse[0].(float64) >= 0 {
				k.WsHandleDataResponse(dataResponse)
				continue
			}
			continue
		}
	}
}

// WsHandleDataResponse classifies the WS response and sends to appropriate handler
func (k *Kraken) WsHandleDataResponse(response WebsocketDataResponse) {
	channelID := int64(response[0].(float64))
	channelData := getSubscriptionChannelData(channelID)
	switch channelData.Subscription {
	case krakenWsTicker:
		if k.Verbose {
<<<<<<< HEAD
			log.Debugf(log.ExchangeSys, "%v Websocket ticker data received",
				k.GetName())
=======
			log.Debugf("%v Websocket ticker data received",
				k.Name)
>>>>>>> 5b270f5e
		}
		k.wsProcessTickers(&channelData, response[1])
	case krakenWsOHLC:
		if k.Verbose {
<<<<<<< HEAD
			log.Debugf(log.ExchangeSys, "%v Websocket OHLC data received",
				k.GetName())
=======
			log.Debugf("%v Websocket OHLC data received",
				k.Name)
>>>>>>> 5b270f5e
		}
		k.wsProcessCandles(&channelData, response[1])
	case krakenWsOrderbook:
		if k.Verbose {
<<<<<<< HEAD
			log.Debugf(log.ExchangeSys, "%v Websocket Orderbook data received",
				k.GetName())
=======
			log.Debugf("%v Websocket Orderbook data received",
				k.Name)
>>>>>>> 5b270f5e
		}
		k.wsProcessOrderBook(&channelData, response[1])
	case krakenWsSpread:
		if k.Verbose {
<<<<<<< HEAD
			log.Debugf(log.ExchangeSys, "%v Websocket Spread data received",
				k.GetName())
=======
			log.Debugf("%v Websocket Spread data received",
				k.Name)
>>>>>>> 5b270f5e
		}
		k.wsProcessSpread(&channelData, response[1])
	case krakenWsTrade:
		if k.Verbose {
<<<<<<< HEAD
			log.Debugf(log.ExchangeSys, "%v Websocket Trade data received",
				k.GetName())
		}
		k.wsProcessTrades(&channelData, response[1])
	default:
		log.Errorf(log.ExchangeSys, "%v Unidentified websocket data received: %v",
			k.GetName(), response)
=======
			log.Debugf("%v Websocket Trade data received",
				k.Name)
		}
		k.wsProcessTrades(&channelData, response[1])
	default:
		log.Errorf("%v Unidentified websocket data received: %v",
			k.Name,
			response)
>>>>>>> 5b270f5e
	}
}

// WsHandleEventResponse classifies the WS response and sends to appropriate handler
func (k *Kraken) WsHandleEventResponse(response *WebsocketEventResponse) {
	switch response.Event {
	case krakenWsHeartbeat:
		if k.Verbose {
<<<<<<< HEAD
			log.Debugf(log.ExchangeSys, "%v Websocket heartbeat data received",
				k.GetName())
		}
	case krakenWsPong:
		if k.Verbose {
			log.Debugf(log.ExchangeSys, "%v Websocket pong data received",
				k.GetName())
		}
	case krakenWsSystemStatus:
		if k.Verbose {
			log.Debugf(log.ExchangeSys, "%v Websocket status data received",
				k.GetName())
=======
			log.Debugf("%v Websocket heartbeat data received",
				k.Name)
		}
	case krakenWsPong:
		if k.Verbose {
			log.Debugf("%v Websocket pong data received",
				k.Name)
		}
	case krakenWsSystemStatus:
		if k.Verbose {
			log.Debugf("%v Websocket status data received",
				k.Name)
>>>>>>> 5b270f5e
		}
		if response.Status != "online" {
			k.Websocket.DataHandler <- fmt.Errorf("%v Websocket status '%v'",
				k.Name, response.Status)
		}
		if response.WebsocketStatusResponse.Version != krakenWSSupportedVersion {
<<<<<<< HEAD
			log.Warnf(log.ExchangeSys, "%v New version of Websocket API released. Was %v Now %v",
				k.GetName(), krakenWSSupportedVersion, response.WebsocketStatusResponse.Version)
		}
	case krakenWsSubscriptionStatus:
		if k.Verbose {
			log.Debugf(log.ExchangeSys, "%v Websocket subscription status data received",
				k.GetName())
=======
			log.Warnf("%v New version of Websocket API released. Was %v Now %v",
				k.Name, krakenWSSupportedVersion, response.WebsocketStatusResponse.Version)
		}
	case krakenWsSubscriptionStatus:
		if k.Verbose {
			log.Debugf("%v Websocket subscription status data received",
				k.Name)
>>>>>>> 5b270f5e
		}
		if response.Status != "subscribed" {
			if response.RequestID > 0 {
				k.Websocket.DataHandler <- fmt.Errorf("%v requestID: '%v'. Error: %v",
					k.Name,
					response.RequestID,
					response.WebsocketErrorResponse.ErrorMessage)
			} else {
				k.Websocket.DataHandler <- fmt.Errorf(response.WebsocketErrorResponse.ErrorMessage)
			}
			return
		}
		addNewSubscriptionChannelData(response)
	default:
<<<<<<< HEAD
		log.Errorf(log.ExchangeSys, "%v Unidentified websocket data received: %v", k.GetName(), response)
=======
		log.Errorf("%v Unidentified websocket data received: %v", k.Name, response)
>>>>>>> 5b270f5e
	}
}

// addNewSubscriptionChannelData stores channel ids, pairs and subscription types to an array
// allowing correlation between subscriptions and returned data
func addNewSubscriptionChannelData(response *WebsocketEventResponse) {
	for i := range subscriptionChannelPair {
		if response.ChannelID != subscriptionChannelPair[i].ChannelID {
			continue
		}
		// kill the stale orderbooks due to resubscribing
		if orderbookBuffer == nil {
			orderbookBuffer = make(map[int64][]orderbook.Base)
		}
		orderbookBuffer[response.ChannelID] = []orderbook.Base{}
		if krakenOrderBooks == nil {
			krakenOrderBooks = make(map[int64]orderbook.Base)
		}
		krakenOrderBooks[response.ChannelID] = orderbook.Base{}
		return
	}

	// We change the / to - to maintain compatibility with REST/config
	pair := currency.NewPairWithDelimiter(response.Pair.Base.String(), response.Pair.Quote.String(), "-")
	subscriptionChannelPair = append(subscriptionChannelPair, WebsocketChannelData{
		Subscription: response.Subscription.Name,
		Pair:         pair,
		ChannelID:    response.ChannelID,
	})
}

// getSubscriptionChannelData retrieves WebsocketChannelData based on response ID
func getSubscriptionChannelData(id int64) WebsocketChannelData {
	for i := range subscriptionChannelPair {
		if id == subscriptionChannelPair[i].ChannelID {
			return subscriptionChannelPair[i]
		}
	}
	return WebsocketChannelData{}
}

// wsProcessTickers converts ticker data and sends it to the datahandler
func (k *Kraken) wsProcessTickers(channelData *WebsocketChannelData, data interface{}) {
	tickerData := data.(map[string]interface{})
	closeData := tickerData["c"].([]interface{})
	openData := tickerData["o"].([]interface{})
	lowData := tickerData["l"].([]interface{})
	highData := tickerData["h"].([]interface{})
	volumeData := tickerData["v"].([]interface{})
	closePrice, _ := strconv.ParseFloat(closeData[0].(string), 64)
	openPrice, _ := strconv.ParseFloat(openData[0].(string), 64)
	highPrice, _ := strconv.ParseFloat(highData[0].(string), 64)
	lowPrice, _ := strconv.ParseFloat(lowData[0].(string), 64)
	quantity, _ := strconv.ParseFloat(volumeData[0].(string), 64)

	k.Websocket.DataHandler <- exchange.TickerData{
		Timestamp:  time.Now(),
		Exchange:   k.Name,
		AssetType:  krakenWsAssetType,
		Pair:       channelData.Pair,
		ClosePrice: closePrice,
		OpenPrice:  openPrice,
		HighPrice:  highPrice,
		LowPrice:   lowPrice,
		Quantity:   quantity,
	}
}

// wsProcessTickers converts ticker data and sends it to the datahandler
func (k *Kraken) wsProcessSpread(channelData *WebsocketChannelData, data interface{}) {
	spreadData := data.([]interface{})
	bestBid := spreadData[0].(string)
	bestAsk := spreadData[1].(string)
	timeData, _ := strconv.ParseFloat(spreadData[2].(string), 64)
	bidVolume := spreadData[3].(string)
	askVolume := spreadData[4].(string)
	sec, dec := math.Modf(timeData)
	spreadTimestamp := time.Unix(int64(sec), int64(dec*(1e9)))
	if k.Verbose {
<<<<<<< HEAD
		log.Debugf(log.ExchangeSys, "Spread data for '%v' received. Best bid: '%v' Best ask: '%v' Time: '%v'",
=======
		log.Debugf("%v Spread data for '%v' received. Best bid: '%v' Best ask: '%v' Time: '%v', Bid volume '%v', Ask volume '%v'",
			k.Name,
>>>>>>> 5b270f5e
			channelData.Pair,
			bestBid,
			bestAsk,
			spreadTimestamp,
			bidVolume,
			askVolume)
	}
}

// wsProcessTrades converts trade data and sends it to the datahandler
func (k *Kraken) wsProcessTrades(channelData *WebsocketChannelData, data interface{}) {
	tradeData := data.([]interface{})
	for i := range tradeData {
		trade := tradeData[i].([]interface{})
		timeData, _ := strconv.ParseInt(trade[2].(string), 10, 64)
		timeUnix := time.Unix(timeData, 0)
		price, _ := strconv.ParseFloat(trade[0].(string), 64)
		amount, _ := strconv.ParseFloat(trade[1].(string), 64)

		k.Websocket.DataHandler <- exchange.TradeData{
			AssetType:    krakenWsAssetType,
			CurrencyPair: channelData.Pair,
			EventTime:    time.Now().Unix(),
			Exchange:     k.Name,
			Price:        price,
			Amount:       amount,
			Timestamp:    timeUnix,
			Side:         trade[3].(string),
		}
	}
}

// wsProcessOrderBook determines if the orderbook data is partial or update
// Then sends to appropriate fun
func (k *Kraken) wsProcessOrderBook(channelData *WebsocketChannelData, data interface{}) {
	obData := data.(map[string]interface{})
	if _, ok := obData["as"]; ok {
		k.wsProcessOrderBookPartial(channelData, obData)
	} else {
		_, asksExist := obData["a"]
		_, bidsExist := obData["b"]
		if asksExist || bidsExist {
			k.wsRequestMtx.Lock()
			defer k.wsRequestMtx.Unlock()
			k.wsProcessOrderBookBuffer(channelData, obData)
			if len(orderbookBuffer[channelData.ChannelID]) >= orderbookBufferLimit {
				err := k.wsProcessOrderBookUpdate(channelData)
				if err != nil {
					subscriptionToRemove := exchange.WebsocketChannelSubscription{
						Channel:  krakenWsOrderbook,
						Currency: channelData.Pair,
					}
					k.Websocket.ResubscribeToChannel(subscriptionToRemove)
				}
			}
		}
	}
}

// wsProcessOrderBookPartial creates a new orderbook entry for a given currency pair
func (k *Kraken) wsProcessOrderBookPartial(channelData *WebsocketChannelData, obData map[string]interface{}) {
	ob := orderbook.Base{
		Pair:      channelData.Pair,
		AssetType: krakenWsAssetType,
	}
	// Kraken ob data is timestamped per price, GCT orderbook data is timestamped per entry
	// Using the highest last update time, we can attempt to respect both within a reasonable degree
	var highestLastUpdate time.Time
	askData := obData["as"].([]interface{})
	for i := range askData {
		asks := askData[i].([]interface{})
		price, _ := strconv.ParseFloat(asks[0].(string), 64)
		amount, _ := strconv.ParseFloat(asks[1].(string), 64)
		ob.Asks = append(ob.Asks, orderbook.Item{
			Amount: amount,
			Price:  price,
		})

		timeData, _ := strconv.ParseFloat(asks[2].(string), 64)
		sec, dec := math.Modf(timeData)
		askUpdatedTime := time.Unix(int64(sec), int64(dec*(1e9)))
		if highestLastUpdate.Before(askUpdatedTime) {
			highestLastUpdate = askUpdatedTime
		}
	}

	bidData := obData["bs"].([]interface{})
	for i := range bidData {
		bids := bidData[i].([]interface{})
		price, _ := strconv.ParseFloat(bids[0].(string), 64)
		amount, _ := strconv.ParseFloat(bids[1].(string), 64)
		ob.Bids = append(ob.Bids, orderbook.Item{
			Amount: amount,
			Price:  price,
		})

		timeData, _ := strconv.ParseFloat(bids[2].(string), 64)
		sec, dec := math.Modf(timeData)
		bidUpdateTime := time.Unix(int64(sec), int64(dec*(1e9)))
		if highestLastUpdate.Before(bidUpdateTime) {
			highestLastUpdate = bidUpdateTime
		}
	}

	ob.LastUpdated = highestLastUpdate
	err := k.Websocket.Orderbook.LoadSnapshot(&ob, k.Name, true)
	if err != nil {
		k.Websocket.DataHandler <- err
		return
	}

	k.Websocket.DataHandler <- exchange.WebsocketOrderbookUpdate{
		Exchange: k.Name,
		Asset:    krakenWsAssetType,
		Pair:     channelData.Pair,
	}

	if krakenOrderBooks == nil {
		krakenOrderBooks = make(map[int64]orderbook.Base)
	}
	krakenOrderBooks[channelData.ChannelID] = ob
}

func (k *Kraken) wsProcessOrderBookBuffer(channelData *WebsocketChannelData, obData map[string]interface{}) {
	ob := orderbook.Base{
		AssetType:    krakenWsAssetType,
		ExchangeName: k.Name,
		Pair:         channelData.Pair,
	}

	var highestLastUpdate time.Time
	// Ask data is not always sent
	if _, ok := obData["a"]; ok {
		askData := obData["a"].([]interface{})
		for i := range askData {
			asks := askData[i].([]interface{})
			price, _ := strconv.ParseFloat(asks[0].(string), 64)
			amount, _ := strconv.ParseFloat(asks[1].(string), 64)
			ob.Asks = append(ob.Asks, orderbook.Item{
				Amount: amount,
				Price:  price,
			})

			timeData, _ := strconv.ParseFloat(asks[2].(string), 64)
			sec, dec := math.Modf(timeData)
			askUpdatedTime := time.Unix(int64(sec), int64(dec*(1e9)))
			if highestLastUpdate.Before(askUpdatedTime) {
				highestLastUpdate = askUpdatedTime
			}
		}
	}
	// Bid data is not always sent
	if _, ok := obData["b"]; ok {
		bidData := obData["b"].([]interface{})
		for i := range bidData {
			bids := bidData[i].([]interface{})
			price, _ := strconv.ParseFloat(bids[0].(string), 64)
			amount, _ := strconv.ParseFloat(bids[1].(string), 64)
			ob.Bids = append(ob.Bids, orderbook.Item{
				Amount: amount,
				Price:  price,
			})
			timeData, _ := strconv.ParseFloat(bids[2].(string), 64)
			sec, dec := math.Modf(timeData)
			bidUpdatedTime := time.Unix(int64(sec), int64(dec*(1e9)))
			if highestLastUpdate.Before(bidUpdatedTime) {
				highestLastUpdate = bidUpdatedTime
			}
		}
	}
	ob.LastUpdated = highestLastUpdate
	if orderbookBuffer == nil {
		orderbookBuffer = make(map[int64][]orderbook.Base)
	}
	orderbookBuffer[channelData.ChannelID] = append(orderbookBuffer[channelData.ChannelID], ob)
	if k.Verbose {
<<<<<<< HEAD
		log.Debugf(log.ExchangeSys, "Adding orderbook to buffer for channel %v. Lastupdated: %v. %v / %v",
=======
		log.Debugf("%v Adding orderbook to buffer for channel %v. Lastupdated: %v. %v / %v",
			k.Name,
>>>>>>> 5b270f5e
			channelData.ChannelID,
			ob.LastUpdated,
			len(orderbookBuffer[channelData.ChannelID]),
			orderbookBufferLimit)
	}
}

// wsProcessOrderBookUpdate updates an orderbook entry for a given currency pair
func (k *Kraken) wsProcessOrderBookUpdate(channelData *WebsocketChannelData) error {
	if k.Verbose {
<<<<<<< HEAD
		log.Debugf(log.ExchangeSys, "Current orderbook 'LastUpdated': %v",
=======
		log.Debugf("%v Current orderbook 'LastUpdated': %v",
			k.Name,
>>>>>>> 5b270f5e
			krakenOrderBooks[channelData.ChannelID].LastUpdated)
	}
	lowestLastUpdated := orderbookBuffer[channelData.ChannelID][0].LastUpdated
	if k.Verbose {
<<<<<<< HEAD
		log.Debugf(log.ExchangeSys, "Sorting orderbook. Earliest 'LastUpdated' entry: %v",
=======
		log.Debugf("%v Sorting orderbook. Earliest 'LastUpdated' entry: %v",
			k.Name,
>>>>>>> 5b270f5e
			lowestLastUpdated)
	}
	sort.Slice(orderbookBuffer[channelData.ChannelID], func(i, j int) bool {
		return orderbookBuffer[channelData.ChannelID][i].LastUpdated.Before(orderbookBuffer[channelData.ChannelID][j].LastUpdated)
	})

	lowestLastUpdated = orderbookBuffer[channelData.ChannelID][0].LastUpdated
	if k.Verbose {
<<<<<<< HEAD
		log.Debugf(log.ExchangeSys, "Sorted orderbook. Earliest 'LastUpdated' entry: %v",
=======
		log.Debugf("%v Sorted orderbook. Earliest 'LastUpdated' entry: %v",
			k.Name,
>>>>>>> 5b270f5e
			lowestLastUpdated)
	}
	// The earliest update has to be after the previously stored orderbook
	if krakenOrderBooks[channelData.ChannelID].LastUpdated.After(lowestLastUpdated) {
		err := fmt.Errorf("%v orderbook update out of order. Existing: %v, Attempted: %v",
			k.Name,
			krakenOrderBooks[channelData.ChannelID].LastUpdated,
			lowestLastUpdated)
		k.Websocket.DataHandler <- err
		return err
	}

	k.updateChannelOrderbookEntries(channelData)
	highestLastUpdate := orderbookBuffer[channelData.ChannelID][len(orderbookBuffer[channelData.ChannelID])-1].LastUpdated
	if k.Verbose {
<<<<<<< HEAD
		log.Debugf(log.ExchangeSys, "Saving orderbook. Lastupdated: %v",
=======
		log.Debugf("%v Saving orderbook. Lastupdated: %v",
			k.Name,
>>>>>>> 5b270f5e
			highestLastUpdate)
	}

	ob := krakenOrderBooks[channelData.ChannelID]
	ob.LastUpdated = highestLastUpdate
	err := k.Websocket.Orderbook.LoadSnapshot(&ob, k.Name, true)
	if err != nil {
		k.Websocket.DataHandler <- err
		return err
	}

	k.Websocket.DataHandler <- exchange.WebsocketOrderbookUpdate{
		Exchange: k.Name,
		Asset:    krakenWsAssetType,
		Pair:     channelData.Pair,
	}
	// Reset the buffer
	orderbookBuffer[channelData.ChannelID] = []orderbook.Base{}
	return nil
}

func (k *Kraken) updateChannelOrderbookEntries(channelData *WebsocketChannelData) {
	for i := 0; i < len(orderbookBuffer[channelData.ChannelID]); i++ {
		for j := 0; j < len(orderbookBuffer[channelData.ChannelID][i].Asks); j++ {
			k.updateChannelOrderbookAsks(i, j, channelData)
		}
		for j := 0; j < len(orderbookBuffer[channelData.ChannelID][i].Bids); j++ {
			k.updateChannelOrderbookBids(i, j, channelData)
		}
	}
}

func (k *Kraken) updateChannelOrderbookAsks(i, j int, channelData *WebsocketChannelData) {
	askFound := k.updateChannelOrderbookAsk(i, j, channelData)
	if !askFound {
		if k.Verbose {
<<<<<<< HEAD
			log.Debugf(log.ExchangeSys, "Adding Ask for channel %v. Price %v. Amount %v",
=======
			log.Debugf("%v Adding Ask for channel %v. Price %v. Amount %v",
				k.Name,
>>>>>>> 5b270f5e
				channelData.ChannelID,
				orderbookBuffer[channelData.ChannelID][i].Asks[j].Price,
				orderbookBuffer[channelData.ChannelID][i].Asks[j].Amount)
		}
		ob := krakenOrderBooks[channelData.ChannelID]
		ob.Asks = append(ob.Asks, orderbookBuffer[channelData.ChannelID][i].Asks[j])
		krakenOrderBooks[channelData.ChannelID] = ob
	}
}

func (k *Kraken) updateChannelOrderbookAsk(i, j int, channelData *WebsocketChannelData) bool {
	askFound := false
	for l := 0; l < len(krakenOrderBooks[channelData.ChannelID].Asks); l++ {
		if krakenOrderBooks[channelData.ChannelID].Asks[l].Price == orderbookBuffer[channelData.ChannelID][i].Asks[j].Price {
			askFound = true
			if orderbookBuffer[channelData.ChannelID][i].Asks[j].Amount == 0 {
				// Remove existing entry
				if k.Verbose {
<<<<<<< HEAD
					log.Debugf(log.ExchangeSys, "Removing Ask for channel %v. Price %v. Old amount %v. Buffer %v",
=======
					log.Debugf("%v Removing Ask for channel %v. Price %v. Old amount %v. Buffer %v",
						k.Name,
>>>>>>> 5b270f5e
						channelData.ChannelID,
						orderbookBuffer[channelData.ChannelID][i].Asks[j].Price,
						krakenOrderBooks[channelData.ChannelID].Asks[l].Amount, i)
				}
				ob := krakenOrderBooks[channelData.ChannelID]
				ob.Asks = append(ob.Asks[:l], ob.Asks[l+1:]...)
				krakenOrderBooks[channelData.ChannelID] = ob
				l--
			} else if krakenOrderBooks[channelData.ChannelID].Asks[l].Amount != orderbookBuffer[channelData.ChannelID][i].Asks[j].Amount {
				if k.Verbose {
<<<<<<< HEAD
					log.Debugf(log.ExchangeSys, "Updating Ask for channel %v. Price %v. Old amount %v, New Amount %v",
=======
					log.Debugf("%v Updating Ask for channel %v. Price %v. Old amount %v, New Amount %v",
						k.Name,
>>>>>>> 5b270f5e
						channelData.ChannelID,
						orderbookBuffer[channelData.ChannelID][i].Asks[j].Price,
						krakenOrderBooks[channelData.ChannelID].Asks[l].Amount,
						orderbookBuffer[channelData.ChannelID][i].Asks[j].Amount)
				}
				krakenOrderBooks[channelData.ChannelID].Asks[l].Amount = orderbookBuffer[channelData.ChannelID][i].Asks[j].Amount
			}
			return askFound
		}
	}
	return askFound
}

func (k *Kraken) updateChannelOrderbookBids(i, j int, channelData *WebsocketChannelData) {
	bidFound := k.updateChannelOrderbookBid(i, j, channelData)
	if !bidFound {
		if k.Verbose {
<<<<<<< HEAD
			log.Debugf(log.ExchangeSys, "Adding Bid for channel %v. Price %v. Amount %v",
=======
			log.Debugf("%v Adding Bid for channel %v. Price %v. Amount %v",
				k.Name,
>>>>>>> 5b270f5e
				channelData.ChannelID,
				orderbookBuffer[channelData.ChannelID][i].Bids[j].Price,
				orderbookBuffer[channelData.ChannelID][i].Bids[j].Amount)
		}
		ob := krakenOrderBooks[channelData.ChannelID]
		ob.Bids = append(ob.Bids, orderbookBuffer[channelData.ChannelID][i].Bids[j])
		krakenOrderBooks[channelData.ChannelID] = ob
	}
}

func (k *Kraken) updateChannelOrderbookBid(i, j int, channelData *WebsocketChannelData) bool {
	bidFound := false
	for l := 0; l < len(krakenOrderBooks[channelData.ChannelID].Bids); l++ {
		if krakenOrderBooks[channelData.ChannelID].Bids[l].Price == orderbookBuffer[channelData.ChannelID][i].Bids[j].Price {
			bidFound = true
			if orderbookBuffer[channelData.ChannelID][i].Bids[j].Amount == 0 {
				// Remove existing entry
				if k.Verbose {
<<<<<<< HEAD
					log.Debugf(log.ExchangeSys, "Removing Bid for channel %v. Price %v. Old amount %v. Buffer %v",
=======
					log.Debugf("%v Removing Bid for channel %v. Price %v. Old amount %v. Buffer %v",
						k.Name,
>>>>>>> 5b270f5e
						channelData.ChannelID,
						orderbookBuffer[channelData.ChannelID][i].Bids[j].Price,
						krakenOrderBooks[channelData.ChannelID].Bids[l].Amount, i)
				}
				ob := krakenOrderBooks[channelData.ChannelID]
				ob.Bids = append(ob.Bids[:l], ob.Bids[l+1:]...)
				krakenOrderBooks[channelData.ChannelID] = ob
				l--
			} else if krakenOrderBooks[channelData.ChannelID].Bids[l].Amount != orderbookBuffer[channelData.ChannelID][i].Bids[j].Amount {
				if k.Verbose {
<<<<<<< HEAD
					log.Debugf(log.ExchangeSys, "Updating Bid for channel %v. Price %v. Old amount %v, New Amount %v",
=======
					log.Debugf("%v Updating Bid for channel %v. Price %v. Old amount %v, New Amount %v",
						k.Name,
>>>>>>> 5b270f5e
						channelData.ChannelID,
						orderbookBuffer[channelData.ChannelID][i].Bids[j].Price,
						krakenOrderBooks[channelData.ChannelID].Bids[l].Amount,
						orderbookBuffer[channelData.ChannelID][i].Bids[j].Amount)
				}
				krakenOrderBooks[channelData.ChannelID].Bids[l].Amount = orderbookBuffer[channelData.ChannelID][i].Bids[j].Amount
			}
			return bidFound
		}
	}
	return bidFound
}

// wsProcessCandles converts candle data and sends it to the data handler
func (k *Kraken) wsProcessCandles(channelData *WebsocketChannelData, data interface{}) {
	candleData := data.([]interface{})
	startTimeData, _ := strconv.ParseInt(candleData[0].(string), 10, 64)
	startTimeUnix := time.Unix(startTimeData, 0)
	endTimeData, _ := strconv.ParseInt(candleData[1].(string), 10, 64)
	endTimeUnix := time.Unix(endTimeData, 0)
	openPrice, _ := strconv.ParseFloat(candleData[2].(string), 64)
	highPrice, _ := strconv.ParseFloat(candleData[3].(string), 64)
	lowPrice, _ := strconv.ParseFloat(candleData[4].(string), 64)
	closePrice, _ := strconv.ParseFloat(candleData[5].(string), 64)
	volume, _ := strconv.ParseFloat(candleData[7].(string), 64)

	k.Websocket.DataHandler <- exchange.KlineData{
		AssetType: krakenWsAssetType,
		Pair:      channelData.Pair,
		Timestamp: time.Now(),
		Exchange:  k.Name,
		StartTime: startTimeUnix,
		CloseTime: endTimeUnix,
		// Candles are sent every 60 seconds
		Interval:   "60",
		HighPrice:  highPrice,
		LowPrice:   lowPrice,
		OpenPrice:  openPrice,
		ClosePrice: closePrice,
		Volume:     volume,
	}
}

// GenerateDefaultSubscriptions Adds default subscriptions to websocket to be handled by ManageSubscriptions()
func (k *Kraken) GenerateDefaultSubscriptions() {
	enabledCurrencies := k.GetEnabledPairs(asset.Spot)
	var subscriptions []exchange.WebsocketChannelSubscription
	for i := range defaultSubscribedChannels {
		for j := range enabledCurrencies {
			enabledCurrencies[j].Delimiter = "/"
			subscriptions = append(subscriptions, exchange.WebsocketChannelSubscription{
				Channel:  defaultSubscribedChannels[i],
				Currency: enabledCurrencies[j],
			})
		}
	}
	k.Websocket.SubscribeToChannels(subscriptions)
}

// Subscribe sends a websocket message to receive data from the channel
func (k *Kraken) Subscribe(channelToSubscribe exchange.WebsocketChannelSubscription) error {
	resp := WebsocketSubscriptionEventRequest{
		Event: krakenWsSubscribe,
		Pairs: []string{channelToSubscribe.Currency.String()},
		Subscription: WebsocketSubscriptionData{
			Name: channelToSubscribe.Channel,
		},
	}
	json, err := common.JSONEncode(resp)
	if err != nil {
		if k.Verbose {
			log.Errorf(log.ExchangeSys, "%v subscribe error: %v", k.Name, err)
		}
		return err
	}
	return k.writeToWebsocket(json)
}

// Unsubscribe sends a websocket message to stop receiving data from the channel
func (k *Kraken) Unsubscribe(channelToSubscribe exchange.WebsocketChannelSubscription) error {
	resp := WebsocketSubscriptionEventRequest{
		Event: krakenWsUnsubscribe,
		Pairs: []string{channelToSubscribe.Currency.String()},
		Subscription: WebsocketSubscriptionData{
			Name: channelToSubscribe.Channel,
		},
	}
	json, err := common.JSONEncode(resp)
	if err != nil {
		if k.Verbose {
			log.Errorf(log.ExchangeSys, "%v unsubscribe error: %v", k.Name, err)
		}
		return err
	}
	return k.writeToWebsocket(json)
}<|MERGE_RESOLUTION|>--- conflicted
+++ resolved
@@ -72,12 +72,8 @@
 	k.wsRequestMtx.Lock()
 	defer k.wsRequestMtx.Unlock()
 	if k.Verbose {
-<<<<<<< HEAD
-		log.Debugf(log.ExchangeSys, "Sending message to WS: %v",
-=======
-		log.Debugf("%v Sending message to WS: %v",
-			k.Name,
->>>>>>> 5b270f5e
+		log.Debugf(log.ExchangeSys, "%v Sending message to WS: %v",
+			k.Name,
 			string(message))
 	}
 	// Really basic WS rate limit
@@ -103,12 +99,8 @@
 
 	var err error
 	if k.Verbose {
-<<<<<<< HEAD
-		log.Debugf(log.ExchangeSys, "Attempting to connect to %v",
-=======
-		log.Debugf("%v Attempting to connect to %v",
-			k.Name,
->>>>>>> 5b270f5e
+		log.Debugf(log.ExchangeSys, "%v Attempting to connect to %v",
+			k.Name,
 			k.Websocket.GetWebsocketURL())
 	}
 	k.WebsocketConn, _, err = dialer.Dial(k.Websocket.GetWebsocketURL(),
@@ -119,12 +111,8 @@
 			err)
 	}
 	if k.Verbose {
-<<<<<<< HEAD
-		log.Debugf(log.ExchangeSys, "Successful connection to %v",
-=======
-		log.Debugf("%v Successful connection to %v",
-			k.Name,
->>>>>>> 5b270f5e
+		log.Debugf(log.ExchangeSys, "%v Successful connection to %v",
+			k.Name,
 			k.Websocket.GetWebsocketURL())
 	}
 	go k.WsHandleData()
@@ -180,13 +168,8 @@
 		case <-ticker.C:
 			pingEvent := fmt.Sprintf("{\"event\":\"%v\"}", krakenWsPing)
 			if k.Verbose {
-<<<<<<< HEAD
 				log.Debugf(log.ExchangeSys, "%v sending ping",
-					k.GetName())
-=======
-				log.Debugf("%v sending ping",
 					k.Name)
->>>>>>> 5b270f5e
 			}
 			err := k.writeToWebsocket([]byte(pingEvent))
 			if err != nil {
@@ -241,68 +224,38 @@
 	switch channelData.Subscription {
 	case krakenWsTicker:
 		if k.Verbose {
-<<<<<<< HEAD
 			log.Debugf(log.ExchangeSys, "%v Websocket ticker data received",
-				k.GetName())
-=======
-			log.Debugf("%v Websocket ticker data received",
 				k.Name)
->>>>>>> 5b270f5e
 		}
 		k.wsProcessTickers(&channelData, response[1])
 	case krakenWsOHLC:
 		if k.Verbose {
-<<<<<<< HEAD
 			log.Debugf(log.ExchangeSys, "%v Websocket OHLC data received",
-				k.GetName())
-=======
-			log.Debugf("%v Websocket OHLC data received",
 				k.Name)
->>>>>>> 5b270f5e
 		}
 		k.wsProcessCandles(&channelData, response[1])
 	case krakenWsOrderbook:
 		if k.Verbose {
-<<<<<<< HEAD
 			log.Debugf(log.ExchangeSys, "%v Websocket Orderbook data received",
-				k.GetName())
-=======
-			log.Debugf("%v Websocket Orderbook data received",
 				k.Name)
->>>>>>> 5b270f5e
 		}
 		k.wsProcessOrderBook(&channelData, response[1])
 	case krakenWsSpread:
 		if k.Verbose {
-<<<<<<< HEAD
 			log.Debugf(log.ExchangeSys, "%v Websocket Spread data received",
-				k.GetName())
-=======
-			log.Debugf("%v Websocket Spread data received",
 				k.Name)
->>>>>>> 5b270f5e
 		}
 		k.wsProcessSpread(&channelData, response[1])
 	case krakenWsTrade:
 		if k.Verbose {
-<<<<<<< HEAD
 			log.Debugf(log.ExchangeSys, "%v Websocket Trade data received",
-				k.GetName())
+				k.Name)
 		}
 		k.wsProcessTrades(&channelData, response[1])
 	default:
 		log.Errorf(log.ExchangeSys, "%v Unidentified websocket data received: %v",
-			k.GetName(), response)
-=======
-			log.Debugf("%v Websocket Trade data received",
-				k.Name)
-		}
-		k.wsProcessTrades(&channelData, response[1])
-	default:
-		log.Errorf("%v Unidentified websocket data received: %v",
 			k.Name,
 			response)
->>>>>>> 5b270f5e
 	}
 }
 
@@ -311,56 +264,31 @@
 	switch response.Event {
 	case krakenWsHeartbeat:
 		if k.Verbose {
-<<<<<<< HEAD
 			log.Debugf(log.ExchangeSys, "%v Websocket heartbeat data received",
-				k.GetName())
+				k.Name)
 		}
 	case krakenWsPong:
 		if k.Verbose {
 			log.Debugf(log.ExchangeSys, "%v Websocket pong data received",
-				k.GetName())
+				k.Name)
 		}
 	case krakenWsSystemStatus:
 		if k.Verbose {
 			log.Debugf(log.ExchangeSys, "%v Websocket status data received",
-				k.GetName())
-=======
-			log.Debugf("%v Websocket heartbeat data received",
 				k.Name)
-		}
-	case krakenWsPong:
-		if k.Verbose {
-			log.Debugf("%v Websocket pong data received",
-				k.Name)
-		}
-	case krakenWsSystemStatus:
-		if k.Verbose {
-			log.Debugf("%v Websocket status data received",
-				k.Name)
->>>>>>> 5b270f5e
 		}
 		if response.Status != "online" {
 			k.Websocket.DataHandler <- fmt.Errorf("%v Websocket status '%v'",
 				k.Name, response.Status)
 		}
 		if response.WebsocketStatusResponse.Version != krakenWSSupportedVersion {
-<<<<<<< HEAD
 			log.Warnf(log.ExchangeSys, "%v New version of Websocket API released. Was %v Now %v",
-				k.GetName(), krakenWSSupportedVersion, response.WebsocketStatusResponse.Version)
+				k.Name, krakenWSSupportedVersion, response.WebsocketStatusResponse.Version)
 		}
 	case krakenWsSubscriptionStatus:
 		if k.Verbose {
 			log.Debugf(log.ExchangeSys, "%v Websocket subscription status data received",
-				k.GetName())
-=======
-			log.Warnf("%v New version of Websocket API released. Was %v Now %v",
-				k.Name, krakenWSSupportedVersion, response.WebsocketStatusResponse.Version)
-		}
-	case krakenWsSubscriptionStatus:
-		if k.Verbose {
-			log.Debugf("%v Websocket subscription status data received",
 				k.Name)
->>>>>>> 5b270f5e
 		}
 		if response.Status != "subscribed" {
 			if response.RequestID > 0 {
@@ -375,11 +303,8 @@
 		}
 		addNewSubscriptionChannelData(response)
 	default:
-<<<<<<< HEAD
-		log.Errorf(log.ExchangeSys, "%v Unidentified websocket data received: %v", k.GetName(), response)
-=======
-		log.Errorf("%v Unidentified websocket data received: %v", k.Name, response)
->>>>>>> 5b270f5e
+		log.Errorf(log.ExchangeSys, "%v Unidentified websocket data received: %v",
+			k.Name, response)
 	}
 }
 
@@ -459,12 +384,9 @@
 	sec, dec := math.Modf(timeData)
 	spreadTimestamp := time.Unix(int64(sec), int64(dec*(1e9)))
 	if k.Verbose {
-<<<<<<< HEAD
-		log.Debugf(log.ExchangeSys, "Spread data for '%v' received. Best bid: '%v' Best ask: '%v' Time: '%v'",
-=======
-		log.Debugf("%v Spread data for '%v' received. Best bid: '%v' Best ask: '%v' Time: '%v', Bid volume '%v', Ask volume '%v'",
-			k.Name,
->>>>>>> 5b270f5e
+		log.Debugf(log.ExchangeSys,
+			"%v Spread data for '%v' received. Best bid: '%v' Best ask: '%v' Time: '%v', Bid volume '%v', Ask volume '%v'",
+			k.Name,
 			channelData.Pair,
 			bestBid,
 			bestAsk,
@@ -641,12 +563,9 @@
 	}
 	orderbookBuffer[channelData.ChannelID] = append(orderbookBuffer[channelData.ChannelID], ob)
 	if k.Verbose {
-<<<<<<< HEAD
-		log.Debugf(log.ExchangeSys, "Adding orderbook to buffer for channel %v. Lastupdated: %v. %v / %v",
-=======
-		log.Debugf("%v Adding orderbook to buffer for channel %v. Lastupdated: %v. %v / %v",
-			k.Name,
->>>>>>> 5b270f5e
+		log.Debugf(log.ExchangeSys,
+			"%v Adding orderbook to buffer for channel %v. Lastupdated: %v. %v / %v",
+			k.Name,
 			channelData.ChannelID,
 			ob.LastUpdated,
 			len(orderbookBuffer[channelData.ChannelID]),
@@ -657,22 +576,15 @@
 // wsProcessOrderBookUpdate updates an orderbook entry for a given currency pair
 func (k *Kraken) wsProcessOrderBookUpdate(channelData *WebsocketChannelData) error {
 	if k.Verbose {
-<<<<<<< HEAD
-		log.Debugf(log.ExchangeSys, "Current orderbook 'LastUpdated': %v",
-=======
-		log.Debugf("%v Current orderbook 'LastUpdated': %v",
-			k.Name,
->>>>>>> 5b270f5e
+		log.Debugf(log.ExchangeSys, "%v Current orderbook 'LastUpdated': %v",
+			k.Name,
 			krakenOrderBooks[channelData.ChannelID].LastUpdated)
 	}
 	lowestLastUpdated := orderbookBuffer[channelData.ChannelID][0].LastUpdated
 	if k.Verbose {
-<<<<<<< HEAD
-		log.Debugf(log.ExchangeSys, "Sorting orderbook. Earliest 'LastUpdated' entry: %v",
-=======
-		log.Debugf("%v Sorting orderbook. Earliest 'LastUpdated' entry: %v",
-			k.Name,
->>>>>>> 5b270f5e
+		log.Debugf(log.ExchangeSys,
+			"%v Sorting orderbook. Earliest 'LastUpdated' entry: %v",
+			k.Name,
 			lowestLastUpdated)
 	}
 	sort.Slice(orderbookBuffer[channelData.ChannelID], func(i, j int) bool {
@@ -681,12 +593,9 @@
 
 	lowestLastUpdated = orderbookBuffer[channelData.ChannelID][0].LastUpdated
 	if k.Verbose {
-<<<<<<< HEAD
-		log.Debugf(log.ExchangeSys, "Sorted orderbook. Earliest 'LastUpdated' entry: %v",
-=======
-		log.Debugf("%v Sorted orderbook. Earliest 'LastUpdated' entry: %v",
-			k.Name,
->>>>>>> 5b270f5e
+		log.Debugf(log.ExchangeSys,
+			"%v Sorted orderbook. Earliest 'LastUpdated' entry: %v",
+			k.Name,
 			lowestLastUpdated)
 	}
 	// The earliest update has to be after the previously stored orderbook
@@ -702,12 +611,8 @@
 	k.updateChannelOrderbookEntries(channelData)
 	highestLastUpdate := orderbookBuffer[channelData.ChannelID][len(orderbookBuffer[channelData.ChannelID])-1].LastUpdated
 	if k.Verbose {
-<<<<<<< HEAD
-		log.Debugf(log.ExchangeSys, "Saving orderbook. Lastupdated: %v",
-=======
-		log.Debugf("%v Saving orderbook. Lastupdated: %v",
-			k.Name,
->>>>>>> 5b270f5e
+		log.Debugf(log.ExchangeSys, "%v Saving orderbook. Lastupdated: %v",
+			k.Name,
 			highestLastUpdate)
 	}
 
@@ -744,12 +649,9 @@
 	askFound := k.updateChannelOrderbookAsk(i, j, channelData)
 	if !askFound {
 		if k.Verbose {
-<<<<<<< HEAD
-			log.Debugf(log.ExchangeSys, "Adding Ask for channel %v. Price %v. Amount %v",
-=======
-			log.Debugf("%v Adding Ask for channel %v. Price %v. Amount %v",
+			log.Debugf(log.ExchangeSys,
+				"%v Adding Ask for channel %v. Price %v. Amount %v",
 				k.Name,
->>>>>>> 5b270f5e
 				channelData.ChannelID,
 				orderbookBuffer[channelData.ChannelID][i].Asks[j].Price,
 				orderbookBuffer[channelData.ChannelID][i].Asks[j].Amount)
@@ -768,12 +670,9 @@
 			if orderbookBuffer[channelData.ChannelID][i].Asks[j].Amount == 0 {
 				// Remove existing entry
 				if k.Verbose {
-<<<<<<< HEAD
-					log.Debugf(log.ExchangeSys, "Removing Ask for channel %v. Price %v. Old amount %v. Buffer %v",
-=======
-					log.Debugf("%v Removing Ask for channel %v. Price %v. Old amount %v. Buffer %v",
+					log.Debugf(log.ExchangeSys,
+						"%v Removing Ask for channel %v. Price %v. Old amount %v. Buffer %v",
 						k.Name,
->>>>>>> 5b270f5e
 						channelData.ChannelID,
 						orderbookBuffer[channelData.ChannelID][i].Asks[j].Price,
 						krakenOrderBooks[channelData.ChannelID].Asks[l].Amount, i)
@@ -784,12 +683,8 @@
 				l--
 			} else if krakenOrderBooks[channelData.ChannelID].Asks[l].Amount != orderbookBuffer[channelData.ChannelID][i].Asks[j].Amount {
 				if k.Verbose {
-<<<<<<< HEAD
-					log.Debugf(log.ExchangeSys, "Updating Ask for channel %v. Price %v. Old amount %v, New Amount %v",
-=======
-					log.Debugf("%v Updating Ask for channel %v. Price %v. Old amount %v, New Amount %v",
+					log.Debugf(log.ExchangeSys, "%v Updating Ask for channel %v. Price %v. Old amount %v, New Amount %v",
 						k.Name,
->>>>>>> 5b270f5e
 						channelData.ChannelID,
 						orderbookBuffer[channelData.ChannelID][i].Asks[j].Price,
 						krakenOrderBooks[channelData.ChannelID].Asks[l].Amount,
@@ -807,12 +702,9 @@
 	bidFound := k.updateChannelOrderbookBid(i, j, channelData)
 	if !bidFound {
 		if k.Verbose {
-<<<<<<< HEAD
-			log.Debugf(log.ExchangeSys, "Adding Bid for channel %v. Price %v. Amount %v",
-=======
-			log.Debugf("%v Adding Bid for channel %v. Price %v. Amount %v",
+			log.Debugf(log.ExchangeSys,
+				"%v Adding Bid for channel %v. Price %v. Amount %v",
 				k.Name,
->>>>>>> 5b270f5e
 				channelData.ChannelID,
 				orderbookBuffer[channelData.ChannelID][i].Bids[j].Price,
 				orderbookBuffer[channelData.ChannelID][i].Bids[j].Amount)
@@ -831,12 +723,9 @@
 			if orderbookBuffer[channelData.ChannelID][i].Bids[j].Amount == 0 {
 				// Remove existing entry
 				if k.Verbose {
-<<<<<<< HEAD
-					log.Debugf(log.ExchangeSys, "Removing Bid for channel %v. Price %v. Old amount %v. Buffer %v",
-=======
-					log.Debugf("%v Removing Bid for channel %v. Price %v. Old amount %v. Buffer %v",
+					log.Debugf(log.ExchangeSys,
+						"%v Removing Bid for channel %v. Price %v. Old amount %v. Buffer %v",
 						k.Name,
->>>>>>> 5b270f5e
 						channelData.ChannelID,
 						orderbookBuffer[channelData.ChannelID][i].Bids[j].Price,
 						krakenOrderBooks[channelData.ChannelID].Bids[l].Amount, i)
@@ -847,12 +736,9 @@
 				l--
 			} else if krakenOrderBooks[channelData.ChannelID].Bids[l].Amount != orderbookBuffer[channelData.ChannelID][i].Bids[j].Amount {
 				if k.Verbose {
-<<<<<<< HEAD
-					log.Debugf(log.ExchangeSys, "Updating Bid for channel %v. Price %v. Old amount %v, New Amount %v",
-=======
-					log.Debugf("%v Updating Bid for channel %v. Price %v. Old amount %v, New Amount %v",
+					log.Debugf(log.ExchangeSys,
+						"%v Updating Bid for channel %v. Price %v. Old amount %v, New Amount %v",
 						k.Name,
->>>>>>> 5b270f5e
 						channelData.ChannelID,
 						orderbookBuffer[channelData.ChannelID][i].Bids[j].Price,
 						krakenOrderBooks[channelData.ChannelID].Bids[l].Amount,
