--- conflicted
+++ resolved
@@ -1347,11 +1347,7 @@
 				errs = common.AppendError(errs, err)
 				continue
 			}
-<<<<<<< HEAD
-			spotWebsocket.RemoveSuccessfulUnsubscriptions(unsubs[i].Channels...)
-=======
-			k.Websocket.RemoveSubscriptions(unsubs[i].Channels...)
->>>>>>> 70690d9a
+			spotWebsocket.RemoveSubscriptions(unsubs[i].Channels...)
 			continue
 		}
 
@@ -1360,11 +1356,7 @@
 			errs = common.AppendError(errs, err)
 			continue
 		}
-<<<<<<< HEAD
-		spotWebsocket.RemoveSuccessfulUnsubscriptions(unsubs[i].Channels...)
-=======
-		k.Websocket.RemoveSubscriptions(unsubs[i].Channels...)
->>>>>>> 70690d9a
+		spotWebsocket.RemoveSubscriptions(unsubs[i].Channels...)
 	}
 	return errs
 }
