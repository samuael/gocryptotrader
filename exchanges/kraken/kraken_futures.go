--- conflicted
+++ resolved
@@ -158,10 +158,6 @@
 // FuturesSendOrder sends a futures order
 func (k *Kraken) FuturesSendOrder(ctx context.Context, orderType order.Type, symbol currency.Pair, side, triggerSignal, clientOrderID, reduceOnly string, tif order.TimeInForce, size, limitPrice, stopPrice float64) (FuturesSendOrderData, error) {
 	var resp FuturesSendOrderData
-<<<<<<< HEAD
-
-=======
->>>>>>> 7a52b706
 	oType, ok := validOrderTypes[orderType]
 	if !ok {
 		return resp, errors.New("invalid orderType")
