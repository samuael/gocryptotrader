--- conflicted
+++ resolved
@@ -830,14 +830,9 @@
 		if s.ImmediateOrCancel {
 			timeInForce = RequestParamsTimeIOC
 		}
-<<<<<<< HEAD
 		var spotWebsocket *stream.Websocket
 		spotWebsocket, err = k.Websocket.GetAssetWebsocket(asset.Spot)
 		if err == nil && spotWebsocket.CanUseAuthenticatedWebsocketForWrapper() {
-			s.Pair.Delimiter = "/" // required pair format: ISO 4217-A3
-=======
-		if k.Websocket.CanUseAuthenticatedWebsocketForWrapper() {
->>>>>>> 74bf13fc
 			orderID, err = k.wsAddOrder(&WsAddOrderRequest{
 				OrderType:   s.Type.Lower(),
 				OrderSide:   s.Side.Lower(),
