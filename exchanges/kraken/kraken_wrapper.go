package kraken

import (
	"context"
	"errors"
	"fmt"
	"sort"
	"strconv"
	"strings"
	"time"

	"github.com/shopspring/decimal"
	"github.com/thrasher-corp/gocryptotrader/common"
	"github.com/thrasher-corp/gocryptotrader/common/convert"
	"github.com/thrasher-corp/gocryptotrader/common/key"
	"github.com/thrasher-corp/gocryptotrader/config"
	"github.com/thrasher-corp/gocryptotrader/currency"
	exchange "github.com/thrasher-corp/gocryptotrader/exchanges"
	"github.com/thrasher-corp/gocryptotrader/exchanges/account"
	"github.com/thrasher-corp/gocryptotrader/exchanges/asset"
	"github.com/thrasher-corp/gocryptotrader/exchanges/deposit"
	"github.com/thrasher-corp/gocryptotrader/exchanges/fundingrate"
	"github.com/thrasher-corp/gocryptotrader/exchanges/futures"
	"github.com/thrasher-corp/gocryptotrader/exchanges/kline"
	"github.com/thrasher-corp/gocryptotrader/exchanges/order"
	"github.com/thrasher-corp/gocryptotrader/exchanges/orderbook"
	"github.com/thrasher-corp/gocryptotrader/exchanges/protocol"
	"github.com/thrasher-corp/gocryptotrader/exchanges/request"
	"github.com/thrasher-corp/gocryptotrader/exchanges/stream"
	"github.com/thrasher-corp/gocryptotrader/exchanges/stream/buffer"
	"github.com/thrasher-corp/gocryptotrader/exchanges/ticker"
	"github.com/thrasher-corp/gocryptotrader/exchanges/trade"
	"github.com/thrasher-corp/gocryptotrader/log"
	"github.com/thrasher-corp/gocryptotrader/portfolio/withdraw"
)

// SetDefaults sets current default settings
func (k *Kraken) SetDefaults() {
	k.Name = "Kraken"
	k.Enabled = true
	k.Verbose = true
	k.API.CredentialsValidator.RequiresKey = true
	k.API.CredentialsValidator.RequiresSecret = true
	k.API.CredentialsValidator.RequiresBase64DecodeSecret = true

	pairStore := currency.PairStore{
		RequestFormat: &currency.PairFormat{
			Uppercase: true,
			Separator: ",",
		},
		ConfigFormat: &currency.PairFormat{
			Uppercase: true,
			Delimiter: currency.UnderscoreDelimiter,
			Separator: ",",
		},
	}

	futures := currency.PairStore{
		RequestFormat: &currency.PairFormat{
			Delimiter: currency.UnderscoreDelimiter,
			Uppercase: true,
		},
		ConfigFormat: &currency.PairFormat{
			Uppercase: true,
			Delimiter: currency.UnderscoreDelimiter,
		},
	}

	err := k.StoreAssetPairFormat(asset.Spot, pairStore)
	if err != nil {
		log.Errorln(log.ExchangeSys, err)
	}

	err = k.StoreAssetPairFormat(asset.Futures, futures)
	if err != nil {
		log.Errorln(log.ExchangeSys, err)
	}

	err = k.DisableAssetWebsocketSupport(asset.Futures)
	if err != nil {
		log.Errorln(log.ExchangeSys, err)
	}

	k.Features = exchange.Features{
		Supports: exchange.FeaturesSupported{
			REST:      true,
			Websocket: true,
			RESTCapabilities: protocol.Features{
				TickerBatching:                 true,
				TickerFetching:                 true,
				KlineFetching:                  true,
				TradeFetching:                  true,
				OrderbookFetching:              true,
				AutoPairUpdates:                true,
				AccountInfo:                    true,
				GetOrder:                       true,
				GetOrders:                      true,
				CancelOrder:                    true,
				SubmitOrder:                    true,
				UserTradeHistory:               true,
				CryptoDeposit:                  true,
				CryptoWithdrawal:               true,
				FiatDeposit:                    true,
				FiatWithdraw:                   true,
				TradeFee:                       true,
				FiatDepositFee:                 true,
				FiatWithdrawalFee:              true,
				CryptoDepositFee:               true,
				CryptoWithdrawalFee:            true,
				MultiChainDeposits:             true,
				MultiChainWithdrawals:          true,
				HasAssetTypeAccountSegregation: true,
				FundingRateFetching:            true,
				PredictedFundingRate:           true,
			},
			WebsocketCapabilities: protocol.Features{
				TickerFetching:      true,
				TradeFetching:       true,
				KlineFetching:       true,
				OrderbookFetching:   true,
				Subscribe:           true,
				Unsubscribe:         true,
				MessageCorrelation:  true,
				SubmitOrder:         true,
				CancelOrder:         true,
				CancelOrders:        true,
				GetOrders:           true,
				GetOrder:            true,
				FundingRateFetching: false, // has capability but is not supported // TODO when multi-websocket support added
			},
			WithdrawPermissions: exchange.AutoWithdrawCryptoWithSetup |
				exchange.WithdrawCryptoWith2FA |
				exchange.AutoWithdrawFiatWithSetup |
				exchange.WithdrawFiatWith2FA,
			Kline: kline.ExchangeCapabilitiesSupported{
				DateRanges: true,
				Intervals:  true,
			},
			FuturesCapabilities: exchange.FuturesCapabilities{
				FundingRates: true,
				SupportedFundingRateFrequencies: map[kline.Interval]bool{
					kline.FourHour: true,
				},
				FundingRateBatching: map[asset.Item]bool{
					asset.Futures: true,
				},
				OpenInterest: exchange.OpenInterestSupport{
					Supported:          true,
					SupportsRestBatch:  true,
					SupportedViaTicker: true,
				},
			},
		},
		Enabled: exchange.FeaturesEnabled{
			AutoPairUpdates: true,
			Kline: kline.ExchangeCapabilitiesEnabled{
				Intervals: kline.DeployExchangeIntervals(
					kline.IntervalCapacity{Interval: kline.OneMin},
					kline.IntervalCapacity{Interval: kline.FiveMin},
					kline.IntervalCapacity{Interval: kline.FifteenMin},
					kline.IntervalCapacity{Interval: kline.ThirtyMin},
					kline.IntervalCapacity{Interval: kline.OneHour},
					kline.IntervalCapacity{Interval: kline.FourHour},
					kline.IntervalCapacity{Interval: kline.OneDay},
					kline.IntervalCapacity{Interval: kline.OneWeek},
					kline.IntervalCapacity{Interval: kline.FifteenDay},
				),
				GlobalResultLimit: 720,
			},
		},
	}

	k.Requester, err = request.New(k.Name,
		common.NewHTTPClientWithTimeout(exchange.DefaultHTTPTimeout),
		request.WithLimiter(request.NewBasicRateLimit(krakenRateInterval, krakenRequestRate, 1)))
	if err != nil {
		log.Errorln(log.ExchangeSys, err)
	}
	k.API.Endpoints = k.NewEndpoints()
	err = k.API.Endpoints.SetDefaultEndpoints(map[exchange.URL]string{
		exchange.RestSpot:                 krakenAPIURL,
		exchange.RestFutures:              krakenFuturesURL,
		exchange.WebsocketSpot:            krakenWSURL,
		exchange.RestFuturesSupplementary: krakenFuturesSupplementaryURL,
	})
	if err != nil {
		log.Errorln(log.ExchangeSys, err)
	}
<<<<<<< HEAD
	k.Websocket = stream.NewWrapper()
=======
	k.Websocket = stream.NewWebsocket()
>>>>>>> 59469331
	k.WebsocketResponseMaxLimit = exchange.DefaultWebsocketResponseMaxLimit
	k.WebsocketResponseCheckTimeout = exchange.DefaultWebsocketResponseCheckTimeout
	k.WebsocketOrderbookBufferLimit = exchange.DefaultWebsocketOrderbookBufferLimit
}

// Setup sets current exchange configuration
func (k *Kraken) Setup(exch *config.Exchange) error {
	err := exch.Validate()
	if err != nil {
		return err
	}
	if !exch.Enabled {
		k.SetEnabled(false)
		return nil
	}
	err = k.SetupDefaults(exch)
	if err != nil {
		return err
	}

	err = k.SeedAssets(context.TODO())
	if err != nil {
		return err
	}

	wsRunningURL, err := k.API.Endpoints.GetURL(exchange.WebsocketSpot)
	if err != nil {
		return err
	}
	err = k.Websocket.Setup(&stream.WebsocketWrapperSetup{
		ExchangeConfig:         exch,
		ConnectionMonitorDelay: exch.ConnectionMonitorDelay,
		OrderbookBufferConfig:  buffer.Config{SortBuffer: true},
		Features:               &k.Features.Supports.WebsocketCapabilities,
	})
	if err != nil {
		return err
	}

	spotWebsocket, err := k.Websocket.AddWebsocket(&stream.WebsocketSetup{
		DefaultURL:            krakenWSURL,
		RunningURL:            wsRunningURL,
		Connector:             k.WsConnect,
		Subscriber:            k.Subscribe,
		Unsubscriber:          k.Unsubscribe,
		GenerateSubscriptions: k.GenerateDefaultSubscriptions,
		AssetType:             asset.Spot,
	})
	if err != nil {
		return err
	}

	err = spotWebsocket.SetupNewConnection(stream.ConnectionSetup{
		RateLimit:            krakenWsRateLimit,
		ResponseCheckTimeout: exch.WebsocketResponseCheckTimeout,
		ResponseMaxLimit:     exch.WebsocketResponseMaxLimit,
		URL:                  krakenWSURL,
	})
	if err != nil {
		return err
	}

	return spotWebsocket.SetupNewConnection(stream.ConnectionSetup{
		RateLimit:            krakenWsRateLimit,
		ResponseCheckTimeout: exch.WebsocketResponseCheckTimeout,
		ResponseMaxLimit:     exch.WebsocketResponseMaxLimit,
		URL:                  krakenAuthWSURL,
		Authenticated:        true,
	})
}

// UpdateOrderExecutionLimits sets exchange execution order limits for an asset type
func (k *Kraken) UpdateOrderExecutionLimits(ctx context.Context, a asset.Item) error {
	if a != asset.Spot {
		return common.ErrNotYetImplemented
	}

	pairInfo, err := k.fetchSpotPairInfo(ctx)
	if err != nil {
		return fmt.Errorf("%s failed to load %s pair execution limits. Err: %s", k.Name, a, err)
	}

	limits := make([]order.MinMaxLevel, 0, len(pairInfo))

	for pair, info := range pairInfo {
		limits = append(limits, order.MinMaxLevel{
			Asset:                  a,
			Pair:                   pair,
			PriceStepIncrementSize: info.TickSize,
			MinimumBaseAmount:      info.OrderMinimum,
		})
	}

	if err := k.LoadLimits(limits); err != nil {
		return fmt.Errorf("%s Error loading %s exchange limits: %w", k.Name, a, err)
	}

	return nil
}

func (k *Kraken) fetchSpotPairInfo(ctx context.Context) (map[currency.Pair]*AssetPairs, error) {
	pairs := make(map[currency.Pair]*AssetPairs)

	pairInfo, err := k.GetAssetPairs(ctx, nil, "")
	if err != nil {
		return pairs, err
	}

	for _, info := range pairInfo {
		if info.Status != "online" {
			continue
		}
		base := assetTranslator.LookupAltName(info.Base)
		if base == "" {
			log.Warnf(log.ExchangeSys,
				"%s unable to lookup altname for base currency %s",
				k.Name,
				info.Base)
			continue
		}
		quote := assetTranslator.LookupAltName(info.Quote)
		if quote == "" {
			log.Warnf(log.ExchangeSys,
				"%s unable to lookup altname for quote currency %s",
				k.Name,
				info.Quote)
			continue
		}
		pair, err := currency.NewPairFromStrings(base, quote)
		if err != nil {
			return pairs, err
		}
		pairs[pair] = info
	}

	return pairs, nil
}

// FetchTradablePairs returns a list of the exchanges tradable pairs
func (k *Kraken) FetchTradablePairs(ctx context.Context, a asset.Item) (currency.Pairs, error) {
	pairs := currency.Pairs{}
	switch a {
	case asset.Spot:
		if !assetTranslator.Seeded() {
			if err := k.SeedAssets(ctx); err != nil {
				return nil, err
			}
		}
		pairInfo, err := k.fetchSpotPairInfo(ctx)
		if err != nil {
			return pairs, err
		}
		pairs = make(currency.Pairs, 0, len(pairInfo))
		for pair := range pairInfo {
			pairs = append(pairs, pair)
		}
	case asset.Futures:
		symbols, err := k.GetInstruments(ctx)
		if err != nil {
			return nil, err
		}
		pairs = make([]currency.Pair, 0, len(symbols.Instruments))
		for x := range symbols.Instruments {
			if !symbols.Instruments[x].Tradable {
				continue
			}
			pair, err := currency.NewPairFromString(symbols.Instruments[x].Symbol)
			if err != nil {
				return nil, err
			}
			pairs = append(pairs, pair)
		}
	}
	return pairs, nil
}

// UpdateTradablePairs updates the exchanges available pairs and stores them in the exchanges config
func (k *Kraken) UpdateTradablePairs(ctx context.Context, forceUpdate bool) error {
	assets := k.GetAssetTypes(false)
	for x := range assets {
		pairs, err := k.FetchTradablePairs(ctx, assets[x])
		if err != nil {
			return err
		}
		err = k.UpdatePairs(pairs, assets[x], false, forceUpdate)
		if err != nil {
			return err
		}
	}
	return k.EnsureOnePairEnabled()
}

// UpdateTickers updates the ticker for all currency pairs of a given asset type
func (k *Kraken) UpdateTickers(ctx context.Context, a asset.Item) error {
	switch a {
	case asset.Spot:
		tickers, err := k.GetTickers(ctx, "")
		if err != nil {
			return err
		}
		for c, t := range tickers {
			var cp currency.Pair
			cp, err = k.MatchSymbolWithAvailablePairs(c, a, false)
			if err != nil {
				if !errors.Is(err, currency.ErrPairNotFound) {
					return err
				}
				altName := assetTranslator.LookupAltName(c)
				if altName == "" {
					continue
				}
				cp, err = k.MatchSymbolWithAvailablePairs(altName, a, false)
				if err != nil {
					continue
				}
			}
			err = ticker.ProcessTicker(&ticker.Price{
				Last:         t.Last,
				High:         t.High,
				Low:          t.Low,
				Bid:          t.Bid,
				BidSize:      t.BidSize,
				Ask:          t.Ask,
				AskSize:      t.AskSize,
				Volume:       t.Volume,
				Open:         t.Open,
				Pair:         cp,
				ExchangeName: k.Name,
				AssetType:    a,
			})
			if err != nil {
				return err
			}
		}
	case asset.Futures:
		t, err := k.GetFuturesTickers(ctx)
		if err != nil {
			return err
		}
		for x := range t.Tickers {
			var cp currency.Pair
			cp, err = currency.NewPairFromString(t.Tickers[x].Symbol)
			if err != nil {
				return err
			}
			err = ticker.ProcessTicker(&ticker.Price{
				Last:         t.Tickers[x].Last,
				Bid:          t.Tickers[x].Bid,
				BidSize:      t.Tickers[x].BidSize,
				Ask:          t.Tickers[x].Ask,
				AskSize:      t.Tickers[x].AskSize,
				Volume:       t.Tickers[x].Vol24h,
				Open:         t.Tickers[x].Open24H,
				OpenInterest: t.Tickers[x].OpenInterest,
				MarkPrice:    t.Tickers[x].MarkPrice,
				IndexPrice:   t.Tickers[x].IndexPrice,
				Pair:         cp,
				ExchangeName: k.Name,
				AssetType:    a,
			})
			if err != nil {
				return err
			}
		}
	default:
		return fmt.Errorf("%w %v", asset.ErrNotSupported, a)
	}
	return nil
}

// UpdateTicker updates and returns the ticker for a currency pair
func (k *Kraken) UpdateTicker(ctx context.Context, p currency.Pair, a asset.Item) (*ticker.Price, error) {
	if err := k.UpdateTickers(ctx, a); err != nil {
		return nil, err
	}
	return ticker.GetTicker(k.Name, p, a)
}

// FetchTicker returns the ticker for a currency pair
func (k *Kraken) FetchTicker(ctx context.Context, p currency.Pair, assetType asset.Item) (*ticker.Price, error) {
	tickerNew, err := ticker.GetTicker(k.Name, p, assetType)
	if err != nil {
		return k.UpdateTicker(ctx, p, assetType)
	}
	return tickerNew, nil
}

// FetchOrderbook returns orderbook base on the currency pair
func (k *Kraken) FetchOrderbook(ctx context.Context, p currency.Pair, assetType asset.Item) (*orderbook.Base, error) {
	ob, err := orderbook.Get(k.Name, p, assetType)
	if err != nil {
		return k.UpdateOrderbook(ctx, p, assetType)
	}
	return ob, nil
}

// UpdateOrderbook updates and returns the orderbook for a currency pair
func (k *Kraken) UpdateOrderbook(ctx context.Context, p currency.Pair, assetType asset.Item) (*orderbook.Base, error) {
	if p.IsEmpty() {
		return nil, currency.ErrCurrencyPairEmpty
	}
	if err := k.CurrencyPairs.IsAssetEnabled(assetType); err != nil {
		return nil, err
	}
	book := &orderbook.Base{
		Exchange:        k.Name,
		Pair:            p,
		Asset:           assetType,
		VerifyOrderbook: k.CanVerifyOrderbook,
	}
	var err error
	switch assetType {
	case asset.Spot:
		var orderbookNew *Orderbook
		orderbookNew, err = k.GetDepth(ctx, p)
		if err != nil {
			return book, err
		}
		book.Bids = make([]orderbook.Tranche, len(orderbookNew.Bids))
		for x := range orderbookNew.Bids {
			book.Bids[x] = orderbook.Tranche{
				Amount: orderbookNew.Bids[x].Amount,
				Price:  orderbookNew.Bids[x].Price,
			}
		}
		book.Asks = make([]orderbook.Tranche, len(orderbookNew.Asks))
		for y := range orderbookNew.Asks {
			book.Asks[y] = orderbook.Tranche{
				Amount: orderbookNew.Asks[y].Amount,
				Price:  orderbookNew.Asks[y].Price,
			}
		}
	case asset.Futures:
		var futuresOB *FuturesOrderbookData
		futuresOB, err = k.GetFuturesOrderbook(ctx, p)
		if err != nil {
			return book, err
		}
		book.Asks = make([]orderbook.Tranche, len(futuresOB.Orderbook.Asks))
		for x := range futuresOB.Orderbook.Asks {
			book.Asks[x] = orderbook.Tranche{
				Price:  futuresOB.Orderbook.Asks[x][0],
				Amount: futuresOB.Orderbook.Asks[x][1],
			}
		}
		book.Bids = make([]orderbook.Tranche, len(futuresOB.Orderbook.Bids))
		for y := range futuresOB.Orderbook.Bids {
			book.Bids[y] = orderbook.Tranche{
				Price:  futuresOB.Orderbook.Bids[y][0],
				Amount: futuresOB.Orderbook.Bids[y][1],
			}
		}
	default:
		return book, fmt.Errorf("%w %v", asset.ErrNotSupported, assetType)
	}
	err = book.Process()
	if err != nil {
		return book, err
	}
	return orderbook.Get(k.Name, p, assetType)
}

// UpdateAccountInfo retrieves balances for all enabled currencies for the
// Kraken exchange - to-do
func (k *Kraken) UpdateAccountInfo(ctx context.Context, assetType asset.Item) (account.Holdings, error) {
	var info account.Holdings
	var balances []account.Balance
	info.Exchange = k.Name
	switch assetType {
	case asset.Spot:
		bal, err := k.GetBalance(ctx)
		if err != nil {
			return info, err
		}
		for key := range bal {
			translatedCurrency := assetTranslator.LookupAltName(key)
			if translatedCurrency == "" {
				log.Warnf(log.ExchangeSys, "%s unable to translate currency: %s\n",
					k.Name,
					key)
				continue
			}
			balances = append(balances, account.Balance{
				Currency: currency.NewCode(translatedCurrency),
				Total:    bal[key].Total,
				Hold:     bal[key].Hold,
				Free:     bal[key].Total - bal[key].Hold,
			})
		}
		info.Accounts = append(info.Accounts, account.SubAccount{
			Currencies: balances,
			AssetType:  assetType,
		})
	case asset.Futures:
		bal, err := k.GetFuturesAccountData(ctx)
		if err != nil {
			return info, err
		}
		for name := range bal.Accounts {
			for code := range bal.Accounts[name].Balances {
				balances = append(balances, account.Balance{
					Currency: currency.NewCode(code).Upper(),
					Total:    bal.Accounts[name].Balances[code],
				})
			}
			info.Accounts = append(info.Accounts, account.SubAccount{
				ID:         name,
				AssetType:  asset.Futures,
				Currencies: balances,
			})
		}
	}
	creds, err := k.GetCredentials(ctx)
	if err != nil {
		return account.Holdings{}, err
	}
	if err := account.Process(&info, creds); err != nil {
		return account.Holdings{}, err
	}
	return info, nil
}

// FetchAccountInfo retrieves balances for all enabled currencies
func (k *Kraken) FetchAccountInfo(ctx context.Context, assetType asset.Item) (account.Holdings, error) {
	creds, err := k.GetCredentials(ctx)
	if err != nil {
		return account.Holdings{}, err
	}
	acc, err := account.GetHoldings(k.Name, creds, assetType)
	if err != nil {
		return k.UpdateAccountInfo(ctx, assetType)
	}
	return acc, nil
}

// GetAccountFundingHistory returns funding history, deposits and
// withdrawals
func (k *Kraken) GetAccountFundingHistory(_ context.Context) ([]exchange.FundingHistory, error) {
	return nil, common.ErrFunctionNotSupported
}

// GetWithdrawalsHistory returns previous withdrawals data
func (k *Kraken) GetWithdrawalsHistory(ctx context.Context, c currency.Code, _ asset.Item) ([]exchange.WithdrawalHistory, error) {
	withdrawals, err := k.WithdrawStatus(ctx, c, "")
	if err != nil {
		return nil, err
	}
	resp := make([]exchange.WithdrawalHistory, len(withdrawals))
	for i := range withdrawals {
		resp[i] = exchange.WithdrawalHistory{
			Status:          withdrawals[i].Status,
			TransferID:      withdrawals[i].Refid,
			Timestamp:       time.Unix(int64(withdrawals[i].Time), 0),
			Amount:          withdrawals[i].Amount,
			Fee:             withdrawals[i].Fee,
			CryptoToAddress: withdrawals[i].Info,
			CryptoTxID:      withdrawals[i].TxID,
			Currency:        c.String(),
		}
	}

	return resp, nil
}

// GetRecentTrades returns the most recent trades for a currency and asset
func (k *Kraken) GetRecentTrades(ctx context.Context, p currency.Pair, assetType asset.Item) ([]trade.Data, error) {
	var err error
	p, err = k.FormatExchangeCurrency(p, assetType)
	if err != nil {
		return nil, err
	}
	var resp []trade.Data
	switch assetType {
	case asset.Spot:
		var tradeData []RecentTrades
		tradeData, err = k.GetTrades(ctx, p)
		if err != nil {
			return nil, err
		}
		for i := range tradeData {
			side := order.Buy
			if tradeData[i].BuyOrSell == "s" {
				side = order.Sell
			}
			resp = append(resp, trade.Data{
				TID:          strconv.FormatInt(tradeData[i].TradeID, 10),
				Exchange:     k.Name,
				CurrencyPair: p,
				AssetType:    assetType,
				Side:         side,
				Price:        tradeData[i].Price,
				Amount:       tradeData[i].Volume,
				Timestamp:    convert.TimeFromUnixTimestampDecimal(tradeData[i].Time),
			})
		}
	case asset.Futures:
		var tradeData *FuturesPublicTrades
		tradeData, err = k.GetFuturesTrades(ctx, p, time.Time{}, time.Time{})
		if err != nil {
			return nil, err
		}
		for i := range tradeData.Elements {
			side := order.Buy
			if strings.EqualFold(tradeData.Elements[i].ExecutionEvent.OuterExecutionHolder.Execution.MakerOrder.Direction, "sell") {
				side = order.Sell
			}
			resp = append(resp, trade.Data{
				TID:          tradeData.Elements[i].UID,
				Exchange:     k.Name,
				CurrencyPair: p,
				AssetType:    assetType,
				Side:         side,
				Price:        tradeData.Elements[i].ExecutionEvent.OuterExecutionHolder.Execution.MakerOrder.LimitPrice,
				Amount:       tradeData.Elements[i].ExecutionEvent.OuterExecutionHolder.Execution.MakerOrder.Quantity,
				Timestamp:    time.UnixMilli(tradeData.Elements[i].ExecutionEvent.OuterExecutionHolder.Execution.MakerOrder.Timestamp),
			})
		}
	default:
		return nil, fmt.Errorf("%w %v", asset.ErrNotSupported, assetType)
	}

	err = k.AddTradesToBuffer(resp...)
	if err != nil {
		return nil, err
	}

	sort.Sort(trade.ByDate(resp))
	return resp, nil
}

// GetHistoricTrades returns historic trade data within the timeframe provided
func (k *Kraken) GetHistoricTrades(_ context.Context, _ currency.Pair, _ asset.Item, _, _ time.Time) ([]trade.Data, error) {
	return nil, common.ErrFunctionNotSupported
}

// SubmitOrder submits a new order
func (k *Kraken) SubmitOrder(ctx context.Context, s *order.Submit) (*order.SubmitResponse, error) {
	err := s.Validate()
	if err != nil {
		return nil, err
	}

	var orderID string
	status := order.New
	switch s.AssetType {
	case asset.Spot:
		timeInForce := RequestParamsTimeGTC
		if s.ImmediateOrCancel {
			timeInForce = RequestParamsTimeIOC
		}
		var spotWebsocket *stream.Websocket
		spotWebsocket, err = k.Websocket.GetAssetWebsocket(asset.Spot)
		if err == nil && spotWebsocket.CanUseAuthenticatedWebsocketForWrapper() {
			orderID, err = k.wsAddOrder(&WsAddOrderRequest{
				OrderType:   s.Type.Lower(),
				OrderSide:   s.Side.Lower(),
				Pair:        s.Pair.Format(currency.PairFormat{Uppercase: true, Delimiter: "/"}).String(), // required pair format: ISO 4217-A3
				Price:       s.Price,
				Volume:      s.Amount,
				TimeInForce: timeInForce,
			})
			if err != nil {
				return nil, err
			}
		} else {
			var response AddOrderResponse
			response, err = k.AddOrder(ctx,
				s.Pair,
				s.Side.String(),
				s.Type.String(),
				s.Amount,
				s.Price,
				0,
				0,
				&AddOrderOptions{
					TimeInForce: timeInForce,
				})
			if err != nil {
				return nil, err
			}
			if len(response.TransactionIDs) > 0 {
				orderID = strings.Join(response.TransactionIDs, ", ")
			}
		}
		if s.Type == order.Market {
			status = order.Filled
		}
	case asset.Futures:
		var fOrder FuturesSendOrderData
		fOrder, err = k.FuturesSendOrder(ctx,
			s.Type,
			s.Pair,
			s.Side.Lower(),
			"",
			s.ClientOrderID,
			"",
			s.ImmediateOrCancel,
			s.Amount,
			s.Price,
			0,
		)
		if err != nil {
			return nil, err
		}

		// check the status, anything that is not placed we error out
		if fOrder.SendStatus.Status != "placed" {
			return nil, fmt.Errorf("submit order failed: %s", fOrder.SendStatus.Status)
		}
		orderID = fOrder.SendStatus.OrderID
	default:
		return nil, fmt.Errorf("%w %v", asset.ErrNotSupported, s.AssetType)
	}
	resp, err := s.DeriveSubmitResponse(orderID)
	if err != nil {
		return nil, err
	}
	resp.Status = status
	return resp, nil
}

// ModifyOrder will allow of changing orderbook placement and limit to
// market conversion
func (k *Kraken) ModifyOrder(_ context.Context, _ *order.Modify) (*order.ModifyResponse, error) {
	return nil, common.ErrFunctionNotSupported
}

// CancelOrder cancels an order by its corresponding ID number
func (k *Kraken) CancelOrder(ctx context.Context, o *order.Cancel) error {
	if err := o.Validate(o.StandardCancel()); err != nil {
		return err
	}
	switch o.AssetType {
	case asset.Spot:
		spotWebsocket, err := k.Websocket.GetAssetWebsocket(asset.Spot)
		if err == nil && spotWebsocket.CanUseAuthenticatedWebsocketForWrapper() {
			return k.wsCancelOrders([]string{o.OrderID})
		}
		_, err = k.CancelExistingOrder(ctx, o.OrderID)
		return err
	case asset.Futures:
		_, err := k.FuturesCancelOrder(ctx, o.OrderID, "")
		if err != nil {
			return err
		}
	default:
		return fmt.Errorf("%w %v", asset.ErrNotSupported, o.AssetType)
	}

	return nil
}

// CancelBatchOrders cancels an orders by their corresponding ID numbers
func (k *Kraken) CancelBatchOrders(_ context.Context, orders []order.Cancel) (*order.CancelBatchResponse, error) {
	spotWebsocket, err := k.Websocket.GetAssetWebsocket(asset.Spot)
	if err != nil {
		return nil, fmt.Errorf("%w asset type: %v", err, asset.Spot)
	}
	if !spotWebsocket.CanUseAuthenticatedWebsocketForWrapper() {
		return nil, common.ErrFunctionNotSupported
	}

	ordersList := make([]string, len(orders))
	for i := range orders {
		err = orders[i].Validate(orders[i].StandardCancel())
		if err != nil {
			return nil, err
		}
		ordersList[i] = orders[i].OrderID
	}

	err = k.wsCancelOrders(ordersList)
	return nil, err
}

// CancelAllOrders cancels all orders associated with a currency pair
func (k *Kraken) CancelAllOrders(ctx context.Context, req *order.Cancel) (order.CancelAllResponse, error) {
	if err := req.Validate(); err != nil {
		return order.CancelAllResponse{}, err
	}
	cancelAllOrdersResponse := order.CancelAllResponse{
		Status: make(map[string]string),
	}
	spotWebsocket, err := k.Websocket.GetAssetWebsocket(asset.Spot)
	switch req.AssetType {
	case asset.Spot:
		if err == nil && spotWebsocket.CanUseAuthenticatedWebsocketForWrapper() {
			resp, err := k.wsCancelAllOrders()
			if err != nil {
				return cancelAllOrdersResponse, err
			}

			cancelAllOrdersResponse.Count = resp.Count
			return cancelAllOrdersResponse, err
		}

		var emptyOrderOptions OrderInfoOptions
		openOrders, err := k.GetOpenOrders(ctx, emptyOrderOptions)
		if err != nil {
			return cancelAllOrdersResponse, err
		}
		for orderID := range openOrders.Open {
			var err error
			if err == nil && spotWebsocket.CanUseAuthenticatedWebsocketForWrapper() {
				err = k.wsCancelOrders([]string{orderID})
			} else {
				_, err = k.CancelExistingOrder(ctx, orderID)
			}
			if err != nil {
				cancelAllOrdersResponse.Status[orderID] = err.Error()
			}
		}
	case asset.Futures:
		cancelData, err := k.FuturesCancelAllOrders(ctx, req.Pair)
		if err != nil {
			return cancelAllOrdersResponse, err
		}
		for x := range cancelData.CancelStatus.CancelledOrders {
			cancelAllOrdersResponse.Status[cancelData.CancelStatus.CancelledOrders[x].OrderID] = "cancelled"
		}
	}
	return cancelAllOrdersResponse, nil
}

// GetOrderInfo returns information on a current open order
func (k *Kraken) GetOrderInfo(ctx context.Context, orderID string, _ currency.Pair, assetType asset.Item) (*order.Detail, error) {
	if err := k.CurrencyPairs.IsAssetEnabled(assetType); err != nil {
		return nil, err
	}

	var orderDetail order.Detail
	switch assetType {
	case asset.Spot:
		resp, err := k.QueryOrdersInfo(ctx,
			OrderInfoOptions{
				Trades: true,
			}, orderID)
		if err != nil {
			return nil, err
		}

		orderInfo, ok := resp[orderID]
		if !ok {
			return nil, fmt.Errorf("order %s not found in response", orderID)
		}

		if !assetType.IsValid() {
			assetType = asset.UseDefault()
		}

		avail, err := k.GetAvailablePairs(assetType)
		if err != nil {
			return nil, err
		}

		format, err := k.GetPairFormat(assetType, true)
		if err != nil {
			return nil, err
		}

		var trades []order.TradeHistory
		for i := range orderInfo.Trades {
			trades = append(trades, order.TradeHistory{
				TID: orderInfo.Trades[i],
			})
		}
		side, err := order.StringToOrderSide(orderInfo.Description.Type)
		if err != nil {
			return nil, err
		}
		status, err := order.StringToOrderStatus(orderInfo.Status)
		if err != nil {
			log.Errorf(log.ExchangeSys, "%s %v", k.Name, err)
		}
		oType, err := order.StringToOrderType(orderInfo.Description.OrderType)
		if err != nil {
			return nil, err
		}

		p, err := currency.NewPairFromFormattedPairs(orderInfo.Description.Pair,
			avail,
			format)
		if err != nil {
			return nil, err
		}

		price := orderInfo.Price
		if orderInfo.Status == statusOpen {
			price = orderInfo.Description.Price
		}

		orderDetail = order.Detail{
			Exchange:        k.Name,
			OrderID:         orderID,
			Pair:            p,
			Side:            side,
			Type:            oType,
			Date:            convert.TimeFromUnixTimestampDecimal(orderInfo.OpenTime),
			CloseTime:       convert.TimeFromUnixTimestampDecimal(orderInfo.CloseTime),
			Status:          status,
			Price:           price,
			Amount:          orderInfo.Volume,
			ExecutedAmount:  orderInfo.VolumeExecuted,
			RemainingAmount: orderInfo.Volume - orderInfo.VolumeExecuted,
			Fee:             orderInfo.Fee,
			Trades:          trades,
			Cost:            orderInfo.Cost,
			AssetType:       asset.Spot,
		}
	case asset.Futures:
		orderInfo, err := k.FuturesGetFills(ctx, time.Time{})
		if err != nil {
			return nil, err
		}
		for y := range orderInfo.Fills {
			if orderInfo.Fills[y].OrderID != orderID {
				continue
			}
			pair, err := currency.NewPairFromString(orderInfo.Fills[y].Symbol)
			if err != nil {
				return nil, err
			}
			oSide, err := compatibleOrderSide(orderInfo.Fills[y].Side)
			if err != nil {
				return nil, err
			}
			fillOrderType, err := compatibleFillOrderType(orderInfo.Fills[y].FillType)
			if err != nil {
				return nil, err
			}
			timeVar, err := time.Parse(krakenFormat, orderInfo.Fills[y].FillTime)
			if err != nil {
				return nil, err
			}
			orderDetail = order.Detail{
				OrderID:   orderID,
				Price:     orderInfo.Fills[y].Price,
				Amount:    orderInfo.Fills[y].Size,
				Side:      oSide,
				Type:      fillOrderType,
				Date:      timeVar,
				Pair:      pair,
				Exchange:  k.Name,
				AssetType: asset.Futures,
			}
		}
	default:
		return nil, fmt.Errorf("%w %v", asset.ErrNotSupported, assetType)
	}
	return &orderDetail, nil
}

// GetDepositAddress returns a deposit address for a specified currency
func (k *Kraken) GetDepositAddress(ctx context.Context, cryptocurrency currency.Code, _, chain string) (*deposit.Address, error) {
	if chain == "" {
		methods, err := k.GetDepositMethods(ctx, cryptocurrency.String())
		if err != nil {
			return nil, err
		}
		if len(methods) == 0 {
			return nil, errors.New("unable to get any deposit methods")
		}
		chain = methods[0].Method
	}

	depositAddr, err := k.GetCryptoDepositAddress(ctx, chain, cryptocurrency.String(), false)
	if err != nil {
		if strings.Contains(err.Error(), "no addresses returned") {
			depositAddr, err = k.GetCryptoDepositAddress(ctx, chain, cryptocurrency.String(), true)
			if err != nil {
				return nil, err
			}
		} else {
			return nil, err
		}
	}
	return &deposit.Address{
		Address: depositAddr[0].Address,
		Tag:     depositAddr[0].Tag,
	}, nil
}

// WithdrawCryptocurrencyFunds returns a withdrawal ID when a withdrawal
// Populate exchange.WithdrawRequest.TradePassword with withdrawal key name, as set up on your account
func (k *Kraken) WithdrawCryptocurrencyFunds(ctx context.Context, withdrawRequest *withdraw.Request) (*withdraw.ExchangeResponse, error) {
	if err := withdrawRequest.Validate(); err != nil {
		return nil, err
	}
	v, err := k.Withdraw(ctx,
		withdrawRequest.Currency.String(),
		withdrawRequest.TradePassword,
		withdrawRequest.Amount)
	if err != nil {
		return nil, err
	}
	return &withdraw.ExchangeResponse{
		ID: v,
	}, nil
}

// WithdrawFiatFunds returns a withdrawal ID when a
// withdrawal is submitted
func (k *Kraken) WithdrawFiatFunds(ctx context.Context, withdrawRequest *withdraw.Request) (*withdraw.ExchangeResponse, error) {
	if err := withdrawRequest.Validate(); err != nil {
		return nil, err
	}
	v, err := k.Withdraw(ctx,
		withdrawRequest.Currency.String(),
		withdrawRequest.TradePassword,
		withdrawRequest.Amount)
	if err != nil {
		return nil, err
	}
	return &withdraw.ExchangeResponse{
		Status: v,
	}, nil
}

// WithdrawFiatFundsToInternationalBank returns a withdrawal ID when a
// withdrawal is submitted
func (k *Kraken) WithdrawFiatFundsToInternationalBank(ctx context.Context, withdrawRequest *withdraw.Request) (*withdraw.ExchangeResponse, error) {
	if err := withdrawRequest.Validate(); err != nil {
		return nil, err
	}
	v, err := k.Withdraw(ctx,
		withdrawRequest.Currency.String(),
		withdrawRequest.TradePassword,
		withdrawRequest.Amount)
	if err != nil {
		return nil, err
	}
	return &withdraw.ExchangeResponse{
		Status: v,
	}, nil
}

// GetFeeByType returns an estimate of fee based on type of transaction
func (k *Kraken) GetFeeByType(ctx context.Context, feeBuilder *exchange.FeeBuilder) (float64, error) {
	if feeBuilder == nil {
		return 0, fmt.Errorf("%T %w", feeBuilder, common.ErrNilPointer)
	}
	if !k.AreCredentialsValid(ctx) && // Todo check connection status
		feeBuilder.FeeType == exchange.CryptocurrencyTradeFee {
		feeBuilder.FeeType = exchange.OfflineTradeFee
	}
	return k.GetFee(ctx, feeBuilder)
}

// GetActiveOrders retrieves any orders that are active/open
func (k *Kraken) GetActiveOrders(ctx context.Context, req *order.MultiOrderRequest) (order.FilteredOrders, error) {
	err := req.Validate()
	if err != nil {
		return nil, err
	}
	var orders []order.Detail
	switch req.AssetType {
	case asset.Spot:
		resp, err := k.GetOpenOrders(ctx, OrderInfoOptions{})
		if err != nil {
			return nil, err
		}

		assetType := req.AssetType
		if !req.AssetType.IsValid() {
			assetType = asset.UseDefault()
		}

		avail, err := k.GetAvailablePairs(assetType)
		if err != nil {
			return nil, err
		}

		format, err := k.GetPairFormat(assetType, true)
		if err != nil {
			return nil, err
		}
		for i := range resp.Open {
			p, err := currency.NewPairFromFormattedPairs(resp.Open[i].Description.Pair,
				avail,
				format)
			if err != nil {
				return nil, err
			}
			var side order.Side
			side, err = order.StringToOrderSide(resp.Open[i].Description.Type)
			if err != nil {
				return nil, err
			}
			var orderType order.Type
			orderType, err = order.StringToOrderType(resp.Open[i].Description.OrderType)
			if err != nil {
				log.Errorf(log.ExchangeSys, "%s %v", k.Name, err)
			}
			orders = append(orders, order.Detail{
				OrderID:         i,
				Amount:          resp.Open[i].Volume,
				RemainingAmount: resp.Open[i].Volume - resp.Open[i].VolumeExecuted,
				ExecutedAmount:  resp.Open[i].VolumeExecuted,
				Exchange:        k.Name,
				Date:            convert.TimeFromUnixTimestampDecimal(resp.Open[i].OpenTime),
				Price:           resp.Open[i].Description.Price,
				Side:            side,
				Type:            orderType,
				Pair:            p,
				AssetType:       asset.Spot,
				Status:          order.Open,
			})
		}
	case asset.Futures:
		var err error
		var pairs currency.Pairs
		if len(req.Pairs) > 0 {
			pairs = req.Pairs
		} else {
			pairs, err = k.GetEnabledPairs(asset.Futures)
			if err != nil {
				return orders, err
			}
		}
		activeOrders, err := k.FuturesOpenOrders(ctx)
		if err != nil {
			return orders, err
		}
		for i := range pairs {
			fPair, err := k.FormatExchangeCurrency(pairs[i], asset.Futures)
			if err != nil {
				return orders, err
			}
			for a := range activeOrders.OpenOrders {
				if activeOrders.OpenOrders[a].Symbol != fPair.String() {
					continue
				}
				oSide, err := compatibleOrderSide(activeOrders.OpenOrders[a].Side)
				if err != nil {
					return orders, err
				}
				oType, err := compatibleOrderType(activeOrders.OpenOrders[a].OrderType)
				if err != nil {
					return orders, err
				}
				timeVar, err := time.Parse(krakenFormat, activeOrders.OpenOrders[a].ReceivedTime)
				if err != nil {
					return orders, err
				}
				orders = append(orders, order.Detail{
					OrderID:   activeOrders.OpenOrders[a].OrderID,
					Price:     activeOrders.OpenOrders[a].LimitPrice,
					Amount:    activeOrders.OpenOrders[a].FilledSize,
					Side:      oSide,
					Type:      oType,
					Date:      timeVar,
					Pair:      fPair,
					Exchange:  k.Name,
					AssetType: asset.Futures,
					Status:    order.Open,
				})
			}
		}
	default:
		return nil, fmt.Errorf("%w %v", asset.ErrNotSupported, req.AssetType)
	}
	return req.Filter(k.Name, orders), nil
}

// GetOrderHistory retrieves account order information
// Can Limit response to specific order status
func (k *Kraken) GetOrderHistory(ctx context.Context, getOrdersRequest *order.MultiOrderRequest) (order.FilteredOrders, error) {
	err := getOrdersRequest.Validate()
	if err != nil {
		return nil, err
	}
	var orders []order.Detail
	switch getOrdersRequest.AssetType {
	case asset.Spot:
		req := GetClosedOrdersOptions{}
		if getOrdersRequest.StartTime.Unix() > 0 {
			req.Start = strconv.FormatInt(getOrdersRequest.StartTime.Unix(), 10)
		}
		if getOrdersRequest.EndTime.Unix() > 0 {
			req.End = strconv.FormatInt(getOrdersRequest.EndTime.Unix(), 10)
		}

		assetType := getOrdersRequest.AssetType
		if !getOrdersRequest.AssetType.IsValid() {
			assetType = asset.UseDefault()
		}

		avail, err := k.GetAvailablePairs(assetType)
		if err != nil {
			return nil, err
		}

		format, err := k.GetPairFormat(assetType, true)
		if err != nil {
			return nil, err
		}

		resp, err := k.GetClosedOrders(ctx, req)
		if err != nil {
			return nil, err
		}

		for i := range resp.Closed {
			p, err := currency.NewPairFromFormattedPairs(resp.Closed[i].Description.Pair,
				avail,
				format)
			if err != nil {
				return nil, err
			}

			var side order.Side
			side, err = order.StringToOrderSide(resp.Closed[i].Description.Type)
			if err != nil {
				log.Errorf(log.ExchangeSys, "%s %v", k.Name, err)
			}
			status, err := order.StringToOrderStatus(resp.Closed[i].Status)
			if err != nil {
				log.Errorf(log.ExchangeSys, "%s %v", k.Name, err)
			}
			var orderType order.Type
			orderType, err = order.StringToOrderType(resp.Closed[i].Description.OrderType)
			if err != nil {
				log.Errorf(log.ExchangeSys, "%s %v", k.Name, err)
			}
			detail := order.Detail{
				OrderID:         i,
				Amount:          resp.Closed[i].Volume,
				ExecutedAmount:  resp.Closed[i].VolumeExecuted,
				RemainingAmount: resp.Closed[i].Volume - resp.Closed[i].VolumeExecuted,
				Cost:            resp.Closed[i].Cost,
				CostAsset:       p.Quote,
				Exchange:        k.Name,
				Date:            convert.TimeFromUnixTimestampDecimal(resp.Closed[i].OpenTime),
				CloseTime:       convert.TimeFromUnixTimestampDecimal(resp.Closed[i].CloseTime),
				Price:           resp.Closed[i].Description.Price,
				Side:            side,
				Status:          status,
				Type:            orderType,
				Pair:            p,
			}
			detail.InferCostsAndTimes()
			orders = append(orders, detail)
		}
	case asset.Futures:
		var orderHistory FuturesRecentOrdersData
		var err error
		var pairs currency.Pairs
		if len(getOrdersRequest.Pairs) > 0 {
			pairs = getOrdersRequest.Pairs
		} else {
			pairs, err = k.GetEnabledPairs(asset.Futures)
			if err != nil {
				return orders, err
			}
		}
		for p := range pairs {
			orderHistory, err = k.FuturesRecentOrders(ctx, pairs[p])
			if err != nil {
				return orders, err
			}
			for o := range orderHistory.OrderEvents {
				switch {
				case orderHistory.OrderEvents[o].Event.ExecutionEvent.Execution.UID != "":
					timeVar, err := time.Parse(krakenFormat,
						orderHistory.OrderEvents[o].Event.ExecutionEvent.Execution.TakerOrder.Timestamp)
					if err != nil {
						return orders, err
					}
					oDirection, err := compatibleOrderSide(orderHistory.OrderEvents[o].Event.ExecutionEvent.Execution.TakerOrder.Direction)
					if err != nil {
						return orders, err
					}
					oType, err := compatibleOrderType(orderHistory.OrderEvents[o].Event.ExecutionEvent.Execution.TakerOrder.OrderType)
					if err != nil {
						return orders, err
					}
					orders = append(orders, order.Detail{
						Price:          orderHistory.OrderEvents[o].Event.ExecutionEvent.Execution.TakerOrder.LimitPrice,
						Amount:         orderHistory.OrderEvents[o].Event.ExecutionEvent.Execution.TakerOrder.Quantity,
						ExecutedAmount: orderHistory.OrderEvents[o].Event.ExecutionEvent.Execution.TakerOrder.Filled,
						RemainingAmount: orderHistory.OrderEvents[o].Event.ExecutionEvent.Execution.TakerOrder.Quantity -
							orderHistory.OrderEvents[o].Event.ExecutionEvent.Execution.TakerOrder.Filled,
						OrderID:   orderHistory.OrderEvents[o].Event.ExecutionEvent.Execution.TakerOrder.UID,
						ClientID:  orderHistory.OrderEvents[o].Event.ExecutionEvent.Execution.TakerOrder.ClientID,
						AssetType: asset.Futures,
						Type:      oType,
						Date:      timeVar,
						Side:      oDirection,
						Exchange:  k.Name,
						Pair:      pairs[p],
					})
				case orderHistory.OrderEvents[o].Event.OrderRejected.RecentOrder.UID != "":
					timeVar, err := time.Parse(krakenFormat,
						orderHistory.OrderEvents[o].Event.OrderRejected.RecentOrder.Timestamp)
					if err != nil {
						return orders, err
					}
					oDirection, err := compatibleOrderSide(orderHistory.OrderEvents[o].Event.OrderRejected.RecentOrder.Direction)
					if err != nil {
						return orders, err
					}
					oType, err := compatibleOrderType(orderHistory.OrderEvents[o].Event.OrderRejected.RecentOrder.OrderType)
					if err != nil {
						return orders, err
					}
					orders = append(orders, order.Detail{
						Price:          orderHistory.OrderEvents[o].Event.OrderRejected.RecentOrder.LimitPrice,
						Amount:         orderHistory.OrderEvents[o].Event.OrderRejected.RecentOrder.Quantity,
						ExecutedAmount: orderHistory.OrderEvents[o].Event.OrderRejected.RecentOrder.Filled,
						RemainingAmount: orderHistory.OrderEvents[o].Event.OrderRejected.RecentOrder.Quantity -
							orderHistory.OrderEvents[o].Event.OrderRejected.RecentOrder.Filled,
						OrderID:   orderHistory.OrderEvents[o].Event.OrderRejected.RecentOrder.UID,
						ClientID:  orderHistory.OrderEvents[o].Event.OrderRejected.RecentOrder.AccountID,
						AssetType: asset.Futures,
						Type:      oType,
						Date:      timeVar,
						Side:      oDirection,
						Exchange:  k.Name,
						Pair:      pairs[p],
						Status:    order.Rejected,
					})
				case orderHistory.OrderEvents[o].Event.OrderCancelled.RecentOrder.UID != "":
					timeVar, err := time.Parse(krakenFormat,
						orderHistory.OrderEvents[o].Event.OrderCancelled.RecentOrder.Timestamp)
					if err != nil {
						return orders, err
					}
					oDirection, err := compatibleOrderSide(orderHistory.OrderEvents[o].Event.OrderCancelled.RecentOrder.Direction)
					if err != nil {
						return orders, err
					}
					oType, err := compatibleOrderType(orderHistory.OrderEvents[o].Event.OrderCancelled.RecentOrder.OrderType)
					if err != nil {
						return orders, err
					}
					orders = append(orders, order.Detail{
						Price:          orderHistory.OrderEvents[o].Event.OrderCancelled.RecentOrder.LimitPrice,
						Amount:         orderHistory.OrderEvents[o].Event.OrderCancelled.RecentOrder.Quantity,
						ExecutedAmount: orderHistory.OrderEvents[o].Event.OrderCancelled.RecentOrder.Filled,
						RemainingAmount: orderHistory.OrderEvents[o].Event.OrderCancelled.RecentOrder.Quantity -
							orderHistory.OrderEvents[o].Event.OrderCancelled.RecentOrder.Filled,
						OrderID:   orderHistory.OrderEvents[o].Event.OrderCancelled.RecentOrder.UID,
						ClientID:  orderHistory.OrderEvents[o].Event.OrderCancelled.RecentOrder.AccountID,
						AssetType: asset.Futures,
						Type:      oType,
						Date:      timeVar,
						Side:      oDirection,
						Exchange:  k.Name,
						Pair:      pairs[p],
						Status:    order.Cancelled,
					})
				case orderHistory.OrderEvents[o].Event.OrderPlaced.RecentOrder.UID != "":
					timeVar, err := time.Parse(krakenFormat,
						orderHistory.OrderEvents[o].Event.OrderPlaced.RecentOrder.Timestamp)
					if err != nil {
						return orders, err
					}
					oDirection, err := compatibleOrderSide(orderHistory.OrderEvents[o].Event.OrderPlaced.RecentOrder.Direction)
					if err != nil {
						return orders, err
					}
					oType, err := compatibleOrderType(orderHistory.OrderEvents[o].Event.OrderPlaced.RecentOrder.OrderType)
					if err != nil {
						return orders, err
					}
					orders = append(orders, order.Detail{
						Price:          orderHistory.OrderEvents[o].Event.OrderPlaced.RecentOrder.LimitPrice,
						Amount:         orderHistory.OrderEvents[o].Event.OrderPlaced.RecentOrder.Quantity,
						ExecutedAmount: orderHistory.OrderEvents[o].Event.OrderPlaced.RecentOrder.Filled,
						RemainingAmount: orderHistory.OrderEvents[o].Event.OrderPlaced.RecentOrder.Quantity -
							orderHistory.OrderEvents[o].Event.OrderPlaced.RecentOrder.Filled,
						OrderID:   orderHistory.OrderEvents[o].Event.OrderPlaced.RecentOrder.UID,
						ClientID:  orderHistory.OrderEvents[o].Event.OrderPlaced.RecentOrder.AccountID,
						AssetType: asset.Futures,
						Type:      oType,
						Date:      timeVar,
						Side:      oDirection,
						Exchange:  k.Name,
						Pair:      pairs[p],
					})
				default:
					return orders, errors.New("invalid orderHistory data")
				}
			}
		}
	}
	return getOrdersRequest.Filter(k.Name, orders), nil
}

// AuthenticateWebsocket sends an authentication message to the websocket
func (k *Kraken) AuthenticateWebsocket(ctx context.Context) error {
	resp, err := k.GetWebsocketToken(ctx)
	if resp != "" {
		authToken = resp
	}
	return err
}

// ValidateAPICredentials validates current credentials used for wrapper
// functionality
func (k *Kraken) ValidateAPICredentials(ctx context.Context, assetType asset.Item) error {
	_, err := k.UpdateAccountInfo(ctx, assetType)
	return k.CheckTransientError(err)
}

// FormatExchangeKlineInterval returns Interval to exchange formatted string
func (k *Kraken) FormatExchangeKlineInterval(in kline.Interval) string {
	return strconv.FormatFloat(in.Duration().Minutes(), 'f', -1, 64)
}

// FormatExchangeKlineIntervalFutures returns Interval to exchange formatted string
func (k *Kraken) FormatExchangeKlineIntervalFutures(in kline.Interval) string {
	switch in {
	case kline.OneDay:
		return "1d"
	default:
		return in.Short()
	}
}

// GetHistoricCandles returns candles between a time period for a set time interval
func (k *Kraken) GetHistoricCandles(ctx context.Context, pair currency.Pair, a asset.Item, interval kline.Interval, start, end time.Time) (*kline.Item, error) {
	req, err := k.GetKlineRequest(pair, a, interval, start, end, true)
	if err != nil {
		return nil, err
	}
	timeSeries := make([]kline.Candle, 0, req.Size())
	switch a {
	case asset.Spot:
		candles, err := k.GetOHLC(ctx,
			req.RequestFormatted,
			k.FormatExchangeKlineInterval(req.ExchangeInterval))
		if err != nil {
			return nil, err
		}

		for x := range candles {
			timeValue, err := convert.TimeFromUnixTimestampFloat(candles[x].Time * 1000)
			if err != nil {
				return nil, err
			}
			if timeValue.Before(req.Start) || timeValue.After(req.End) {
				continue
			}
			timeSeries = append(timeSeries, kline.Candle{
				Time:   timeValue,
				Open:   candles[x].Open,
				High:   candles[x].High,
				Low:    candles[x].Low,
				Close:  candles[x].Close,
				Volume: candles[x].Volume,
			})
		}
	default:
		// TODO add new Futures API support
		return nil, fmt.Errorf("%w %v", asset.ErrNotSupported, req.Asset)
	}

	return req.ProcessResponse(timeSeries)
}

// GetHistoricCandlesExtended returns candles between a time period for a set time interval
func (k *Kraken) GetHistoricCandlesExtended(_ context.Context, _ currency.Pair, _ asset.Item, _ kline.Interval, _, _ time.Time) (*kline.Item, error) {
	return nil, common.ErrFunctionNotSupported
}

func compatibleOrderSide(side string) (order.Side, error) {
	switch {
	case strings.EqualFold(order.Buy.String(), side):
		return order.Buy, nil
	case strings.EqualFold(order.Sell.String(), side):
		return order.Sell, nil
	}
	return order.AnySide, errors.New("invalid side received")
}

func compatibleOrderType(orderType string) (order.Type, error) {
	var resp order.Type
	switch orderType {
	case "lmt":
		resp = order.Limit
	case "stp":
		resp = order.Stop
	case "take_profit":
		resp = order.TakeProfit
	default:
		return resp, errors.New("invalid orderType")
	}
	return resp, nil
}

func compatibleFillOrderType(fillType string) (order.Type, error) {
	var resp order.Type
	switch fillType {
	case "maker":
		resp = order.Limit
	case "taker":
		resp = order.Market
	case "liquidation":
		resp = order.Liquidation
	default:
		return resp, errors.New("invalid orderPriceType")
	}
	return resp, nil
}

// GetAvailableTransferChains returns the available transfer blockchains for the specific
// cryptocurrency
func (k *Kraken) GetAvailableTransferChains(ctx context.Context, cryptocurrency currency.Code) ([]string, error) {
	methods, err := k.GetDepositMethods(ctx, cryptocurrency.String())
	if err != nil {
		return nil, err
	}

	availableChains := make([]string, len(methods))
	for x := range methods {
		availableChains[x] = methods[x].Method
	}
	return availableChains, nil
}

// GetServerTime returns the current exchange server time.
func (k *Kraken) GetServerTime(ctx context.Context, _ asset.Item) (time.Time, error) {
	st, err := k.GetCurrentServerTime(ctx)
	if err != nil {
		return time.Time{}, err
	}
	return time.Parse("Mon, 02 Jan 06 15:04:05 -0700", st.Rfc1123)
}

// GetFuturesContractDetails returns details about futures contracts
func (k *Kraken) GetFuturesContractDetails(ctx context.Context, item asset.Item) ([]futures.Contract, error) {
	if !item.IsFutures() {
		return nil, futures.ErrNotFuturesAsset
	}
	if !k.SupportsAsset(item) {
		return nil, fmt.Errorf("%w %v", asset.ErrNotSupported, item)
	}
	result, err := k.GetInstruments(ctx)
	if err != nil {
		return nil, err
	}
	resp := make([]futures.Contract, len(result.Instruments))
	for i := range result.Instruments {
		var cp, underlying currency.Pair
		var underlyingStr string
		cp, err = currency.NewPairFromString(result.Instruments[i].Symbol)
		if err != nil {
			return nil, err
		}
		var symbolToSplit string
		if result.Instruments[i].Underlying != "" {
			symbolToSplit = result.Instruments[i].Underlying
		} else {
			symbolToSplit = result.Instruments[i].Symbol
		}

		underlyingBase := strings.Split(symbolToSplit, "_")
		if len(underlyingBase) <= 1 {
			underlyingStr = symbolToSplit
		} else {
			underlyingStr = underlyingBase[1]
		}
		usdIndex := strings.LastIndex(strings.ToLower(underlyingStr), "usd")
		if usdIndex <= 0 {
			log.Warnf(log.ExchangeSys, "%v unable to find USD index in %v to process contract", k.Name, underlyingStr)
			continue
		}
		underlying, err = currency.NewPairFromStrings(underlyingStr[0:usdIndex], underlyingStr[usdIndex:])
		if err != nil {
			return nil, err
		}
		var s, e time.Time
		if result.Instruments[i].OpeningDate != "" {
			s, err = time.Parse(time.RFC3339, result.Instruments[i].OpeningDate)
			if err != nil {
				return nil, err
			}
		}
		var ct futures.ContractType
		if result.Instruments[i].LastTradingTime == "" || item == asset.PerpetualSwap {
			ct = futures.Perpetual
		} else {
			e, err = time.Parse(time.RFC3339, result.Instruments[i].LastTradingTime)
			if err != nil {
				return nil, err
			}
			switch {
			// three day is used for generosity for contract date ranges
			case e.Sub(s) <= kline.OneMonth.Duration()+kline.ThreeDay.Duration():
				ct = futures.Monthly
			case e.Sub(s) <= kline.ThreeMonth.Duration()+kline.ThreeDay.Duration():
				ct = futures.Quarterly
			default:
				ct = futures.SemiAnnually
			}
		}
		contractSettlementType := futures.Linear
		if cp.Base.Equal(currency.PI) || cp.Base.Equal(currency.FI) {
			contractSettlementType = futures.Inverse
		}
		resp[i] = futures.Contract{
			Exchange:       k.Name,
			Name:           cp,
			Underlying:     underlying,
			Asset:          item,
			StartDate:      s,
			EndDate:        e,
			SettlementType: contractSettlementType,
			IsActive:       result.Instruments[i].Tradable,
			Type:           ct,
		}
	}
	return resp, nil
}

// GetLatestFundingRates returns the latest funding rates data
func (k *Kraken) GetLatestFundingRates(ctx context.Context, r *fundingrate.LatestRateRequest) ([]fundingrate.LatestRateResponse, error) {
	if r == nil {
		return nil, fmt.Errorf("%w LatestRateRequest", common.ErrNilPointer)
	}
	if r.Asset != asset.Futures {
		return nil, fmt.Errorf("%w %v", asset.ErrNotSupported, r.Asset)
	}
	if !r.Pair.IsEmpty() {
		if ok, err := k.CurrencyPairs.IsPairAvailable(r.Pair, r.Asset); err != nil {
			return nil, err
		} else if !ok {
			return nil, currency.ErrPairNotContainedInAvailablePairs
		}
	}

	t, err := k.GetFuturesTickers(ctx)
	if err != nil {
		return nil, err
	}
	resp := make([]fundingrate.LatestRateResponse, 0, len(t.Tickers))
	for i := range t.Tickers {
		pair, err := currency.NewPairFromString(t.Tickers[i].Symbol)
		if err != nil {
			return nil, err
		}
		if !r.Pair.IsEmpty() && !r.Pair.Equal(pair) {
			continue
		}
		var isPerp bool
		isPerp, err = k.IsPerpetualFutureCurrency(r.Asset, pair)
		if err != nil {
			return nil, err
		}
		if !isPerp {
			continue
		}
		rate := fundingrate.LatestRateResponse{
			Exchange: k.Name,
			Asset:    r.Asset,
			Pair:     pair,
			LatestRate: fundingrate.Rate{
				Rate: decimal.NewFromFloat(t.Tickers[i].FundingRate),
			},
			TimeChecked: time.Now(),
		}
		if r.IncludePredictedRate {
			rate.PredictedUpcomingRate = fundingrate.Rate{
				Rate: decimal.NewFromFloat(t.Tickers[i].FundingRatePrediction),
			}
		}
		resp = append(resp, rate)
	}
	return resp, nil
}

// IsPerpetualFutureCurrency ensures a given asset and currency is a perpetual future
func (k *Kraken) IsPerpetualFutureCurrency(a asset.Item, cp currency.Pair) (bool, error) {
	return cp.Base.Equal(currency.PF) && a == asset.Futures, nil
}

// GetOpenInterest returns the open interest rate for a given asset pair
func (k *Kraken) GetOpenInterest(ctx context.Context, keys ...key.PairAsset) ([]futures.OpenInterest, error) {
	for i := range keys {
		if keys[i].Asset != asset.Futures {
			// avoid API calls or returning errors after a successful retrieval
			return nil, fmt.Errorf("%w %v %v", asset.ErrNotSupported, keys[i].Asset, keys[i].Pair())
		}
	}
	futuresTickersData, err := k.GetFuturesTickers(ctx)
	if err != nil {
		return nil, err
	}
	resp := make([]futures.OpenInterest, 0, len(futuresTickersData.Tickers))
	for i := range futuresTickersData.Tickers {
		var p currency.Pair
		var isEnabled bool
		p, isEnabled, err = k.MatchSymbolCheckEnabled(futuresTickersData.Tickers[i].Symbol, asset.Futures, true)
		if err != nil && !errors.Is(err, currency.ErrPairNotFound) {
			return nil, err
		}
		if !isEnabled {
			continue
		}
		var appendData bool
		for j := range keys {
			if keys[j].Pair().Equal(p) {
				appendData = true
				break
			}
		}
		if len(keys) > 0 && !appendData {
			continue
		}
		resp = append(resp, futures.OpenInterest{
			Key: key.ExchangePairAsset{
				Exchange: k.Name,
				Base:     p.Base.Item,
				Quote:    p.Quote.Item,
				Asset:    asset.Futures,
			},
			OpenInterest: futuresTickersData.Tickers[i].OpenInterest,
		})
	}
	return resp, nil
}

// GetCurrencyTradeURL returns the URL to the exchange's trade page for the given asset and currency pair
func (k *Kraken) GetCurrencyTradeURL(_ context.Context, a asset.Item, cp currency.Pair) (string, error) {
	_, err := k.CurrencyPairs.IsPairEnabled(cp, a)
	if err != nil {
		return "", err
	}
	switch a {
	case asset.Spot:
		cp.Delimiter = currency.DashDelimiter
		return tradeBaseURL + cp.Lower().String(), nil
	case asset.Futures:
		cp.Delimiter = currency.UnderscoreDelimiter
		return tradeFuturesURL + cp.Upper().String(), nil
	default:
		return "", fmt.Errorf("%w %v", asset.ErrNotSupported, a)
	}
}<|MERGE_RESOLUTION|>--- conflicted
+++ resolved
@@ -186,11 +186,7 @@
 	if err != nil {
 		log.Errorln(log.ExchangeSys, err)
 	}
-<<<<<<< HEAD
 	k.Websocket = stream.NewWrapper()
-=======
-	k.Websocket = stream.NewWebsocket()
->>>>>>> 59469331
 	k.WebsocketResponseMaxLimit = exchange.DefaultWebsocketResponseMaxLimit
 	k.WebsocketResponseCheckTimeout = exchange.DefaultWebsocketResponseCheckTimeout
 	k.WebsocketOrderbookBufferLimit = exchange.DefaultWebsocketOrderbookBufferLimit
@@ -741,9 +737,7 @@
 		if s.ImmediateOrCancel {
 			timeInForce = RequestParamsTimeIOC
 		}
-		var spotWebsocket *stream.Websocket
-		spotWebsocket, err = k.Websocket.GetAssetWebsocket(asset.Spot)
-		if err == nil && spotWebsocket.CanUseAuthenticatedWebsocketForWrapper() {
+		if k.Websocket.CanUseAuthenticatedWebsocketForWrapper() {
 			orderID, err = k.wsAddOrder(&WsAddOrderRequest{
 				OrderType:   s.Type.Lower(),
 				OrderSide:   s.Side.Lower(),
@@ -825,11 +819,10 @@
 	}
 	switch o.AssetType {
 	case asset.Spot:
-		spotWebsocket, err := k.Websocket.GetAssetWebsocket(asset.Spot)
-		if err == nil && spotWebsocket.CanUseAuthenticatedWebsocketForWrapper() {
+		if k.Websocket.CanUseAuthenticatedWebsocketForWrapper() {
 			return k.wsCancelOrders([]string{o.OrderID})
 		}
-		_, err = k.CancelExistingOrder(ctx, o.OrderID)
+		_, err := k.CancelExistingOrder(ctx, o.OrderID)
 		return err
 	case asset.Futures:
 		_, err := k.FuturesCancelOrder(ctx, o.OrderID, "")
@@ -844,25 +837,20 @@
 }
 
 // CancelBatchOrders cancels an orders by their corresponding ID numbers
-func (k *Kraken) CancelBatchOrders(_ context.Context, orders []order.Cancel) (*order.CancelBatchResponse, error) {
-	spotWebsocket, err := k.Websocket.GetAssetWebsocket(asset.Spot)
-	if err != nil {
-		return nil, fmt.Errorf("%w asset type: %v", err, asset.Spot)
-	}
-	if !spotWebsocket.CanUseAuthenticatedWebsocketForWrapper() {
+func (k *Kraken) CancelBatchOrders(_ context.Context, o []order.Cancel) (*order.CancelBatchResponse, error) {
+	if !k.Websocket.CanUseAuthenticatedWebsocketForWrapper() {
 		return nil, common.ErrFunctionNotSupported
 	}
 
-	ordersList := make([]string, len(orders))
-	for i := range orders {
-		err = orders[i].Validate(orders[i].StandardCancel())
-		if err != nil {
-			return nil, err
-		}
-		ordersList[i] = orders[i].OrderID
-	}
-
-	err = k.wsCancelOrders(ordersList)
+	ordersList := make([]string, len(o))
+	for i := range o {
+		if err := o[i].Validate(o[i].StandardCancel()); err != nil {
+			return nil, err
+		}
+		ordersList[i] = o[i].OrderID
+	}
+
+	err := k.wsCancelOrders(ordersList)
 	return nil, err
 }
 
@@ -874,10 +862,9 @@
 	cancelAllOrdersResponse := order.CancelAllResponse{
 		Status: make(map[string]string),
 	}
-	spotWebsocket, err := k.Websocket.GetAssetWebsocket(asset.Spot)
 	switch req.AssetType {
 	case asset.Spot:
-		if err == nil && spotWebsocket.CanUseAuthenticatedWebsocketForWrapper() {
+		if k.Websocket.CanUseAuthenticatedWebsocketForWrapper() {
 			resp, err := k.wsCancelAllOrders()
 			if err != nil {
 				return cancelAllOrdersResponse, err
@@ -894,7 +881,7 @@
 		}
 		for orderID := range openOrders.Open {
 			var err error
-			if err == nil && spotWebsocket.CanUseAuthenticatedWebsocketForWrapper() {
+			if k.Websocket.CanUseAuthenticatedWebsocketForWrapper() {
 				err = k.wsCancelOrders([]string{orderID})
 			} else {
 				_, err = k.CancelExistingOrder(ctx, orderID)
