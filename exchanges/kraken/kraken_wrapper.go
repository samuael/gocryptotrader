package kraken

import (
	"context"
	"errors"
	"fmt"
	"sort"
	"strconv"
	"strings"
	"time"

	"github.com/shopspring/decimal"
	"github.com/thrasher-corp/gocryptotrader/common"
	"github.com/thrasher-corp/gocryptotrader/common/convert"
	"github.com/thrasher-corp/gocryptotrader/common/key"
	"github.com/thrasher-corp/gocryptotrader/config"
	"github.com/thrasher-corp/gocryptotrader/currency"
	"github.com/thrasher-corp/gocryptotrader/exchange/websocket"
	"github.com/thrasher-corp/gocryptotrader/exchange/websocket/buffer"
	exchange "github.com/thrasher-corp/gocryptotrader/exchanges"
	"github.com/thrasher-corp/gocryptotrader/exchanges/account"
	"github.com/thrasher-corp/gocryptotrader/exchanges/asset"
	"github.com/thrasher-corp/gocryptotrader/exchanges/deposit"
	"github.com/thrasher-corp/gocryptotrader/exchanges/fundingrate"
	"github.com/thrasher-corp/gocryptotrader/exchanges/futures"
	"github.com/thrasher-corp/gocryptotrader/exchanges/kline"
	"github.com/thrasher-corp/gocryptotrader/exchanges/order"
	"github.com/thrasher-corp/gocryptotrader/exchanges/orderbook"
	"github.com/thrasher-corp/gocryptotrader/exchanges/protocol"
	"github.com/thrasher-corp/gocryptotrader/exchanges/request"
	"github.com/thrasher-corp/gocryptotrader/exchanges/ticker"
	"github.com/thrasher-corp/gocryptotrader/exchanges/trade"
	"github.com/thrasher-corp/gocryptotrader/log"
	"github.com/thrasher-corp/gocryptotrader/portfolio/withdraw"
)

// SetDefaults sets current default settings
func (k *Kraken) SetDefaults() {
	k.Name = "Kraken"
	k.Enabled = true
	k.Verbose = true
	k.API.CredentialsValidator.RequiresKey = true
	k.API.CredentialsValidator.RequiresSecret = true
	k.API.CredentialsValidator.RequiresBase64DecodeSecret = true

	for _, a := range []asset.Item{asset.Spot, asset.Futures} {
		ps := currency.PairStore{
			AssetEnabled:  true,
			RequestFormat: &currency.PairFormat{Uppercase: true},
			ConfigFormat:  &currency.PairFormat{Uppercase: true, Delimiter: currency.UnderscoreDelimiter},
		}
		if a == asset.Futures {
			ps.RequestFormat.Delimiter = currency.UnderscoreDelimiter
		}
		if err := k.SetAssetPairStore(a, ps); err != nil {
			log.Errorf(log.ExchangeSys, "%s error storing `%s` default asset formats: %s", k.Name, a, err)
		}
	}

	if err := k.DisableAssetWebsocketSupport(asset.Futures); err != nil {
		log.Errorf(log.ExchangeSys, "%s error disabling `%s` asset type websocket support: %s", k.Name, asset.Futures, err)
	}

	k.Features = exchange.Features{
		Supports: exchange.FeaturesSupported{
			REST:      true,
			Websocket: true,
			RESTCapabilities: protocol.Features{
				TickerBatching:                 true,
				TickerFetching:                 true,
				KlineFetching:                  true,
				TradeFetching:                  true,
				OrderbookFetching:              true,
				AutoPairUpdates:                true,
				AccountInfo:                    true,
				GetOrder:                       true,
				GetOrders:                      true,
				CancelOrder:                    true,
				SubmitOrder:                    true,
				UserTradeHistory:               true,
				CryptoDeposit:                  true,
				CryptoWithdrawal:               true,
				FiatDeposit:                    true,
				FiatWithdraw:                   true,
				TradeFee:                       true,
				FiatDepositFee:                 true,
				FiatWithdrawalFee:              true,
				CryptoDepositFee:               true,
				CryptoWithdrawalFee:            true,
				MultiChainDeposits:             true,
				MultiChainWithdrawals:          true,
				HasAssetTypeAccountSegregation: true,
				FundingRateFetching:            true,
				PredictedFundingRate:           true,
			},
			WebsocketCapabilities: protocol.Features{
				TickerFetching:      true,
				TradeFetching:       true,
				KlineFetching:       true,
				OrderbookFetching:   true,
				Subscribe:           true,
				Unsubscribe:         true,
				MessageCorrelation:  true,
				SubmitOrder:         true,
				CancelOrder:         true,
				CancelOrders:        true,
				GetOrders:           true,
				GetOrder:            true,
				FundingRateFetching: false, // has capability but is not supported // TODO when multi-websocket support added
			},
			WithdrawPermissions: exchange.AutoWithdrawCryptoWithSetup |
				exchange.WithdrawCryptoWith2FA |
				exchange.AutoWithdrawFiatWithSetup |
				exchange.WithdrawFiatWith2FA,
			Kline: kline.ExchangeCapabilitiesSupported{
				DateRanges: true,
				Intervals:  true,
			},
			FuturesCapabilities: exchange.FuturesCapabilities{
				FundingRates: true,
				SupportedFundingRateFrequencies: map[kline.Interval]bool{
					kline.FourHour: true,
				},
				FundingRateBatching: map[asset.Item]bool{
					asset.Futures: true,
				},
				OpenInterest: exchange.OpenInterestSupport{
					Supported:          true,
					SupportsRestBatch:  true,
					SupportedViaTicker: true,
				},
			},
		},
		Enabled: exchange.FeaturesEnabled{
			AutoPairUpdates: true,
			Kline: kline.ExchangeCapabilitiesEnabled{
				Intervals: kline.DeployExchangeIntervals(
					kline.IntervalCapacity{Interval: kline.OneMin},
					kline.IntervalCapacity{Interval: kline.FiveMin},
					kline.IntervalCapacity{Interval: kline.FifteenMin},
					kline.IntervalCapacity{Interval: kline.ThirtyMin},
					kline.IntervalCapacity{Interval: kline.OneHour},
					kline.IntervalCapacity{Interval: kline.FourHour},
					kline.IntervalCapacity{Interval: kline.OneDay},
					kline.IntervalCapacity{Interval: kline.OneWeek},
					kline.IntervalCapacity{Interval: kline.FifteenDay},
				),
				GlobalResultLimit: 720,
			},
		},
		Subscriptions: defaultSubscriptions.Clone(),
	}

	var err error
	k.Requester, err = request.New(k.Name,
		common.NewHTTPClientWithTimeout(exchange.DefaultHTTPTimeout),
		request.WithLimiter(request.NewBasicRateLimit(krakenRateInterval, krakenRequestRate, 1)))
	if err != nil {
		log.Errorln(log.ExchangeSys, err)
	}
	k.API.Endpoints = k.NewEndpoints()
	err = k.API.Endpoints.SetDefaultEndpoints(map[exchange.URL]string{
		exchange.RestSpot:                   krakenAPIURL,
		exchange.RestFutures:                krakenFuturesURL,
		exchange.WebsocketSpot:              krakenWSURL,
		exchange.WebsocketSpotSupplementary: krakenAuthWSURL,
		exchange.RestFuturesSupplementary:   krakenFuturesSupplementaryURL,
	})
	if err != nil {
		log.Errorln(log.ExchangeSys, err)
	}
	k.Websocket = websocket.NewManager()
	k.WebsocketResponseMaxLimit = exchange.DefaultWebsocketResponseMaxLimit
	k.WebsocketResponseCheckTimeout = exchange.DefaultWebsocketResponseCheckTimeout
	k.WebsocketOrderbookBufferLimit = exchange.DefaultWebsocketOrderbookBufferLimit
}

// Setup sets current exchange configuration
func (k *Kraken) Setup(exch *config.Exchange) error {
	err := exch.Validate()
	if err != nil {
		return err
	}
	if !exch.Enabled {
		k.SetEnabled(false)
		return nil
	}
	err = k.SetupDefaults(exch)
	if err != nil {
		return err
	}

	wsRunningURL, err := k.API.Endpoints.GetURL(exchange.WebsocketSpot)
	if err != nil {
		return err
	}
	err = k.Websocket.Setup(&websocket.ManagerSetup{
		ExchangeConfig:        exch,
		DefaultURL:            krakenWSURL,
		RunningURL:            wsRunningURL,
		Connector:             k.WsConnect,
		Subscriber:            k.Subscribe,
		Unsubscriber:          k.Unsubscribe,
		GenerateSubscriptions: k.generateSubscriptions,
		Features:              &k.Features.Supports.WebsocketCapabilities,
		OrderbookBufferConfig: buffer.Config{SortBuffer: true},
	})
	if err != nil {
		return err
	}

	err = k.Websocket.SetupNewConnection(&websocket.ConnectionSetup{
		RateLimit:            request.NewWeightedRateLimitByDuration(50 * time.Millisecond),
		ResponseCheckTimeout: exch.WebsocketResponseCheckTimeout,
		ResponseMaxLimit:     exch.WebsocketResponseMaxLimit,
	})
	if err != nil {
		return err
	}

	wsRunningAuthURL, err := k.API.Endpoints.GetURL(exchange.WebsocketSpotSupplementary)
	if err != nil {
		return err
	}
	return k.Websocket.SetupNewConnection(&websocket.ConnectionSetup{
		RateLimit:            request.NewWeightedRateLimitByDuration(50 * time.Millisecond),
		ResponseCheckTimeout: exch.WebsocketResponseCheckTimeout,
		ResponseMaxLimit:     exch.WebsocketResponseMaxLimit,
		Authenticated:        true,
		URL:                  wsRunningAuthURL,
	})
}

// Bootstrap provides initialisation for an exchange
func (k *Kraken) Bootstrap(_ context.Context) (continueBootstrap bool, err error) {
	continueBootstrap = true

	if err = k.SeedAssets(context.TODO()); err != nil {
		err = fmt.Errorf("failed to Seed Assets: %w", err)
	}

	return
}

// UpdateOrderExecutionLimits sets exchange execution order limits for an asset type
func (k *Kraken) UpdateOrderExecutionLimits(ctx context.Context, a asset.Item) error {
	if a != asset.Spot {
		return common.ErrNotYetImplemented
	}

	if !assetTranslator.Seeded() {
		if err := k.SeedAssets(ctx); err != nil {
			return err
		}
	}

	pairInfo, err := k.fetchSpotPairInfo(ctx)
	if err != nil {
		return fmt.Errorf("%s failed to load %s pair execution limits. Err: %s", k.Name, a, err)
	}

	limits := make([]order.MinMaxLevel, 0, len(pairInfo))

	for pair, info := range pairInfo {
		limits = append(limits, order.MinMaxLevel{
			Asset:                  a,
			Pair:                   pair,
			PriceStepIncrementSize: info.TickSize,
			MinimumBaseAmount:      info.OrderMinimum,
		})
	}

	if err := k.LoadLimits(limits); err != nil {
		return fmt.Errorf("%s Error loading %s exchange limits: %w", k.Name, a, err)
	}

	return nil
}

func (k *Kraken) fetchSpotPairInfo(ctx context.Context) (map[currency.Pair]*AssetPairs, error) {
	pairs := make(map[currency.Pair]*AssetPairs)

	pairInfo, err := k.GetAssetPairs(ctx, nil, "")
	if err != nil {
		return pairs, err
	}

	for _, info := range pairInfo {
		if info.Status != "online" {
			continue
		}
		base := assetTranslator.LookupAltName(info.Base)
		if base == "" {
			log.Warnf(log.ExchangeSys,
				"%s unable to lookup altname for base currency %s",
				k.Name,
				info.Base)
			continue
		}
		quote := assetTranslator.LookupAltName(info.Quote)
		if quote == "" {
			log.Warnf(log.ExchangeSys,
				"%s unable to lookup altname for quote currency %s",
				k.Name,
				info.Quote)
			continue
		}
		pair, err := currency.NewPairFromStrings(base, quote)
		if err != nil {
			return pairs, err
		}
		pairs[pair] = info
	}

	return pairs, nil
}

// FetchTradablePairs returns a list of the exchanges tradable pairs
func (k *Kraken) FetchTradablePairs(ctx context.Context, a asset.Item) (currency.Pairs, error) {
	pairs := currency.Pairs{}
	switch a {
	case asset.Spot:
		if !assetTranslator.Seeded() {
			if err := k.SeedAssets(ctx); err != nil {
				return nil, err
			}
		}
		pairInfo, err := k.fetchSpotPairInfo(ctx)
		if err != nil {
			return pairs, err
		}
		pairs = make(currency.Pairs, 0, len(pairInfo))
		for pair := range pairInfo {
			pairs = append(pairs, pair)
		}
	case asset.Futures:
		symbols, err := k.GetInstruments(ctx)
		if err != nil {
			return nil, err
		}
		pairs = make([]currency.Pair, 0, len(symbols.Instruments))
		for x := range symbols.Instruments {
			if !symbols.Instruments[x].Tradable {
				continue
			}
			pair, err := currency.NewPairFromString(symbols.Instruments[x].Symbol)
			if err != nil {
				return nil, err
			}
			pairs = append(pairs, pair)
		}
	}
	return pairs, nil
}

// UpdateTradablePairs updates the exchanges available pairs and stores them in the exchanges config
func (k *Kraken) UpdateTradablePairs(ctx context.Context, forceUpdate bool) error {
	assets := k.GetAssetTypes(false)
	for x := range assets {
		pairs, err := k.FetchTradablePairs(ctx, assets[x])
		if err != nil {
			return err
		}
		err = k.UpdatePairs(pairs, assets[x], false, forceUpdate)
		if err != nil {
			return err
		}
	}
	return k.EnsureOnePairEnabled()
}

// UpdateTickers updates the ticker for all currency pairs of a given asset type
func (k *Kraken) UpdateTickers(ctx context.Context, a asset.Item) error {
	switch a {
	case asset.Spot:
		tickers, err := k.GetTickers(ctx, "")
		if err != nil {
			return err
		}
		for c, t := range tickers {
			var cp currency.Pair
			cp, err = k.MatchSymbolWithAvailablePairs(c, a, false)
			if err != nil {
				if !errors.Is(err, currency.ErrPairNotFound) {
					return err
				}
				altName := assetTranslator.LookupAltName(c)
				if altName == "" {
					continue
				}
				cp, err = k.MatchSymbolWithAvailablePairs(altName, a, false)
				if err != nil {
					continue
				}
			}
			err = ticker.ProcessTicker(&ticker.Price{
				Last:         t.Last,
				High:         t.High,
				Low:          t.Low,
				Bid:          t.Bid,
				BidSize:      t.BidSize,
				Ask:          t.Ask,
				AskSize:      t.AskSize,
				Volume:       t.Volume,
				Open:         t.Open,
				Pair:         cp,
				ExchangeName: k.Name,
				AssetType:    a,
			})
			if err != nil {
				return err
			}
		}
	case asset.Futures:
		t, err := k.GetFuturesTickers(ctx)
		if err != nil {
			return err
		}
		for x := range t.Tickers {
			var cp currency.Pair
			cp, err = currency.NewPairFromString(t.Tickers[x].Symbol)
			if err != nil {
				return err
			}
			err = ticker.ProcessTicker(&ticker.Price{
				Last:         t.Tickers[x].Last,
				Bid:          t.Tickers[x].Bid,
				BidSize:      t.Tickers[x].BidSize,
				Ask:          t.Tickers[x].Ask,
				AskSize:      t.Tickers[x].AskSize,
				Volume:       t.Tickers[x].Vol24h,
				Open:         t.Tickers[x].Open24H,
				OpenInterest: t.Tickers[x].OpenInterest,
				MarkPrice:    t.Tickers[x].MarkPrice,
				IndexPrice:   t.Tickers[x].IndexPrice,
				Pair:         cp,
				ExchangeName: k.Name,
				AssetType:    a,
			})
			if err != nil {
				return err
			}
		}
	default:
		return fmt.Errorf("%w %v", asset.ErrNotSupported, a)
	}
	return nil
}

// UpdateTicker updates and returns the ticker for a currency pair
func (k *Kraken) UpdateTicker(ctx context.Context, p currency.Pair, a asset.Item) (*ticker.Price, error) {
	if err := k.UpdateTickers(ctx, a); err != nil {
		return nil, err
	}
	return ticker.GetTicker(k.Name, p, a)
}

// UpdateOrderbook updates and returns the orderbook for a currency pair
func (k *Kraken) UpdateOrderbook(ctx context.Context, p currency.Pair, assetType asset.Item) (*orderbook.Base, error) {
	if p.IsEmpty() {
		return nil, currency.ErrCurrencyPairEmpty
	}
	if err := k.CurrencyPairs.IsAssetEnabled(assetType); err != nil {
		return nil, err
	}
	book := &orderbook.Base{
		Exchange:        k.Name,
		Pair:            p,
		Asset:           assetType,
		VerifyOrderbook: k.CanVerifyOrderbook,
	}
	var err error
	switch assetType {
	case asset.Spot:
		var orderbookNew *Orderbook
		orderbookNew, err = k.GetDepth(ctx, p)
		if err != nil {
			return book, err
		}
		book.Bids = make([]orderbook.Tranche, len(orderbookNew.Bids))
		for x := range orderbookNew.Bids {
			book.Bids[x] = orderbook.Tranche{
				Amount: orderbookNew.Bids[x].Amount.Float64(),
				Price:  orderbookNew.Bids[x].Price.Float64(),
			}
		}
		book.Asks = make([]orderbook.Tranche, len(orderbookNew.Asks))
		for y := range orderbookNew.Asks {
			book.Asks[y] = orderbook.Tranche{
				Amount: orderbookNew.Asks[y].Amount.Float64(),
				Price:  orderbookNew.Asks[y].Price.Float64(),
			}
		}
	case asset.Futures:
		var futuresOB *FuturesOrderbookData
		futuresOB, err = k.GetFuturesOrderbook(ctx, p)
		if err != nil {
			return book, err
		}
		book.Asks = make([]orderbook.Tranche, len(futuresOB.Orderbook.Asks))
		for x := range futuresOB.Orderbook.Asks {
			book.Asks[x] = orderbook.Tranche{
				Price:  futuresOB.Orderbook.Asks[x][0],
				Amount: futuresOB.Orderbook.Asks[x][1],
			}
		}
		book.Bids = make([]orderbook.Tranche, len(futuresOB.Orderbook.Bids))
		for y := range futuresOB.Orderbook.Bids {
			book.Bids[y] = orderbook.Tranche{
				Price:  futuresOB.Orderbook.Bids[y][0],
				Amount: futuresOB.Orderbook.Bids[y][1],
			}
		}
	default:
		return book, fmt.Errorf("%w %v", asset.ErrNotSupported, assetType)
	}
	err = book.Process()
	if err != nil {
		return book, err
	}
	return orderbook.Get(k.Name, p, assetType)
}

// UpdateAccountInfo retrieves balances for all enabled currencies for the
// Kraken exchange - to-do
func (k *Kraken) UpdateAccountInfo(ctx context.Context, assetType asset.Item) (account.Holdings, error) {
	var info account.Holdings
	var balances []account.Balance
	info.Exchange = k.Name
	if !assetTranslator.Seeded() {
		if err := k.SeedAssets(ctx); err != nil {
			return info, err
		}
	}
	switch assetType {
	case asset.Spot:
		bal, err := k.GetBalance(ctx)
		if err != nil {
			return info, err
		}
		for key := range bal {
			translatedCurrency := assetTranslator.LookupAltName(key)
			if translatedCurrency == "" {
				log.Warnf(log.ExchangeSys, "%s unable to translate currency: %s\n",
					k.Name,
					key)
				continue
			}
			balances = append(balances, account.Balance{
				Currency: currency.NewCode(translatedCurrency),
				Total:    bal[key].Total,
				Hold:     bal[key].Hold,
				Free:     bal[key].Total - bal[key].Hold,
			})
		}
		info.Accounts = append(info.Accounts, account.SubAccount{
			Currencies: balances,
			AssetType:  assetType,
		})
	case asset.Futures:
		bal, err := k.GetFuturesAccountData(ctx)
		if err != nil {
			return info, err
		}
		for name := range bal.Accounts {
			for code := range bal.Accounts[name].Balances {
				balances = append(balances, account.Balance{
					Currency: currency.NewCode(code).Upper(),
					Total:    bal.Accounts[name].Balances[code],
				})
			}
			info.Accounts = append(info.Accounts, account.SubAccount{
				ID:         name,
				AssetType:  asset.Futures,
				Currencies: balances,
			})
		}
	}
	creds, err := k.GetCredentials(ctx)
	if err != nil {
		return account.Holdings{}, err
	}
	if err := account.Process(&info, creds); err != nil {
		return account.Holdings{}, err
	}
	return info, nil
}

// GetAccountFundingHistory returns funding history, deposits and
// withdrawals
func (k *Kraken) GetAccountFundingHistory(_ context.Context) ([]exchange.FundingHistory, error) {
	return nil, common.ErrFunctionNotSupported
}

// GetWithdrawalsHistory returns previous withdrawals data
func (k *Kraken) GetWithdrawalsHistory(ctx context.Context, c currency.Code, _ asset.Item) ([]exchange.WithdrawalHistory, error) {
	withdrawals, err := k.WithdrawStatus(ctx, c, "")
	if err != nil {
		return nil, err
	}
	resp := make([]exchange.WithdrawalHistory, len(withdrawals))
	for i := range withdrawals {
		resp[i] = exchange.WithdrawalHistory{
			Status:          withdrawals[i].Status,
			TransferID:      withdrawals[i].Refid,
			Timestamp:       time.Unix(int64(withdrawals[i].Time), 0),
			Amount:          withdrawals[i].Amount,
			Fee:             withdrawals[i].Fee,
			CryptoToAddress: withdrawals[i].Info,
			CryptoTxID:      withdrawals[i].TxID,
			Currency:        c.String(),
		}
	}

	return resp, nil
}

// GetRecentTrades returns the most recent trades for a currency and asset
func (k *Kraken) GetRecentTrades(ctx context.Context, p currency.Pair, assetType asset.Item) ([]trade.Data, error) {
	var err error
	p, err = k.FormatExchangeCurrency(p, assetType)
	if err != nil {
		return nil, err
	}
	var resp []trade.Data
	switch assetType {
	case asset.Spot:
		var tradeData []RecentTrades
		tradeData, err = k.GetTrades(ctx, p)
		if err != nil {
			return nil, err
		}
		for i := range tradeData {
			side := order.Buy
			if tradeData[i].BuyOrSell == "s" {
				side = order.Sell
			}
			resp = append(resp, trade.Data{
				TID:          strconv.FormatInt(tradeData[i].TradeID, 10),
				Exchange:     k.Name,
				CurrencyPair: p,
				AssetType:    assetType,
				Side:         side,
				Price:        tradeData[i].Price,
				Amount:       tradeData[i].Volume,
				Timestamp:    convert.TimeFromUnixTimestampDecimal(tradeData[i].Time),
			})
		}
	case asset.Futures:
		var tradeData *FuturesPublicTrades
		tradeData, err = k.GetFuturesTrades(ctx, p, time.Time{}, time.Time{})
		if err != nil {
			return nil, err
		}
		for i := range tradeData.Elements {
			side := order.Buy
			if strings.EqualFold(tradeData.Elements[i].ExecutionEvent.OuterExecutionHolder.Execution.MakerOrder.Direction, "sell") {
				side = order.Sell
			}
			resp = append(resp, trade.Data{
				TID:          tradeData.Elements[i].UID,
				Exchange:     k.Name,
				CurrencyPair: p,
				AssetType:    assetType,
				Side:         side,
				Price:        tradeData.Elements[i].ExecutionEvent.OuterExecutionHolder.Execution.MakerOrder.LimitPrice,
				Amount:       tradeData.Elements[i].ExecutionEvent.OuterExecutionHolder.Execution.MakerOrder.Quantity,
				Timestamp:    time.UnixMilli(tradeData.Elements[i].ExecutionEvent.OuterExecutionHolder.Execution.MakerOrder.Timestamp),
			})
		}
	default:
		return nil, fmt.Errorf("%w %v", asset.ErrNotSupported, assetType)
	}

	err = k.AddTradesToBuffer(resp...)
	if err != nil {
		return nil, err
	}

	sort.Sort(trade.ByDate(resp))
	return resp, nil
}

// GetHistoricTrades returns historic trade data within the timeframe provided
func (k *Kraken) GetHistoricTrades(_ context.Context, _ currency.Pair, _ asset.Item, _, _ time.Time) ([]trade.Data, error) {
	return nil, common.ErrFunctionNotSupported
}

func timeInForceString(tif order.TimeInForce) (string, error) {
	switch {
	case tif.Is(order.GoodTillCancel), tif.Is(order.GoodTillDay), tif.Is(order.ImmediateOrCancel), tif == order.UnknownTIF:
		return tif.String(), nil
	default:
		return "", fmt.Errorf("%w: `%s`", order.ErrUnsupportedTimeInForce, tif.String())
	}
}

// SubmitOrder submits a new order
func (k *Kraken) SubmitOrder(ctx context.Context, s *order.Submit) (*order.SubmitResponse, error) {
	err := s.Validate(k.GetTradingRequirements())
	if err != nil {
		return nil, err
	}

	var orderID string
	status := order.New
	switch s.AssetType {
	case asset.Spot:
<<<<<<< HEAD
		timeInForce := order.GoodTillCancel.String()
		if s.TimeInForce.Is(order.ImmediateOrCancel) {
			timeInForce = s.TimeInForce.String()
=======
		timeInForce, err := timeInForceString(s.TimeInForce)
		if err != nil {
			return nil, err
>>>>>>> 764eb37c
		}
		if k.Websocket.CanUseAuthenticatedWebsocketForWrapper() {
			orderID, err = k.wsAddOrder(&WsAddOrderRequest{
				OrderType:   s.Type.Lower(),
				OrderSide:   s.Side.Lower(),
				Pair:        s.Pair.Format(currency.PairFormat{Uppercase: true, Delimiter: "/"}).String(), // required pair format: ISO 4217-A3
				Price:       s.Price,
				Volume:      s.Amount,
				TimeInForce: timeInForce,
			})
			if err != nil {
				return nil, err
			}
		} else {
			var response *AddOrderResponse
			response, err = k.AddOrder(ctx,
				s.Pair,
				s.Side.String(),
				s.Type.String(),
				s.Amount,
				s.Price,
				0,
				0,
				&AddOrderOptions{
					TimeInForce: timeInForce,
				})
			if err != nil {
				return nil, err
			}
			if len(response.TransactionIDs) > 0 {
				orderID = strings.Join(response.TransactionIDs, ", ")
			}
		}
		if s.Type == order.Market {
			status = order.Filled
		}
	case asset.Futures:
		var fOrder FuturesSendOrderData
		fOrder, err = k.FuturesSendOrder(ctx,
			s.Type,
			s.Pair,
			s.Side.Lower(),
			"",
			s.ClientOrderID,
			"",
			s.TimeInForce,
			s.Amount,
			s.Price,
			0,
		)
		if err != nil {
			return nil, err
		}

		// check the status, anything that is not placed we error out
		if fOrder.SendStatus.Status != "placed" {
			return nil, fmt.Errorf("submit order failed: %s", fOrder.SendStatus.Status)
		}
		orderID = fOrder.SendStatus.OrderID
	default:
		return nil, fmt.Errorf("%w %v", asset.ErrNotSupported, s.AssetType)
	}
	resp, err := s.DeriveSubmitResponse(orderID)
	if err != nil {
		return nil, err
	}
	resp.Status = status
	return resp, nil
}

// ModifyOrder will allow of changing orderbook placement and limit to market conversion
func (k *Kraken) ModifyOrder(_ context.Context, _ *order.Modify) (*order.ModifyResponse, error) {
	return nil, common.ErrFunctionNotSupported
}

// CancelOrder cancels an order by its corresponding ID number
func (k *Kraken) CancelOrder(ctx context.Context, o *order.Cancel) error {
	if err := o.Validate(o.StandardCancel()); err != nil {
		return err
	}
	switch o.AssetType {
	case asset.Spot:
		if k.Websocket.CanUseAuthenticatedWebsocketForWrapper() {
			return k.wsCancelOrders([]string{o.OrderID})
		}
		_, err := k.CancelExistingOrder(ctx, o.OrderID)
		return err
	case asset.Futures:
		_, err := k.FuturesCancelOrder(ctx, o.OrderID, "")
		if err != nil {
			return err
		}
	default:
		return fmt.Errorf("%w %v", asset.ErrNotSupported, o.AssetType)
	}

	return nil
}

// CancelBatchOrders cancels an orders by their corresponding ID numbers
func (k *Kraken) CancelBatchOrders(_ context.Context, o []order.Cancel) (*order.CancelBatchResponse, error) {
	if !k.Websocket.CanUseAuthenticatedWebsocketForWrapper() {
		return nil, common.ErrFunctionNotSupported
	}

	ordersList := make([]string, len(o))
	for i := range o {
		if err := o[i].Validate(o[i].StandardCancel()); err != nil {
			return nil, err
		}
		ordersList[i] = o[i].OrderID
	}

	err := k.wsCancelOrders(ordersList)
	return nil, err
}

// CancelAllOrders cancels all orders associated with a currency pair
func (k *Kraken) CancelAllOrders(ctx context.Context, req *order.Cancel) (order.CancelAllResponse, error) {
	if err := req.Validate(); err != nil {
		return order.CancelAllResponse{}, err
	}
	cancelAllOrdersResponse := order.CancelAllResponse{
		Status: make(map[string]string),
	}
	switch req.AssetType {
	case asset.Spot:
		if k.Websocket.CanUseAuthenticatedWebsocketForWrapper() {
			resp, err := k.wsCancelAllOrders()
			if err != nil {
				return cancelAllOrdersResponse, err
			}

			cancelAllOrdersResponse.Count = resp.Count
			return cancelAllOrdersResponse, err
		}

		var emptyOrderOptions OrderInfoOptions
		openOrders, err := k.GetOpenOrders(ctx, emptyOrderOptions)
		if err != nil {
			return cancelAllOrdersResponse, err
		}
		for orderID := range openOrders.Open {
			var err error
			if k.Websocket.CanUseAuthenticatedWebsocketForWrapper() {
				err = k.wsCancelOrders([]string{orderID})
			} else {
				_, err = k.CancelExistingOrder(ctx, orderID)
			}
			if err != nil {
				cancelAllOrdersResponse.Status[orderID] = err.Error()
			}
		}
	case asset.Futures:
		cancelData, err := k.FuturesCancelAllOrders(ctx, req.Pair)
		if err != nil {
			return cancelAllOrdersResponse, err
		}
		for x := range cancelData.CancelStatus.CancelledOrders {
			cancelAllOrdersResponse.Status[cancelData.CancelStatus.CancelledOrders[x].OrderID] = "cancelled"
		}
	}
	return cancelAllOrdersResponse, nil
}

// GetOrderInfo returns information on a current open order
func (k *Kraken) GetOrderInfo(ctx context.Context, orderID string, _ currency.Pair, assetType asset.Item) (*order.Detail, error) {
	if err := k.CurrencyPairs.IsAssetEnabled(assetType); err != nil {
		return nil, err
	}

	var orderDetail order.Detail
	switch assetType {
	case asset.Spot:
		resp, err := k.QueryOrdersInfo(ctx,
			OrderInfoOptions{
				Trades: true,
			}, orderID)
		if err != nil {
			return nil, err
		}

		orderInfo, ok := resp[orderID]
		if !ok {
			return nil, fmt.Errorf("order %s not found in response", orderID)
		}

		if !assetType.IsValid() {
			assetType = asset.UseDefault()
		}

		avail, err := k.GetAvailablePairs(assetType)
		if err != nil {
			return nil, err
		}

		format, err := k.GetPairFormat(assetType, true)
		if err != nil {
			return nil, err
		}

		var trades []order.TradeHistory
		for i := range orderInfo.Trades {
			trades = append(trades, order.TradeHistory{
				TID: orderInfo.Trades[i],
			})
		}
		side, err := order.StringToOrderSide(orderInfo.Description.Type)
		if err != nil {
			return nil, err
		}
		status, err := order.StringToOrderStatus(orderInfo.Status)
		if err != nil {
			log.Errorf(log.ExchangeSys, "%s %v", k.Name, err)
		}
		oType, err := order.StringToOrderType(orderInfo.Description.OrderType)
		if err != nil {
			return nil, err
		}

		p, err := currency.NewPairFromFormattedPairs(orderInfo.Description.Pair,
			avail,
			format)
		if err != nil {
			return nil, err
		}

		price := orderInfo.Price
		if orderInfo.Status == statusOpen {
			price = orderInfo.Description.Price
		}

		orderDetail = order.Detail{
			Exchange:        k.Name,
			OrderID:         orderID,
			Pair:            p,
			Side:            side,
			Type:            oType,
			Date:            convert.TimeFromUnixTimestampDecimal(orderInfo.OpenTime),
			CloseTime:       convert.TimeFromUnixTimestampDecimal(orderInfo.CloseTime),
			Status:          status,
			Price:           price,
			Amount:          orderInfo.Volume,
			ExecutedAmount:  orderInfo.VolumeExecuted,
			RemainingAmount: orderInfo.Volume - orderInfo.VolumeExecuted,
			Fee:             orderInfo.Fee,
			Trades:          trades,
			Cost:            orderInfo.Cost,
			AssetType:       asset.Spot,
		}
	case asset.Futures:
		orderInfo, err := k.FuturesGetFills(ctx, time.Time{})
		if err != nil {
			return nil, err
		}
		for y := range orderInfo.Fills {
			if orderInfo.Fills[y].OrderID != orderID {
				continue
			}
			pair, err := currency.NewPairFromString(orderInfo.Fills[y].Symbol)
			if err != nil {
				return nil, err
			}
			oSide, err := compatibleOrderSide(orderInfo.Fills[y].Side)
			if err != nil {
				return nil, err
			}
			fillOrderType, err := compatibleFillOrderType(orderInfo.Fills[y].FillType)
			if err != nil {
				return nil, err
			}
			timeVar, err := time.Parse(krakenFormat, orderInfo.Fills[y].FillTime)
			if err != nil {
				return nil, err
			}
			orderDetail = order.Detail{
				OrderID:   orderID,
				Price:     orderInfo.Fills[y].Price,
				Amount:    orderInfo.Fills[y].Size,
				Side:      oSide,
				Type:      fillOrderType,
				Date:      timeVar,
				Pair:      pair,
				Exchange:  k.Name,
				AssetType: asset.Futures,
			}
		}
	default:
		return nil, fmt.Errorf("%w %v", asset.ErrNotSupported, assetType)
	}
	return &orderDetail, nil
}

// GetDepositAddress returns a deposit address for a specified currency
func (k *Kraken) GetDepositAddress(ctx context.Context, cryptocurrency currency.Code, _, chain string) (*deposit.Address, error) {
	if chain == "" {
		methods, err := k.GetDepositMethods(ctx, cryptocurrency.String())
		if err != nil {
			return nil, err
		}
		if len(methods) == 0 {
			return nil, errors.New("unable to get any deposit methods")
		}
		chain = methods[0].Method
	}

	depositAddr, err := k.GetCryptoDepositAddress(ctx, chain, cryptocurrency.String(), false)
	if err != nil {
		if strings.Contains(err.Error(), "no addresses returned") {
			depositAddr, err = k.GetCryptoDepositAddress(ctx, chain, cryptocurrency.String(), true)
			if err != nil {
				return nil, err
			}
		} else {
			return nil, err
		}
	}
	return &deposit.Address{
		Address: depositAddr[0].Address,
		Tag:     depositAddr[0].Tag,
	}, nil
}

// WithdrawCryptocurrencyFunds returns a withdrawal ID when a withdrawal
// Populate exchange.WithdrawRequest.TradePassword with withdrawal key name, as set up on your account
func (k *Kraken) WithdrawCryptocurrencyFunds(ctx context.Context, withdrawRequest *withdraw.Request) (*withdraw.ExchangeResponse, error) {
	if err := withdrawRequest.Validate(); err != nil {
		return nil, err
	}
	v, err := k.Withdraw(ctx,
		withdrawRequest.Currency.String(),
		withdrawRequest.TradePassword,
		withdrawRequest.Amount)
	if err != nil {
		return nil, err
	}
	return &withdraw.ExchangeResponse{
		ID: v,
	}, nil
}

// WithdrawFiatFunds returns a withdrawal ID when a
// withdrawal is submitted
func (k *Kraken) WithdrawFiatFunds(ctx context.Context, withdrawRequest *withdraw.Request) (*withdraw.ExchangeResponse, error) {
	if err := withdrawRequest.Validate(); err != nil {
		return nil, err
	}
	v, err := k.Withdraw(ctx,
		withdrawRequest.Currency.String(),
		withdrawRequest.TradePassword,
		withdrawRequest.Amount)
	if err != nil {
		return nil, err
	}
	return &withdraw.ExchangeResponse{
		Status: v,
	}, nil
}

// WithdrawFiatFundsToInternationalBank returns a withdrawal ID when a
// withdrawal is submitted
func (k *Kraken) WithdrawFiatFundsToInternationalBank(ctx context.Context, withdrawRequest *withdraw.Request) (*withdraw.ExchangeResponse, error) {
	if err := withdrawRequest.Validate(); err != nil {
		return nil, err
	}
	v, err := k.Withdraw(ctx,
		withdrawRequest.Currency.String(),
		withdrawRequest.TradePassword,
		withdrawRequest.Amount)
	if err != nil {
		return nil, err
	}
	return &withdraw.ExchangeResponse{
		Status: v,
	}, nil
}

// GetFeeByType returns an estimate of fee based on type of transaction
func (k *Kraken) GetFeeByType(ctx context.Context, feeBuilder *exchange.FeeBuilder) (float64, error) {
	if feeBuilder == nil {
		return 0, fmt.Errorf("%T %w", feeBuilder, common.ErrNilPointer)
	}
	if !k.AreCredentialsValid(ctx) && // Todo check connection status
		feeBuilder.FeeType == exchange.CryptocurrencyTradeFee {
		feeBuilder.FeeType = exchange.OfflineTradeFee
	}
	return k.GetFee(ctx, feeBuilder)
}

// GetActiveOrders retrieves any orders that are active/open
func (k *Kraken) GetActiveOrders(ctx context.Context, req *order.MultiOrderRequest) (order.FilteredOrders, error) {
	err := req.Validate()
	if err != nil {
		return nil, err
	}
	var orders []order.Detail
	switch req.AssetType {
	case asset.Spot:
		resp, err := k.GetOpenOrders(ctx, OrderInfoOptions{})
		if err != nil {
			return nil, err
		}

		assetType := req.AssetType
		if !req.AssetType.IsValid() {
			assetType = asset.UseDefault()
		}

		avail, err := k.GetAvailablePairs(assetType)
		if err != nil {
			return nil, err
		}

		format, err := k.GetPairFormat(assetType, true)
		if err != nil {
			return nil, err
		}
		for i := range resp.Open {
			p, err := currency.NewPairFromFormattedPairs(resp.Open[i].Description.Pair,
				avail,
				format)
			if err != nil {
				return nil, err
			}
			var side order.Side
			side, err = order.StringToOrderSide(resp.Open[i].Description.Type)
			if err != nil {
				return nil, err
			}
			var orderType order.Type
			orderType, err = order.StringToOrderType(resp.Open[i].Description.OrderType)
			if err != nil {
				log.Errorf(log.ExchangeSys, "%s %v", k.Name, err)
			}
			orders = append(orders, order.Detail{
				OrderID:         i,
				Amount:          resp.Open[i].Volume,
				RemainingAmount: resp.Open[i].Volume - resp.Open[i].VolumeExecuted,
				ExecutedAmount:  resp.Open[i].VolumeExecuted,
				Exchange:        k.Name,
				Date:            convert.TimeFromUnixTimestampDecimal(resp.Open[i].OpenTime),
				Price:           resp.Open[i].Description.Price,
				Side:            side,
				Type:            orderType,
				Pair:            p,
				AssetType:       asset.Spot,
				Status:          order.Open,
			})
		}
	case asset.Futures:
		var err error
		var pairs currency.Pairs
		if len(req.Pairs) > 0 {
			pairs = req.Pairs
		} else {
			pairs, err = k.GetEnabledPairs(asset.Futures)
			if err != nil {
				return orders, err
			}
		}
		activeOrders, err := k.FuturesOpenOrders(ctx)
		if err != nil {
			return orders, err
		}
		for i := range pairs {
			fPair, err := k.FormatExchangeCurrency(pairs[i], asset.Futures)
			if err != nil {
				return orders, err
			}
			for a := range activeOrders.OpenOrders {
				if activeOrders.OpenOrders[a].Symbol != fPair.String() {
					continue
				}
				oSide, err := compatibleOrderSide(activeOrders.OpenOrders[a].Side)
				if err != nil {
					return orders, err
				}
				oType, err := compatibleOrderType(activeOrders.OpenOrders[a].OrderType)
				if err != nil {
					return orders, err
				}
				timeVar, err := time.Parse(krakenFormat, activeOrders.OpenOrders[a].ReceivedTime)
				if err != nil {
					return orders, err
				}
				orders = append(orders, order.Detail{
					OrderID:   activeOrders.OpenOrders[a].OrderID,
					Price:     activeOrders.OpenOrders[a].LimitPrice,
					Amount:    activeOrders.OpenOrders[a].FilledSize,
					Side:      oSide,
					Type:      oType,
					Date:      timeVar,
					Pair:      fPair,
					Exchange:  k.Name,
					AssetType: asset.Futures,
					Status:    order.Open,
				})
			}
		}
	default:
		return nil, fmt.Errorf("%w %v", asset.ErrNotSupported, req.AssetType)
	}
	return req.Filter(k.Name, orders), nil
}

// GetOrderHistory retrieves account order information
// Can Limit response to specific order status
func (k *Kraken) GetOrderHistory(ctx context.Context, getOrdersRequest *order.MultiOrderRequest) (order.FilteredOrders, error) {
	err := getOrdersRequest.Validate()
	if err != nil {
		return nil, err
	}
	var orders []order.Detail
	switch getOrdersRequest.AssetType {
	case asset.Spot:
		req := GetClosedOrdersOptions{}
		if getOrdersRequest.StartTime.Unix() > 0 {
			req.Start = strconv.FormatInt(getOrdersRequest.StartTime.Unix(), 10)
		}
		if getOrdersRequest.EndTime.Unix() > 0 {
			req.End = strconv.FormatInt(getOrdersRequest.EndTime.Unix(), 10)
		}

		assetType := getOrdersRequest.AssetType
		if !getOrdersRequest.AssetType.IsValid() {
			assetType = asset.UseDefault()
		}

		avail, err := k.GetAvailablePairs(assetType)
		if err != nil {
			return nil, err
		}

		format, err := k.GetPairFormat(assetType, true)
		if err != nil {
			return nil, err
		}

		resp, err := k.GetClosedOrders(ctx, req)
		if err != nil {
			return nil, err
		}

		for i := range resp.Closed {
			p, err := currency.NewPairFromFormattedPairs(resp.Closed[i].Description.Pair,
				avail,
				format)
			if err != nil {
				return nil, err
			}

			var side order.Side
			side, err = order.StringToOrderSide(resp.Closed[i].Description.Type)
			if err != nil {
				log.Errorf(log.ExchangeSys, "%s %v", k.Name, err)
			}
			status, err := order.StringToOrderStatus(resp.Closed[i].Status)
			if err != nil {
				log.Errorf(log.ExchangeSys, "%s %v", k.Name, err)
			}
			var orderType order.Type
			orderType, err = order.StringToOrderType(resp.Closed[i].Description.OrderType)
			if err != nil {
				log.Errorf(log.ExchangeSys, "%s %v", k.Name, err)
			}
			detail := order.Detail{
				OrderID:         i,
				Amount:          resp.Closed[i].Volume,
				ExecutedAmount:  resp.Closed[i].VolumeExecuted,
				RemainingAmount: resp.Closed[i].Volume - resp.Closed[i].VolumeExecuted,
				Cost:            resp.Closed[i].Cost,
				CostAsset:       p.Quote,
				Exchange:        k.Name,
				Date:            convert.TimeFromUnixTimestampDecimal(resp.Closed[i].OpenTime),
				CloseTime:       convert.TimeFromUnixTimestampDecimal(resp.Closed[i].CloseTime),
				Price:           resp.Closed[i].Description.Price,
				Side:            side,
				Status:          status,
				Type:            orderType,
				Pair:            p,
			}
			detail.InferCostsAndTimes()
			orders = append(orders, detail)
		}
	case asset.Futures:
		var orderHistory FuturesRecentOrdersData
		var err error
		var pairs currency.Pairs
		if len(getOrdersRequest.Pairs) > 0 {
			pairs = getOrdersRequest.Pairs
		} else {
			pairs, err = k.GetEnabledPairs(asset.Futures)
			if err != nil {
				return orders, err
			}
		}
		for p := range pairs {
			orderHistory, err = k.FuturesRecentOrders(ctx, pairs[p])
			if err != nil {
				return orders, err
			}
			for o := range orderHistory.OrderEvents {
				switch {
				case orderHistory.OrderEvents[o].Event.ExecutionEvent.Execution.UID != "":
					timeVar, err := time.Parse(krakenFormat,
						orderHistory.OrderEvents[o].Event.ExecutionEvent.Execution.TakerOrder.Timestamp)
					if err != nil {
						return orders, err
					}
					oDirection, err := compatibleOrderSide(orderHistory.OrderEvents[o].Event.ExecutionEvent.Execution.TakerOrder.Direction)
					if err != nil {
						return orders, err
					}
					oType, err := compatibleOrderType(orderHistory.OrderEvents[o].Event.ExecutionEvent.Execution.TakerOrder.OrderType)
					if err != nil {
						return orders, err
					}
					orders = append(orders, order.Detail{
						Price:          orderHistory.OrderEvents[o].Event.ExecutionEvent.Execution.TakerOrder.LimitPrice,
						Amount:         orderHistory.OrderEvents[o].Event.ExecutionEvent.Execution.TakerOrder.Quantity,
						ExecutedAmount: orderHistory.OrderEvents[o].Event.ExecutionEvent.Execution.TakerOrder.Filled,
						RemainingAmount: orderHistory.OrderEvents[o].Event.ExecutionEvent.Execution.TakerOrder.Quantity -
							orderHistory.OrderEvents[o].Event.ExecutionEvent.Execution.TakerOrder.Filled,
						OrderID:   orderHistory.OrderEvents[o].Event.ExecutionEvent.Execution.TakerOrder.UID,
						ClientID:  orderHistory.OrderEvents[o].Event.ExecutionEvent.Execution.TakerOrder.ClientID,
						AssetType: asset.Futures,
						Type:      oType,
						Date:      timeVar,
						Side:      oDirection,
						Exchange:  k.Name,
						Pair:      pairs[p],
					})
				case orderHistory.OrderEvents[o].Event.OrderRejected.RecentOrder.UID != "":
					timeVar, err := time.Parse(krakenFormat,
						orderHistory.OrderEvents[o].Event.OrderRejected.RecentOrder.Timestamp)
					if err != nil {
						return orders, err
					}
					oDirection, err := compatibleOrderSide(orderHistory.OrderEvents[o].Event.OrderRejected.RecentOrder.Direction)
					if err != nil {
						return orders, err
					}
					oType, err := compatibleOrderType(orderHistory.OrderEvents[o].Event.OrderRejected.RecentOrder.OrderType)
					if err != nil {
						return orders, err
					}
					orders = append(orders, order.Detail{
						Price:          orderHistory.OrderEvents[o].Event.OrderRejected.RecentOrder.LimitPrice,
						Amount:         orderHistory.OrderEvents[o].Event.OrderRejected.RecentOrder.Quantity,
						ExecutedAmount: orderHistory.OrderEvents[o].Event.OrderRejected.RecentOrder.Filled,
						RemainingAmount: orderHistory.OrderEvents[o].Event.OrderRejected.RecentOrder.Quantity -
							orderHistory.OrderEvents[o].Event.OrderRejected.RecentOrder.Filled,
						OrderID:   orderHistory.OrderEvents[o].Event.OrderRejected.RecentOrder.UID,
						ClientID:  orderHistory.OrderEvents[o].Event.OrderRejected.RecentOrder.AccountID,
						AssetType: asset.Futures,
						Type:      oType,
						Date:      timeVar,
						Side:      oDirection,
						Exchange:  k.Name,
						Pair:      pairs[p],
						Status:    order.Rejected,
					})
				case orderHistory.OrderEvents[o].Event.OrderCancelled.RecentOrder.UID != "":
					timeVar, err := time.Parse(krakenFormat,
						orderHistory.OrderEvents[o].Event.OrderCancelled.RecentOrder.Timestamp)
					if err != nil {
						return orders, err
					}
					oDirection, err := compatibleOrderSide(orderHistory.OrderEvents[o].Event.OrderCancelled.RecentOrder.Direction)
					if err != nil {
						return orders, err
					}
					oType, err := compatibleOrderType(orderHistory.OrderEvents[o].Event.OrderCancelled.RecentOrder.OrderType)
					if err != nil {
						return orders, err
					}
					orders = append(orders, order.Detail{
						Price:          orderHistory.OrderEvents[o].Event.OrderCancelled.RecentOrder.LimitPrice,
						Amount:         orderHistory.OrderEvents[o].Event.OrderCancelled.RecentOrder.Quantity,
						ExecutedAmount: orderHistory.OrderEvents[o].Event.OrderCancelled.RecentOrder.Filled,
						RemainingAmount: orderHistory.OrderEvents[o].Event.OrderCancelled.RecentOrder.Quantity -
							orderHistory.OrderEvents[o].Event.OrderCancelled.RecentOrder.Filled,
						OrderID:   orderHistory.OrderEvents[o].Event.OrderCancelled.RecentOrder.UID,
						ClientID:  orderHistory.OrderEvents[o].Event.OrderCancelled.RecentOrder.AccountID,
						AssetType: asset.Futures,
						Type:      oType,
						Date:      timeVar,
						Side:      oDirection,
						Exchange:  k.Name,
						Pair:      pairs[p],
						Status:    order.Cancelled,
					})
				case orderHistory.OrderEvents[o].Event.OrderPlaced.RecentOrder.UID != "":
					timeVar, err := time.Parse(krakenFormat,
						orderHistory.OrderEvents[o].Event.OrderPlaced.RecentOrder.Timestamp)
					if err != nil {
						return orders, err
					}
					oDirection, err := compatibleOrderSide(orderHistory.OrderEvents[o].Event.OrderPlaced.RecentOrder.Direction)
					if err != nil {
						return orders, err
					}
					oType, err := compatibleOrderType(orderHistory.OrderEvents[o].Event.OrderPlaced.RecentOrder.OrderType)
					if err != nil {
						return orders, err
					}
					orders = append(orders, order.Detail{
						Price:          orderHistory.OrderEvents[o].Event.OrderPlaced.RecentOrder.LimitPrice,
						Amount:         orderHistory.OrderEvents[o].Event.OrderPlaced.RecentOrder.Quantity,
						ExecutedAmount: orderHistory.OrderEvents[o].Event.OrderPlaced.RecentOrder.Filled,
						RemainingAmount: orderHistory.OrderEvents[o].Event.OrderPlaced.RecentOrder.Quantity -
							orderHistory.OrderEvents[o].Event.OrderPlaced.RecentOrder.Filled,
						OrderID:   orderHistory.OrderEvents[o].Event.OrderPlaced.RecentOrder.UID,
						ClientID:  orderHistory.OrderEvents[o].Event.OrderPlaced.RecentOrder.AccountID,
						AssetType: asset.Futures,
						Type:      oType,
						Date:      timeVar,
						Side:      oDirection,
						Exchange:  k.Name,
						Pair:      pairs[p],
					})
				default:
					return orders, errors.New("invalid orderHistory data")
				}
			}
		}
	}
	return getOrdersRequest.Filter(k.Name, orders), nil
}

// AuthenticateWebsocket sends an authentication message to the websocket
func (k *Kraken) AuthenticateWebsocket(ctx context.Context) error {
	resp, err := k.GetWebsocketToken(ctx)
	if resp != "" {
		authToken = resp
	}
	return err
}

// ValidateAPICredentials validates current credentials used for wrapper
// functionality
func (k *Kraken) ValidateAPICredentials(ctx context.Context, assetType asset.Item) error {
	_, err := k.UpdateAccountInfo(ctx, assetType)
	return k.CheckTransientError(err)
}

// FormatExchangeKlineInterval returns Interval to exchange formatted string
func (k *Kraken) FormatExchangeKlineInterval(in kline.Interval) string {
	return strconv.FormatFloat(in.Duration().Minutes(), 'f', -1, 64)
}

// FormatExchangeKlineIntervalFutures returns Interval to exchange formatted string
func (k *Kraken) FormatExchangeKlineIntervalFutures(in kline.Interval) string {
	switch in {
	case kline.OneDay:
		return "1d"
	default:
		return in.Short()
	}
}

// GetHistoricCandles returns candles between a time period for a set time interval
func (k *Kraken) GetHistoricCandles(ctx context.Context, pair currency.Pair, a asset.Item, interval kline.Interval, start, end time.Time) (*kline.Item, error) {
	req, err := k.GetKlineRequest(pair, a, interval, start, end, true)
	if err != nil {
		return nil, err
	}
	timeSeries := make([]kline.Candle, 0, req.Size())
	switch a {
	case asset.Spot:
		candles, err := k.GetOHLC(ctx,
			req.RequestFormatted,
			k.FormatExchangeKlineInterval(req.ExchangeInterval))
		if err != nil {
			return nil, err
		}

		for x := range candles {
			if candles[x].Time.Before(req.Start) || candles[x].Time.After(req.End) {
				continue
			}
			timeSeries = append(timeSeries, kline.Candle{
				Time:   candles[x].Time,
				Open:   candles[x].Open,
				High:   candles[x].High,
				Low:    candles[x].Low,
				Close:  candles[x].Close,
				Volume: candles[x].Volume,
			})
		}
	default:
		// TODO add new Futures API support
		return nil, fmt.Errorf("%w %v", asset.ErrNotSupported, req.Asset)
	}

	return req.ProcessResponse(timeSeries)
}

// GetHistoricCandlesExtended returns candles between a time period for a set time interval
func (k *Kraken) GetHistoricCandlesExtended(_ context.Context, _ currency.Pair, _ asset.Item, _ kline.Interval, _, _ time.Time) (*kline.Item, error) {
	return nil, common.ErrFunctionNotSupported
}

func compatibleOrderSide(side string) (order.Side, error) {
	switch {
	case strings.EqualFold(order.Buy.String(), side):
		return order.Buy, nil
	case strings.EqualFold(order.Sell.String(), side):
		return order.Sell, nil
	}
	return order.AnySide, errors.New("invalid side received")
}

func compatibleOrderType(orderType string) (order.Type, error) {
	var resp order.Type
	switch orderType {
	case "lmt":
		resp = order.Limit
	case "stp":
		resp = order.Stop
	case "take_profit":
		resp = order.TakeProfit
	default:
		return resp, errors.New("invalid orderType")
	}
	return resp, nil
}

func compatibleFillOrderType(fillType string) (order.Type, error) {
	var resp order.Type
	switch fillType {
	case "maker":
		resp = order.Limit
	case "taker":
		resp = order.Market
	case "liquidation":
		resp = order.Liquidation
	default:
		return resp, errors.New("invalid orderPriceType")
	}
	return resp, nil
}

// GetAvailableTransferChains returns the available transfer blockchains for the specific
// cryptocurrency
func (k *Kraken) GetAvailableTransferChains(ctx context.Context, cryptocurrency currency.Code) ([]string, error) {
	methods, err := k.GetDepositMethods(ctx, cryptocurrency.String())
	if err != nil {
		return nil, err
	}

	availableChains := make([]string, len(methods))
	for x := range methods {
		availableChains[x] = methods[x].Method
	}
	return availableChains, nil
}

// GetServerTime returns the current exchange server time.
func (k *Kraken) GetServerTime(ctx context.Context, _ asset.Item) (time.Time, error) {
	st, err := k.GetCurrentServerTime(ctx)
	if err != nil {
		return time.Time{}, err
	}
	return time.Parse("Mon, 02 Jan 06 15:04:05 -0700", st.Rfc1123)
}

// GetFuturesContractDetails returns details about futures contracts
func (k *Kraken) GetFuturesContractDetails(ctx context.Context, item asset.Item) ([]futures.Contract, error) {
	if !item.IsFutures() {
		return nil, futures.ErrNotFuturesAsset
	}
	if !k.SupportsAsset(item) {
		return nil, fmt.Errorf("%w %v", asset.ErrNotSupported, item)
	}
	result, err := k.GetInstruments(ctx)
	if err != nil {
		return nil, err
	}
	resp := make([]futures.Contract, len(result.Instruments))
	for i := range result.Instruments {
		var cp, underlying currency.Pair
		var underlyingStr string
		cp, err = currency.NewPairFromString(result.Instruments[i].Symbol)
		if err != nil {
			return nil, err
		}
		var symbolToSplit string
		if result.Instruments[i].Underlying != "" {
			symbolToSplit = result.Instruments[i].Underlying
		} else {
			symbolToSplit = result.Instruments[i].Symbol
		}

		underlyingBase := strings.Split(symbolToSplit, "_")
		if len(underlyingBase) <= 1 {
			underlyingStr = symbolToSplit
		} else {
			underlyingStr = underlyingBase[1]
		}
		usdIndex := strings.LastIndex(strings.ToLower(underlyingStr), "usd")
		if usdIndex <= 0 {
			log.Warnf(log.ExchangeSys, "%v unable to find USD index in %v to process contract", k.Name, underlyingStr)
			continue
		}
		underlying, err = currency.NewPairFromStrings(underlyingStr[0:usdIndex], underlyingStr[usdIndex:])
		if err != nil {
			return nil, err
		}
		var s, e time.Time
		if result.Instruments[i].OpeningDate != "" {
			s, err = time.Parse(time.RFC3339, result.Instruments[i].OpeningDate)
			if err != nil {
				return nil, err
			}
		}
		var ct futures.ContractType
		if result.Instruments[i].LastTradingTime == "" || item == asset.PerpetualSwap {
			ct = futures.Perpetual
		} else {
			e, err = time.Parse(time.RFC3339, result.Instruments[i].LastTradingTime)
			if err != nil {
				return nil, err
			}
			switch {
			// three day is used for generosity for contract date ranges
			case e.Sub(s) <= kline.OneMonth.Duration()+kline.ThreeDay.Duration():
				ct = futures.Monthly
			case e.Sub(s) <= kline.ThreeMonth.Duration()+kline.ThreeDay.Duration():
				ct = futures.Quarterly
			default:
				ct = futures.SemiAnnually
			}
		}
		contractSettlementType := futures.Linear
		if cp.Base.Equal(currency.PI) || cp.Base.Equal(currency.FI) {
			contractSettlementType = futures.Inverse
		}
		resp[i] = futures.Contract{
			Exchange:       k.Name,
			Name:           cp,
			Underlying:     underlying,
			Asset:          item,
			StartDate:      s,
			EndDate:        e,
			SettlementType: contractSettlementType,
			IsActive:       result.Instruments[i].Tradable,
			Type:           ct,
		}
	}
	return resp, nil
}

// GetLatestFundingRates returns the latest funding rates data
func (k *Kraken) GetLatestFundingRates(ctx context.Context, r *fundingrate.LatestRateRequest) ([]fundingrate.LatestRateResponse, error) {
	if r == nil {
		return nil, fmt.Errorf("%w LatestRateRequest", common.ErrNilPointer)
	}
	if r.Asset != asset.Futures {
		return nil, fmt.Errorf("%w %v", asset.ErrNotSupported, r.Asset)
	}
	if !r.Pair.IsEmpty() {
		if ok, err := k.CurrencyPairs.IsPairAvailable(r.Pair, r.Asset); err != nil {
			return nil, err
		} else if !ok {
			return nil, currency.ErrPairNotContainedInAvailablePairs
		}
	}

	t, err := k.GetFuturesTickers(ctx)
	if err != nil {
		return nil, err
	}
	resp := make([]fundingrate.LatestRateResponse, 0, len(t.Tickers))
	for i := range t.Tickers {
		pair, err := currency.NewPairFromString(t.Tickers[i].Symbol)
		if err != nil {
			return nil, err
		}
		if !r.Pair.IsEmpty() && !r.Pair.Equal(pair) {
			continue
		}
		var isPerp bool
		isPerp, err = k.IsPerpetualFutureCurrency(r.Asset, pair)
		if err != nil {
			return nil, err
		}
		if !isPerp {
			continue
		}
		rate := fundingrate.LatestRateResponse{
			Exchange: k.Name,
			Asset:    r.Asset,
			Pair:     pair,
			LatestRate: fundingrate.Rate{
				Rate: decimal.NewFromFloat(t.Tickers[i].FundingRate),
			},
			TimeChecked: time.Now(),
		}
		if r.IncludePredictedRate {
			rate.PredictedUpcomingRate = fundingrate.Rate{
				Rate: decimal.NewFromFloat(t.Tickers[i].FundingRatePrediction),
			}
		}
		resp = append(resp, rate)
	}
	return resp, nil
}

// IsPerpetualFutureCurrency ensures a given asset and currency is a perpetual future
func (k *Kraken) IsPerpetualFutureCurrency(a asset.Item, cp currency.Pair) (bool, error) {
	return cp.Base.Equal(currency.PF) && a == asset.Futures, nil
}

// GetOpenInterest returns the open interest rate for a given asset pair
func (k *Kraken) GetOpenInterest(ctx context.Context, keys ...key.PairAsset) ([]futures.OpenInterest, error) {
	for i := range keys {
		if keys[i].Asset != asset.Futures {
			// avoid API calls or returning errors after a successful retrieval
			return nil, fmt.Errorf("%w %v %v", asset.ErrNotSupported, keys[i].Asset, keys[i].Pair())
		}
	}
	futuresTickersData, err := k.GetFuturesTickers(ctx)
	if err != nil {
		return nil, err
	}
	resp := make([]futures.OpenInterest, 0, len(futuresTickersData.Tickers))
	for i := range futuresTickersData.Tickers {
		var p currency.Pair
		var isEnabled bool
		p, isEnabled, err = k.MatchSymbolCheckEnabled(futuresTickersData.Tickers[i].Symbol, asset.Futures, true)
		if err != nil && !errors.Is(err, currency.ErrPairNotFound) {
			return nil, err
		}
		if !isEnabled {
			continue
		}
		var appendData bool
		for j := range keys {
			if keys[j].Pair().Equal(p) {
				appendData = true
				break
			}
		}
		if len(keys) > 0 && !appendData {
			continue
		}
		resp = append(resp, futures.OpenInterest{
			Key: key.ExchangePairAsset{
				Exchange: k.Name,
				Base:     p.Base.Item,
				Quote:    p.Quote.Item,
				Asset:    asset.Futures,
			},
			OpenInterest: futuresTickersData.Tickers[i].OpenInterest,
		})
	}
	return resp, nil
}

// GetCurrencyTradeURL returns the URL to the exchange's trade page for the given asset and currency pair
func (k *Kraken) GetCurrencyTradeURL(_ context.Context, a asset.Item, cp currency.Pair) (string, error) {
	_, err := k.CurrencyPairs.IsPairEnabled(cp, a)
	if err != nil {
		return "", err
	}
	switch a {
	case asset.Spot:
		cp.Delimiter = currency.DashDelimiter
		return tradeBaseURL + cp.Lower().String(), nil
	case asset.Futures:
		cp.Delimiter = currency.UnderscoreDelimiter
		return tradeFuturesURL + cp.Upper().String(), nil
	default:
		return "", fmt.Errorf("%w %v", asset.ErrNotSupported, a)
	}
}<|MERGE_RESOLUTION|>--- conflicted
+++ resolved
@@ -706,15 +706,9 @@
 	status := order.New
 	switch s.AssetType {
 	case asset.Spot:
-<<<<<<< HEAD
-		timeInForce := order.GoodTillCancel.String()
-		if s.TimeInForce.Is(order.ImmediateOrCancel) {
-			timeInForce = s.TimeInForce.String()
-=======
 		timeInForce, err := timeInForceString(s.TimeInForce)
 		if err != nil {
 			return nil, err
->>>>>>> 764eb37c
 		}
 		if k.Websocket.CanUseAuthenticatedWebsocketForWrapper() {
 			orderID, err = k.wsAddOrder(&WsAddOrderRequest{
