--- conflicted
+++ resolved
@@ -339,11 +339,7 @@
 			errs = common.AppendError(errs, err)
 			continue
 		}
-<<<<<<< HEAD
-		spotWebsocket.RemoveSuccessfulUnsubscriptions(channelsToUnsubscribe[i])
-=======
-		b.Websocket.RemoveSubscriptions(channelsToUnsubscribe[i])
->>>>>>> 70690d9a
+		spotWebsocket.RemoveSubscriptions(channelsToUnsubscribe[i])
 	}
 	return errs
 }
