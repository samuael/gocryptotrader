package btcmarkets

import (
	"context"
	"encoding/json"
	"errors"
	"fmt"
	"hash/crc32"
	"net/http"
	"strconv"
	"strings"
	"time"

	"github.com/gorilla/websocket"
	"github.com/thrasher-corp/gocryptotrader/common"
	"github.com/thrasher-corp/gocryptotrader/common/crypto"
	"github.com/thrasher-corp/gocryptotrader/currency"
	"github.com/thrasher-corp/gocryptotrader/exchanges/asset"
	"github.com/thrasher-corp/gocryptotrader/exchanges/order"
	"github.com/thrasher-corp/gocryptotrader/exchanges/orderbook"
	"github.com/thrasher-corp/gocryptotrader/exchanges/stream"
	"github.com/thrasher-corp/gocryptotrader/exchanges/subscription"
	"github.com/thrasher-corp/gocryptotrader/exchanges/ticker"
	"github.com/thrasher-corp/gocryptotrader/exchanges/trade"
	"github.com/thrasher-corp/gocryptotrader/log"
)

const (
	btcMarketsWSURL = "wss://socket.btcmarkets.net/v2"
)

var (
	errTypeAssertionFailure = errors.New("type assertion failure")
	errChecksumFailure      = errors.New("crc32 checksum failure")

	authChannels = []string{fundChange, heartbeat, orderChange}
)

// WsConnect connects to a websocket feed
func (b *BTCMarkets) WsConnect() error {
	if !b.Websocket.IsEnabled() || !b.IsEnabled() {
		return errors.New(stream.WebsocketNotEnabled)
	}
	spotWebsocket, err := b.Websocket.GetAssetWebsocket(asset.Spot)
	if err != nil {
		return fmt.Errorf("%w asset type: %v", err, asset.Spot)
	}
	var dialer websocket.Dialer
	err = spotWebsocket.Conn.Dial(&dialer, http.Header{})
	if err != nil {
		return err
	}
	if b.Verbose {
		log.Debugf(log.ExchangeSys, "%s Connected to Websocket.\n", b.Name)
	}

	go b.wsReadData()
	return nil
}

// wsReadData receives and passes on websocket messages for processing
func (b *BTCMarkets) wsReadData() {
	spotWebsocket, err := b.Websocket.GetAssetWebsocket(asset.Spot)
	if err != nil {
		log.Errorf(log.ExchangeSys, "%v asset type: %v", err, asset.Spot)
		return
	}
	spotWebsocket.Wg.Add(1)
	defer spotWebsocket.Wg.Done()
	for {
		select {
		case <-spotWebsocket.ShutdownC:
			return
		default:
			resp := spotWebsocket.Conn.ReadMessage()
			if resp.Raw == nil {
				return
			}
			err := b.wsHandleData(resp.Raw)
			if err != nil {
				b.Websocket.DataHandler <- err
			}
		}
	}
}

// UnmarshalJSON implements the unmarshaler interface.
func (w *WebsocketOrderbook) UnmarshalJSON(data []byte) error {
	resp := make([][3]interface{}, len(data))
	err := json.Unmarshal(data, &resp)
	if err != nil {
		return err
	}

	*w = WebsocketOrderbook(make(orderbook.Items, len(resp)))
	for x := range resp {
		sPrice, ok := resp[x][0].(string)
		if !ok {
			return fmt.Errorf("price string %w", errTypeAssertionFailure)
		}
		var price float64
		price, err = strconv.ParseFloat(sPrice, 64)
		if err != nil {
			return err
		}

		sAmount, ok := resp[x][1].(string)
		if !ok {
			return fmt.Errorf("amount string %w", errTypeAssertionFailure)
		}

		var amount float64
		amount, err = strconv.ParseFloat(sAmount, 64)
		if err != nil {
			return err
		}

		count, ok := resp[x][2].(float64)
		if !ok {
			return fmt.Errorf("count float64 %w", errTypeAssertionFailure)
		}

		(*w)[x] = orderbook.Item{
			Amount:     amount,
			Price:      price,
			OrderCount: int64(count),
		}
	}
	return nil
}

func (b *BTCMarkets) wsHandleData(respRaw []byte) error {
	var wsResponse WsMessageType
	err := json.Unmarshal(respRaw, &wsResponse)
	if err != nil {
		return err
	}
	switch wsResponse.MessageType {
	case heartbeat:
		if b.Verbose {
			log.Debugf(log.ExchangeSys, "%v - Websocket heartbeat received %s", b.Name, respRaw)
		}
	case wsOB:
		var ob WsOrderbook
		err := json.Unmarshal(respRaw, &ob)
		if err != nil {
			return err
		}

		if ob.Snapshot {
			err = b.Websocket.Orderbook.LoadSnapshot(&orderbook.Base{
				Pair:            ob.Currency,
				Bids:            orderbook.Items(ob.Bids),
				Asks:            orderbook.Items(ob.Asks),
				LastUpdated:     ob.Timestamp,
				LastUpdateID:    ob.SnapshotID,
				Asset:           asset.Spot,
				Exchange:        b.Name,
				VerifyOrderbook: b.CanVerifyOrderbook,
			})
		} else {
			err = b.Websocket.Orderbook.Update(&orderbook.Update{
				UpdateTime: ob.Timestamp,
				UpdateID:   ob.SnapshotID,
				Asset:      asset.Spot,
				Bids:       orderbook.Items(ob.Bids),
				Asks:       orderbook.Items(ob.Asks),
				Pair:       ob.Currency,
				Checksum:   ob.Checksum,
			})
		}
		if err != nil {
			if errors.Is(err, orderbook.ErrOrderbookInvalid) {
				err2 := b.ReSubscribeSpecificOrderbook(ob.Currency)
				if err2 != nil {
					return err2
				}
			}
			return err
		}
		return nil
	case tradeEndPoint:
		if !b.IsSaveTradeDataEnabled() {
			return nil
		}
		var t WsTrade
		err := json.Unmarshal(respRaw, &t)
		if err != nil {
			return err
		}

		p, err := currency.NewPairFromString(t.Currency)
		if err != nil {
			return err
		}

		side := order.Buy
		if t.Side == "Ask" {
			side = order.Sell
		}

		return trade.AddTradesToBuffer(b.Name, trade.Data{
			Timestamp:    t.Timestamp,
			CurrencyPair: p,
			AssetType:    asset.Spot,
			Exchange:     b.Name,
			Price:        t.Price,
			Amount:       t.Volume,
			Side:         side,
			TID:          strconv.FormatInt(t.TradeID, 10),
		})
	case tick:
		var tick WsTick
		err := json.Unmarshal(respRaw, &tick)
		if err != nil {
			return err
		}

		p, err := currency.NewPairFromString(tick.Currency)
		if err != nil {
			return err
		}

		b.Websocket.DataHandler <- &ticker.Price{
			ExchangeName: b.Name,
			Volume:       tick.Volume,
			High:         tick.High24,
			Low:          tick.Low24h,
			Bid:          tick.Bid,
			Ask:          tick.Ask,
			Last:         tick.Last,
			LastUpdated:  tick.Timestamp,
			AssetType:    asset.Spot,
			Pair:         p,
		}
	case fundChange:
		var transferData WsFundTransfer
		err := json.Unmarshal(respRaw, &transferData)
		if err != nil {
			return err
		}
		b.Websocket.DataHandler <- transferData
	case orderChange:
		var orderData WsOrderChange
		err := json.Unmarshal(respRaw, &orderData)
		if err != nil {
			return err
		}
		originalAmount := orderData.OpenVolume
		var price float64
		var trades []order.TradeHistory
		var orderID = strconv.FormatInt(orderData.OrderID, 10)
		for x := range orderData.Trades {
			var isMaker bool
			if orderData.Trades[x].LiquidityType == "Maker" {
				isMaker = true
			}
			trades = append(trades, order.TradeHistory{
				Price:    orderData.Trades[x].Price,
				Amount:   orderData.Trades[x].Volume,
				Fee:      orderData.Trades[x].Fee,
				Exchange: b.Name,
				TID:      strconv.FormatInt(orderData.Trades[x].TradeID, 10),
				IsMaker:  isMaker,
			})
			price = orderData.Trades[x].Price
			originalAmount += orderData.Trades[x].Volume
		}
		oType, err := order.StringToOrderType(orderData.OrderType)
		if err != nil {
			b.Websocket.DataHandler <- order.ClassificationError{
				Exchange: b.Name,
				OrderID:  orderID,
				Err:      err,
			}
		}
		oSide, err := order.StringToOrderSide(orderData.Side)
		if err != nil {
			b.Websocket.DataHandler <- order.ClassificationError{
				Exchange: b.Name,
				OrderID:  orderID,
				Err:      err,
			}
		}
		oStatus, err := order.StringToOrderStatus(orderData.Status)
		if err != nil {
			b.Websocket.DataHandler <- order.ClassificationError{
				Exchange: b.Name,
				OrderID:  orderID,
				Err:      err,
			}
		}

		p, err := currency.NewPairFromString(orderData.MarketID)
		if err != nil {
			b.Websocket.DataHandler <- order.ClassificationError{
				Exchange: b.Name,
				OrderID:  orderID,
				Err:      err,
			}
		}

		creds, err := b.GetCredentials(context.TODO())
		if err != nil {
			b.Websocket.DataHandler <- order.ClassificationError{
				Exchange: b.Name,
				OrderID:  orderID,
				Err:      err,
			}
		}

		b.Websocket.DataHandler <- &order.Detail{
			Price:           price,
			Amount:          originalAmount,
			RemainingAmount: orderData.OpenVolume,
			Exchange:        b.Name,
			OrderID:         orderID,
			ClientID:        creds.ClientID,
			Type:            oType,
			Side:            oSide,
			Status:          oStatus,
			AssetType:       asset.Spot,
			Date:            orderData.Timestamp,
			Trades:          trades,
			Pair:            p,
		}
	case "error":
		var wsErr WsError
		err := json.Unmarshal(respRaw, &wsErr)
		if err != nil {
			return err
		}
		return fmt.Errorf("%v websocket error. Code: %v Message: %v", b.Name, wsErr.Code, wsErr.Message)
	default:
		b.Websocket.DataHandler <- stream.UnhandledMessageWarning{Message: b.Name + stream.UnhandledMessage + string(respRaw)}
		return nil
	}
	return nil
}

func (b *BTCMarkets) generateDefaultSubscriptions() ([]subscription.Subscription, error) {
	var channels = []string{wsOB, tick, tradeEndPoint}
	enabledCurrencies, err := b.GetEnabledPairs(asset.Spot)
	if err != nil {
		return nil, err
	}
	var subscriptions []subscription.Subscription
	for i := range channels {
		for j := range enabledCurrencies {
			subscriptions = append(subscriptions, subscription.Subscription{
				Channel: channels[i],
				Pair:    enabledCurrencies[j],
				Asset:   asset.Spot,
			})
		}
	}

	if b.Websocket.CanUseAuthenticatedEndpoints() {
		for i := range authChannels {
			subscriptions = append(subscriptions, subscription.Subscription{
				Channel: authChannels[i],
			})
		}
	}
	return subscriptions, nil
}

// Subscribe sends a websocket message to receive data from the channel
<<<<<<< HEAD
func (b *BTCMarkets) Subscribe(subs []stream.ChannelSubscription) error {
	spotWebsocket, err := b.Websocket.GetAssetWebsocket(asset.Spot)
	if err != nil {
		return fmt.Errorf("%w asset type: %v", err, asset.Spot)
	}
=======
func (b *BTCMarkets) Subscribe(subs []subscription.Subscription) error {
>>>>>>> 23c82bea
	var payload WsSubscribe
	if len(subs) > 1 {
		// TODO: Expand this to stream package as this assumes that we are doing
		// an initial sync.
		payload.MessageType = subscribe
	} else {
		payload.MessageType = addSubscription
		payload.ClientType = clientType
	}

	var authenticate bool
	for i := range subs {
		if !authenticate && common.StringDataContains(authChannels, subs[i].Channel) {
			authenticate = true
		}
		payload.Channels = append(payload.Channels, subs[i].Channel)
		if subs[i].Pair.IsEmpty() {
			continue
		}
		pair := subs[i].Pair.String()
		if common.StringDataCompare(payload.MarketIDs, pair) {
			continue
		}
		payload.MarketIDs = append(payload.MarketIDs, pair)
	}

	if authenticate {
		creds, err := b.GetCredentials(context.TODO())
		if err != nil {
			return err
		}
		signTime := strconv.FormatInt(time.Now().UnixMilli(), 10)
		strToSign := "/users/self/subscribe" + "\n" + signTime
		var tempSign []byte
		tempSign, err = crypto.GetHMAC(crypto.HashSHA512,
			[]byte(strToSign),
			[]byte(creds.Secret))
		if err != nil {
			return err
		}
		sign := crypto.Base64Encode(tempSign)
		payload.Key = creds.Key
		payload.Signature = sign
		payload.Timestamp = signTime
	}

	if err := spotWebsocket.Conn.SendJSONMessage(payload); err != nil {
		return err
	}
	spotWebsocket.AddSuccessfulSubscriptions(subs...)
	return nil
}

// Unsubscribe sends a websocket message to manage and remove a subscription.
<<<<<<< HEAD
func (b *BTCMarkets) Unsubscribe(subs []stream.ChannelSubscription) error {
	spotWebsocket, err := b.Websocket.GetAssetWebsocket(asset.Spot)
	if err != nil {
		return fmt.Errorf("%w asset type: %v", err, asset.Spot)
	}
=======
func (b *BTCMarkets) Unsubscribe(subs []subscription.Subscription) error {
>>>>>>> 23c82bea
	payload := WsSubscribe{
		MessageType: removeSubscription,
		ClientType:  clientType,
	}
	for i := range subs {
		payload.Channels = append(payload.Channels, subs[i].Channel)
		if subs[i].Pair.IsEmpty() {
			continue
		}

		pair := subs[i].Pair.String()
		if common.StringDataCompare(payload.MarketIDs, pair) {
			continue
		}
		payload.MarketIDs = append(payload.MarketIDs, pair)
	}

	err = spotWebsocket.Conn.SendJSONMessage(payload)
	if err != nil {
		return err
	}
	spotWebsocket.RemoveSubscriptions(subs...)
	return nil
}

// ReSubscribeSpecificOrderbook removes the subscription and the subscribes
// again to fetch a new snapshot in the event of a de-sync event.
func (b *BTCMarkets) ReSubscribeSpecificOrderbook(pair currency.Pair) error {
	sub := []subscription.Subscription{{
		Channel: wsOB,
		Pair:    pair,
		Asset:   asset.Spot,
	}}
	if err := b.Unsubscribe(sub); err != nil {
		return err
	}
	return b.Subscribe(sub)
}

// checksum provides assurance on current in memory liquidity
func checksum(ob *orderbook.Base, checksum uint32) error {
	check := crc32.ChecksumIEEE([]byte(concat(ob.Bids) + concat(ob.Asks)))
	if check != checksum {
		return fmt.Errorf("%s %s %s ID: %v expected: %v but received: %v %w",
			ob.Exchange,
			ob.Pair,
			ob.Asset,
			ob.LastUpdateID,
			checksum,
			check,
			errChecksumFailure)
	}
	return nil
}

// concat concatenates price and amounts together for checksum processing
func concat(liquidity orderbook.Items) string {
	length := 10
	if len(liquidity) < 10 {
		length = len(liquidity)
	}
	var c string
	for x := 0; x < length; x++ {
		c += trim(liquidity[x].Price) + trim(liquidity[x].Amount)
	}
	return c
}

// trim turns value into string, removes the decimal point and all the leading
// zeros.
func trim(value float64) string {
	valstr := strconv.FormatFloat(value, 'f', -1, 64)
	valstr = strings.ReplaceAll(valstr, ".", "")
	valstr = strings.TrimLeft(valstr, "0")
	return valstr
}<|MERGE_RESOLUTION|>--- conflicted
+++ resolved
@@ -366,15 +366,11 @@
 }
 
 // Subscribe sends a websocket message to receive data from the channel
-<<<<<<< HEAD
-func (b *BTCMarkets) Subscribe(subs []stream.ChannelSubscription) error {
+func (b *BTCMarkets) Subscribe(subs []subscription.Subscription) error {
 	spotWebsocket, err := b.Websocket.GetAssetWebsocket(asset.Spot)
 	if err != nil {
 		return fmt.Errorf("%w asset type: %v", err, asset.Spot)
 	}
-=======
-func (b *BTCMarkets) Subscribe(subs []subscription.Subscription) error {
->>>>>>> 23c82bea
 	var payload WsSubscribe
 	if len(subs) > 1 {
 		// TODO: Expand this to stream package as this assumes that we are doing
@@ -429,15 +425,11 @@
 }
 
 // Unsubscribe sends a websocket message to manage and remove a subscription.
-<<<<<<< HEAD
-func (b *BTCMarkets) Unsubscribe(subs []stream.ChannelSubscription) error {
+func (b *BTCMarkets) Unsubscribe(subs []subscription.Subscription) error {
 	spotWebsocket, err := b.Websocket.GetAssetWebsocket(asset.Spot)
 	if err != nil {
 		return fmt.Errorf("%w asset type: %v", err, asset.Spot)
 	}
-=======
-func (b *BTCMarkets) Unsubscribe(subs []subscription.Subscription) error {
->>>>>>> 23c82bea
 	payload := WsSubscribe{
 		MessageType: removeSubscription,
 		ClientType:  clientType,
