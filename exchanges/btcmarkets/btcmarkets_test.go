package btcmarkets

import (
	"context"
	"errors"
	"fmt"
	"log"
	"os"
	"testing"
	"time"

	"github.com/stretchr/testify/assert"
	"github.com/stretchr/testify/require"
	"github.com/thrasher-corp/gocryptotrader/common"
	"github.com/thrasher-corp/gocryptotrader/config"
	"github.com/thrasher-corp/gocryptotrader/currency"
	"github.com/thrasher-corp/gocryptotrader/exchanges/asset"
	"github.com/thrasher-corp/gocryptotrader/exchanges/kline"
	"github.com/thrasher-corp/gocryptotrader/exchanges/order"
	"github.com/thrasher-corp/gocryptotrader/exchanges/orderbook"
	"github.com/thrasher-corp/gocryptotrader/exchanges/sharedtestvalues"
	"github.com/thrasher-corp/gocryptotrader/exchanges/subscription"
	"github.com/thrasher-corp/gocryptotrader/exchanges/trade"
	testexch "github.com/thrasher-corp/gocryptotrader/internal/testing/exchange"
	testsubs "github.com/thrasher-corp/gocryptotrader/internal/testing/subscriptions"
)

var b = &BTCMarkets{}

// Please supply your own keys here to do better tests
const (
	apiKey                  = ""
	apiSecret               = ""
	canManipulateRealOrders = false
	BTCAUD                  = "BTC-AUD"
	LTCAUD                  = "LTC-AUD"
	ETHAUD                  = "ETH-AUD"
	fakePair                = "Fake-USDT"
	bid                     = "bid"
)

func TestMain(m *testing.M) {
	b.SetDefaults()
	cfg := config.GetConfig()
	err := cfg.LoadConfig("../../testdata/configtest.json", true)
	if err != nil {
		log.Fatal(err)
	}
	bConfig, err := cfg.GetExchangeConfig("BTC Markets")
	if err != nil {
		log.Fatal(err)
	}
	bConfig.API.Credentials.Key = apiKey
	bConfig.API.Credentials.Secret = apiSecret
	bConfig.API.AuthenticatedSupport = true
	b.Websocket = sharedtestvalues.NewTestWebsocket()
	err = b.Setup(bConfig)
	if err != nil {
		log.Fatal(err)
	}
	err = b.ValidateAPICredentials(context.Background(), asset.Spot)
	if err != nil {
		fmt.Println("API credentials are invalid:", err)
		b.API.AuthenticatedSupport = false
		b.API.AuthenticatedWebsocketSupport = false
	}
	os.Exit(m.Run())
}

func TestGetMarkets(t *testing.T) {
	t.Parallel()
	_, err := b.GetMarkets(t.Context())
	if err != nil {
		t.Error("GetTicker() error", err)
	}
}

func TestGetTicker(t *testing.T) {
	t.Parallel()
	_, err := b.GetTicker(t.Context(), BTCAUD)
	if err != nil {
		t.Error("GetOrderbook() error", err)
	}
}

func TestGetTrades(t *testing.T) {
	t.Parallel()
	_, err := b.GetTrades(t.Context(), BTCAUD, 0, 0, 5)
	if err != nil {
		t.Error("GetTrades() error", err)
	}
}

func TestGetOrderbook(t *testing.T) {
	t.Parallel()
	_, err := b.GetOrderbook(t.Context(), BTCAUD, 2)
	if err != nil {
		t.Error("GetTrades() error", err)
	}
}

func TestGetMarketCandles(t *testing.T) {
	t.Parallel()
	_, err := b.GetMarketCandles(t.Context(),
		BTCAUD, "1h", time.Now().UTC().Add(-time.Hour*24), time.Now().UTC(), -1, -1, -1)
	if err != nil {
		t.Error(err)
	}
}

func TestGetTickers(t *testing.T) {
	t.Parallel()
	temp, err := currency.NewPairsFromStrings([]string{LTCAUD, BTCAUD})
	if err != nil {
		t.Fatal(err)
	}
	_, err = b.GetTickers(t.Context(), temp)
	if err != nil {
		t.Error(err)
	}
}

func TestGetMultipleOrderbooks(t *testing.T) {
	t.Parallel()
	temp := []string{BTCAUD, LTCAUD, ETHAUD}
	_, err := b.GetMultipleOrderbooks(t.Context(), temp)
	if err != nil {
		t.Error(err)
	}
}

func TestGetCurrentServerTime(t *testing.T) {
	t.Parallel()
	_, err := b.GetCurrentServerTime(t.Context())
	if err != nil {
		t.Error(err)
	}
}

func TestWrapperGetServerTime(t *testing.T) {
	t.Parallel()
	st, err := b.GetServerTime(t.Context(), asset.Spot)
	if !errors.Is(err, nil) {
		t.Fatalf("received: '%v' but expected: '%v'", err, nil)
	}

	if st.IsZero() {
		t.Fatal("expected a time")
	}
}

func TestGetAccountBalance(t *testing.T) {
	t.Parallel()
	sharedtestvalues.SkipTestIfCredentialsUnset(t, b)
	_, err := b.GetAccountBalance(t.Context())
	if err != nil {
		t.Error(err)
	}
}

func TestGetTradingFees(t *testing.T) {
	t.Parallel()
	sharedtestvalues.SkipTestIfCredentialsUnset(t, b)
	_, err := b.GetTradingFees(t.Context())
	if err != nil {
		t.Error(err)
	}
}

func TestGetTradeHistory(t *testing.T) {
	t.Parallel()
	sharedtestvalues.SkipTestIfCredentialsUnset(t, b)
	_, err := b.GetTradeHistory(t.Context(), ETHAUD, "", -1, -1, -1)
	if err != nil {
		t.Error(err)
	}
	_, err = b.GetTradeHistory(t.Context(), BTCAUD, "", -1, -1, 1)
	if err != nil {
		t.Error(err)
	}
	_, err = b.GetTradeHistory(t.Context(), fakePair, "", -1, -1, -1)
	if err == nil {
		t.Error("expected an error due to invalid trading pair")
	}
}

func TestGetTradeByID(t *testing.T) {
	t.Parallel()
	sharedtestvalues.SkipTestIfCredentialsUnset(t, b)
	_, err := b.GetTradeByID(t.Context(), "4712043732")
	if err != nil {
		t.Error(err)
	}
}

func TestSubmitOrder(t *testing.T) {
	t.Parallel()
<<<<<<< HEAD
	_, err := b.SubmitOrder(context.Background(), &order.Submit{
		Exchange:    b.Name,
		Price:       100,
		Amount:      1,
		Type:        order.TrailingStop,
		AssetType:   asset.Spot,
		Side:        order.Bid,
		Pair:        currency.NewPair(currency.BTC, currency.AUD),
		TimeInForce: order.PostOnly,
=======
	_, err := b.SubmitOrder(t.Context(), &order.Submit{
		Exchange:  b.Name,
		Price:     100,
		Amount:    1,
		Type:      order.TrailingStop,
		AssetType: asset.Spot,
		Side:      order.Bid,
		Pair:      currency.NewPair(currency.BTC, currency.AUD),
		PostOnly:  true,
>>>>>>> bea16af3
	})
	if !errors.Is(err, order.ErrTypeIsInvalid) {
		t.Fatalf("received: '%v' but expected: '%v'", err, order.ErrTypeIsInvalid)
	}
<<<<<<< HEAD
	_, err = b.SubmitOrder(context.Background(), &order.Submit{
		Exchange:    b.Name,
		Price:       100,
		Amount:      1,
		Type:        order.Limit,
		AssetType:   asset.Spot,
		Side:        order.AnySide,
		Pair:        currency.NewPair(currency.BTC, currency.AUD),
		TimeInForce: order.PostOnly,
=======
	_, err = b.SubmitOrder(t.Context(), &order.Submit{
		Exchange:  b.Name,
		Price:     100,
		Amount:    1,
		Type:      order.Limit,
		AssetType: asset.Spot,
		Side:      order.AnySide,
		Pair:      currency.NewPair(currency.BTC, currency.AUD),
		PostOnly:  true,
>>>>>>> bea16af3
	})
	if !errors.Is(err, order.ErrSideIsInvalid) {
		t.Fatalf("received: '%v' but expected: '%v'", err, order.ErrSideIsInvalid)
	}

	sharedtestvalues.SkipTestIfCredentialsUnset(t, b, canManipulateRealOrders)

<<<<<<< HEAD
	_, err = b.SubmitOrder(context.Background(), &order.Submit{
		Exchange:    b.Name,
		Price:       100,
		Amount:      1,
		Type:        order.Limit,
		AssetType:   asset.Spot,
		Side:        order.Bid,
		Pair:        currency.NewPair(currency.BTC, currency.AUD),
		TimeInForce: order.PostOnly,
=======
	_, err = b.SubmitOrder(t.Context(), &order.Submit{
		Exchange:  b.Name,
		Price:     100,
		Amount:    1,
		Type:      order.Limit,
		AssetType: asset.Spot,
		Side:      order.Bid,
		Pair:      currency.NewPair(currency.BTC, currency.AUD),
		PostOnly:  true,
>>>>>>> bea16af3
	})
	if err != nil {
		t.Error(err)
	}
}

func TestNewOrder(t *testing.T) {
	t.Parallel()
	sharedtestvalues.SkipTestIfCredentialsUnset(t, b, canManipulateRealOrders)
	_, err := b.NewOrder(t.Context(), 100, 1, 0, 0, BTCAUD, limit, bidSide, "", "", "", true)
	if err != nil {
		t.Error(err)
	}
}

func TestGetOrders(t *testing.T) {
	t.Parallel()
	sharedtestvalues.SkipTestIfCredentialsUnset(t, b)
	_, err := b.GetOrders(t.Context(), "", -1, -1, 2, false)
	if err != nil {
		t.Error(err)
	}
	_, err = b.GetOrders(t.Context(), LTCAUD, -1, -1, -1, true)
	if err != nil {
		t.Error(err)
	}
}

func TestCancelOpenOrders(t *testing.T) {
	t.Parallel()
	sharedtestvalues.SkipTestIfCredentialsUnset(t, b, canManipulateRealOrders)

	temp := []string{BTCAUD, LTCAUD}
	_, err := b.CancelAllOpenOrdersByPairs(t.Context(), temp)
	if err != nil {
		t.Error(err)
	}
	temp = []string{BTCAUD, fakePair}
	_, err = b.CancelAllOpenOrdersByPairs(t.Context(), temp)
	if err == nil {
		t.Error("expected an error due to invalid marketID")
	}
}

func TestFetchOrder(t *testing.T) {
	t.Parallel()
	sharedtestvalues.SkipTestIfCredentialsUnset(t, b)

	_, err := b.FetchOrder(t.Context(), "4477045999")
	if err != nil {
		t.Error(err)
	}
	_, err = b.FetchOrder(t.Context(), "696969")
	if err == nil {
		t.Error(err)
	}
}

func TestRemoveOrder(t *testing.T) {
	t.Parallel()
	sharedtestvalues.SkipTestIfCredentialsUnset(t, b, canManipulateRealOrders)

	_, err := b.RemoveOrder(t.Context(), "")
	if err != nil {
		t.Error(err)
	}
}

func TestListWithdrawals(t *testing.T) {
	t.Parallel()
	sharedtestvalues.SkipTestIfCredentialsUnset(t, b)

	_, err := b.ListWithdrawals(t.Context(), -1, -1, -1)
	if err != nil {
		t.Error(err)
	}
}

func TestGetWithdrawal(t *testing.T) {
	t.Parallel()
	sharedtestvalues.SkipTestIfCredentialsUnset(t, b)

	_, err := b.GetWithdrawal(t.Context(), "4477381751")
	if err != nil {
		t.Error(err)
	}
}

func TestListDeposits(t *testing.T) {
	t.Parallel()
	sharedtestvalues.SkipTestIfCredentialsUnset(t, b)

	_, err := b.ListDeposits(t.Context(), -1, -1, -1)
	if err != nil {
		t.Error(err)
	}
}

func TestGetDeposit(t *testing.T) {
	t.Parallel()
	sharedtestvalues.SkipTestIfCredentialsUnset(t, b)

	_, err := b.GetDeposit(t.Context(), "4476769607")
	if err != nil {
		t.Error(err)
	}
}

func TestListTransfers(t *testing.T) {
	t.Parallel()
	sharedtestvalues.SkipTestIfCredentialsUnset(t, b)

	_, err := b.ListTransfers(t.Context(), -1, -1, -1)
	if err != nil {
		t.Error(err)
	}
}

func TestGetTransfer(t *testing.T) {
	t.Parallel()
	sharedtestvalues.SkipTestIfCredentialsUnset(t, b)

	_, err := b.GetTransfer(t.Context(), "4476769607")
	if err != nil {
		t.Error(err)
	}
	_, err = b.GetTransfer(t.Context(), "6969696")
	if err == nil {
		t.Error("expected an error due to invalid transferID")
	}
}

func TestFetchDepositAddress(t *testing.T) {
	t.Parallel()
	sharedtestvalues.SkipTestIfCredentialsUnset(t, b)

	_, err := b.FetchDepositAddress(t.Context(), currency.XRP, -1, -1, -1)
	if err != nil {
		t.Error(err)
	}
	_, err = b.FetchDepositAddress(t.Context(), currency.NewCode("MOOCOW"), -1, -1, -1)
	if err != nil {
		t.Error("expected an error due to invalid assetID")
	}
}

func TestGetWithdrawalFees(t *testing.T) {
	t.Parallel()
	_, err := b.GetWithdrawalFees(t.Context())
	if err != nil {
		t.Error(err)
	}
}

func TestListAssets(t *testing.T) {
	t.Parallel()
	sharedtestvalues.SkipTestIfCredentialsUnset(t, b)

	_, err := b.ListAssets(t.Context())
	if err != nil {
		t.Error(err)
	}
}

func TestGetTransactions(t *testing.T) {
	t.Parallel()
	sharedtestvalues.SkipTestIfCredentialsUnset(t, b)

	_, err := b.GetTransactions(t.Context(), "", -1, -1, -1)
	if err != nil {
		t.Error(err)
	}
}

func TestCreateNewReport(t *testing.T) {
	t.Parallel()
	sharedtestvalues.SkipTestIfCredentialsUnset(t, b)

	_, err := b.CreateNewReport(t.Context(), "TransactionReport", "json")
	if err != nil {
		t.Error(err)
	}
}

func TestGetReport(t *testing.T) {
	t.Parallel()
	sharedtestvalues.SkipTestIfCredentialsUnset(t, b)

	_, err := b.GetReport(t.Context(), "1kv38epne5v7lek9f18m60idg6")
	if err != nil {
		t.Error(err)
	}
}

func TestRequestWithdaw(t *testing.T) {
	t.Parallel()
	sharedtestvalues.SkipTestIfCredentialsUnset(t, b, canManipulateRealOrders)

	_, err := b.RequestWithdraw(t.Context(), "BTC", 1, "sdjflajdslfjld", "", "", "", "")
	if err == nil {
		t.Error("expected an error due to invalid toAddress")
	}
}

func TestBatchPlaceCancelOrders(t *testing.T) {
	t.Parallel()
	sharedtestvalues.SkipTestIfCredentialsUnset(t, b, canManipulateRealOrders)

	var temp []PlaceBatch
	o := PlaceBatch{
		MarketID:  BTCAUD,
		Amount:    11000,
		Price:     1,
		OrderType: order.Limit.String(),
		Side:      bid,
	}
	_, err := b.BatchPlaceCancelOrders(t.Context(), nil, append(temp, o))
	if err != nil {
		t.Error(err)
	}
}

func TestGetBatchTrades(t *testing.T) {
	t.Parallel()
	sharedtestvalues.SkipTestIfCredentialsUnset(t, b)

	temp := []string{"4477045999", "4477381751", "4476769607"}
	_, err := b.GetBatchTrades(t.Context(), temp)
	if err != nil {
		t.Error(err)
	}
}

func TestCancelBatch(t *testing.T) {
	t.Parallel()
	sharedtestvalues.SkipTestIfCredentialsUnset(t, b, canManipulateRealOrders)

	temp := []string{"4477045999", "4477381751", "4477381751"}
	_, err := b.CancelBatch(t.Context(), temp)
	if err != nil {
		t.Error(err)
	}
}

func TestGetOrderHistory(t *testing.T) {
	t.Parallel()
	sharedtestvalues.SkipTestIfCredentialsUnset(t, b)

	_, err := b.GetOrderHistory(t.Context(), &order.MultiOrderRequest{
		Side:      order.Buy,
		AssetType: asset.Spot,
		Type:      order.AnyType,
	})
	if err != nil {
		t.Error(err)
	}
}

func TestUpdateOrderbook(t *testing.T) {
	t.Parallel()
	cp := currency.NewPairWithDelimiter(currency.BTC.String(), currency.AUD.String(), "-")
	_, err := b.UpdateOrderbook(t.Context(), cp, asset.Spot)
	if err != nil {
		t.Error(err)
	}
}

func TestUpdateTicker(t *testing.T) {
	t.Parallel()
	cp := currency.NewPairWithDelimiter(currency.BTC.String(), currency.AUD.String(), "-")
	_, err := b.UpdateTicker(t.Context(), cp, asset.Spot)
	if err != nil {
		t.Error(err)
	}
}

func TestUpdateTickers(t *testing.T) {
	t.Parallel()
	err := b.UpdateTickers(t.Context(), asset.Spot)
	if err != nil {
		t.Error(err)
	}
}

func TestGetActiveOrders(t *testing.T) {
	t.Parallel()
	sharedtestvalues.SkipTestIfCredentialsUnset(t, b)

	_, err := b.GetActiveOrders(t.Context(),
		&order.MultiOrderRequest{AssetType: asset.Spot, Side: order.AnySide, Type: order.AnyType})
	if err != nil {
		t.Fatal(err)
	}
}

func TestWsTicker(t *testing.T) {
	pressXToJSON := []byte(`{ "marketId": "BTC-AUD",
    "timestamp": "2019-04-08T18:56:17.405Z",
    "bestBid": "7309.12",
    "bestAsk": "7326.88",
    "lastPrice": "7316.81",
    "volume24h": "299.12936654",
    "messageType": "tick"
  }`)
	err := b.wsHandleData(pressXToJSON)
	if err != nil {
		t.Error(err)
	}
}

func TestWSTrade(t *testing.T) {
	t.Parallel()

	b := new(BTCMarkets) //nolint:govet // Intentional shadow to avoid future copy/paste mistakes
	require.NoError(t, testexch.Setup(b), "Test instance Setup must not error")
	fErrs := testexch.FixtureToDataHandlerWithErrors(t, "testdata/wsAllTrades.json", b.wsHandleData)
	require.Equal(t, 2, len(fErrs), "Must get correct number of errors from wsHandleData")
	assert.ErrorIs(t, fErrs[0].Err, order.ErrSideIsInvalid, "Side.UnmarshalJSON errors should propagate correctly")
	assert.ErrorContains(t, fErrs[0].Err, "WRONG", "Side.UnmarshalJSON errors should propagate correctly")
	assert.ErrorIs(t, fErrs[1].Err, order.ErrSideIsInvalid, "wsHandleData errors should propagate correctly")
	assert.ErrorContains(t, fErrs[1].Err, "ANY", "wsHandleData errors should propagate correctly")
	close(b.Websocket.DataHandler)

	exp := []trade.Data{
		{
			Exchange:     b.Name,
			CurrencyPair: currency.NewPairWithDelimiter("BTC", "AUD", currency.DashDelimiter),
			Timestamp:    time.Date(2025, 3, 13, 8, 27, 55, 691000000, time.UTC),
			Price:        131200.34,
			Amount:       0.00151228,
			Side:         order.Buy,
			TID:          "7006384466",
			AssetType:    asset.Spot,
		},
		{
			Exchange:     b.Name,
			CurrencyPair: currency.NewPairWithDelimiter("BTC", "AUD", currency.DashDelimiter),
			Timestamp:    time.Date(2025, 3, 13, 8, 28, 2, 273000000, time.UTC),
			Price:        131065.01,
			Amount:       0.05,
			Side:         order.Sell,
			TID:          "7006384467",
			AssetType:    asset.Spot,
		},
	}
	require.Len(t, b.Websocket.DataHandler, 2, "Must see correct number of trades")

	for resp := range b.Websocket.DataHandler {
		switch v := resp.(type) {
		case trade.Data:
			i := 1 - len(b.Websocket.DataHandler)
			require.Equalf(t, exp[i], v, "Trade[%d] must be correct", i)
		case error:
			t.Error(v)
		default:
			t.Errorf("Unexpected type in DataHandler: %T(%s)", v, v)
		}
	}
}

func TestWsFundChange(t *testing.T) {
	pressXToJSON := []byte(`{
  "fundtransferId": 276811,
  "type": "Deposit",
  "status": "Complete",
  "timestamp": "2019-04-16T01:38:02.931Z",
  "amount": "0.001",
  "currency": "BTC",
  "fee": "0",
  "messageType": "fundChange"
}`)
	err := b.wsHandleData(pressXToJSON)
	if err != nil {
		t.Error(err)
	}
}

func TestWsOrderbookUpdate(t *testing.T) {
	pressXToJSON := []byte(`{ "marketId": "LTC-AUD",
    "snapshot": true,
    "timestamp": "2020-01-08T19:47:13.986Z",
    "snapshotId": 1578512833978000,
      "bids":
      [ [ "99.57", "0.55", 1 ],
        [ "97.62", "3.20", 2 ],
        [ "97.07", "0.9", 1 ],
        [ "96.7", "1.9", 1 ],
        [ "95.8", "7.0", 1 ] ],
      "asks":
        [ [ "100", "3.79", 3 ],
          [ "101", "6.32", 2 ] ],
      "messageType": "orderbookUpdate"
  }`)
	err := b.wsHandleData(pressXToJSON)
	if err != nil {
		t.Error(err)
	}

	pressXToJSON = []byte(`  { "marketId": "LTC-AUD",
    "timestamp": "2020-01-08T19:47:24.054Z",
    "snapshotId": 1578512844045000,
    "bids":  [ ["99.81", "1.2", 1 ], ["95.8", "0", 0 ]],
    "asks": [ ["100", "3.2", 2 ] ],
    "messageType": "orderbookUpdate",
	"checksum": "2513007604"
  }`)
	err = b.wsHandleData(pressXToJSON)
	if err != nil {
		t.Error(err)
	}
}

func TestWsHeartbeats(t *testing.T) {
	pressXToJSON := []byte(`{
  "messageType": "error",
  "code": 3,
  "message": "invalid channel names"
}`)
	err := b.wsHandleData(pressXToJSON)
	if err == nil {
		t.Error("expected error")
	}

	pressXToJSON = []byte(`{ 
"messageType": "error",
"code": 3,
"message": "invalid marketIds"
}`)
	err = b.wsHandleData(pressXToJSON)
	if err == nil {
		t.Error("expected error")
	}

	pressXToJSON = []byte(`{ 
"messageType": "error",
"code": 1,
"message": "authentication failed. invalid key"
}`)
	err = b.wsHandleData(pressXToJSON)
	if err == nil {
		t.Error("expected error")
	}
}

func TestWsOrders(t *testing.T) {
	pressXToJSON := []byte(`{ 
	"orderId": 79003,
    "marketId": "BTC-AUD",
    "side": "Bid",
    "type": "Limit",
    "openVolume": "1",
    "status": "Placed",
    "triggerStatus": "",
    "trades": [],
    "timestamp": "2019-04-08T20:41:19.339Z",
    "messageType": "orderChange"
  }`)
	err := b.wsHandleData(pressXToJSON)
	if err != nil {
		t.Error(err)
	}

	pressXToJSON = []byte(` { 
	"orderId": 79033,
    "marketId": "BTC-AUD",
    "side": "Bid",
    "type": "Limit",
    "openVolume": "0",
    "status": "Fully Matched",
    "triggerStatus": "",
    "trades": [{
               "tradeId":31727,
               "price":"0.1634",
               "volume":"10",
               "fee":"0.001",
               "liquidityType":"Taker"
             }],
    "timestamp": "2019-04-08T20:50:39.658Z",
    "messageType": "orderChange"
  }`)
	err = b.wsHandleData(pressXToJSON)
	if err != nil {
		t.Error(err)
	}

	pressXToJSON = []byte(` { 
	"orderId": 79003,
    "marketId": "BTC-AUD",
    "side": "Bid",
    "type": "Limit",
    "openVolume": "1",
    "status": "Cancelled",
    "triggerStatus": "",
    "trades": [],
    "timestamp": "2019-04-08T20:41:41.857Z",
    "messageType": "orderChange"
  }`)
	err = b.wsHandleData(pressXToJSON)
	if err != nil {
		t.Error(err)
	}

	pressXToJSON = []byte(`  { 
	"orderId": 79003,
    "marketId": "BTC-AUD",
    "side": "Bid",
    "type": "Limit",
    "openVolume": "1",
    "status": "Partially Matched",
    "triggerStatus": "",
    "trades": [{
               "tradeId":31927,
               "price":"0.1634",
               "volume":"5",
               "fee":"0.001",
               "liquidityType":"Taker"
             }],
	"timestamp": "2019-04-08T20:41:41.857Z",
    "messageType": "orderChange"
  }`)
	err = b.wsHandleData(pressXToJSON)
	if err != nil {
		t.Error(err)
	}

	pressXToJSON = []byte(` { 
	"orderId": 7903,
    "marketId": "BTC-AUD",
    "side": "Bid",
    "type": "Limit",
    "openVolume": "1.2",
    "status": "Placed",
    "triggerStatus": "Triggered",
    "trades": [],
    "timestamp": "2019-04-08T20:41:41.857Z",
    "messageType": "orderChange"
  }`)
	err = b.wsHandleData(pressXToJSON)
	if err != nil {
		t.Error(err)
	}
}

func TestBTCMarkets_GetHistoricCandles(t *testing.T) {
	t.Parallel()
	pair, err := currency.NewPairFromString(BTCAUD)
	if err != nil {
		t.Fatal(err)
	}

	_, err = b.GetHistoricCandles(t.Context(), pair, asset.Spot, kline.OneHour, time.Now().Add(-time.Hour*24).UTC(), time.Now().UTC())
	if err != nil {
		t.Fatal(err)
	}

	_, err = b.GetHistoricCandles(t.Context(), pair, asset.Spot, kline.FifteenMin, time.Now().Add(-time.Hour*24).UTC(), time.Now().UTC())
	if err != nil {
		t.Fatal(err)
	}
}

func TestBTCMarkets_GetHistoricCandlesExtended(t *testing.T) {
	t.Parallel()
	start := time.Now().AddDate(0, 0, -1)
	end := time.Now()
	pair, err := currency.NewPairFromString(BTCAUD)
	if err != nil {
		t.Fatal(err)
	}

	_, err = b.GetHistoricCandlesExtended(t.Context(), pair, asset.Spot, kline.OneHour, start, end)
	if err != nil {
		t.Fatal(err)
	}
}

func Test_FormatExchangeKlineInterval(t *testing.T) {
	testCases := []struct {
		name     string
		interval kline.Interval
		output   string
	}{
		{
			"OneMin",
			kline.OneMin,
			"1m",
		},
		{
			"OneDay",
			kline.OneDay,
			"1d",
		},
	}

	for x := range testCases {
		test := testCases[x]

		t.Run(test.name, func(t *testing.T) {
			ret := b.FormatExchangeKlineInterval(test.interval)

			if ret != test.output {
				t.Fatalf("unexpected result return expected: %v received: %v", test.output, ret)
			}
		})
	}
}

func TestGetRecentTrades(t *testing.T) {
	t.Parallel()
	currencyPair, err := currency.NewPairFromString("BTC-AUD")
	if err != nil {
		t.Fatal(err)
	}
	_, err = b.GetRecentTrades(t.Context(), currencyPair, asset.Spot)
	if err != nil {
		t.Error(err)
	}
}

func TestGetHistoricTrades(t *testing.T) {
	t.Parallel()
	currencyPair, err := currency.NewPairFromString("BTC-AUD")
	if err != nil {
		t.Fatal(err)
	}
	_, err = b.GetHistoricTrades(t.Context(),
		currencyPair, asset.Spot, time.Now().Add(-time.Minute*15), time.Now())
	if err != nil && err != common.ErrFunctionNotSupported {
		t.Error(err)
	}
}

func TestChecksum(t *testing.T) {
	b := &orderbook.Base{
		Asks: []orderbook.Tranche{
			{Price: 0.3965, Amount: 44149.815},
			{Price: 0.3967, Amount: 16000.0},
		},
		Bids: []orderbook.Tranche{
			{Price: 0.396, Amount: 51.0},
			{Price: 0.396, Amount: 25.0},
			{Price: 0.3958, Amount: 18570.0},
		},
	}

	expecting := uint32(3802968298)
	err := checksum(b, expecting)
	if err != nil {
		t.Fatal(err)
	}
	err = checksum(b, uint32(1223123))
	if !errors.Is(err, errChecksumFailure) {
		t.Errorf("received '%v', expected '%v'", err, errChecksumFailure)
	}
}

func TestTrim(t *testing.T) {
	testCases := []struct {
		Value    float64
		Expected string
	}{
		{Value: 0.1234, Expected: "1234"},
		{Value: 0.00001234, Expected: "1234"},
		{Value: 32.00001234, Expected: "3200001234"},
		{Value: 0, Expected: ""},
		{Value: 0.0, Expected: ""},
		{Value: 1.0, Expected: "1"},
		{Value: 0.3965, Expected: "3965"},
		{Value: 16000.0, Expected: "16000"},
		{Value: 0.0019, Expected: "19"},
		{Value: 1.01, Expected: "101"},
	}

	for _, tt := range testCases {
		t.Run("", func(t *testing.T) {
			received := trim(tt.Value)
			if received != tt.Expected {
				t.Fatalf("received: %v but expected: %v", received, tt.Expected)
			}
		})
	}
}

func TestFormatOrderType(t *testing.T) {
	t.Parallel()
	_, err := b.formatOrderType(0)
	if !errors.Is(err, order.ErrTypeIsInvalid) {
		t.Fatalf("received: '%v' but expected: '%v'", err, order.ErrTypeIsInvalid)
	}

	r, err := b.formatOrderType(order.Limit)
	if !errors.Is(err, nil) {
		t.Fatalf("received: '%v' but expected: '%v'", err, nil)
	}

	if r != limit {
		t.Fatal("unexpected value")
	}

	r, err = b.formatOrderType(order.Market)
	if !errors.Is(err, nil) {
		t.Fatalf("received: '%v' but expected: '%v'", err, nil)
	}

	if r != market {
		t.Fatal("unexpected value")
	}

	r, err = b.formatOrderType(order.StopLimit)
	if !errors.Is(err, nil) {
		t.Fatalf("received: '%v' but expected: '%v'", err, nil)
	}

	if r != stopLimit {
		t.Fatal("unexpected value")
	}

	r, err = b.formatOrderType(order.Stop)
	if !errors.Is(err, nil) {
		t.Fatalf("received: '%v' but expected: '%v'", err, nil)
	}

	if r != stop {
		t.Fatal("unexpected value")
	}

	r, err = b.formatOrderType(order.TakeProfit)
	if !errors.Is(err, nil) {
		t.Fatalf("received: '%v' but expected: '%v'", err, nil)
	}

	if r != takeProfit {
		t.Fatal("unexpected value")
	}
}

func TestFormatOrderSide(t *testing.T) {
	t.Parallel()
	_, err := b.formatOrderSide(255)
	if !errors.Is(err, order.ErrSideIsInvalid) {
		t.Fatalf("received: '%v' but expected: '%v'", err, order.ErrSideIsInvalid)
	}

	f, err := b.formatOrderSide(order.Bid)
	if !errors.Is(err, nil) {
		t.Fatalf("received: '%v' but expected: '%v'", err, nil)
	}

	if f != bidSide {
		t.Fatal("unexpected value")
	}

	f, err = b.formatOrderSide(order.Ask)
	if !errors.Is(err, nil) {
		t.Fatalf("received: '%v' but expected: '%v'", err, nil)
	}

	if f != askSide {
		t.Fatal("unexpected value")
	}
}

func TestGetTimeInForce(t *testing.T) {
	t.Parallel()
	f := b.getTimeInForce(&order.Submit{})
	if f != "" {
		t.Fatal("unexpected value")
	}

	f = b.getTimeInForce(&order.Submit{TimeInForce: order.ImmediateOrCancel})
	if f != "IOC" {
		t.Fatalf("received: '%v' but expected: '%v'", f, "IOC")
	}

	f = b.getTimeInForce(&order.Submit{TimeInForce: order.FillOrKill})
	if f != "FOK" {
		t.Fatalf("received: '%v' but expected: '%v'", f, "FOK")
	}
}

func TestReplaceOrder(t *testing.T) {
	t.Parallel()
	_, err := b.ReplaceOrder(t.Context(), "", "bro", 0, 0)
	if !errors.Is(err, errInvalidAmount) {
		t.Fatalf("received: '%v' but expected: '%v'", err, errInvalidAmount)
	}

	_, err = b.ReplaceOrder(t.Context(), "", "bro", 1, 0)
	if !errors.Is(err, errInvalidAmount) {
		t.Fatalf("received: '%v' but expected: '%v'", err, errInvalidAmount)
	}

	_, err = b.ReplaceOrder(t.Context(), "", "bro", 1, 1)
	if !errors.Is(err, errIDRequired) {
		t.Fatalf("received: '%v' but expected: '%v'", err, errIDRequired)
	}

	sharedtestvalues.SkipTestIfCredentialsUnset(t, b, canManipulateRealOrders)

	_, err = b.ReplaceOrder(t.Context(), "8207096301", "bruh", 100000, 0.001)
	if !errors.Is(err, nil) {
		t.Fatalf("received: '%v' but expected: '%v'", err, nil)
	}
}

func TestWrapperModifyOrder(t *testing.T) {
	t.Parallel()
	_, err := b.ModifyOrder(t.Context(), &order.Modify{})
	if !errors.Is(err, order.ErrPairIsEmpty) {
		t.Fatalf("received: '%v' but expected: '%v'", err, order.ErrPairIsEmpty)
	}

	sharedtestvalues.SkipTestIfCredentialsUnset(t, b, canManipulateRealOrders)

	mo, err := b.ModifyOrder(t.Context(), &order.Modify{
		Pair:          currency.NewPair(currency.BTC, currency.AUD),
		AssetType:     asset.Spot,
		Price:         100000,
		Amount:        0.001,
		OrderID:       "8207123461",
		ClientOrderID: "bruh3",
	})
	if !errors.Is(err, nil) {
		t.Fatalf("received: '%v' but expected: '%v'", err, nil)
	}

	if mo == nil {
		t.Fatal("expected data return")
	}
}

func TestUpdateOrderExecutionLimits(t *testing.T) {
	t.Parallel()
	err := b.UpdateOrderExecutionLimits(t.Context(), asset.Empty)
	if !errors.Is(err, asset.ErrNotSupported) {
		t.Fatalf("received: '%v' but expected: '%v'", err, asset.ErrNotSupported)
	}

	err = b.UpdateOrderExecutionLimits(t.Context(), asset.Spot)
	if !errors.Is(err, nil) {
		t.Fatalf("received: '%v' but expected: '%v'", err, nil)
	}

	lim, err := b.ExecutionLimits.GetOrderExecutionLimits(asset.Spot, currency.NewPair(currency.BTC, currency.AUD))
	if !errors.Is(err, nil) {
		t.Fatalf("received: '%v' but expected: '%v'", err, nil)
	}

	if lim == (order.MinMaxLevel{}) {
		t.Fatal("expected value return")
	}
}

func TestConvertToKlineCandle(t *testing.T) {
	t.Parallel()

	_, err := convertToKlineCandle(nil)
	if !errors.Is(err, errFailedToConvertToCandle) {
		t.Fatalf("received: '%v' but expected: '%v'", err, errFailedToConvertToCandle)
	}

	data := [6]string{time.RFC3339[:len(time.RFC3339)-5], "1.0", "2", "3", "4", "5"}

	candle, err := convertToKlineCandle(&data)
	if !errors.Is(err, nil) {
		t.Fatalf("received: '%v' but expected: '%v'", err, nil)
	}

	if candle.Time.IsZero() {
		t.Fatal("time unset")
	}

	if candle.Open != 1 {
		t.Fatalf("received: '%v' but expected: '%v'", candle.Open, 1)
	}

	if candle.High != 2 {
		t.Fatalf("received: '%v' but expected: '%v'", candle.High, 2)
	}

	if candle.Low != 3 {
		t.Fatalf("received: '%v' but expected: '%v'", candle.Low, 3)
	}

	if candle.Close != 4 {
		t.Fatalf("received: '%v' but expected: '%v'", candle.Close, 4)
	}

	if candle.Volume != 5 {
		t.Fatalf("received: '%v' but expected: '%v'", candle.Volume, 5)
	}
}

func TestGetWithdrawalsHistory(t *testing.T) {
	t.Parallel()
	sharedtestvalues.SkipTestIfCredentialsUnset(t, b)
	_, err := b.GetWithdrawalsHistory(t.Context(), currency.BTC, asset.Spot)
	if err != nil {
		t.Error(err)
	}
}

func TestCancelBatchOrders(t *testing.T) {
	t.Parallel()
	sharedtestvalues.SkipTestIfCredentialsUnset(t, b, canManipulateRealOrders)
	_, err := b.CancelBatchOrders(t.Context(), []order.Cancel{
		{
			OrderID:   "1234",
			AssetType: asset.Spot,
			Pair:      currency.NewPair(currency.BTC, currency.AUD),
		},
	})
	if err != nil {
		t.Error(err)
	}
}

func TestGetCurrencyTradeURL(t *testing.T) {
	t.Parallel()
	testexch.UpdatePairsOnce(t, b)
	for _, a := range b.GetAssetTypes(false) {
		pairs, err := b.CurrencyPairs.GetPairs(a, false)
		require.NoError(t, err, "cannot get pairs for %s", a)
		require.NotEmpty(t, pairs, "no pairs for %s", a)
		resp, err := b.GetCurrencyTradeURL(t.Context(), a, pairs[0])
		require.NoError(t, err)
		assert.NotEmpty(t, resp)
	}
}

func TestGenerateSubscriptions(t *testing.T) {
	t.Parallel()
	b := new(BTCMarkets)
	require.NoError(t, testexch.Setup(b), "Test instance Setup must not error")
	p := currency.Pairs{currency.NewPairWithDelimiter("BTC", "USD", "_"), currency.NewPairWithDelimiter("ETH", "BTC", "_")}
	require.NoError(t, b.CurrencyPairs.StorePairs(asset.Spot, p, false))
	require.NoError(t, b.CurrencyPairs.StorePairs(asset.Spot, p, true))
	b.Websocket.SetCanUseAuthenticatedEndpoints(true)
	require.True(t, b.Websocket.CanUseAuthenticatedEndpoints(), "CanUseAuthenticatedEndpoints must return true")
	subs, err := b.generateSubscriptions()
	require.NoError(t, err, "generateSubscriptions must not error")
	pairs, err := b.GetEnabledPairs(asset.Spot)
	require.NoError(t, err, "GetEnabledPairs must not error")
	exp := subscription.List{}
	for _, baseSub := range b.Features.Subscriptions {
		s := baseSub.Clone()
		if !s.Authenticated && s.Channel != subscription.HeartbeatChannel {
			s.Pairs = pairs
		}
		s.QualifiedChannel = channelName(s)
		exp = append(exp, s)
	}
	testsubs.EqualLists(t, exp, subs)
	assert.PanicsWithError(t,
		"subscription channel not supported: wibble",
		func() { channelName(&subscription.Subscription{Channel: "wibble"}) },
		"should panic on invalid channel",
	)
}<|MERGE_RESOLUTION|>--- conflicted
+++ resolved
@@ -195,8 +195,7 @@
 
 func TestSubmitOrder(t *testing.T) {
 	t.Parallel()
-<<<<<<< HEAD
-	_, err := b.SubmitOrder(context.Background(), &order.Submit{
+	_, err := b.SubmitOrder(t.Context(), &order.Submit{
 		Exchange:    b.Name,
 		Price:       100,
 		Amount:      1,
@@ -205,23 +204,11 @@
 		Side:        order.Bid,
 		Pair:        currency.NewPair(currency.BTC, currency.AUD),
 		TimeInForce: order.PostOnly,
-=======
-	_, err := b.SubmitOrder(t.Context(), &order.Submit{
-		Exchange:  b.Name,
-		Price:     100,
-		Amount:    1,
-		Type:      order.TrailingStop,
-		AssetType: asset.Spot,
-		Side:      order.Bid,
-		Pair:      currency.NewPair(currency.BTC, currency.AUD),
-		PostOnly:  true,
->>>>>>> bea16af3
 	})
 	if !errors.Is(err, order.ErrTypeIsInvalid) {
 		t.Fatalf("received: '%v' but expected: '%v'", err, order.ErrTypeIsInvalid)
 	}
-<<<<<<< HEAD
-	_, err = b.SubmitOrder(context.Background(), &order.Submit{
+	_, err = b.SubmitOrder(t.Context(), &order.Submit{
 		Exchange:    b.Name,
 		Price:       100,
 		Amount:      1,
@@ -230,17 +217,6 @@
 		Side:        order.AnySide,
 		Pair:        currency.NewPair(currency.BTC, currency.AUD),
 		TimeInForce: order.PostOnly,
-=======
-	_, err = b.SubmitOrder(t.Context(), &order.Submit{
-		Exchange:  b.Name,
-		Price:     100,
-		Amount:    1,
-		Type:      order.Limit,
-		AssetType: asset.Spot,
-		Side:      order.AnySide,
-		Pair:      currency.NewPair(currency.BTC, currency.AUD),
-		PostOnly:  true,
->>>>>>> bea16af3
 	})
 	if !errors.Is(err, order.ErrSideIsInvalid) {
 		t.Fatalf("received: '%v' but expected: '%v'", err, order.ErrSideIsInvalid)
@@ -248,8 +224,7 @@
 
 	sharedtestvalues.SkipTestIfCredentialsUnset(t, b, canManipulateRealOrders)
 
-<<<<<<< HEAD
-	_, err = b.SubmitOrder(context.Background(), &order.Submit{
+	_, err = b.SubmitOrder(t.Context(), &order.Submit{
 		Exchange:    b.Name,
 		Price:       100,
 		Amount:      1,
@@ -258,17 +233,6 @@
 		Side:        order.Bid,
 		Pair:        currency.NewPair(currency.BTC, currency.AUD),
 		TimeInForce: order.PostOnly,
-=======
-	_, err = b.SubmitOrder(t.Context(), &order.Submit{
-		Exchange:  b.Name,
-		Price:     100,
-		Amount:    1,
-		Type:      order.Limit,
-		AssetType: asset.Spot,
-		Side:      order.Bid,
-		Pair:      currency.NewPair(currency.BTC, currency.AUD),
-		PostOnly:  true,
->>>>>>> bea16af3
 	})
 	if err != nil {
 		t.Error(err)
@@ -1034,19 +998,13 @@
 func TestGetTimeInForce(t *testing.T) {
 	t.Parallel()
 	f := b.getTimeInForce(&order.Submit{})
-	if f != "" {
-		t.Fatal("unexpected value")
-	}
+	require.Empty(t, f)
 
 	f = b.getTimeInForce(&order.Submit{TimeInForce: order.ImmediateOrCancel})
-	if f != "IOC" {
-		t.Fatalf("received: '%v' but expected: '%v'", f, "IOC")
-	}
+	require.Equal(t, "IOC", f)
 
 	f = b.getTimeInForce(&order.Submit{TimeInForce: order.FillOrKill})
-	if f != "FOK" {
-		t.Fatalf("received: '%v' but expected: '%v'", f, "FOK")
-	}
+	assert.Equal(t, "FOK", f)
 }
 
 func TestReplaceOrder(t *testing.T) {
