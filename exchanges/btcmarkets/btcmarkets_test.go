--- conflicted
+++ resolved
@@ -195,7 +195,6 @@
 
 func TestSubmitOrder(t *testing.T) {
 	t.Parallel()
-<<<<<<< HEAD
 	_, err := b.SubmitOrder(context.Background(), &order.Submit{
 		Exchange:    b.Name,
 		Price:       100,
@@ -205,22 +204,10 @@
 		Side:        order.Bid,
 		Pair:        currency.NewPair(currency.BTC, currency.AUD),
 		TimeInForce: order.PostOnly,
-=======
-	_, err := b.SubmitOrder(t.Context(), &order.Submit{
-		Exchange:  b.Name,
-		Price:     100,
-		Amount:    1,
-		Type:      order.TrailingStop,
-		AssetType: asset.Spot,
-		Side:      order.Bid,
-		Pair:      currency.NewPair(currency.BTC, currency.AUD),
-		PostOnly:  true,
->>>>>>> 05880d62
 	})
 	if !errors.Is(err, order.ErrTypeIsInvalid) {
 		t.Fatalf("received: '%v' but expected: '%v'", err, order.ErrTypeIsInvalid)
 	}
-<<<<<<< HEAD
 	_, err = b.SubmitOrder(context.Background(), &order.Submit{
 		Exchange:    b.Name,
 		Price:       100,
@@ -230,17 +217,6 @@
 		Side:        order.AnySide,
 		Pair:        currency.NewPair(currency.BTC, currency.AUD),
 		TimeInForce: order.PostOnly,
-=======
-	_, err = b.SubmitOrder(t.Context(), &order.Submit{
-		Exchange:  b.Name,
-		Price:     100,
-		Amount:    1,
-		Type:      order.Limit,
-		AssetType: asset.Spot,
-		Side:      order.AnySide,
-		Pair:      currency.NewPair(currency.BTC, currency.AUD),
-		PostOnly:  true,
->>>>>>> 05880d62
 	})
 	if !errors.Is(err, order.ErrSideIsInvalid) {
 		t.Fatalf("received: '%v' but expected: '%v'", err, order.ErrSideIsInvalid)
@@ -248,7 +224,6 @@
 
 	sharedtestvalues.SkipTestIfCredentialsUnset(t, b, canManipulateRealOrders)
 
-<<<<<<< HEAD
 	_, err = b.SubmitOrder(context.Background(), &order.Submit{
 		Exchange:    b.Name,
 		Price:       100,
@@ -258,17 +233,6 @@
 		Side:        order.Bid,
 		Pair:        currency.NewPair(currency.BTC, currency.AUD),
 		TimeInForce: order.PostOnly,
-=======
-	_, err = b.SubmitOrder(t.Context(), &order.Submit{
-		Exchange:  b.Name,
-		Price:     100,
-		Amount:    1,
-		Type:      order.Limit,
-		AssetType: asset.Spot,
-		Side:      order.Bid,
-		Pair:      currency.NewPair(currency.BTC, currency.AUD),
-		PostOnly:  true,
->>>>>>> 05880d62
 	})
 	if err != nil {
 		t.Error(err)
