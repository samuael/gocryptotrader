--- conflicted
+++ resolved
@@ -66,16 +66,10 @@
 	}
 
 	if apiKey != "" && apiSecret != "" && passphrase != "" {
-<<<<<<< HEAD
-		exchCfg.API.AuthenticatedSupport = true
-		exchCfg.API.AuthenticatedWebsocketSupport = true
+		ok.API.AuthenticatedSupport = true
+		ok.API.AuthenticatedWebsocketSupport = true
 		ok.API.CredentialsValidator.RequiresBase64DecodeSecret = false
 		ok.SetCredentials(apiKey, apiSecret, passphrase, "", "", "", "", "", "")
-=======
-		ok.API.AuthenticatedSupport = true
-		ok.API.AuthenticatedWebsocketSupport = true
-		ok.SetCredentials(apiKey, apiSecret, passphrase, "", "", "")
->>>>>>> 8c678063
 		ok.Websocket.SetCanUseAuthenticatedEndpoints(true)
 	}
 
