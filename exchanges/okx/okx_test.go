--- conflicted
+++ resolved
@@ -429,7 +429,7 @@
 	_, err := ok.GetOpenInterestData(contextGenerate(), "", "BTC-USDT", "", "")
 	require.ErrorIs(t, err, errInvalidInstrumentType)
 
-	_, err = ok.GetOpenInterestData(contextGenerate(), okxInstTypeFutures, "", "", "")
+	_, err = ok.GetOpenInterestData(contextGenerate(), okxInstTypeOption, "", "", "")
 	require.ErrorIs(t, err, errInstrumentFamilyOrUnderlyingRequired)
 
 	uly, err := ok.underlyingFromInstID(okxInstTypeFutures, futuresTP.String())
@@ -5001,7 +5001,6 @@
 	}
 }
 
-<<<<<<< HEAD
 func TestPlaceLendingOrder(t *testing.T) {
 	t.Parallel()
 	_, err := ok.PlaceLendingOrder(context.Background(), &LendingOrderParam{})
@@ -5364,7 +5363,7 @@
 		}
 	}
 	return "", fmt.Errorf("instrument family not found for instrument %s", instID)
-=======
+}
 func TestGenerateSubscriptions(t *testing.T) {
 	t.Parallel()
 
@@ -5427,5 +5426,4 @@
 	require.NoError(t, err, "generateSubscriptions must not error")
 	exp = subscription.List{{Channel: okxChannelGridPositions, QualifiedChannel: `{"channel":"grid-positions"}`}}
 	testsubs.EqualLists(t, exp, subs)
->>>>>>> 8f9ebcb5
 }