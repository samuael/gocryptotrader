--- conflicted
+++ resolved
@@ -11,24 +11,14 @@
 	"github.com/thrasher-corp/gocryptotrader/exchanges/order"
 )
 
-<<<<<<< HEAD
-// orderTypeFromString returns order.Type instance from string
-=======
 // orderTypeFromString returns the order Type and TimeInForce for okx order type strings
->>>>>>> ad6f7611
 func orderTypeFromString(orderType string) (order.Type, order.TimeInForce, error) {
 	orderType = strings.ToLower(orderType)
 	switch orderType {
 	case orderMarket:
-<<<<<<< HEAD
-		return order.Market, order.UnsetTIF, nil
-	case orderLimit:
-		return order.Limit, order.UnsetTIF, nil
-=======
 		return order.Market, order.UnknownTIF, nil
 	case orderLimit:
 		return order.Limit, order.UnknownTIF, nil
->>>>>>> ad6f7611
 	case orderPostOnly:
 		return order.Limit, order.PostOnly, nil
 	case orderFOK:
@@ -38,19 +28,6 @@
 	case orderOptimalLimitIOC:
 		return order.OptimalLimitIOC, order.ImmediateOrCancel, nil
 	case "mmp":
-<<<<<<< HEAD
-		return order.MarketMakerProtection, order.UnsetTIF, nil
-	case "mmp_and_post_only":
-		return order.MarketMakerProtectionAndPostOnly, order.PostOnly, nil
-	case "twap":
-		return order.TWAP, order.UnsetTIF, nil
-	case "move_order_stop":
-		return order.TrailingStop, 0, nil
-	case "chase":
-		return order.Chase, order.UnsetTIF, nil
-	default:
-		return order.UnknownType, order.UnsetTIF, fmt.Errorf("%w %v", order.ErrTypeIsInvalid, orderType)
-=======
 		return order.MarketMakerProtection, order.UnknownTIF, nil
 	case "mmp_and_post_only":
 		return order.MarketMakerProtectionAndPostOnly, order.PostOnly, nil
@@ -62,7 +39,6 @@
 		return order.Chase, order.UnknownTIF, nil
 	default:
 		return order.UnknownType, order.UnknownTIF, fmt.Errorf("%w %v", order.ErrTypeIsInvalid, orderType)
->>>>>>> ad6f7611
 	}
 }
 
