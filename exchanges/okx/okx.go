package okx

import (
	"bytes"
	"context"
	"encoding/json"
	"errors"
	"fmt"
	"net"
	"net/http"
	"net/url"
	"reflect"
	"strconv"
	"strings"
	"time"

	"github.com/thrasher-corp/gocryptotrader/common"
	"github.com/thrasher-corp/gocryptotrader/common/convert"
	"github.com/thrasher-corp/gocryptotrader/common/crypto"
	"github.com/thrasher-corp/gocryptotrader/currency"
	exchange "github.com/thrasher-corp/gocryptotrader/exchanges"
	"github.com/thrasher-corp/gocryptotrader/exchanges/account"
	"github.com/thrasher-corp/gocryptotrader/exchanges/asset"
	"github.com/thrasher-corp/gocryptotrader/exchanges/kline"
	"github.com/thrasher-corp/gocryptotrader/exchanges/order"
	"github.com/thrasher-corp/gocryptotrader/exchanges/request"
	"github.com/thrasher-corp/gocryptotrader/types"
)

// Okx is the overarching type across this package
type Okx struct {
	exchange.Base
	WsResponseMultiplexer wsRequestDataChannelsMultiplexer

	// WsRequestSemaphore channel is used to block write operation on the websocket connection to reduce contention; a kind of bounded parallelism.
	// it is made to hold up to 20 integers so that up to 20 write operations can be called over the websocket connection at a time.
	// and when the operation is completed the thread releases (consumes) one value from the channel so that the other waiting operation can enter.
	// ok.WsRequestSemaphore <- 1
	// defer func() { <-ok.WsRequestSemaphore }()
	WsRequestSemaphore chan int
}

const (
	baseURL       = "https://www.okx.com/"
	okxAPIURL     = baseURL + okxAPIPath
	okxAPIVersion = "/v5/"
	tradeSpot     = "trade-spot/"
	tradeMargin   = "trade-margin/"
	tradeFutures  = "trade-futures/"
	tradePerps    = "trade-swap/"
	tradeOptions  = "trade-option/"

	okxAPIPath      = "api" + okxAPIVersion
	okxWebsocketURL = "wss://ws.okx.com:8443/ws" + okxAPIVersion

	okxAPIWebsocketPublicURL  = okxWebsocketURL + "public"
	okxAPIWebsocketPrivateURL = okxWebsocketURL + "private"
)

var (
	errNo24HrTradeVolumeFound                 = errors.New("no trade record found in the 24 trade volume")
	errOracleInformationNotFound              = errors.New("oracle information not found")
	errExchangeInfoNotFound                   = errors.New("exchange information not found")
	errIndexComponentNotFound                 = errors.New("unable to fetch index components")
	errMissingRequiredArgInstType             = errors.New("invalid required argument instrument type")
	errLimitValueExceedsMaxOf100              = errors.New("limit value exceeds the maximum value 100")
	errMissingInstrumentID                    = errors.New("missing instrument id")
	errFundingRateHistoryNotFound             = errors.New("funding rate history not found")
	errMissingRequiredUnderlying              = errors.New("error missing required parameter underlying")
	errMissingRequiredParamInstID             = errors.New("missing required parameter instrument id")
	errLiquidationOrderResponseNotFound       = errors.New("liquidation order not found")
	errEitherInstIDOrCcyIsRequired            = errors.New("either parameter instId or ccy is required")
	errIncorrectRequiredParameterTradeMode    = errors.New("unacceptable required argument, trade mode")
	errInterestRateAndLoanQuotaNotFound       = errors.New("interest rate and loan quota not found")
	errInsuranceFundInformationNotFound       = errors.New("insurance fund information not found")
	errMissingExpiryTimeParameter             = errors.New("missing expiry date parameter")
	errInvalidTradeModeValue                  = errors.New("invalid trade mode value")
	errInvalidOrderType                       = errors.New("invalid order type")
	errInvalidAmount                          = errors.New("unacceptable quantity to buy or sell")
	errMissingClientOrderIDOrOrderID          = errors.New("client order id or order id is missing")
	errWebsocketStreamNotAuthenticated        = errors.New("websocket stream not authenticated")
	errInvalidNewSizeOrPriceInformation       = errors.New("invalid the new size or price information")
	errSizeOrPriceIsRequired                  = errors.New("either size or price is required")
	errMissingNewSize                         = errors.New("missing the order size information")
	errMissingMarginMode                      = errors.New("missing required param margin mode 'mgnMode'")
	errInvalidTriggerPrice                    = errors.New("invalid trigger price value")
	errInvalidPriceLimit                      = errors.New("invalid price limit value")
	errMissingIntervalValue                   = errors.New("missing interval value")
	errMissingTakeProfitTriggerPrice          = errors.New("missing take profit trigger price")
	errMissingTakeProfitOrderPrice            = errors.New("missing take profit order price")
	errMissingSizeLimit                       = errors.New("missing required parameter 'szLimit'")
	errMissingEitherAlgoIDOrState             = errors.New("either algo id or order state is required")
	errUnacceptableAmount                     = errors.New("amount must be greater than 0")
	errInvalidCurrencyValue                   = errors.New("invalid currency value")
	errInvalidDepositAmount                   = errors.New("invalid deposit amount")
	errMissingResponseBody                    = errors.New("error missing response body")
	errMissingValidWithdrawalID               = errors.New("missing valid withdrawal id")
	errNoValidResponseFromServer              = errors.New("no valid response from server")
	errInstrumentFamilyRequired               = errors.New("instrument family is required")
	errInstrumentIDorFamilyRequired           = errors.New("either instrumen id or instrument family is required")
	errInvalidQuantityLimit                   = errors.New("invalid quantity limit")
	errInstrumentTypeRequired                 = errors.New("instrument type required")
	errInvalidInstrumentType                  = errors.New("invalid instrument type")
	errMissingValidGreeksType                 = errors.New("missing valid greeks type")
	errMissingIsolatedMarginTradingSetting    = errors.New("missing isolated margin trading setting, isolated margin trading settings automatic:Auto transfers autonomy:Manual transfers")
	errInvalidOrderSide                       = errors.New("invalid order side")
	errOrderSideRequired                      = errors.New("order side required")
	errInvalidCounterParties                  = errors.New("missing counter parties")
	errInvalidLegs                            = errors.New("no legs are provided")
	errMissingRfqIDAndClientRfqID             = errors.New("missing rfq id or client rfq id")
	errMissingRfqIDOrQuoteID                  = errors.New("either Rfq ID or Quote ID is missing")
	errMissingRfqID                           = errors.New("error missing rfq id")
	errMissingLegs                            = errors.New("missing legs")
	errMissingSizeOfQuote                     = errors.New("missing size of quote leg")
	errMossingLegsQuotePrice                  = errors.New("error missing quote price")
	errMissingQuoteIDOrClientQuoteID          = errors.New("missing quote id or client quote id")
	errMissingEitherQuoteIDAOrClientQuoteIDs  = errors.New("missing either quote ids or client quote ids")
	errMissingRequiredParameterSubaccountName = errors.New("missing required parameter subaccount name")
	errInvalidLoanAllocationValue             = errors.New("invalid loan allocation value, must be between 0 to 100")
	errInvalidTransferAmount                  = errors.New("unacceptable transfer amount")
	errInvalidSubaccount                      = errors.New("invalid account type")
	errMissingDestinationSubaccountName       = errors.New("missing destination subaccount name")
	errMissingInitialSubaccountName           = errors.New("missing initial subaccount name")
	errMissingAlgoOrderType                   = errors.New("missing algo order type 'grid': Spot grid, \"contract_grid\": Contract grid")
	errInvalidMaximumPrice                    = errors.New("invalid maximum price")
	errInvalidMinimumPrice                    = errors.New("invalid minimum price")
	errInvalidGridQuantity                    = errors.New("invalid grid quantity (grid number)")
	errMissingSize                            = errors.New("missing required argument, size")
	errMissingRequiredArgumentDirection       = errors.New("missing required argument, direction")
	errRequiredParameterMissingLeverage       = errors.New("missing required parameter, leverage")
	errMissingAlgoOrderID                     = errors.New("missing algo orders id")
	errMissingValidStopType                   = errors.New("invalid grid order stop type, only values are \"1\" and \"2\" ")
	errMissingSubOrderType                    = errors.New("missing sub order type")
	errMissingQuantity                        = errors.New("invalid quantity to buy or sell")
	errDepositAddressNotFound                 = errors.New("deposit address with the specified currency code and chain not found")
	errMissingAtLeast1CurrencyPair            = errors.New("at least one currency is required to fetch order history")
	errNoCandlestickDataFound                 = errors.New("no candlesticks data found")
	errInvalidWebsocketEvent                  = errors.New("invalid websocket event")
	errMissingValidChannelInformation         = errors.New("missing channel information")
	errNilArgument                            = errors.New("nil argument is not acceptable")
	errNoOrderParameterPassed                 = errors.New("no order parameter was passed")
	errMaxRfqOrdersToCancel                   = errors.New("no more than 100 Rfq cancel order parameter is allowed")
	errMalformedData                          = errors.New("malformed data")
	errInvalidUnderlying                      = errors.New("invalid underlying")
	errMissingRequiredParameter               = errors.New("missing required parameter")
	errMissingMakerInstrumentSettings         = errors.New("missing maker instrument settings")
	errInvalidSubAccountName                  = errors.New("invalid sub-account name")
	errInvalidAPIKey                          = errors.New("invalid api key")
	errInvalidAlgoID                          = errors.New("invalid algo id")
	errInvalidMarginTypeAdjust                = errors.New("invalid margin type adjust, only 'add' and 'reduce' are allowed")
	errInvalidAlgoOrderType                   = errors.New("invalid algo order type")
	errEmptyArgument                          = errors.New("empty argument")
	errInvalidIPAddress                       = errors.New("invalid ip address")
	errInvalidAPIKeyPermission                = errors.New("invalid API Key permission")
	errInvalidResponseParam                   = errors.New("invalid response parameter, response must be non-nil pointer")
	errEmptyPlaceOrderResponse                = errors.New("empty place order response")
	errTooManyArgument                        = errors.New("too many cancel request params")
	errIncompleteCurrencyPair                 = errors.New("incomplete currency pair")
	errInvalidDuration                        = errors.New("invalid grid contract duration, only '7D', '30D', and '180D' are allowed")
	errInvalidProtocolType                    = errors.New("invalid protocol type, only 'staking' and 'defi' allowed")
	errExceedLimit                            = errors.New("limit exceeded")
	errOnlyThreeMonthsSupported               = errors.New("only three months of trade data retrieval supported")
	errOnlyOneResponseExpected                = errors.New("one response item expected")
	errNoInstrumentFound                      = errors.New("no instrument found")
	errStrategyNameRequired                   = errors.New("strategy name required")
	errSubPositionIDRequired                  = errors.New("sub position id is required")
	errSpreadIDMissing                        = errors.New("spread id is required")
	errUserIDRequired                         = errors.New("uid is required")
	errSubPositionCloseTypeRequired           = errors.New("sub position close type")
	errUniqueCodeRequired                     = errors.New("unique code is required")
	errLastDaysRequired                       = errors.New("last days required")
	errCopyInstrumentIDTypeRequired           = errors.New("copy instrument ID type is required")
	errInvalidChecksum                        = errors.New("invalid checksum")
)

/************************************ MarketData Endpoints *************************************************/

// OrderTypeFromString returns order.Type instance from string
func (ok *Okx) OrderTypeFromString(orderType string) (order.Type, error) {
	switch strings.ToLower(orderType) {
	case OkxOrderMarket:
		return order.Market, nil
	case OkxOrderLimit:
		return order.Limit, nil
	case OkxOrderPostOnly:
		return order.PostOnly, nil
	case OkxOrderFOK:
		return order.FillOrKill, nil
	case OkxOrderIOC:
		return order.ImmediateOrCancel, nil
	case OkxOrderOptimalLimitIOC:
		return order.OptimalLimitIOC, nil
	default:
		return order.UnknownType, fmt.Errorf("%w %v", errInvalidOrderType, orderType)
	}
}

// OrderTypeString returns a string representation of order.Type instance
func (ok *Okx) OrderTypeString(orderType order.Type) (string, error) {
	switch orderType {
	case order.Market:
		return OkxOrderMarket, nil
	case order.Limit:
		return OkxOrderLimit, nil
	case order.PostOnly:
		return OkxOrderPostOnly, nil
	case order.FillOrKill:
		return OkxOrderFOK, nil
	case order.IOS:
		return OkxOrderIOC, nil
	case order.OptimalLimitIOC:
		return OkxOrderOptimalLimitIOC, nil
	default:
		return "", fmt.Errorf("%w %v", errInvalidOrderType, orderType)
	}
}

// PlaceOrder place an order only if you have sufficient funds.
func (ok *Okx) PlaceOrder(ctx context.Context, arg *PlaceOrderRequestParam, a asset.Item) (*OrderData, error) {
	if arg == nil {
		return nil, errNilArgument
	}
	arg.AssetType = a
	err := ok.validatePlaceOrderParams(arg)
	if err != nil {
		return nil, err
	}
	var resp *OrderData
	return resp, ok.SendHTTPRequest(ctx, exchange.RestSpot, placeOrderEPL, http.MethodPost, "trade/order", &arg, &resp, true)
}

func (ok *Okx) validatePlaceOrderParams(arg *PlaceOrderRequestParam) error {
	if arg.InstrumentID == "" {
		return errMissingInstrumentID
	}
	arg.Side = strings.ToLower(arg.Side)
	if arg.Side != order.Buy.Lower() && arg.Side != order.Sell.Lower() {
		return fmt.Errorf("%w %s", errInvalidOrderSide, arg.Side)
	}
	if arg.TradeMode != "" &&
		arg.TradeMode != TradeModeCross &&
		arg.TradeMode != TradeModeIsolated &&
		arg.TradeMode != TradeModeCash {
		return fmt.Errorf("%w %s", errInvalidTradeModeValue, arg.TradeMode)
	}
	if arg.PositionSide != "" {
		if (arg.PositionSide == positionSideLong || arg.PositionSide == positionSideShort) &&
			(arg.AssetType != asset.Futures && arg.AssetType != asset.PerpetualSwap) {
			return errors.New("invalid position mode, 'long' or 'short' for Futures/SWAP, otherwise 'net'(default)  are allowed")
		}
	}
	arg.OrderType = strings.ToLower(arg.OrderType)
	if arg.OrderType == order.OptimalLimitIOC.Lower() &&
		(arg.AssetType != asset.Futures && arg.AssetType != asset.PerpetualSwap) {
		return errors.New("\"optimal_limit_ioc\": market order with immediate-or-cancel order (applicable only to Futures and Perpetual swap)")
	}
	if arg.OrderType != OkxOrderMarket &&
		arg.OrderType != OkxOrderLimit &&
		arg.OrderType != OkxOrderPostOnly &&
		arg.OrderType != OkxOrderFOK &&
		arg.OrderType != OkxOrderIOC &&
		arg.OrderType != OkxOrderOptimalLimitIOC {
		return fmt.Errorf("%w %v", errInvalidOrderType, arg.OrderType)
	}
	if arg.Amount <= 0 {
		return errInvalidAmount
	}
	if arg.QuantityType != "" && arg.QuantityType != "base_ccy" && arg.QuantityType != "quote_ccy" {
		return errors.New("only base_ccy and quote_ccy quantity types are supported")
	}
	return nil
}

// PlaceMultipleOrders  to place orders in batches. Maximum 20 orders can be placed at a time. Request parameters should be passed in the form of an array.
func (ok *Okx) PlaceMultipleOrders(ctx context.Context, args []PlaceOrderRequestParam) ([]OrderData, error) {
	if len(args) == 0 {
		return nil, errNoOrderParameterPassed
	}
	var err error
	for x := range args {
		err = ok.validatePlaceOrderParams(&args[x])
		if err != nil {
			return nil, err
		}
	}
	var resp []OrderData
	err = ok.SendHTTPRequest(ctx, exchange.RestSpot, placeMultipleOrdersEPL, http.MethodPost, "trade/batch-orders", &args, &resp, true)
	if err != nil {
		if len(resp) == 0 {
			return nil, err
		}
		var errs error
		for x := range resp {
			errs = common.AppendError(errs, fmt.Errorf("error code:%s message: %v", resp[x].SCode, resp[x].SMessage))
		}
		return nil, errs
	}
	return resp, nil
}

// CancelSingleOrder cancel an incomplete order.
func (ok *Okx) CancelSingleOrder(ctx context.Context, arg CancelOrderRequestParam) (*OrderData, error) {
	if arg.InstrumentID == "" {
		return nil, errMissingInstrumentID
	}
	if arg.OrderID == "" && arg.ClientOrderID == "" {
		return nil, errors.New("either order id or client id is required")
	}
	var resp []OrderData
	err := ok.SendHTTPRequest(ctx, exchange.RestSpot, cancelOrderEPL, http.MethodPost, "trade/cancel-order", &arg, &resp, true)
	if err != nil {
		if len(resp) != 1 {
			return nil, err
		}
		return nil, fmt.Errorf("error code:%s message: %v", resp[0].SCode, resp[0].SMessage)
	}
	if len(resp) == 1 {
		return &resp[0], nil
	}
	return nil, errNoValidResponseFromServer
}

// CancelMultipleOrders cancel incomplete orders in batches. Maximum 20 orders can be canceled at a time.
// Request parameters should be passed in the form of an array.
func (ok *Okx) CancelMultipleOrders(ctx context.Context, args []CancelOrderRequestParam) ([]OrderData, error) {
	for x := range args {
		arg := args[x]
		if arg.InstrumentID == "" {
			return nil, errMissingInstrumentID
		}
		if arg.OrderID == "" && arg.ClientOrderID == "" {
			return nil, errors.New("either order id or client id is required")
		}
	}
	var resp []OrderData
	err := ok.SendHTTPRequest(ctx, exchange.RestSpot, cancelMultipleOrdersEPL,
		http.MethodPost, "trade/cancel-batch-orders", args, &resp, true)
	if err != nil {
		if len(resp) == 0 {
			return nil, err
		}
		var errs error
		for x := range resp {
			if resp[x].SCode != "0" {
				errs = common.AppendError(errs, fmt.Errorf("error code:%s message: %v", resp[x].SCode, resp[x].SMessage))
			}
		}
		return nil, errs
	}
	return resp, nil
}

// AmendOrder an incomplete order.
func (ok *Okx) AmendOrder(ctx context.Context, arg *AmendOrderRequestParams) (*OrderData, error) {
	if arg.InstrumentID == "" {
		return nil, errMissingInstrumentID
	}
	if arg.ClientOrderID == "" && arg.OrderID == "" {
		return nil, errMissingClientOrderIDOrOrderID
	}
	if arg.NewQuantity < 0 && arg.NewPrice < 0 {
		return nil, errInvalidNewSizeOrPriceInformation
	}
	var resp *OrderData
	return resp, ok.SendHTTPRequest(ctx, exchange.RestSpot, amendOrderEPL, http.MethodPost, "trade/amend-order", arg, &resp, true)
}

// AmendMultipleOrders amend incomplete orders in batches. Maximum 20 orders can be amended at a time. Request parameters should be passed in the form of an array.
func (ok *Okx) AmendMultipleOrders(ctx context.Context, args []AmendOrderRequestParams) ([]OrderData, error) {
	for x := range args {
		if args[x].InstrumentID == "" {
			return nil, errMissingInstrumentID
		}
		if args[x].ClientOrderID == "" && args[x].OrderID == "" {
			return nil, errMissingClientOrderIDOrOrderID
		}
		if args[x].NewQuantity < 0 && args[x].NewPrice < 0 {
			return nil, errInvalidNewSizeOrPriceInformation
		}
	}
	var resp []OrderData
	return resp, ok.SendHTTPRequest(ctx, exchange.RestSpot, amendMultipleOrdersEPL, http.MethodPost, "trade/amend-batch-orders", &args, &resp, true)
}

// ClosePositions close all positions of an instrument via a market order.
func (ok *Okx) ClosePositions(ctx context.Context, arg *ClosePositionsRequestParams) (*ClosePositionResponse, error) {
	if arg.InstrumentID == "" {
		return nil, errMissingInstrumentID
	}
	if arg.MarginMode != "" &&
		arg.MarginMode != TradeModeCross &&
		arg.MarginMode != TradeModeIsolated {
		return nil, errMissingMarginMode
	}
	var resp *ClosePositionResponse
	return resp, ok.SendHTTPRequest(ctx, exchange.RestSpot, closePositionEPL, http.MethodPost, "trade/close-position", arg, &resp, true)
}

// GetOrderDetail retrieves order details given instrument id and order identification
func (ok *Okx) GetOrderDetail(ctx context.Context, arg *OrderDetailRequestParam) (*OrderDetail, error) {
	if arg == nil {
		return nil, errNilArgument
	}
	params := url.Values{}
	if arg.InstrumentID == "" {
		return nil, errMissingInstrumentID
	}
	params.Set("instId", arg.InstrumentID)
	switch {
	case arg.OrderID == "" && arg.ClientOrderID == "":
		return nil, errMissingClientOrderIDOrOrderID
	case arg.ClientOrderID == "":
		params.Set("ordId", arg.OrderID)
	default:
		params.Set("clOrdId", arg.ClientOrderID)
	}
	var resp *OrderDetail
	return resp, ok.SendHTTPRequest(ctx, exchange.RestSpot, getOrderDetEPL, http.MethodGet, common.EncodeURLValues("trade/order", params), nil, &resp, true)
}

// GetOrderList retrieves all incomplete orders under the current account.
func (ok *Okx) GetOrderList(ctx context.Context, arg *OrderListRequestParams) ([]OrderDetail, error) {
	if arg == nil {
		return nil, errNilArgument
	}
	params := url.Values{}
	if arg.InstrumentType != "" {
		params.Set("instType", arg.InstrumentType)
	}
	if arg.InstrumentID != "" {
		params.Set("instId", arg.InstrumentID)
	}
	if arg.Underlying != "" {
		params.Set("uly", arg.Underlying)
	}
	if arg.OrderType != "" {
		params.Set("orderType", strings.ToLower(arg.OrderType))
	}
	if arg.State != "" {
		params.Set("state", arg.State)
	}
	if arg.Before != "" {
		params.Set("before", arg.Before)
	}
	if arg.After != "" {
		params.Set("after", arg.After)
	}
	if arg.Limit > 0 {
		params.Set("limit", strconv.FormatInt(arg.Limit, 10))
	}
	var resp []OrderDetail
	return resp, ok.SendHTTPRequest(ctx, exchange.RestSpot, getOrderListEPL, http.MethodGet, common.EncodeURLValues("trade/orders-pending", params), nil, &resp, true)
}

// Get7DayOrderHistory retrieves the completed order data for the last 7 days, and the incomplete orders that have been cancelled are only reserved for 2 hours.
func (ok *Okx) Get7DayOrderHistory(ctx context.Context, arg *OrderHistoryRequestParams) ([]OrderDetail, error) {
	return ok.getOrderHistory(ctx, arg, "trade/orders-history", getOrderHistory7DaysEPL)
}

// Get3MonthOrderHistory retrieves the completed order data for the last 7 days, and the incomplete orders that have been cancelled are only reserved for 2 hours.
func (ok *Okx) Get3MonthOrderHistory(ctx context.Context, arg *OrderHistoryRequestParams) ([]OrderDetail, error) {
	return ok.getOrderHistory(ctx, arg, "trade/orders-history-archive", getOrderHistory3MonthsEPL)
}

// getOrderHistory retrieves the order history of the past limited times
func (ok *Okx) getOrderHistory(ctx context.Context, arg *OrderHistoryRequestParams, route string, rateLimit request.EndpointLimit) ([]OrderDetail, error) {
	if arg.InstrumentType == "" {
		return nil, errMissingRequiredArgInstType
	}
	params := url.Values{}
	params.Set("instType", strings.ToUpper(arg.InstrumentType))
	if arg.InstrumentID != "" {
		params.Set("instId", arg.InstrumentID)
	}
	if arg.Underlying != "" {
		params.Set("uly", arg.Underlying)
	}
	if arg.OrderType != "" {
		params.Set("orderType", strings.ToLower(arg.OrderType))
	}
	if arg.State != "" {
		params.Set("state", arg.State)
	}
	if arg.Before != "" {
		params.Set("before", arg.Before)
	}
	if arg.After != "" {
		params.Set("after", arg.After)
	}
	if !arg.Start.IsZero() {
		params.Set("begin", strconv.FormatInt(arg.Start.UnixMilli(), 10))
	}
	if !arg.End.IsZero() {
		params.Set("end", strconv.FormatInt(arg.End.UnixMilli(), 10))
	}
	if arg.Limit > 0 {
		params.Set("limit", strconv.FormatInt(arg.Limit, 10))
	}
	if arg.Category != "" {
		params.Set("category", strings.ToLower(arg.Category))
	}
	var resp []OrderDetail
	return resp, ok.SendHTTPRequest(ctx, exchange.RestSpot, rateLimit, http.MethodGet, common.EncodeURLValues(route, params), nil, &resp, true)
}

// GetTransactionDetailsLast3Days retrieves recently-filled transaction details in the last 3 day.
func (ok *Okx) GetTransactionDetailsLast3Days(ctx context.Context, arg *TransactionDetailRequestParams) ([]TransactionDetail, error) {
	return ok.getTransactionDetails(ctx, arg, "trade/fills", getTransactionDetail3DaysEPL)
}

// GetTransactionDetailsLast3Months Retrieve recently-filled transaction details in the last 3 months.
func (ok *Okx) GetTransactionDetailsLast3Months(ctx context.Context, arg *TransactionDetailRequestParams) ([]TransactionDetail, error) {
	return ok.getTransactionDetails(ctx, arg, "trade/fills-history", getTransactionDetail3MonthsEPL)
}

// SetTransactionDetailIntervalFor2Years to apply for recently-filled transaction details in the past 2 years except for last 3 months.
// returns download link generation time
func (ok *Okx) SetTransactionDetailIntervalFor2Years(ctx context.Context, arg *FillArchiveParam) (time.Time, error) {
	if arg == nil || *arg == (FillArchiveParam{}) {
		return time.Time{}, errNilArgument
	}
	resp := &struct {
		Timestamp convert.ExchangeTime `json:"ts"`
	}{}
	return resp.Timestamp.Time(), ok.SendHTTPRequest(ctx, exchange.RestSpot, setTransactionDetail2YearIntervalEPL, http.MethodPost, "trade/fills-archive", arg, &resp, true)
}

// GetTransactionDetailsLast2Year retrieve recently-filled transaction details in the past 2 years except for last 3 months.
func (ok *Okx) GetTransactionDetailsLast2Year(ctx context.Context, year int64, quarter string) ([]ArchiveReference, error) {
	if year == 0 {
		return nil, errors.New("year is required")
	}
	if quarter == "" {
		return nil, errors.New("quarter is required; possible values are Q1, Q2, Q3, and Q4")
	}
	params := url.Values{}
	params.Set("year", strconv.FormatInt(year, 10))
	params.Set("quarter", quarter)
	var resp []ArchiveReference
	return resp, ok.SendHTTPRequest(ctx, exchange.RestSpot, getTransactionDetailLast2YearsEPL, http.MethodGet, common.EncodeURLValues("trade/fills-archive", params), nil, &resp, true)
}

// GetTransactionDetails retrieves recently-filled transaction details.
func (ok *Okx) getTransactionDetails(ctx context.Context, arg *TransactionDetailRequestParams, route string, rateLimit request.EndpointLimit) ([]TransactionDetail, error) {
	arg.InstrumentType = strings.ToUpper(arg.InstrumentType)
	if arg.InstrumentType == "" {
		return nil, errMissingRequiredArgInstType
	}
	params := url.Values{}
	params.Set("instType", arg.InstrumentType)
	if arg.InstrumentID != "" {
		params.Set("instId", arg.InstrumentID)
	}
	if arg.Underlying != "" {
		params.Set("uly", arg.Underlying)
	}
	if !arg.Begin.IsZero() {
		params.Set("begin", strconv.FormatInt(arg.Begin.UnixMilli(), 10))
	}
	if !arg.End.IsZero() {
		params.Set("end", strconv.FormatInt(arg.End.UnixMilli(), 10))
	}
	if arg.Limit > 0 {
		params.Set("limit", strconv.FormatInt(arg.Limit, 10))
	}
	if arg.InstrumentID != "" {
		params.Set("instId", arg.InstrumentID)
	}
	if arg.After != "" {
		params.Set("after", arg.After)
	}
	if arg.Before != "" {
		params.Set("before", arg.Before)
	}
	var resp []TransactionDetail
	return resp, ok.SendHTTPRequest(ctx, exchange.RestSpot, rateLimit, http.MethodGet, common.EncodeURLValues(route, params), nil, &resp, true)
}

// PlaceAlgoOrder order includes trigger order, oco order, conditional order,iceberg order, twap order and trailing order.
func (ok *Okx) PlaceAlgoOrder(ctx context.Context, arg *AlgoOrderParams) (*AlgoOrder, error) {
	if arg.InstrumentID == "" {
		return nil, errMissingInstrumentID
	}
	arg.TradeMode = strings.ToLower(arg.TradeMode)
	if arg.TradeMode != TradeModeCross &&
		arg.TradeMode != TradeModeIsolated {
		return nil, errInvalidTradeModeValue
	}
	if arg.Side != order.Buy &&
		arg.Side != order.Sell {
		return nil, errInvalidOrderSide
	}
	if arg.OrderType == "" {
		return nil, errInvalidOrderType
	}
	if arg.Size <= 0 {
		return nil, errMissingNewSize
	}
	var resp *AlgoOrder
	return resp, ok.SendHTTPRequest(ctx, exchange.RestSpot, placeAlgoOrderEPL, http.MethodGet, "trade/order-algo", arg, &resp, true)
}

// PlaceStopOrder to place stop order
func (ok *Okx) PlaceStopOrder(ctx context.Context, arg *AlgoOrderParams) (*AlgoOrder, error) {
	if arg == nil {
		return nil, errNilArgument
	}
	if arg.OrderType != "conditional" {
		return nil, errInvalidOrderType
	}
	if arg.TakeProfitTriggerPrice == 0 {
		return nil, errMissingTakeProfitTriggerPrice
	}
	if arg.TakeProfitTriggerPriceType == "" {
		return nil, errMissingTakeProfitOrderPrice
	}
	return ok.PlaceAlgoOrder(ctx, arg)
}

// PlaceTrailingStopOrder to place trailing stop order
func (ok *Okx) PlaceTrailingStopOrder(ctx context.Context, arg *AlgoOrderParams) (*AlgoOrder, error) {
	if arg == nil {
		return nil, errNilArgument
	}
	if arg.OrderType != "move_order_stop" {
		return nil, errInvalidOrderType
	}
	if arg.CallbackRatio == 0 && arg.CallbackSpreadVariance == "" {
		return nil, errors.New("either \"callbackRatio\" or \"callbackSpread\" is allowed to be passed")
	}
	return ok.PlaceAlgoOrder(ctx, arg)
}

// PlaceIcebergOrder to place iceburg algo order
func (ok *Okx) PlaceIcebergOrder(ctx context.Context, arg *AlgoOrderParams) (*AlgoOrder, error) {
	if arg == nil {
		return nil, errNilArgument
	}
	if arg.OrderType != "iceberg" {
		return nil, errInvalidOrderType
	}
	if arg.SizeLimit <= 0 {
		return nil, errMissingSizeLimit
	}
	if arg.PriceLimit <= 0 {
		return nil, errInvalidPriceLimit
	}
	return ok.PlaceAlgoOrder(ctx, arg)
}

// PlaceTWAPOrder to place TWAP algo orders
func (ok *Okx) PlaceTWAPOrder(ctx context.Context, arg *AlgoOrderParams) (*AlgoOrder, error) {
	if arg.OrderType != "twap" {
		return nil, errInvalidOrderType
	}
	if arg.SizeLimit <= 0 {
		return nil, errMissingSizeLimit
	}
	if arg.PriceLimit <= 0 {
		return nil, errInvalidPriceLimit
	}
	if ok.GetIntervalEnum(arg.TimeInterval, true) == "" {
		return nil, errMissingIntervalValue
	}
	return ok.PlaceAlgoOrder(ctx, arg)
}

// TriggerAlgoOrder fetches algo trigger orders for SWAP market types.
func (ok *Okx) TriggerAlgoOrder(ctx context.Context, arg *AlgoOrderParams) (*AlgoOrder, error) {
	if arg == nil {
		return nil, errNilArgument
	}
	if arg.OrderType != "trigger" {
		return nil, errInvalidOrderType
	}
	if arg.TriggerPrice <= 0 {
		return nil, errInvalidTriggerPrice
	}
	if arg.TriggerPriceType != "" &&
		arg.TriggerPriceType != "last" &&
		arg.TriggerPriceType != "index" &&
		arg.TriggerPriceType != "mark" {
		return nil, errors.New("only last, index and mark trigger price types are allowed")
	}
	return ok.PlaceAlgoOrder(ctx, arg)
}

// CancelAdvanceAlgoOrder Cancel unfilled algo orders
// A maximum of 10 orders can be canceled at a time.
// Request parameters should be passed in the form of an array.
func (ok *Okx) CancelAdvanceAlgoOrder(ctx context.Context, args []AlgoOrderCancelParams) ([]AlgoOrder, error) {
	if len(args) == 0 {
		return nil, errNilArgument
	}
	return ok.cancelAlgoOrder(ctx, args, "trade/cancel-advance-algos", cancelAdvanceAlgoOrderEPL)
}

// CancelAlgoOrder to cancel unfilled algo orders (not including Iceberg order, TWAP order, Trailing Stop order).
// A maximum of 10 orders can be canceled at a time.
// Request parameters should be passed in the form of an array.
func (ok *Okx) CancelAlgoOrder(ctx context.Context, args []AlgoOrderCancelParams) ([]AlgoOrder, error) {
	if len(args) == 0 {
		return nil, errNilArgument
	}
	return ok.cancelAlgoOrder(ctx, args, "trade/cancel-algos", cancelAlgoOrderEPL)
}

// cancelAlgoOrder to cancel unfilled algo orders.
func (ok *Okx) cancelAlgoOrder(ctx context.Context, args []AlgoOrderCancelParams, route string, rateLimit request.EndpointLimit) ([]AlgoOrder, error) {
	if len(args) == 0 {
		return nil, errors.New("no parameter")
	}
	for x := range args {
		arg := args[x]
		if arg.AlgoOrderID == "" {
			return nil, errMissingAlgoOrderID
		} else if arg.InstrumentID == "" {
			return nil, errMissingInstrumentID
		}
	}
	var resp []AlgoOrder
	return resp, ok.SendHTTPRequest(ctx, exchange.RestSpot, rateLimit, http.MethodPost, route, &args, &resp, true)
}

// AmendAlgoOrder amend unfilled algo orders (Support stop order only, not including Move_order_stop order, Trigger order, Iceberg order, TWAP order, Trailing Stop order).
// Only applicable to Futures and Perpetual swap.
func (ok *Okx) AmendAlgoOrder(ctx context.Context, arg *AmendAlgoOrderParam) (*AmendAlgoResponse, error) {
	if arg == nil || *arg == (AmendAlgoOrderParam{}) {
		return nil, errNilArgument
	}
	if arg.InstrumentID == "" {
		return nil, errMissingInstrumentID
	}
	if arg.AlgoID == "" && arg.ClientSuppliedAlgoOrderID == "" {
		return nil, fmt.Errorf("%w either 'algoId' or 'algoClOrdId' is required", errMissingAlgoOrderID)
	}
	var resp *AmendAlgoResponse
	return resp, ok.SendHTTPRequest(ctx, exchange.RestSpot, amendAlgoOrderEPL, http.MethodPost, "trade/amend-algos", arg, &resp, true)
}

// GetAlgoOrderDetail retrieves algo order details.
func (ok *Okx) GetAlgoOrderDetail(ctx context.Context, algoID, algoClientOrderID string) (*AlgoOrderDetail, error) {
	if algoID == "" && algoClientOrderID == "" {
		return nil, fmt.Errorf("%w either 'algoId' or 'algoClOrdId' is required", errMissingAlgoOrderID)
	}
	params := url.Values{}
	params.Set("algoId", algoID)
	params.Set("algoClOrdId", algoClientOrderID)
	var resp *AlgoOrderDetail
	return resp, ok.SendHTTPRequest(ctx, exchange.RestSpot, getAlgoOrderDetailEPL, http.MethodGet, common.EncodeURLValues("trade/order-algo", params), nil, &resp, true)
}

// GetAlgoOrderList retrieves a list of untriggered Algo orders under the current account.
func (ok *Okx) GetAlgoOrderList(ctx context.Context, orderType, algoOrderID, clientOrderID, instrumentType, instrumentID string, after, before time.Time, limit int64) ([]AlgoOrderResponse, error) {
	orderType = strings.ToLower(orderType)
	if orderType == "" {
		return nil, errors.New("order type is required")
	}
	params := url.Values{}
	params.Set("ordType", orderType)
	if algoOrderID != "" {
		params.Set("algoId", algoOrderID)
	}
	if clientOrderID != "" {
		params.Set("clOrdId", clientOrderID)
	}
	instrumentType = strings.ToUpper(instrumentType)
	if instrumentType != "" {
		params.Set("instType", instrumentType)
	}
	if instrumentID != "" {
		params.Set("instId", instrumentID)
	}
	if !before.IsZero() && before.Before(time.Now()) {
		params.Set("before", strconv.FormatInt(before.UnixMilli(), 10))
	}
	if !after.IsZero() && after.Before(time.Now()) {
		params.Set("after", strconv.FormatInt(after.UnixMilli(), 10))
	}
	if limit > 0 {
		params.Set("limit", strconv.FormatInt(limit, 10))
	}
	var resp []AlgoOrderResponse
	return resp, ok.SendHTTPRequest(ctx, exchange.RestSpot, getAlgoOrderListEPL, http.MethodGet, common.EncodeURLValues("trade/orders-algo-pending", params), nil, &resp, true)
}

// GetAlgoOrderHistory load a list of all algo orders under the current account in the last 3 months.
func (ok *Okx) GetAlgoOrderHistory(ctx context.Context, orderType, state, algoOrderID, instrumentType, instrumentID string, after, before time.Time, limit int64) ([]AlgoOrderResponse, error) {
	if orderType == "" {
		return nil, errors.New("order type is required")
	}
	if algoOrderID == "" &&
		state != "effective" &&
		state != "order_failed" &&
		state != "canceled" {
		return nil, errMissingEitherAlgoIDOrState
	}
	params := url.Values{}
	params.Set("ordType", strings.ToLower(orderType))
	if algoOrderID != "" {
		params.Set("algoId", algoOrderID)
	} else {
		params.Set("state", state)
	}
	instrumentType = strings.ToUpper(instrumentType)
	if instrumentType != "" {
		params.Set("instType", instrumentType)
	}
	if instrumentID != "" {
		params.Set("instId", instrumentID)
	}
	if !before.IsZero() && before.Before(time.Now()) {
		params.Set("before", strconv.FormatInt(before.UnixMilli(), 10))
	}
	if !after.IsZero() && after.Before(time.Now()) {
		params.Set("after", strconv.FormatInt(after.UnixMilli(), 10))
	}
	if limit > 0 {
		params.Set("limit", strconv.FormatInt(limit, 10))
	}
	var resp []AlgoOrderResponse
	return resp, ok.SendHTTPRequest(ctx, exchange.RestSpot, getAlgoOrderHistoryEPL, http.MethodGet, common.EncodeURLValues("trade/orders-algo-history", params), nil, &resp, true)
}

// GetEasyConvertCurrencyList retrieve list of small convertibles and mainstream currencies. Only applicable to the crypto balance less than $10.
func (ok *Okx) GetEasyConvertCurrencyList(ctx context.Context) (*EasyConvertDetail, error) {
	var resp *EasyConvertDetail
	return resp, ok.SendHTTPRequest(ctx, exchange.RestSpot, getEasyConvertCurrencyListEPL, http.MethodGet,
		"trade/easy-convert-currency-list", nil, &resp, true)
}

// PlaceEasyConvert converts small currencies to mainstream currencies. Only applicable to the crypto balance less than $10.
func (ok *Okx) PlaceEasyConvert(ctx context.Context, arg PlaceEasyConvertParam) ([]EasyConvertItem, error) {
	if len(arg.FromCurrency) == 0 {
		return nil, fmt.Errorf("%w, missing 'fromCcy'", errMissingRequiredParameter)
	}
	if arg.ToCurrency == "" {
		return nil, fmt.Errorf("%w, missing 'toCcy'", errMissingRequiredParameter)
	}
	var resp []EasyConvertItem
	return resp, ok.SendHTTPRequest(ctx, exchange.RestSpot, placeEasyConvertEPL, http.MethodPost, "trade/easy-convert", &arg, &resp, true)
}

// GetEasyConvertHistory retrieves the history and status of easy convert trades.
func (ok *Okx) GetEasyConvertHistory(ctx context.Context, after, before time.Time, limit int64) ([]EasyConvertItem, error) {
	params := url.Values{}
	if !before.IsZero() {
		params.Set("before", strconv.FormatInt(before.Unix(), 10))
	}
	if !after.IsZero() {
		params.Set("after", strconv.FormatInt(after.Unix(), 10))
	}
	if limit > 0 {
		params.Set("limit", strconv.FormatInt(limit, 10))
	}
	var resp []EasyConvertItem
	return resp, ok.SendHTTPRequest(ctx, exchange.RestSpot, getEasyConvertHistoryEPL, http.MethodGet, "trade/easy-convert-history", nil, &resp, true)
}

// GetOneClickRepayCurrencyList retrieves list of debt currency data and repay currencies. Debt currencies include both cross and isolated debts.
// debt level "cross", and "isolated" are allowed
func (ok *Okx) GetOneClickRepayCurrencyList(ctx context.Context, debtType string) ([]CurrencyOneClickRepay, error) {
	params := url.Values{}
	if debtType != "" {
		params.Set("debtType", debtType)
	}
	var resp []CurrencyOneClickRepay
	return resp, ok.SendHTTPRequest(ctx, exchange.RestSpot, oneClickRepayCurrencyListEPL, http.MethodGet, common.EncodeURLValues("trade/one-click-repay-currency-list", params), nil, &resp, true)
}

// TradeOneClickRepay trade one-click repay to repay cross debts. Isolated debts are not applicable. The maximum repayment amount is based on the remaining available balance of funding and trading accounts.
func (ok *Okx) TradeOneClickRepay(ctx context.Context, arg TradeOneClickRepayParam) ([]CurrencyOneClickRepay, error) {
	if len(arg.DebtCurrency) == 0 {
		return nil, fmt.Errorf("%w, missing 'debtCcy'", errMissingRequiredParameter)
	}
	if arg.RepayCurrency == "" {
		return nil, fmt.Errorf("%w, missing 'repayCcy'", errMissingRequiredParameter)
	}
	var resp []CurrencyOneClickRepay
	return resp, ok.SendHTTPRequest(ctx, exchange.RestSpot, tradeOneClickRepayEPL, http.MethodPost, "trade/one-click-repay", &arg, &resp, true)
}

// GetOneClickRepayHistory get the history and status of one-click repay trades.
func (ok *Okx) GetOneClickRepayHistory(ctx context.Context, after, before time.Time, limit int64) ([]CurrencyOneClickRepay, error) {
	params := url.Values{}
	if !before.IsZero() {
		params.Set("before", strconv.FormatInt(before.Unix(), 10))
	}
	if !after.IsZero() {
		params.Set("after", strconv.FormatInt(after.Unix(), 10))
	}
	if limit > 0 {
		params.Set("limit", strconv.FormatInt(limit, 10))
	}
	var resp []CurrencyOneClickRepay
	return resp, ok.SendHTTPRequest(ctx, exchange.RestSpot, getOneClickRepayHistoryEPL, http.MethodGet, common.EncodeURLValues("trade/one-click-repay-history", params), nil, &resp, true)
}

// MassCancelOrder cancel all the MMP pending orders of an instrument family.
// Only applicable to Option in Portfolio Margin mode, and MMP privilege is required.
func (ok *Okx) MassCancelOrder(ctx context.Context, instrumentType, instrumentFamily string) (*CancelMMPResponse, error) {
	if instrumentType == "" {
		return nil, errInstrumentTypeRequired
	}
	if instrumentFamily == "" {
		return nil, errInstrumentFamilyRequired
	}
	arg := &struct {
		InstrumentType   string `json:"instType,omitempty"`
		InstrumentFamily string `json:"instFamily,omitempty"`
	}{
		InstrumentType:   instrumentType,
		InstrumentFamily: instrumentFamily,
	}
	var resp *CancelMMPResponse
	return resp, ok.SendHTTPRequest(ctx, exchange.RestSpot, tradeOneClickRepayEPL, http.MethodPost, "trade/mass-cancel", arg, &resp, true)
}

// CancelAllMMPOrdersAfterCountdown cancel all MMP pending orders after the countdown timeout.
// Only applicable to Option in Portfolio Margin mode, and MMP privilege is required.
func (ok *Okx) CancelAllMMPOrdersAfterCountdown(ctx context.Context, timeout string) (*CancelMMPAfterCountdownResponse, error) {
	if timeout == "" {
		return nil, errors.New("countdown timeout is required")
	}
	var resp *CancelMMPAfterCountdownResponse
	return resp, ok.SendHTTPRequest(ctx, exchange.RestSpot, cancelAllAfterCountdownEPL, http.MethodPost, "trade/cancel-all-after", &map[string]string{"timeOut": timeout}, &resp, true)
}

/*************************************** Block trading ********************************/

// GetCounterparties retrieves the list of counterparties that the user has permissions to trade with.
func (ok *Okx) GetCounterparties(ctx context.Context) ([]CounterpartiesResponse, error) {
	var resp []CounterpartiesResponse
	return resp, ok.SendHTTPRequest(ctx, exchange.RestSpot, getCounterpartiesEPL, http.MethodGet, "rfq/counterparties", nil, &resp, true)
}

// CreateRfq Creates a new Rfq
func (ok *Okx) CreateRfq(ctx context.Context, arg CreateRfqInput) (*RfqResponse, error) {
	if len(arg.CounterParties) == 0 {
		return nil, errInvalidCounterParties
	}
	if len(arg.Legs) == 0 {
		return nil, errInvalidLegs
	}
	var resp *RfqResponse
	return resp, ok.SendHTTPRequest(ctx, exchange.RestSpot, createRfqEPL, http.MethodPost, "rfq/create-rfq", &arg, &resp, true)
}

// CancelRfq Cancel an existing active Rfq that you has previously created.
func (ok *Okx) CancelRfq(ctx context.Context, arg CancelRfqRequestParam) (*CancelRfqResponse, error) {
	if arg.RfqID == "" && arg.ClientRfqID == "" {
		return nil, errMissingRfqIDAndClientRfqID
	}
	var resp *CancelRfqResponse
	return resp, ok.SendHTTPRequest(ctx, exchange.RestSpot, cancelRfqEPL, http.MethodPost, "rfq/cancel-rfq", &arg, &resp, true)
}

// CancelMultipleRfqs cancel multiple active Rfqs in a single batch. Maximum 100 Rfq orders can be canceled at a time.
func (ok *Okx) CancelMultipleRfqs(ctx context.Context, arg CancelRfqRequestsParam) ([]CancelRfqResponse, error) {
	if len(arg.RfqIDs) == 0 && len(arg.ClientRfqIDs) == 0 {
		return nil, errMissingRfqIDAndClientRfqID
	} else if len(arg.RfqIDs)+len(arg.ClientRfqIDs) > 100 {
		return nil, errMaxRfqOrdersToCancel
	}
	var resp []CancelRfqResponse
	return resp, ok.SendHTTPRequest(ctx, exchange.RestSpot, cancelMultipleRfqEPL, http.MethodPost, "rfq/cancel-batch-rfqs", &arg, &resp, true)
}

// CancelAllRfqs cancels all active Rfqs.
func (ok *Okx) CancelAllRfqs(ctx context.Context) (time.Time, error) {
	resp := &TimestampResponse{}
	return resp.Timestamp.Time(), ok.SendHTTPRequest(ctx, exchange.RestSpot, cancelAllRfqsEPL, http.MethodPost, "rfq/cancel-all-rfqs", nil, &resp, true)
}

// ExecuteQuote executes a Quote. It is only used by the creator of the Rfq
func (ok *Okx) ExecuteQuote(ctx context.Context, arg ExecuteQuoteParams) (*ExecuteQuoteResponse, error) {
	if arg.RfqID == "" || arg.QuoteID == "" {
		return nil, errMissingRfqIDOrQuoteID
	}
	var resp *ExecuteQuoteResponse
	return resp, ok.SendHTTPRequest(ctx, exchange.RestSpot, executeQuoteEPL, http.MethodPost, "rfq/execute-quote", &arg, &resp, true)
}

// GetQuoteProducts retrieve the products which makers want to quote and receive RFQs for, and the corresponding price and size limit.
func (ok *Okx) GetQuoteProducts(ctx context.Context) ([]QuoteProduct, error) {
	var resp []QuoteProduct
	return resp, ok.SendHTTPRequest(ctx, exchange.RestSpot, getQuoteProductsEPL, http.MethodGet, "rfq/maker-instrument-settings", nil, &resp, true)
}

// SetQuoteProducts customize the products which makers want to quote and receive Rfqs for, and the corresponding price and size limit.
func (ok *Okx) SetQuoteProducts(ctx context.Context, args []SetQuoteProductParam) (*SetQuoteProductsResult, error) {
	if len(args) == 0 {
		return nil, errEmptyArgument
	}
	for x := range args {
		args[x].InstrumentType = strings.ToUpper(args[x].InstrumentType)
		if args[x].InstrumentType != okxInstTypeSwap &&
			args[x].InstrumentType != okxInstTypeSpot &&
			args[x].InstrumentType != okxInstTypeFutures &&
			args[x].InstrumentType != okxInstTypeOption {
			return nil, fmt.Errorf("%w received %v", errInvalidInstrumentType, args[x].InstrumentType)
		}
		if len(args[x].Data) == 0 {
			return nil, errMissingMakerInstrumentSettings
		}
		for y := range args[x].Data {
			if (args[x].InstrumentType == okxInstTypeSwap ||
				args[x].InstrumentType == okxInstTypeFutures ||
				args[x].InstrumentType == okxInstTypeOption) && args[x].Data[y].Underlying == "" {
				return nil, fmt.Errorf("%w, for instrument type %s and %s", errInvalidUnderlying, args[x].InstrumentType, args[x].Data[x].Underlying)
			}
			if (args[x].InstrumentType == okxInstTypeSpot) && args[x].Data[x].InstrumentID == "" {
				return nil, fmt.Errorf("%w, for instrument type %s and %s", errMissingInstrumentID, args[x].InstrumentType, args[x].Data[x].InstrumentID)
			}
		}
	}
	var resp *SetQuoteProductsResult
	return resp, ok.SendHTTPRequest(ctx, exchange.RestSpot, setQuoteProductsEPL, http.MethodPost, "rfq/maker-instrument-settings", &args, &resp, true)
}

// ResetRFQMMPStatus reset the MMP status to be inactive.
func (ok *Okx) ResetRFQMMPStatus(ctx context.Context) (time.Time, error) {
	resp := &struct {
		Timestamp convert.ExchangeTime `json:"ts"`
	}{}
	return resp.Timestamp.Time(), ok.SendHTTPRequest(ctx, exchange.RestSpot, resetRFQMMPEPL, http.MethodPost, "rfq/mmp-reset", nil, resp, true)
}

// CreateQuote allows the user to Quote an Rfq that they are a counterparty to. The user MUST quote
// the entire Rfq and not part of the legs or part of the quantity. Partial quoting or partial fills are not allowed.
func (ok *Okx) CreateQuote(ctx context.Context, arg CreateQuoteParams) (*QuoteResponse, error) {
	arg.QuoteSide = strings.ToLower(arg.QuoteSide)
	switch {
	case arg.RfqID == "":
		return nil, errMissingRfqID
	case arg.QuoteSide != "buy" && arg.QuoteSide != "sell":
		return nil, errInvalidOrderSide
	case len(arg.Legs) == 0:
		return nil, errMissingLegs
	}
	for x := range arg.Legs {
		switch {
		case arg.Legs[x].InstrumentID == "":
			return nil, errMissingInstrumentID
		case arg.Legs[x].SizeOfQuoteLeg <= 0:
			return nil, errMissingSizeOfQuote
		case arg.Legs[x].Price <= 0:
			return nil, errMossingLegsQuotePrice
		case arg.Legs[x].Side == order.UnknownSide:
			return nil, errInvalidOrderSide
		}
	}
	var resp *QuoteResponse
	return resp, ok.SendHTTPRequest(ctx, exchange.RestSpot, createQuoteEPL, http.MethodPost, "rfq/create-quote", &arg, &resp, true)
}

// CancelQuote cancels an existing active quote you have created in response to an Rfq.
// rfqCancelQuote = "rfq/cancel-quote"
func (ok *Okx) CancelQuote(ctx context.Context, arg *CancelQuoteRequestParams) (*CancelQuoteResponse, error) {
	if arg == nil {
		return nil, errNilArgument
	}
	if arg.ClientQuoteID == "" && arg.QuoteID == "" {
		return nil, errMissingQuoteIDOrClientQuoteID
	}
	var resp *CancelQuoteResponse
	return resp, ok.SendHTTPRequest(ctx, exchange.RestSpot, cancelQuoteEPL, http.MethodPost, "rfq/cancel-quote", arg, &resp, true)
}

// CancelMultipleQuote cancel multiple active Quotes in a single batch. Maximum 100 quote orders can be canceled at a time.
func (ok *Okx) CancelMultipleQuote(ctx context.Context, arg CancelQuotesRequestParams) ([]CancelQuoteResponse, error) {
	if len(arg.QuoteIDs) == 0 && len(arg.ClientQuoteIDs) == 0 {
		return nil, errMissingEitherQuoteIDAOrClientQuoteIDs
	}
	var resp []CancelQuoteResponse
	return resp, ok.SendHTTPRequest(ctx, exchange.RestSpot, cancelMultipleQuotesEPL, http.MethodPost, "rfq/cancel-batch-quotes", &arg, &resp, true)
}

// CancelAllQuotes cancels all active Quotes.
func (ok *Okx) CancelAllQuotes(ctx context.Context) (time.Time, error) {
	var resp *TimestampResponse
	err := ok.SendHTTPRequest(ctx, exchange.RestSpot, cancelAllQuotesEPL, http.MethodPost, "rfq/cancel-all-quotes", nil, &resp, true)
	if err != nil {
		return time.Time{}, err
	}
	if resp == nil {
		return time.Time{}, errMissingResponseBody
	}
	return resp.Timestamp.Time(), nil
}

// GetRfqs retrieves details of Rfqs that the user is a counterparty to (either as the creator or the receiver of the Rfq).
func (ok *Okx) GetRfqs(ctx context.Context, arg *RfqRequestParams) ([]RfqResponse, error) {
	if arg == nil {
		return nil, errNilArgument
	}
	params := url.Values{}
	if arg.RfqID != "" {
		params.Set("rfqId", arg.RfqID)
	}
	if arg.ClientRfqID != "" {
		params.Set("clRfqId", arg.ClientRfqID)
	}
	if arg.State != "" {
		params.Set("state", strings.ToLower(arg.State))
	}
	if arg.BeginningID != "" {
		params.Set("beginId", arg.BeginningID)
	}
	if arg.EndID != "" {
		params.Set("endId", arg.EndID)
	}
	if arg.Limit > 0 {
		params.Set("limit", strconv.FormatInt(arg.Limit, 10))
	}
	var resp []RfqResponse
	return resp, ok.SendHTTPRequest(ctx, exchange.RestSpot, getRfqsEPL, http.MethodGet, common.EncodeURLValues("rfq/rfqs", params), nil, &resp, true)
}

// GetQuotes retrieves all Quotes that the user is a counterparty to (either as the creator or the receiver).
func (ok *Okx) GetQuotes(ctx context.Context, arg *QuoteRequestParams) ([]QuoteResponse, error) {
	if arg == nil {
		return nil, errNilArgument
	}
	params := url.Values{}
	if arg.RfqID != "" {
		params.Set("rfqId", arg.RfqID)
	}
	if arg.ClientRfqID != "" {
		params.Set("clRfqId", arg.ClientRfqID)
	}
	if arg.QuoteID != "" {
		params.Set("quoteId", arg.QuoteID)
	}
	if arg.ClientQuoteID != "" {
		params.Set("clQuoteId", arg.ClientQuoteID)
	}
	if arg.State != "" {
		params.Set("state", strings.ToLower(arg.State))
	}
	if arg.BeginID != "" {
		params.Set("beginId", arg.BeginID)
	}
	if arg.EndID != "" {
		params.Set("endId", arg.EndID)
	}
	if arg.Limit > 0 {
		params.Set("limit", strconv.FormatInt(arg.Limit, 10))
	}
	var resp []QuoteResponse
	return resp, ok.SendHTTPRequest(ctx, exchange.RestSpot, getQuotesEPL, http.MethodGet, common.EncodeURLValues("rfq/quotes", params), nil, &resp, true)
}

// GetRfqTrades retrieves the executed trades that the user is a counterparty to (either as the creator or the receiver).
func (ok *Okx) GetRfqTrades(ctx context.Context, arg *RfqTradesRequestParams) ([]RfqTradeResponse, error) {
	if arg == nil {
		return nil, errNilArgument
	}
	params := url.Values{}
	if arg.RfqID != "" {
		params.Set("rfqId", arg.RfqID)
	}
	if arg.ClientRfqID != "" {
		params.Set("clRfqId", arg.ClientRfqID)
	}
	if arg.QuoteID != "" {
		params.Set("quoteId", arg.QuoteID)
	}
	if arg.ClientQuoteID != "" {
		params.Set("clQuoteId", arg.ClientQuoteID)
	}
	if arg.State != "" {
		params.Set("state", strings.ToLower(arg.State))
	}
	if arg.BlockTradeID != "" {
		params.Set("blockTdId", arg.BlockTradeID)
	}
	if arg.BeginID != "" {
		params.Set("beginId", arg.BeginID)
	}
	if arg.EndID != "" {
		params.Set("endId", arg.EndID)
	}
	if arg.Limit > 0 {
		params.Set("limit", strconv.FormatInt(arg.Limit, 10))
	}
	var resp []RfqTradeResponse
	return resp, ok.SendHTTPRequest(ctx, exchange.RestSpot, getTradesEPL, http.MethodGet, common.EncodeURLValues("rfq/trades", params), nil, &resp, true)
}

// GetPublicTrades retrieves the recent executed block trades.
func (ok *Okx) GetPublicTrades(ctx context.Context, beginID, endID string, limit int64) ([]PublicTradesResponse, error) {
	params := url.Values{}
	if beginID != "" {
		params.Set("beginId", beginID)
	}
	if endID != "" {
		params.Set("endId", endID)
	}
	if limit > 0 {
		params.Set("limit", strconv.FormatInt(limit, 10))
	}
	var resp []PublicTradesResponse
	return resp, ok.SendHTTPRequest(ctx, exchange.RestSpot, getPublicTradesEPL, http.MethodGet, common.EncodeURLValues("rfq/public-trades", params), nil, &resp, true)
}

/*************************************** Funding Tradings ********************************/

// GetFundingCurrencies Retrieve a list of all currencies.
func (ok *Okx) GetFundingCurrencies(ctx context.Context, ccy string) ([]CurrencyResponse, error) {
	params := url.Values{}
	if ccy != "" {
		params.Set("ccy", ccy)
	}
	var resp []CurrencyResponse
	return resp, ok.SendHTTPRequest(ctx, exchange.RestSpot, getCurrenciesEPL, http.MethodGet, common.EncodeURLValues("asset/currencies", params), nil, &resp, true)
}

// GetBalance retrieves the funding account balances of all the assets and the amount that is available or on hold.
func (ok *Okx) GetBalance(ctx context.Context, currency string) ([]AssetBalance, error) {
	params := url.Values{}
	if currency != "" {
		params.Set("ccy", currency)
	}
	var resp []AssetBalance
	return resp, ok.SendHTTPRequest(ctx, exchange.RestSpot, getBalanceEPL, http.MethodGet, common.EncodeURLValues("asset/balances", params), nil, &resp, true)
}

// GetNonTradableAssets retrieves non tradable assets.
func (ok *Okx) GetNonTradableAssets(ctx context.Context, currency string) ([]NonTradableAsset, error) {
	params := url.Values{}
	if currency != "" {
		params.Set("ccy", currency)
	}
	var resp []NonTradableAsset
	return resp, ok.SendHTTPRequest(ctx, exchange.RestSpot, getNonTradableAssetsEPL, http.MethodGet, common.EncodeURLValues("asset/non-tradable-assets", params), nil, &resp, true)
}

// GetAccountAssetValuation view account asset valuation
func (ok *Okx) GetAccountAssetValuation(ctx context.Context, currency string) ([]AccountAssetValuation, error) {
	params := url.Values{}
	currency = strings.ToUpper(currency)
	if currency != "" {
		params.Set("ccy", currency)
	}
	var resp []AccountAssetValuation
	return resp, ok.SendHTTPRequest(ctx, exchange.RestSpot, getAccountAssetValuationEPL, http.MethodGet, common.EncodeURLValues("asset/asset-valuation", params), nil, &resp, true)
}

// FundingTransfer transfer of funds between your funding account and trading account,
// and from the master account to sub-accounts.
func (ok *Okx) FundingTransfer(ctx context.Context, arg *FundingTransferRequestInput) ([]FundingTransferResponse, error) {
	if arg == nil {
		return nil, errors.New("argument can not be null")
	}
	if arg.Amount <= 0 {
		return nil, errors.New("invalid funding amount")
	}
	if arg.Currency == "" {
		return nil, errors.New("invalid currency value")
	}
	if arg.From != "6" && arg.From != "18" {
		return nil, errors.New("missing funding source field \"From\", only '6' and '18' are supported")
	}
	if arg.To == "" {
		return nil, errors.New("missing funding destination field \"To\", only '6' and '18' are supported")
	}
	if arg.From == arg.To {
		return nil, errors.New("parameter 'from' can not equal to parameter 'to'")
	}
	var resp []FundingTransferResponse
	return resp, ok.SendHTTPRequest(ctx, exchange.RestSpot, fundsTransferEPL, http.MethodPost, "asset/transfer", arg, &resp, true)
}

// GetFundsTransferState get funding rate response.
func (ok *Okx) GetFundsTransferState(ctx context.Context, transferID, clientID string, transferType int64) ([]TransferFundRateResponse, error) {
	if transferID == "" && clientID == "" {
		return nil, errors.New("either 'transfer id' or 'client id' is required")
	}
	params := url.Values{}
	if transferID != "" {
		params.Set("transId", transferID)
	}
	if clientID != "" {
		params.Set("clientId", clientID)
	}
	if transferType > 0 && transferType <= 4 {
		params.Set("type", strconv.FormatInt(transferType, 10))
	}
	var resp []TransferFundRateResponse
	return resp, ok.SendHTTPRequest(ctx, exchange.RestSpot, getFundsTransferStateEPL, http.MethodGet, common.EncodeURLValues("asset/transfer-state", params), nil, &resp, true)
}

// GetAssetBillsDetails Query the billing record, you can get the latest 1 month historical data
func (ok *Okx) GetAssetBillsDetails(ctx context.Context, currency, clientID string, after, before time.Time, billType, limit int64) ([]AssetBillDetail, error) {
	params := url.Values{}
	billTypeMap := map[int64]bool{1: true, 2: true, 13: true, 20: true, 21: true, 28: true, 47: true, 48: true, 49: true, 50: true, 51: true, 52: true, 53: true, 54: true, 61: true, 68: true, 69: true, 72: true, 73: true, 74: true, 75: true, 76: true, 77: true, 78: true, 79: true, 80: true, 81: true, 82: true, 83: true, 84: true, 85: true, 86: true, 87: true, 88: true, 89: true, 90: true, 91: true, 92: true, 93: true, 94: true, 95: true, 96: true, 97: true, 98: true, 99: true, 102: true, 103: true, 104: true, 105: true, 106: true, 107: true, 108: true, 109: true, 110: true, 111: true, 112: true, 113: true, 114: true, 115: true, 116: true, 117: true, 118: true, 119: true, 120: true, 121: true, 122: true, 123: true, 124: true, 125: true, 126: true, 127: true, 128: true, 129: true, 130: true, 131: true, 132: true, 133: true, 134: true, 135: true, 136: true, 137: true, 138: true, 139: true, 141: true, 142: true, 143: true, 144: true, 145: true, 146: true, 147: true, 150: true, 151: true, 152: true, 153: true, 154: true, 155: true, 156: true, 157: true, 160: true, 161: true, 162: true, 163: true, 169: true, 170: true, 171: true, 172: true, 173: true, 174: true, 175: true, 176: true, 177: true, 178: true, 179: true, 180: true, 181: true, 182: true, 183: true, 184: true, 185: true, 186: true, 187: true, 188: true, 189: true, 193: true, 194: true, 195: true, 196: true, 197: true, 198: true, 199: true, 200: true, 211: true}
	if _, okay := billTypeMap[billType]; okay {
		params.Set("type", strconv.FormatInt(billType, 10))
	}
	if currency != "" {
		params.Set("ccy", currency)
	}
	if clientID != "" {
		params.Set("clientId", clientID)
	}
	if !after.IsZero() {
		params.Set("after", strconv.FormatInt(after.UnixMilli(), 10))
	}
	if !before.IsZero() {
		params.Set("before", strconv.FormatInt(before.UnixMilli(), 10))
	}
	if limit > 0 {
		params.Set("limit", strconv.FormatInt(limit, 10))
	}
	var resp []AssetBillDetail
	return resp, ok.SendHTTPRequest(ctx, exchange.RestSpot, assetBillsDetailsEPL, http.MethodGet, common.EncodeURLValues("asset/bills", params), nil, &resp, true)
}

// GetLightningDeposits users can create up to 10 thousand different invoices within 24 hours.
// this method fetches list of lightning deposits filtered by a currency and amount.
func (ok *Okx) GetLightningDeposits(ctx context.Context, currency string, amount float64, to int64) ([]LightningDepositItem, error) {
	if currency == "" {
		return nil, errInvalidCurrencyValue
	}
	params := url.Values{}
	params.Set("ccy", currency)
	if amount <= 0 {
		return nil, errInvalidDepositAmount
	}
	params.Set("amt", strconv.FormatFloat(amount, 'f', 0, 64))
	if to == 6 || to == 18 {
		params.Set("to", strconv.FormatInt(to, 10))
	}
	var resp []LightningDepositItem
	return resp, ok.SendHTTPRequest(ctx, exchange.RestSpot, lightningDepositsEPL, http.MethodGet, common.EncodeURLValues("asset/deposit-lightning", params), nil, &resp, true)
}

// GetCurrencyDepositAddress returns the deposit address and related information for the provided currency information.
func (ok *Okx) GetCurrencyDepositAddress(ctx context.Context, currency string) ([]CurrencyDepositResponseItem, error) {
	if currency == "" {
		return nil, errInvalidCurrencyValue
	}
	params := url.Values{}
	params.Set("ccy", currency)
	var resp []CurrencyDepositResponseItem
	return resp, ok.SendHTTPRequest(ctx, exchange.RestSpot, getDepositAddressEPL, http.MethodGet, common.EncodeURLValues("asset/deposit-address", params), nil, &resp, true)
}

// GetCurrencyDepositHistory retrieves deposit records and withdrawal status information depending on the currency, timestamp, and chronological order.
func (ok *Okx) GetCurrencyDepositHistory(ctx context.Context, currency, depositID, transactionID string, after, before time.Time, state, limit int64) ([]DepositHistoryResponseItem, error) {
	params := url.Values{}
	if currency != "" {
		params.Set("ccy", currency)
	}
	if depositID != "" {
		params.Set("depId", depositID)
	}
	if transactionID != "" {
		params.Set("txId", transactionID)
	}
	params.Set("state", strconv.FormatInt(state, 10))
	if !after.IsZero() {
		params.Set("after", strconv.FormatInt(after.UnixMilli(), 10))
	}
	if !before.IsZero() {
		params.Set("before", strconv.FormatInt(before.UnixMilli(), 10))
	}
	if limit > 0 {
		params.Set("limit", strconv.FormatInt(limit, 10))
	}
	var resp []DepositHistoryResponseItem
	return resp, ok.SendHTTPRequest(ctx, exchange.RestSpot, getDepositHistoryEPL, http.MethodGet, common.EncodeURLValues("asset/deposit-history", params), nil, &resp, true)
}

// Withdrawal to perform a withdrawal action. Sub-account does not support withdrawal.
func (ok *Okx) Withdrawal(ctx context.Context, input *WithdrawalInput) (*WithdrawalResponse, error) {
	if input == nil {
		return nil, errNilArgument
	}
	switch {
	case input.Currency == "":
		return nil, errInvalidCurrencyValue
	case input.Amount <= 0:
		return nil, errors.New("invalid withdrawal amount")
	case input.WithdrawalDestination == "":
		return nil, errors.New("missing withdrawal destination")
	case input.ToAddress == "":
		return nil, errors.New("missing verified digital currency address \"toAddr\" information")
	}
	var resp *WithdrawalResponse
	return resp, ok.SendHTTPRequest(ctx, exchange.RestSpot, withdrawalEPL, http.MethodPost, "asset/withdrawal", &input, &resp, true)
}

/*
 This API function service is only open to some users. If you need this function service, please send an email to `liz.jensen@okg.com` to apply
*/

// LightningWithdrawal to withdraw a currency from an invoice.
func (ok *Okx) LightningWithdrawal(ctx context.Context, arg LightningWithdrawalRequestInput) (*LightningWithdrawalResponse, error) {
	if arg.Currency == "" {
		return nil, errInvalidCurrencyValue
	} else if arg.Invoice == "" {
		return nil, errors.New("missing invoice text")
	}
	var resp *LightningWithdrawalResponse
	return resp, ok.SendHTTPRequest(ctx, exchange.RestSpot, lightningWithdrawalsEPL, http.MethodPost, "asset/withdrawal-lightning", &arg, &resp, true)
}

// CancelWithdrawal You can cancel normal withdrawal, but can not cancel the withdrawal on Lightning.
func (ok *Okx) CancelWithdrawal(ctx context.Context, withdrawalID string) (string, error) {
	if withdrawalID == "" {
		return "", errMissingValidWithdrawalID
	}
	type withdrawData struct {
		WithdrawalID string `json:"wdId"`
	}
	request := &withdrawData{
		WithdrawalID: withdrawalID,
	}
	var response withdrawData
	return response.WithdrawalID, ok.SendHTTPRequest(ctx, exchange.RestSpot, cancelWithdrawalEPL, http.MethodPost, "asset/cancel-withdrawal", request, &response, true)
}

// GetWithdrawalHistory retrieves the withdrawal records according to the currency, withdrawal status, and time range in reverse chronological order.
// The 100 most recent records are returned by default.
func (ok *Okx) GetWithdrawalHistory(ctx context.Context, currency, withdrawalID, clientID, transactionID, state string, after, before time.Time, limit int64) ([]WithdrawalHistoryResponse, error) {
	params := url.Values{}
	if currency != "" {
		params.Set("ccy", currency)
	}
	if withdrawalID != "" {
		params.Set("wdId", withdrawalID)
	}
	if clientID != "" {
		params.Set("clientId", clientID)
	}
	if transactionID != "" {
		params.Set("txId", transactionID)
	}
	if state != "" {
		params.Set("state", state)
	}
	if !after.IsZero() {
		params.Set("after", strconv.FormatInt(after.UnixMilli(), 10))
	}
	if !before.IsZero() {
		params.Set("before", strconv.FormatInt(before.UnixMilli(), 10))
	}
	if limit > 0 {
		params.Set("limit", strconv.FormatInt(limit, 10))
	}
	var resp []WithdrawalHistoryResponse
	return resp, ok.SendHTTPRequest(ctx, exchange.RestSpot, getWithdrawalHistoryEPL, http.MethodGet, common.EncodeURLValues("asset/withdrawal-history", params), nil, &resp, true)
}

// GetDepositWithdrawalStatus retrieve deposit's and withdrawal's detailed status and estimated complete time.
func (ok *Okx) GetDepositWithdrawalStatus(ctx context.Context, withdrawalID, transactionID, ccy, addressTo, chain string) ([]DepositWithdrawStatus, error) {
	if withdrawalID == "" && transactionID == "" {
		return nil, errors.New("either withdrawal id or transaction id is required")
	}
	if withdrawalID == "" {
		return nil, errMissingValidWithdrawalID
	}
	params := url.Values{}
	params.Set("wdId", withdrawalID)
	if transactionID != "" {
		params.Set("txId", transactionID)
	}
	if withdrawalID == "" && ccy == "" {
		return nil, currency.ErrCurrencyCodeEmpty
	} else if ccy != "" {
		params.Set("ccy", ccy)
	}
	if withdrawalID == "" && addressTo == "" {
		return nil, errors.New("destination address is required")
	} else if ccy != "" {
		params.Set("to", addressTo)
	}
	if withdrawalID == "" && chain == "" {
		return nil, errors.New("chain is required")
	} else if ccy != "" {
		params.Set("chain", chain)
	}
	var resp []DepositWithdrawStatus
	return resp, ok.SendHTTPRequest(ctx, exchange.RestSpot, getDepositWithdrawalStatusEPL, http.MethodGet, common.EncodeURLValues("asset/deposit-withdraw-status", params), nil, &resp, true)
}

// SmallAssetsConvert Convert small assets in funding account to OKB. Only one convert is allowed within 24 hours.
func (ok *Okx) SmallAssetsConvert(ctx context.Context, currency []string) (*SmallAssetConvertResponse, error) {
	input := map[string][]string{"ccy": currency}
	var resp *SmallAssetConvertResponse
	return resp, ok.SendHTTPRequest(ctx, exchange.RestSpot, smallAssetsConvertEPL, http.MethodPost, "asset/convert-dust-assets", input, &resp, true)
}

// GetPublicExchangeList retrieves exchanges
func (ok *Okx) GetPublicExchangeList(ctx context.Context) ([]ExchangeInfo, error) {
	var resp []ExchangeInfo
	return resp, ok.SendHTTPRequest(ctx, exchange.RestSpot, getPublicExchangeListEPL, http.MethodGet, "asset/exchange-list", nil, &resp, false)
}

// GetSavingBalance returns saving balance, and only assets in the funding account can be used for saving.
func (ok *Okx) GetSavingBalance(ctx context.Context, currency string) ([]SavingBalanceResponse, error) {
	params := url.Values{}
	if currency != "" {
		params.Set("ccy", currency)
	}
	var resp []SavingBalanceResponse
	return resp, ok.SendHTTPRequest(ctx, exchange.RestSpot, getSavingBalanceEPL, http.MethodGet, common.EncodeURLValues("finance/savings/balance", params), nil, &resp, true)
}

// SavingsPurchaseOrRedemption creates a purchase or redemption instance
func (ok *Okx) SavingsPurchaseOrRedemption(ctx context.Context, arg *SavingsPurchaseRedemptionInput) (*SavingsPurchaseRedemptionResponse, error) {
	if arg == nil {
		return nil, errNilArgument
	}
	arg.ActionType = strings.ToLower(arg.ActionType)
	switch {
	case arg.Currency == "":
		return nil, errInvalidCurrencyValue
	case arg.Amount <= 0:
		return nil, errUnacceptableAmount
	case arg.ActionType != "purchase" && arg.ActionType != "redempt":
		return nil, errors.New("invalid side value, side has to be either \"redempt\" or \"purchase\"")
	case arg.ActionType == "purchase" && (arg.Rate < 0.01 || arg.Rate > 3.65):
		return nil, errors.New("the rate value range is between 1% (0.01) and 365% (3.65)")
	}
	var resp *SavingsPurchaseRedemptionResponse
	return resp, ok.SendHTTPRequest(ctx, exchange.RestSpot, savingsPurchaseRedemptionEPL, http.MethodPost, "finance/savings/purchase-redempt", &arg, &resp, true)
}

// GetLendingHistory lending history
func (ok *Okx) GetLendingHistory(ctx context.Context, currency string, before, after time.Time, limit int64) ([]LendingHistory, error) {
	params := url.Values{}
	if currency != "" {
		params.Set("ccy", currency)
	}
	if !before.IsZero() {
		params.Set("before", strconv.FormatInt(before.UnixMilli(), 10))
	}
	if !after.IsZero() {
		params.Set("after", strconv.FormatInt(after.UnixMilli(), 10))
	}
	if limit > 0 {
		params.Set("limit", strconv.FormatInt(limit, 10))
	}
	var resp []LendingHistory
	return resp, ok.SendHTTPRequest(ctx, exchange.RestSpot, getLendingHistoryEPL, http.MethodGet, common.EncodeURLValues("finance/savings/lending-history", params), nil, &resp, true)
}

// SetLendingRate sets an assets lending rate
func (ok *Okx) SetLendingRate(ctx context.Context, arg LendingRate) (*LendingRate, error) {
	if arg.Currency == "" {
		return nil, errInvalidCurrencyValue
	} else if arg.Rate < 0.01 || arg.Rate > 3.65 {
		return nil, errors.New("invalid lending rate value. the rate value range is between 1% (0.01) and 365% (3.65)")
	}
	var resp *LendingRate
	return resp, ok.SendHTTPRequest(ctx, exchange.RestSpot, setLendingRateEPL, http.MethodPost, "finance/savings/set-lending-rate", &arg, &resp, true)
}

// GetPublicBorrowInfo returns the public borrow info.
func (ok *Okx) GetPublicBorrowInfo(ctx context.Context, currency string) ([]PublicBorrowInfo, error) {
	params := url.Values{}
	if currency != "" {
		params.Set("ccy", currency)
	}
	var resp []PublicBorrowInfo
	return resp, ok.SendHTTPRequest(ctx, exchange.RestSpot, getPublicBorrowInfoEPL, http.MethodGet, common.EncodeURLValues("finance/savings/lending-rate-summary", params), nil, &resp, false)
}

// GetPublicBorrowHistory return list of publix borrow history.
func (ok *Okx) GetPublicBorrowHistory(ctx context.Context, currency string, before, after time.Time, limit int64) ([]PublicBorrowHistory, error) {
	params := url.Values{}
	if currency != "" {
		params.Set("ccy", currency)
	}
	if !before.IsZero() {
		params.Set("before", strconv.FormatInt(before.UnixMilli(), 10))
	}
	if !after.IsZero() {
		params.Set("after", strconv.FormatInt(after.UnixMilli(), 10))
	}
	if limit > 0 {
		params.Set("limit", strconv.FormatInt(limit, 10))
	}
	var resp []PublicBorrowHistory
	return resp, ok.SendHTTPRequest(ctx, exchange.RestSpot, getPublicBorrowHistoryEPL, http.MethodGet, common.EncodeURLValues("finance/savings/lending-rate-history", params), nil, &resp, false)
}

/***********************************Convert Endpoints | Authenticated s*****************************************/

// GetConvertCurrencies retrieves the currency conversion information.
func (ok *Okx) GetConvertCurrencies(ctx context.Context) ([]ConvertCurrency, error) {
	var resp []ConvertCurrency
	return resp, ok.SendHTTPRequest(ctx, exchange.RestSpot, getConvertCurrenciesEPL, http.MethodGet, "asset/convert/currencies", nil, &resp, true)
}

// GetConvertCurrencyPair retrieves the currency conversion response detail given the 'currency from' and 'currency to'
func (ok *Okx) GetConvertCurrencyPair(ctx context.Context, fromCurrency, toCurrency string) (*ConvertCurrencyPair, error) {
	if fromCurrency == "" {
		return nil, errors.New("missing reference currency name \"fromCcy\"")
	}
	if toCurrency == "" {
		return nil, errors.New("missing destination currency name \"toCcy\"")
	}
	params := url.Values{}
	params.Set("fromCcy", fromCurrency)
	params.Set("toCcy", toCurrency)
	var resp *ConvertCurrencyPair
	return resp, ok.SendHTTPRequest(ctx, exchange.RestSpot, getConvertCurrencyPairEPL, http.MethodGet, common.EncodeURLValues("asset/convert/currency-pair", params), nil, &resp, true)
}

// EstimateQuote retrieves quote estimation detail result given the base and quote currency.
func (ok *Okx) EstimateQuote(ctx context.Context, arg *EstimateQuoteRequestInput) (*EstimateQuoteResponse, error) {
	if arg == nil {
		return nil, errNilArgument
	}
	if arg.BaseCurrency == "" {
		return nil, errors.New("missing base currency")
	}
	if arg.QuoteCurrency == "" {
		return nil, errors.New("missing quote currency")
	}
	arg.Side = strings.ToLower(arg.Side)
	if arg.Side != order.Buy.Lower() && arg.Side != order.Sell.Lower() {
		return nil, errInvalidOrderSide
	}
	if arg.RfqAmount <= 0 {
		return nil, errors.New("missing rfq amount")
	}
	if arg.RfqSzCurrency == "" {
		return nil, errors.New("missing rfq currency")
	}
	var resp *EstimateQuoteResponse
	return resp, ok.SendHTTPRequest(ctx, exchange.RestSpot, estimateQuoteEPL, http.MethodPost, "asset/convert/estimate-quote", arg, &resp, true)
}

// ConvertTrade converts a base currency to quote currency.
func (ok *Okx) ConvertTrade(ctx context.Context, arg *ConvertTradeInput) (*ConvertTradeResponse, error) {
	if arg == nil {
		return nil, errNilArgument
	}
	if arg.BaseCurrency == "" {
		return nil, errors.New("missing base currency")
	}
	if arg.QuoteCurrency == "" {
		return nil, errors.New("missing quote currency")
	}
	arg.Side = strings.ToLower(arg.Side)
	if arg.Side != order.Buy.Lower() &&
		arg.Side != order.Sell.Lower() {
		return nil, errInvalidOrderSide
	}
	if arg.Size <= 0 {
		return nil, errors.New("quote amount should be more than 0 and Rfq amount")
	}
	if arg.SizeCurrency == "" {
		return nil, errors.New("missing size currency")
	}
	if arg.QuoteID == "" {
		return nil, errors.New("missing quote id")
	}
	var resp *ConvertTradeResponse
	return resp, ok.SendHTTPRequest(ctx, exchange.RestSpot, convertTradeEPL, http.MethodPost, "asset/convert/trade", &arg, &resp, true)
}

// GetConvertHistory gets the recent history.
func (ok *Okx) GetConvertHistory(ctx context.Context, before, after time.Time, limit int64, tag string) ([]ConvertHistory, error) {
	params := url.Values{}
	if !before.IsZero() {
		params.Set("before", strconv.FormatInt(before.UnixMilli(), 10))
	}
	if !after.IsZero() {
		params.Set("after", strconv.FormatInt(after.UnixMilli(), 10))
	}
	if limit > 0 {
		params.Set("limit", strconv.FormatInt(limit, 10))
	}
	if tag != "" {
		params.Set("tag", tag)
	}
	var resp []ConvertHistory
	return resp, ok.SendHTTPRequest(ctx, exchange.RestSpot, getConvertHistoryEPL, http.MethodGet, common.EncodeURLValues("asset/convert/history", params), nil, &resp, true)
}

/********************************** Account endpoints ***************************************************/

// AccountBalance retrieves a list of assets (with non-zero balance), remaining balance, and available amount in the trading account.
// Interest-free quota and discount rates are public data and not displayed on the account interface.
func (ok *Okx) AccountBalance(ctx context.Context, currency string) ([]Account, error) {
	params := url.Values{}
	if currency != "" {
		params.Set("ccy", currency)
	}
	var resp []Account
	return resp, ok.SendHTTPRequest(ctx, exchange.RestSpot, getAccountBalanceEPL, http.MethodGet, common.EncodeURLValues("account/balance", params), nil, &resp, true)
}

// GetPositions retrieves information on your positions. When the account is in net mode, net positions will be displayed, and when the account is in long/short mode, long or short positions will be displayed.
func (ok *Okx) GetPositions(ctx context.Context, instrumentType, instrumentID, positionID string) ([]AccountPosition, error) {
	params := url.Values{}
	if instrumentType != "" {
		instrumentType = strings.ToUpper(instrumentType)
		params.Set("instType", instrumentType)
	}
	if instrumentID != "" {
		params.Set("instId", instrumentID)
	}
	if positionID != "" {
		params.Set("posId", positionID)
	}
	var resp []AccountPosition
	return resp, ok.SendHTTPRequest(ctx, exchange.RestSpot, getPositionsEPL, http.MethodGet, common.EncodeURLValues("account/positions", params), nil, &resp, true)
}

// GetPositionsHistory retrieves the updated position data for the last 3 months.
func (ok *Okx) GetPositionsHistory(ctx context.Context, instrumentType, instrumentID, marginMode string, closePositionType, limit int64, after, before time.Time) ([]AccountPositionHistory, error) {
	params := url.Values{}
	instrumentType = strings.ToUpper(instrumentType)
	if instrumentType != "" {
		params.Set("instType", instrumentType)
	}
	if instrumentID != "" {
		params.Set("instId", instrumentID)
	}
	if marginMode != "" {
		params.Set("mgnMode", marginMode) // margin mode 'cross' and 'isolated' are allowed
	}
	// The type of closing position
	// 1：Close position partially;2：Close all;3：Liquidation;4：Partial liquidation; 5：ADL;
	// It is the latest type if there are several types for the same position.
	if closePositionType > 0 {
		params.Set("type", strconv.FormatInt(closePositionType, 10))
	}
	if !after.IsZero() {
		params.Set("after", strconv.FormatInt(after.UnixMilli(), 10))
	}
	if !before.IsZero() {
		params.Set("before", strconv.FormatInt(before.UnixMilli(), 10))
	}
	if limit > 0 {
		params.Set("limit", strconv.FormatInt(limit, 10))
	}
	var resp []AccountPositionHistory
	return resp, ok.SendHTTPRequest(ctx, exchange.RestSpot, getPositionsHistoryEPL, http.MethodGet, common.EncodeURLValues("account/positions-history", params), nil, &resp, true)
}

// GetAccountAndPositionRisk  get account and position risks.
func (ok *Okx) GetAccountAndPositionRisk(ctx context.Context, instrumentType string) ([]AccountAndPositionRisk, error) {
	params := url.Values{}
	if instrumentType != "" {
		params.Set("instType", strings.ToUpper(instrumentType))
	}
	var resp []AccountAndPositionRisk
	return resp, ok.SendHTTPRequest(ctx, exchange.RestSpot, getAccountAndPositionRiskEPL, http.MethodGet, common.EncodeURLValues("account/account-position-risk", params), nil, &resp, true)
}

// GetBillsDetailLast7Days The bill refers to all transaction records that result in changing the balance of an account. Pagination is supported, and the response is sorted with the most recent first. This endpoint can retrieve data from the last 7 days.
func (ok *Okx) GetBillsDetailLast7Days(ctx context.Context, arg *BillsDetailQueryParameter) ([]BillsDetailResponse, error) {
	return ok.GetBillsDetail(ctx, arg, "account/bills", getBillsDetailsEPL)
}

// GetBillsDetail3Months retrieves the account’s bills.
// The bill refers to all transaction records that result in changing the balance of an account.
// Pagination is supported, and the response is sorted with most recent first.
// This endpoint can retrieve data from the last 3 months.
func (ok *Okx) GetBillsDetail3Months(ctx context.Context, arg *BillsDetailQueryParameter) ([]BillsDetailResponse, error) {
	return ok.GetBillsDetail(ctx, arg, "account/bills-archive", getBillsDetailArchiveEPL)
}

// GetBillsDetail retrieves the bills of the account.
func (ok *Okx) GetBillsDetail(ctx context.Context, arg *BillsDetailQueryParameter, route string, epl request.EndpointLimit) ([]BillsDetailResponse, error) {
	if arg == nil {
		return nil, errNilArgument
	}
	params := url.Values{}
	if arg.InstrumentType != "" {
		params.Set("instType", strings.ToUpper(arg.InstrumentType))
	}
	if arg.Currency != "" {
		params.Set("ccy", strings.ToUpper(arg.Currency))
	}
	if arg.MarginMode != "" {
		params.Set("mgnMode", arg.MarginMode)
	}
	if arg.ContractType != "" {
		params.Set("ctType", arg.ContractType)
	}
	if arg.BillType >= 1 && arg.BillType <= 13 {
		params.Set("type", strconv.Itoa(int(arg.BillType)))
	}
	if arg.BillSubType != 0 {
		params.Set("subType", strconv.FormatInt(arg.BillSubType, 10))
	}
	if arg.After != "" {
		params.Set("after", arg.After)
	}
	if arg.Before != "" {
		params.Set("before", arg.Before)
	}
	if !arg.BeginTime.IsZero() {
		params.Set("begin", strconv.FormatInt(arg.BeginTime.UnixMilli(), 10))
	}
	if !arg.EndTime.IsZero() {
		params.Set("end", strconv.FormatInt(arg.EndTime.UnixMilli(), 10))
	}
	if arg.Limit > 0 {
		params.Set("limit", strconv.FormatInt(arg.Limit, 10))
	}
	var resp []BillsDetailResponse
	return resp, ok.SendHTTPRequest(ctx, exchange.RestSpot, epl, http.MethodGet, common.EncodeURLValues(route, params), nil, &resp, true)
}

// GetAccountConfiguration retrieves current account configuration.
func (ok *Okx) GetAccountConfiguration(ctx context.Context) ([]AccountConfigurationResponse, error) {
	var resp []AccountConfigurationResponse
	return resp, ok.SendHTTPRequest(ctx, exchange.RestSpot, getAccountConfigurationEPL, http.MethodGet, "account/config", nil, &resp, true)
}

// SetPositionMode FUTURES and SWAP support both long/short mode and net mode. In net mode, users can only have positions in one direction; In long/short mode, users can hold positions in long and short directions.
func (ok *Okx) SetPositionMode(ctx context.Context, positionMode string) (*PositionMode, error) {
	if positionMode != "long_short_mode" && positionMode != "net_mode" {
		return nil, errors.New("invalid position mode")
	}
	input := &PositionMode{
		PositionMode: positionMode,
	}
	var resp *PositionMode
	return resp, ok.SendHTTPRequest(ctx, exchange.RestSpot, setPositionModeEPL, http.MethodPost, "account/set-position-mode", input, &resp, true)
}

// SetLeverageRate sets a leverage setting for instrument id.
func (ok *Okx) SetLeverageRate(ctx context.Context, arg SetLeverageInput) (*SetLeverageResponse, error) {
	if arg.InstrumentID == "" && arg.Currency == "" {
		return nil, errors.New("either instrument id or currency is required")
	}
	arg.PositionSide = strings.ToLower(arg.PositionSide)
	var resp *SetLeverageResponse
	return resp, ok.SendHTTPRequest(ctx, exchange.RestSpot, setLeverageEPL, http.MethodPost, "account/set-leverage", &arg, &resp, true)
}

// GetMaximumBuySellAmountOROpenAmount retrieves the maximum buy or sell amount for a specific instrument id
func (ok *Okx) GetMaximumBuySellAmountOROpenAmount(ctx context.Context, instrumentID, tradeMode, currency, leverage string, price float64) ([]MaximumBuyAndSell, error) {
	if instrumentID == "" {
		return nil, errors.New("missing instrument id")
	}
	if tradeMode != TradeModeCross && tradeMode != TradeModeIsolated && tradeMode != TradeModeCash {
		return nil, errors.New("missing valid trade mode")
	}
	params := url.Values{}
	params.Set("instId", instrumentID)
	params.Set("tdMode", tradeMode)
	if currency != "" {
		params.Set("ccy", currency)
	}
	if price > 0 {
		params.Set("px", strconv.FormatFloat(price, 'f', -1, 64))
	}
	if leverage != "" {
		params.Set("leverage", leverage)
	}
	var resp []MaximumBuyAndSell
	return resp, ok.SendHTTPRequest(ctx, exchange.RestSpot, getMaximumBuyOrSellAmountEPL, http.MethodGet, common.EncodeURLValues("account/max-size", params), nil, &resp, true)
}

// GetMaximumAvailableTradableAmount retrieves the maximum tradable amount for specific instrument id, and/or currency
func (ok *Okx) GetMaximumAvailableTradableAmount(ctx context.Context, instrumentID, currency, tradeMode string, reduceOnly bool, price float64) ([]MaximumTradableAmount, error) {
	if instrumentID == "" {
		return nil, errors.New("missing instrument id")
	}
	if tradeMode != TradeModeIsolated &&
		tradeMode != TradeModeCross &&
		tradeMode != TradeModeCash {
		return nil, errInvalidTradeModeValue
	}
	params := url.Values{}
	params.Set("instId", instrumentID)
	if currency != "" {
		params.Set("ccy", currency)
	}
	if reduceOnly {
		params.Set("reduceOnly", "true")
	}
	params.Set("tdMode", tradeMode)
	params.Set("px", strconv.FormatFloat(price, 'f', 0, 64))
	var resp []MaximumTradableAmount
	return resp, ok.SendHTTPRequest(ctx, exchange.RestSpot, getMaximumAvailableTradableAmountEPL, http.MethodGet, common.EncodeURLValues("account/max-avail-size", params), nil, &resp, true)
}

// IncreaseDecreaseMargin Increase or decrease the margin of the isolated position. Margin reduction may result in the change of the actual leverage.
func (ok *Okx) IncreaseDecreaseMargin(ctx context.Context, arg *IncreaseDecreaseMarginInput) (*IncreaseDecreaseMargin, error) {
	if arg.InstrumentID == "" {
		return nil, errMissingInstrumentID
	}
	if arg.PositionSide != positionSideLong &&
		arg.PositionSide != positionSideShort &&
		arg.PositionSide != positionSideNet {
		return nil, errors.New("missing valid position side")
	}
	if arg.Type != "add" && arg.Type != "reduce" {
		return nil, errors.New("missing valid 'type', 'add': add margin 'reduce': reduce margin are allowed")
	}
	if arg.Amount <= 0 {
		return nil, errors.New("missing valid amount")
	}
	var resp *IncreaseDecreaseMargin
	return resp, ok.SendHTTPRequest(ctx, exchange.RestSpot, increaseOrDecreaseMarginEPL, http.MethodPost, "account/position/margin-balance", &arg, &resp, true)
}

// GetLeverageRate retrieves leverage data for different instrument id or margin mode.
func (ok *Okx) GetLeverageRate(ctx context.Context, instrumentID, marginMode string) ([]LeverageResponse, error) {
	if instrumentID == "" {
		return nil, errMissingInstrumentID
	}
	if marginMode != TradeModeCross && marginMode != TradeModeIsolated {
		return nil, errors.New("missing margin mode `mgnMode`")
	}
	params := url.Values{}
	params.Set("instId", instrumentID)
	params.Set("mgnMode", marginMode)
	var resp []LeverageResponse
	return resp, ok.SendHTTPRequest(ctx, exchange.RestSpot, getLeverageEPL, http.MethodGet, common.EncodeURLValues("account/leverage-info", params), nil, &resp, true)
}

// GetLeverateEstimatedInfo retrieves leverage estimated information.
// Instrument type: possible values are MARGIN, SWAP, FUTURES
func (ok *Okx) GetLeverateEstimatedInfo(ctx context.Context, instrumentType, marginMode, leverage, positionSide, instrumentID string, ccy currency.Code) ([]LeverageEstimatedInfo, error) {
	if instrumentType == "" {
		return nil, errMissingRequiredArgInstType
	}
	if marginMode == "" ||
		(marginMode != TradeModeCross &&
			marginMode != TradeModeIsolated) {
		return nil, errMissingMarginMode
	}
	if leverage == "" {
		return nil, errRequiredParameterMissingLeverage
	}
	if ccy.IsEmpty() {
		return nil, currency.ErrCurrencyCodeEmpty
	}
	params := url.Values{}
	params.Set("instType", instrumentType)
	params.Set("lever", leverage)
	params.Set("mgnMode", marginMode)
	params.Set("ccy", ccy.String())
	if instrumentID != "" {
		params.Set("instId", instrumentID)
	}
	if positionSide != "" {
		params.Set("posSide", positionSide)
	}
	var resp []LeverageEstimatedInfo
	return resp, ok.SendHTTPRequest(ctx, exchange.RestSpot, getLeverateEstimatedInfoEPL, http.MethodGet, common.EncodeURLValues("account/adjust-leverage-info", params), nil, &resp, true)
}

// GetMaximumLoanOfInstrument returns list of maximum loan of instruments.
func (ok *Okx) GetMaximumLoanOfInstrument(ctx context.Context, instrumentID, marginMode, mgnCurrency string) ([]MaximumLoanInstrument, error) {
	if instrumentID == "" {
		return nil, errMissingInstrumentID
	}
	if marginMode == "" {
		return nil, errMissingMarginMode
	}
	params := url.Values{}
	params.Set("instId", instrumentID)
	params.Set("mgnMode", marginMode)
	if mgnCurrency != "" {
		params.Set("mgnCcy", mgnCurrency)
	}
	var resp []MaximumLoanInstrument
	return resp, ok.SendHTTPRequest(ctx, exchange.RestSpot, getTheMaximumLoanOfInstrumentEPL, http.MethodGet, common.EncodeURLValues("account/max-loan", params), nil, &resp, true)
}

// GetFee returns Cryptocurrency trade fee, and offline trade fee
func (ok *Okx) GetFee(ctx context.Context, feeBuilder *exchange.FeeBuilder) (float64, error) {
	// Here the Asset Type for the instrument Type is needed for getting the CryptocurrencyTrading Fee.
	var fee float64
	switch feeBuilder.FeeType {
	case exchange.CryptocurrencyTradeFee:
		uly, err := ok.GetUnderlying(feeBuilder.Pair, asset.Spot)
		if err != nil {
			return 0, err
		}
		responses, err := ok.GetTradeFee(ctx, okxInstTypeSpot, uly, "")
		if err != nil {
			return 0, err
		} else if len(responses) == 0 {
			return 0, errors.New("no trade fee response found")
		}
		if feeBuilder.IsMaker {
			if feeBuilder.Pair.Quote.Equal(currency.USDC) {
				fee = responses[0].FeeRateMakerUSDC.Float64()
			} else if fee = responses[0].FeeRateMaker.Float64(); fee == 0 {
				fee = responses[0].FeeRateMakerUSDT.Float64()
			}
		} else {
			if feeBuilder.Pair.Quote.Equal(currency.USDC) {
				fee = responses[0].FeeRateTakerUSDC.Float64()
			} else if fee = responses[0].FeeRateTaker.Float64(); fee == 0 {
				fee = responses[0].FeeRateTakerUSDT.Float64()
			}
		}
		if fee != 0 {
			fee = -fee // Negative fee rate means commission else rebate.
		}
		return fee * feeBuilder.Amount * feeBuilder.PurchasePrice, nil
	case exchange.OfflineTradeFee:
		return 0.0015 * feeBuilder.PurchasePrice * feeBuilder.Amount, nil
	}
	return fee, nil
}

// GetTradeFee query trade fee rate of various instrument types and instrument ids.
func (ok *Okx) GetTradeFee(ctx context.Context, instrumentType, instrumentID, underlying string) ([]TradeFeeRate, error) {
	if instrumentType == "" {
		return nil, errInstrumentTypeRequired
	}
	params := url.Values{}
	instrumentType = strings.ToUpper(instrumentType)
	params.Set("instType", instrumentType)
	if instrumentID != "" {
		params.Set("instId", instrumentID)
	}
	if underlying != "" {
		params.Set("uly", underlying)
	}
	var resp []TradeFeeRate
	return resp, ok.SendHTTPRequest(ctx, exchange.RestSpot, getFeeRatesEPL, http.MethodGet, common.EncodeURLValues("account/trade-fee", params), nil, &resp, true)
}

// GetInterestAccruedData returns accrued interest data
func (ok *Okx) GetInterestAccruedData(ctx context.Context, loanType, limit int64, currency, instrumentID, marginMode string, after, before time.Time) ([]InterestAccruedData, error) {
	params := url.Values{}
	if loanType == 1 || loanType == 2 {
		params.Set("type", strconv.FormatInt(loanType, 10))
	}
	if currency != "" {
		params.Set("ccy", currency)
	}
	if instrumentID != "" {
		params.Set("instId", instrumentID)
	}
	if marginMode != "" {
		params.Set("mgnMode", strings.ToLower(marginMode))
	}
	if !after.IsZero() {
		params.Set("after", strconv.FormatInt(after.UnixMilli(), 10))
	}
	if !before.IsZero() {
		params.Set("before", strconv.FormatInt(before.UnixMilli(), 10))
	}
	if limit > 0 {
		params.Set("limit", strconv.FormatInt(limit, 10))
	}
	var resp []InterestAccruedData
	return resp, ok.SendHTTPRequest(ctx, exchange.RestSpot, getInterestAccruedDataEPL, http.MethodGet, common.EncodeURLValues("account/interest-accrued", params), nil, &resp, true)
}

// GetInterestRate get the user's current leveraged currency borrowing interest rate
func (ok *Okx) GetInterestRate(ctx context.Context, currency string) ([]InterestRateResponse, error) {
	params := url.Values{}
	if currency != "" {
		params.Set("ccy", currency)
	}
	var resp []InterestRateResponse
	return resp, ok.SendHTTPRequest(ctx, exchange.RestSpot, getInterestRateEPL, http.MethodGet, common.EncodeURLValues("account/interest-rate", params), nil, &resp, true)
}

// SetGreeks set the display type of Greeks. PA: Greeks in coins BS: Black-Scholes Greeks in dollars
func (ok *Okx) SetGreeks(ctx context.Context, greeksType string) (*GreeksType, error) {
	greeksType = strings.ToUpper(greeksType)
	if greeksType != "PA" && greeksType != "BS" {
		return nil, errMissingValidGreeksType
	}
	input := &GreeksType{
		GreeksType: greeksType,
	}
	var resp *GreeksType
	return resp, ok.SendHTTPRequest(ctx, exchange.RestSpot, setGreeksEPL, http.MethodPost, "account/set-greeks", input, &resp, true)
}

// IsolatedMarginTradingSettings to set the currency margin and futures/perpetual Isolated margin trading mode.
func (ok *Okx) IsolatedMarginTradingSettings(ctx context.Context, arg IsolatedMode) (*IsolatedMode, error) {
	arg.IsoMode = strings.ToLower(arg.IsoMode)
	if arg.IsoMode != "automatic" &&
		arg.IsoMode != "autonomy" {
		return nil, errMissingIsolatedMarginTradingSetting
	}
	arg.InstrumentType = strings.ToUpper(arg.InstrumentType)
	if arg.InstrumentType != okxInstTypeMargin &&
		arg.InstrumentType != okxInstTypeContract {
		return nil, fmt.Errorf("%w, received '%v' only margin and contract instrument types are allowed", errInvalidInstrumentType, arg.InstrumentType)
	}
	var resp *IsolatedMode
	return resp, ok.SendHTTPRequest(ctx, exchange.RestSpot, isolatedMarginTradingSettingsEPL, http.MethodPost, "account/set-isolated-mode", &arg, &resp, true)
}

// ManualBorrowAndRepayInQuickMarginMode creates a new manual borrow and repay
func (ok *Okx) ManualBorrowAndRepayInQuickMarginMode(ctx context.Context, arg *BorrowAndRepay) (*BorrowAndRepay, error) {
	if arg.Amount <= 0 {
		return nil, errInvalidAmount
	}
	if arg.LoanCcy == "" {
		return nil, currency.ErrCurrencyCodeEmpty
	}
	if arg.Side == "" {
		return nil, fmt.Errorf("%w, possible values are 'borrow' and 'repay'", errInvalidOrderSide)
	}
	if arg.InstrumentID == "" {
		return nil, errMissingInstrumentID
	}
	var resp *BorrowAndRepay
	return resp, ok.SendHTTPRequest(ctx, exchange.RestSpot, manualBorrowAndRepayEPL, http.MethodPost, "account/quick-margin-borrow-repay", arg, &resp, true)
}

// GetBorrowAndRepayHistoryInQuickMarginMode retrieves borrow and repay history in quick mergin mode.
func (ok *Okx) GetBorrowAndRepayHistoryInQuickMarginMode(ctx context.Context, instrumentID currency.Pair, ccy currency.Code, side, afterPaginationID, beforePaginationID string, beginTime, endTime time.Time, limit int64) ([]BorrowRepayHistoryItem, error) {
	params := url.Values{}
	if !instrumentID.IsEmpty() {
		params.Set("instId", instrumentID.String())
	}
	if !ccy.IsEmpty() {
		params.Set("ccy", ccy.String())
	}
	if side != "" {
		params.Set("side", side)
	}
	if afterPaginationID != "" {
		params.Set("after", afterPaginationID)
	}
	if beforePaginationID != "" {
		params.Set("before", beforePaginationID)
	}
	if !beginTime.IsZero() {
		params.Set("begin", strconv.FormatInt(beginTime.UnixMilli(), 10))
	}
	if !endTime.IsZero() {
		params.Set("end", strconv.FormatInt(endTime.UnixMilli(), 10))
	}
	if limit > 0 {
		params.Set("limit", strconv.FormatInt(limit, 10))
	}
	var resp []BorrowRepayHistoryItem
	return resp, ok.SendHTTPRequest(ctx, exchange.RestSpot, getBorrowAndRepayHistoryEPL, http.MethodGet, common.EncodeURLValues("account/quick-margin-borrow-repay-history", params), nil, &resp, true)
}

// GetMaximumWithdrawals retrieves the maximum transferable amount from trading account to funding account.
func (ok *Okx) GetMaximumWithdrawals(ctx context.Context, currency string) ([]MaximumWithdrawal, error) {
	params := url.Values{}
	if currency != "" {
		params.Set("ccy", currency)
	}
	var resp []MaximumWithdrawal
	return resp, ok.SendHTTPRequest(ctx, exchange.RestSpot, getMaximumWithdrawalsEPL, http.MethodGet, common.EncodeURLValues("account/max-withdrawal", params), nil, &resp, true)
}

// GetAccountRiskState gets the account risk status.
// only applicable to Portfolio margin account
func (ok *Okx) GetAccountRiskState(ctx context.Context) ([]AccountRiskState, error) {
	var resp []AccountRiskState
	return resp, ok.SendHTTPRequest(ctx, exchange.RestSpot, getAccountRiskStateEPL, http.MethodGet, "account/risk-state", nil, &resp, true)
}

// VIPLoansBorrowAndRepay creates VIP borrow or repay for a currency.
func (ok *Okx) VIPLoansBorrowAndRepay(ctx context.Context, arg LoanBorrowAndReplayInput) (*LoanBorrowAndReplay, error) {
	if arg.Currency == "" {
		return nil, errInvalidCurrencyValue
	}
	if arg.Side == "" {
		return nil, errInvalidOrderSide
	}
	if arg.Amount <= 0 {
		return nil, errors.New("amount must be greater than zero")
	}
	var resp *LoanBorrowAndReplay
	return resp, ok.SendHTTPRequest(ctx, exchange.RestSpot, vipLoansBorrowAnsRepayEPL, http.MethodPost, "account/borrow-repay", &arg, &resp, true)
}

// GetBorrowAndRepayHistoryForVIPLoans retrieves borrow and repay history for VIP loans.
func (ok *Okx) GetBorrowAndRepayHistoryForVIPLoans(ctx context.Context, currency string, after, before time.Time, limit int64) ([]BorrowRepayHistory, error) {
	params := url.Values{}
	if currency != "" {
		params.Set("ccy", currency)
	}
	if !after.IsZero() {
		params.Set("after", strconv.FormatInt(after.UnixMilli(), 10))
	}
	if !before.IsZero() {
		params.Set("before", strconv.FormatInt(before.UnixMilli(), 10))
	}
	if limit > 0 {
		params.Set("limit", strconv.FormatInt(limit, 10))
	}
	var resp []BorrowRepayHistory
	return resp, ok.SendHTTPRequest(ctx, exchange.RestSpot, getBorrowAnsRepayHistoryHistoryEPL, http.MethodGet, common.EncodeURLValues("account/borrow-repay-history", params), nil, &resp, true)
}

// GetVIPInterestAccruedData retrieves VIP interest accrued data
func (ok *Okx) GetVIPInterestAccruedData(ctx context.Context, ccy currency.Code, orderID string, after, before time.Time, limit int64) ([]VIPInterestData, error) {
	params := url.Values{}
	if !ccy.IsEmpty() {
		params.Set("ccy", ccy.String())
	}
	if orderID != "" {
		params.Set("ordId", orderID)
	}
	if !after.IsZero() {
		params.Set("after", strconv.FormatInt(after.UnixMilli(), 10))
	}
	if !before.IsZero() {
		params.Set("before", strconv.FormatInt(before.UnixMilli(), 10))
	}
	if limit > 0 {
		params.Set("limit", strconv.FormatInt(limit, 10))
	}
	var resp []VIPInterestData
	return resp, ok.SendHTTPRequest(ctx, exchange.RestSpot, getVIPInterestAccruedDataEPL, http.MethodGet, common.EncodeURLValues("account/vip-interest-accrued", params), nil, &resp, true)
}

// GetVIPInterestDeductedData retrieves a VIP interest deducted data
func (ok *Okx) GetVIPInterestDeductedData(ctx context.Context, ccy currency.Code, orderID string, after, before time.Time, limit int64) ([]VIPInterestData, error) {
	params := url.Values{}
	if !ccy.IsEmpty() {
		params.Set("ccy", ccy.String())
	}
	if orderID != "" {
		params.Set("ordId", orderID)
	}
	if !after.IsZero() {
		params.Set("after", strconv.FormatInt(after.UnixMilli(), 10))
	}
	if !before.IsZero() {
		params.Set("before", strconv.FormatInt(before.UnixMilli(), 10))
	}
	if limit > 0 {
		params.Set("limit", strconv.FormatInt(limit, 10))
	}
	var resp []VIPInterestData
	return resp, ok.SendHTTPRequest(ctx, exchange.RestSpot, getVIPInterestDeductedDataEPL, http.MethodGet, common.EncodeURLValues("account/vip-interest-deducted", params), nil, &resp, true)
}

// GetVIPLoanOrderList retrieves VIP loan order list
// state: possible values are 1:Borrowing 2:Borrowed 3:Repaying 4:Repaid 5:Borrow failed
func (ok *Okx) GetVIPLoanOrderList(ctx context.Context, orderID, state string, ccy currency.Code, after, before time.Time, limit int64) ([]VIPLoanOrder, error) {
	params := url.Values{}
	if orderID != "" {
		params.Set("ordId", orderID)
	}
	if state != "" {
		params.Set("state", state)
	}
	if !ccy.IsEmpty() {
		params.Set("ccy", ccy.String())
	}
	if !after.IsZero() {
		params.Set("after", strconv.FormatInt(after.UnixMilli(), 10))
	}
	if !before.IsZero() {
		params.Set("before", strconv.FormatInt(before.UnixMilli(), 10))
	}
	if limit > 0 {
		params.Set("limit", strconv.FormatInt(limit, 10))
	}
	var resp []VIPLoanOrder
	return resp, ok.SendHTTPRequest(ctx, exchange.RestSpot, getVIPLoanOrderListEPL, http.MethodGet, common.EncodeURLValues("account/vip-loan-order-list", params), nil, &resp, true)
}

// GetVIPLoanOrderDetail retrieves list of loan order details.
func (ok *Okx) GetVIPLoanOrderDetail(ctx context.Context, orderID string, ccy currency.Code, after, before time.Time, limit int64) (*VIPLoanOrderDetail, error) {
	if orderID == "" {
		return nil, order.ErrOrderIDNotSet
	}
	params := url.Values{}
	params.Set("ordId", orderID)
	if !ccy.IsEmpty() {
		params.Set("ccy", ccy.String())
	}
	if !after.IsZero() {
		params.Set("after", strconv.FormatInt(after.UnixMilli(), 10))
	}
	if !before.IsZero() {
		params.Set("before", strconv.FormatInt(before.UnixMilli(), 10))
	}
	if limit > 0 {
		params.Set("limit", strconv.FormatInt(limit, 10))
	}
	var resp *VIPLoanOrderDetail
	return resp, ok.SendHTTPRequest(ctx, exchange.RestSpot, getVIPLoanOrderDetailEPL, http.MethodGet, common.EncodeURLValues("account/vip-loan-order-detail", params), nil, &resp, true)
}

// GetBorrowInterestAndLimit borrow interest and limit
func (ok *Okx) GetBorrowInterestAndLimit(ctx context.Context, loanType int64, currency string) ([]BorrowInterestAndLimitResponse, error) {
	params := url.Values{}
	if loanType == 1 || loanType == 2 {
		params.Set("type", strconv.FormatInt(loanType, 10))
	}
	if currency != "" {
		params.Set("ccy", currency)
	}
	var resp []BorrowInterestAndLimitResponse
	return resp, ok.SendHTTPRequest(ctx, exchange.RestSpot, getBorrowInterestAndLimitEPL, http.MethodGet, common.EncodeURLValues("account/interest-limits", params), nil, &resp, true)
}

// PositionBuilder calculates portfolio margin information for simulated position or current position of the user. You can add up to 200 simulated positions in one request.
// Instrument type SWAP  FUTURES, and OPTION are supported
func (ok *Okx) PositionBuilder(ctx context.Context, arg PositionBuilderInput) ([]PositionBuilderResponse, error) {
	arg.InstrumentType = strings.ToUpper(arg.InstrumentType)
	var resp []PositionBuilderResponse
	return resp, ok.SendHTTPRequest(ctx, exchange.RestSpot, positionBuilderEPL, http.MethodPost, "account/simulated_margin", &arg, &resp, true)
}

// GetGreeks retrieves a greeks list of all assets in the account.
func (ok *Okx) GetGreeks(ctx context.Context, currency string) ([]GreeksItem, error) {
	params := url.Values{}
	if currency != "" {
		params.Set("ccy", currency)
	}
	var resp []GreeksItem
	return resp, ok.SendHTTPRequest(ctx, exchange.RestSpot, getGreeksEPL, http.MethodGet, common.EncodeURLValues("account/greeks", params), nil, &resp, true)
}

// GetPMPositionLimitation retrieve cross position limitation of SWAP/FUTURES/OPTION under Portfolio margin mode.
func (ok *Okx) GetPMPositionLimitation(ctx context.Context, instrumentType, underlying string) ([]PMLimitationResponse, error) {
	if instrumentType == "" {
		return nil, errInstrumentTypeRequired
	}
	if underlying == "" {
		return nil, errInvalidUnderlying
	}
	params := url.Values{}
	params.Set("instType", strings.ToUpper(instrumentType))
	params.Set("uly", underlying)
	var resp []PMLimitationResponse
	return resp, ok.SendHTTPRequest(ctx, exchange.RestSpot, getPMLimitationEPL, http.MethodGet, common.EncodeURLValues("account/position-tiers", params), nil, &resp, true)
}

// SetRiskOffsetType configure the risk offset type in portfolio margin mode.
// riskOffsetType possible values are:
// 1: Spot-derivatives (USDT) risk offset
// 2: Spot-derivatives (Crypto) risk offset
// 3:Derivatives only mode
func (ok *Okx) SetRiskOffsetType(ctx context.Context, riskOffsetType string) (*RiskOffsetType, error) {
	if riskOffsetType == "" {
		return nil, errors.New("missing risk offset type")
	}
	var resp *RiskOffsetType
	return resp, ok.SendHTTPRequest(ctx, exchange.RestSpot, setRiskOffsetLimiterEPL, http.MethodPost, "account/set-riskOffset-type", &map[string]string{"type": riskOffsetType}, &resp, true)
}

// ActivateOption activates option
func (ok *Okx) ActivateOption(ctx context.Context) (time.Time, error) {
	resp := &struct {
		Timestamp convert.ExchangeTime `json:"ts"`
	}{}
	return resp.Timestamp.Time(), ok.SendHTTPRequest(ctx, exchange.RestSpot, activateOptionEPL, http.MethodPost, "account/activate-option", nil, &resp, true)
}

// SetAutoLoan only applicable to Multi-currency margin and Portfolio margin
func (ok *Okx) SetAutoLoan(ctx context.Context, autoLoan bool) (*AutoLoan, error) {
	var resp *AutoLoan
	return resp, ok.SendHTTPRequest(ctx, exchange.RestSpot, setAutoLoanEPL, http.MethodPost, "account/set-auto-loan", &AutoLoan{AutoLoan: autoLoan}, &resp, true)
}

// SetAccountMode to set on the Web/App for the first set of every account mode.
// Account mode 1: Simple mode 2: Single-currency margin mode  3: Multi-currency margin code  4: Portfolio margin mode
func (ok *Okx) SetAccountMode(ctx context.Context, accountLevel string) (*AccountMode, error) {
	var resp *AccountMode
	return resp, ok.SendHTTPRequest(ctx, exchange.RestSpot, setAccountLevelEPL, http.MethodPost, "account/set-account-level", &map[string]string{"acctLv": accountLevel}, &resp, true)
}

// ResetMMPStatus reset the MMP status to be inactive.
// you can unfreeze by this endpoint once MMP is triggered.
// Only applicable to Option in Portfolio Margin mode, and MMP privilege is required.
func (ok *Okx) ResetMMPStatus(ctx context.Context, instrumentType, instrumentFamily string) (*MMPStatusResponse, error) {
	if instrumentFamily == "" {
		return nil, errInstrumentFamilyRequired
	}
	arg := &struct {
		InstrumentType   string `json:"instType,omitempty"`
		InstrumentFamily string `json:"instFamily"`
	}{
		InstrumentType:   instrumentType,
		InstrumentFamily: instrumentFamily,
	}
	var resp *MMPStatusResponse
	return resp, ok.SendHTTPRequest(ctx, exchange.RestSpot, resetMMPStatusEPL, http.MethodPost, "account/mmp-reset", arg, &resp, true)
}

// SetMMP set MMP configure
// Only applicable to Option in Portfolio Margin mode, and MMP privilege is required.
func (ok *Okx) SetMMP(ctx context.Context, arg *MMPConfig) (*MMPConfig, error) {
	if arg == nil || *arg == (MMPConfig{}) {
		return nil, errNilArgument
	}
	if arg.InstrumentFamily == "" {
		return nil, errInstrumentFamilyRequired
	}
	if arg.QuantityLimit <= 0 {
		return nil, errInvalidQuantityLimit
	}
	var resp *MMPConfig
	return resp, ok.SendHTTPRequest(ctx, exchange.RestSpot, setMMPEPL, http.MethodPost, "account/mmp-config", arg, &resp, true)
}

// GetMMPConfig retrieves MMP configure information
// Only applicable to Option in Portfolio Margin mode, and MMP privilege is required.
func (ok *Okx) GetMMPConfig(ctx context.Context, instrumentFamily string) ([]MMPConfigDetail, error) {
	if instrumentFamily == "" {
		return nil, errInstrumentFamilyRequired
	}
	var resp []MMPConfigDetail
	return resp, ok.SendHTTPRequest(ctx, exchange.RestSpot, getMMPConfigEPL, http.MethodGet, "account/mmp-config?instFamily="+instrumentFamily, nil, &resp, true)
}

/********************************** Subaccount Endpoints ***************************************************/

// ViewSubAccountList applies to master accounts only
func (ok *Okx) ViewSubAccountList(ctx context.Context, enable bool, subaccountName string, after, before time.Time, limit int64) ([]SubaccountInfo, error) {
	params := url.Values{}
	params.Set("enable", strconv.FormatBool(enable))
	if subaccountName != "" {
		params.Set("subAcct", subaccountName)
	}
	if !after.IsZero() {
		params.Set("after", strconv.FormatInt(after.UnixMilli(), 10))
	}
	if !before.IsZero() {
		params.Set("before", strconv.FormatInt(after.UnixMilli(), 10))
	}
	if limit > 0 {
		params.Set("limit", strconv.FormatInt(limit, 10))
	}
	var resp []SubaccountInfo
	return resp, ok.SendHTTPRequest(ctx, exchange.RestSpot, viewSubaccountListEPL, http.MethodGet, common.EncodeURLValues("users/subaccount/list", params), nil, &resp, true)
}

// ResetSubAccountAPIKey applies to master accounts only and master accounts APIKey must be linked to IP addresses.
func (ok *Okx) ResetSubAccountAPIKey(ctx context.Context, arg *SubAccountAPIKeyParam) (*SubAccountAPIKeyResponse, error) {
	if arg == nil {
		return nil, errNilArgument
	}
	if arg.SubAccountName == "" {
		return nil, errInvalidSubAccountName
	}
	if arg.APIKey == "" {
		return nil, errInvalidAPIKey
	}
	if arg.IP != "" && net.ParseIP(arg.IP).To4() == nil {
		return nil, errInvalidIPAddress
	}
	params := url.Values{}
	params.Set("subAcct", arg.SubAccountName)
	if arg.APIKeyPermission == "" && len(arg.Permissions) != 0 {
		for x := range arg.Permissions {
			if arg.Permissions[x] != "read" &&
				arg.Permissions[x] != "withdraw" &&
				arg.Permissions[x] != "trade" &&
				arg.Permissions[x] != "read_only" {
				return nil, errInvalidAPIKeyPermission
			}
			if x != 0 {
				arg.APIKeyPermission += ","
			}
			arg.APIKeyPermission += arg.Permissions[x]
		}
	} else if arg.APIKeyPermission != "read" && arg.APIKeyPermission != "withdraw" && arg.APIKeyPermission != "trade" && arg.APIKeyPermission != "read_only" {
		return nil, errInvalidAPIKeyPermission
	}
	var resp *SubAccountAPIKeyResponse
	return resp, ok.SendHTTPRequest(ctx, exchange.RestSpot, resetSubAccountAPIKeyEPL, http.MethodPost, "users/subaccount/modify-apikey", &arg, &resp, true)
}

// GetSubaccountTradingBalance query detailed balance info of Trading Account of a sub-account via the master account (applies to master accounts only)
func (ok *Okx) GetSubaccountTradingBalance(ctx context.Context, subaccountName string) ([]SubaccountBalanceResponse, error) {
	if subaccountName == "" {
		return nil, errMissingRequiredParameterSubaccountName
	}
	params := url.Values{}
	params.Set("subAcct", subaccountName)
	var resp []SubaccountBalanceResponse
	return resp, ok.SendHTTPRequest(ctx, exchange.RestSpot, getSubaccountTradingBalanceEPL, http.MethodGet, common.EncodeURLValues("account/subaccount/balances", params), nil, &resp, true)
}

// GetSubaccountFundingBalance query detailed balance info of Funding Account of a sub-account via the master account (applies to master accounts only)
func (ok *Okx) GetSubaccountFundingBalance(ctx context.Context, subaccountName, ccy string) ([]FundingBalance, error) {
	if subaccountName == "" {
		return nil, errMissingRequiredParameterSubaccountName
	}
	params := url.Values{}
	params.Set("subAcct", subaccountName)
	if ccy != "" {
		params.Set("ccy", ccy)
	}
	var resp []FundingBalance
	return resp, ok.SendHTTPRequest(ctx, exchange.RestSpot, getSubaccountFundingBalanceEPL, http.MethodGet, common.EncodeURLValues("asset/subaccount/balances", params), nil, &resp, true)
}

// GetSubAccountMaximumWithdrawal retrieve the maximum withdrawal information of a sub-account via the master account (applies to master accounts only). If no currency is specified, the transferable amount of all owned currencies will be returned.
func (ok *Okx) GetSubAccountMaximumWithdrawal(ctx context.Context, subAccountName, ccy string) ([]SubAccountMaximumWithdrawal, error) {
	if subAccountName == "" {
		return nil, errMissingRequiredParameterSubaccountName
	}
	params := url.Values{}
	params.Set("subAcct", subAccountName)
	if ccy != "" {
		params.Set("ccy", ccy)
	}
	var resp []SubAccountMaximumWithdrawal
	return resp, ok.SendHTTPRequest(ctx, exchange.RestSpot, getSubAccountMaxWithdrawalEPL, http.MethodGet, "account/subaccount/max-withdrawal", nil, &resp, true)
}

// HistoryOfSubaccountTransfer retrieves subaccount transfer histories; applies to master accounts only.
// Retrieve the transfer data for the last 3 months.
func (ok *Okx) HistoryOfSubaccountTransfer(ctx context.Context, currency, subaccountType, subaccountName string, before, after time.Time, limit int64) ([]SubaccountBillItem, error) {
	params := url.Values{}
	if currency != "" {
		params.Set("ccy", currency)
	}
	if subaccountType != "" {
		params.Set("type", subaccountType)
	}
	if subaccountName != "" {
		params.Set("subacct", subaccountName)
	}
	if !after.IsZero() {
		params.Set("after", strconv.FormatInt(after.UnixMilli(), 10))
	}
	if !before.IsZero() {
		params.Set("before", strconv.FormatInt(before.UnixMilli(), 10))
	}
	if limit > 0 {
		params.Set("limit", strconv.FormatInt(limit, 10))
	}
	var resp []SubaccountBillItem
	return resp, ok.SendHTTPRequest(ctx, exchange.RestSpot, historyOfSubaccountTransferEPL, http.MethodGet, common.EncodeURLValues("asset/subaccount/bills", params), nil, &resp, true)
}

// GetHistoryOfManagedSubAccountTransfer retrieves managed sub-account transfers.
// nly applicable to the trading team's master account to getting transfer records of managed sub accounts entrusted to oneself.
func (ok *Okx) GetHistoryOfManagedSubAccountTransfer(ctx context.Context, ccy, transferType, subAccountName, subAccountUID string, after, before time.Time, limit int64) ([]SubAccountTransfer, error) {
	params := url.Values{}
	if ccy != "" {
		params.Set("ccy", ccy)
	}
	if transferType != "" {
		params.Set("type", transferType)
	}
	if subAccountName != "" {
		params.Set("subAcct", subAccountName)
	}
	if subAccountUID != "" {
		params.Set("subUid", subAccountUID)
	}
	if !after.IsZero() {
		params.Set("after", strconv.FormatInt(after.UnixMilli(), 10))
	}
	if !before.IsZero() {
		params.Set("before", strconv.FormatInt(before.UnixMilli(), 10))
	}
	if limit > 0 {
		params.Set("limit", strconv.FormatInt(limit, 10))
	}
	var resp []SubAccountTransfer
	return resp, ok.SendHTTPRequest(ctx, exchange.RestSpot, managedSubAccountTransferEPL, http.MethodGet, common.EncodeURLValues("asset/subaccount/managed-subaccount-bills", params), nil, &resp, true)
}

// MasterAccountsManageTransfersBetweenSubaccounts master accounts manage the transfers between sub-accounts applies to master accounts only
func (ok *Okx) MasterAccountsManageTransfersBetweenSubaccounts(ctx context.Context, arg *SubAccountAssetTransferParams) ([]TransferIDInfo, error) {
	if arg.Currency == "" {
		return nil, errInvalidCurrencyValue
	}
	if arg.Amount <= 0 {
		return nil, errInvalidTransferAmount
	}
	if arg.From == 0 {
		return nil, errInvalidSubaccount
	}
	if arg.To != 6 && arg.To != 18 {
		return nil, errInvalidSubaccount
	}
	if arg.FromSubAccount == "" {
		return nil, errMissingInitialSubaccountName
	}
	if arg.ToSubAccount == "" {
		return nil, errMissingDestinationSubaccountName
	}
	var resp []TransferIDInfo
	return resp, ok.SendHTTPRequest(ctx, exchange.RestSpot, masterAccountsManageTransfersBetweenSubaccountEPL, http.MethodPost, "asset/subaccount/transfer", &arg, &resp, true)
}

// SetPermissionOfTransferOut set permission of transfer out for sub-account(only applicable to master account). Sub-account can transfer out to master account by default.
func (ok *Okx) SetPermissionOfTransferOut(ctx context.Context, arg PermissionOfTransfer) ([]PermissionOfTransfer, error) {
	if arg.SubAcct == "" {
		return nil, errMissingRequiredParameterSubaccountName
	}
	var resp []PermissionOfTransfer
	return resp, ok.SendHTTPRequest(ctx, exchange.RestSpot, setPermissionOfTransferOutEPL, http.MethodPost, "users/subaccount/set-transfer-out", &arg, &resp, true)
}

// GetCustodyTradingSubaccountList the trading team uses this interface to view the list of sub-accounts currently under escrow
// usersEntrustSubaccountList ="users/entrust-subaccount-list"
func (ok *Okx) GetCustodyTradingSubaccountList(ctx context.Context, subaccountName string) ([]SubaccountName, error) {
	params := url.Values{}
	if subaccountName != "" {
		params.Set("setAcct", subaccountName)
	}
	var resp []SubaccountName
	return resp, ok.SendHTTPRequest(ctx, exchange.RestSpot, getCustodyTradingSubaccountListEPL, http.MethodGet, common.EncodeURLValues("users/entrust-subaccount-list", params), nil, &resp, true)
}

// SetSubAccountVIPLoanAllocation set the VIP loan allocation of sub-accounts. Only Applicable to master account API keys with Trade access.
func (ok *Okx) SetSubAccountVIPLoanAllocation(ctx context.Context, arg *SubAccountLoanAllocationParam) (bool, error) {
	if arg == nil || len(arg.Alloc) == 0 {
		return false, errNilArgument
	}
	for a := range arg.Alloc {
		if arg.Alloc[a].SubAcct == "" {
			return false, errMissingRequiredParameterSubaccountName
		}
		if arg.Alloc[a].LoanAlloc < 0 {
			return false, errInvalidLoanAllocationValue
		}
	}
	resp := &struct {
		Result bool `json:"result"`
	}{}
	return resp.Result, ok.SendHTTPRequest(ctx, exchange.RestSpot, setSubAccountVIPLoanAllocationEPL, http.MethodPost, "account/subaccount/set-loan-allocation", arg, resp, true)
}

// GetSubAccountBorrowInterestAndLimit retrieves sub-account borrow interest and limit
// Only applicable to master account API keys. Only return VIP loan information
func (ok *Okx) GetSubAccountBorrowInterestAndLimit(ctx context.Context, subAccount, ccy string) ([]SubAccounBorrowInterestAndLimit, error) {
	if subAccount == "" {
		return nil, errMissingRequiredParameterSubaccountName
	}
	params := url.Values{}
	params.Set("subAcct", subAccount)
	if ccy != "" {
		params.Set("ccy", ccy)
	}
	var resp []SubAccounBorrowInterestAndLimit
	return resp, ok.SendHTTPRequest(ctx, exchange.RestSpot, getSubAccountBorrowInterestAndLimitEPL, http.MethodGet, common.EncodeURLValues("account/subaccount/interest-limits", params), nil, &resp, true)
}

/*************************************** Grid Trading Endpoints ***************************************************/

// PlaceGridAlgoOrder place spot grid algo order.
func (ok *Okx) PlaceGridAlgoOrder(ctx context.Context, arg *GridAlgoOrder) (*GridAlgoOrderIDResponse, error) {
	if arg == nil {
		return nil, errNilArgument
	}
	if arg.InstrumentID == "" {
		return nil, errMissingInstrumentID
	}
	arg.AlgoOrdType = strings.ToLower(arg.AlgoOrdType)
	if arg.AlgoOrdType != AlgoOrdTypeGrid && arg.AlgoOrdType != AlgoOrdTypeContractGrid {
		return nil, errMissingAlgoOrderType
	}
	if arg.MaxPrice <= 0 {
		return nil, errInvalidMaximumPrice
	}
	if arg.MinPrice < 0 {
		return nil, errInvalidMinimumPrice
	}
	if arg.GridQuantity < 0 {
		return nil, errInvalidGridQuantity
	}
	isSpotGridOrder := arg.QuoteSize > 0 || arg.BaseSize > 0
	if !isSpotGridOrder {
		if arg.Size <= 0 {
			return nil, errMissingSize
		}
		arg.Direction = strings.ToLower(arg.Direction)
		if arg.Direction != positionSideLong && arg.Direction != positionSideShort && arg.Direction != "neutral" {
			return nil, errMissingRequiredArgumentDirection
		}
		if arg.Lever == "" {
			return nil, errRequiredParameterMissingLeverage
		}
	}
	var resp []GridAlgoOrderIDResponse
	err := ok.SendHTTPRequest(ctx, exchange.RestSpot, gridTradingEPL, http.MethodPost, "tradingBot/grid/order-algo", &arg, &resp, true)
	if err != nil {
		if len(resp) != 1 {
			return nil, err
		}
		return nil, fmt.Errorf("error code:%s message: %v", resp[0].SCode, resp[0].SMsg)
	}
	if len(resp) == 1 {
		return &resp[0], nil
	}
	return nil, errNoValidResponseFromServer
}

// AmendGridAlgoOrder supported contract grid algo order amendment.
func (ok *Okx) AmendGridAlgoOrder(ctx context.Context, arg GridAlgoOrderAmend) (*GridAlgoOrderIDResponse, error) {
	if arg.AlgoID == "" {
		return nil, errMissingAlgoOrderID
	}
	if arg.InstrumentID == "" {
		return nil, errMissingInstrumentID
	}
	var resp []GridAlgoOrderIDResponse
	err := ok.SendHTTPRequest(ctx, exchange.RestSpot, amendGridAlgoOrderEPL, http.MethodPost, "tradingBot/grid/amend-order-algo", &arg, &resp, true)
	if err != nil {
		if len(resp) != 1 {
			return nil, err
		}
		return nil, fmt.Errorf("error code:%s message: %v", resp[0].SCode, resp[0].SMsg)
	}
	if len(resp) == 1 {
		return &resp[0], nil
	}
	return nil, errNoValidResponseFromServer
}

// StopGridAlgoOrder stop a batch of grid algo orders.
func (ok *Okx) StopGridAlgoOrder(ctx context.Context, arg []StopGridAlgoOrderRequest) ([]GridAlgoOrderIDResponse, error) {
	if len(arg) == 0 {
		return nil, errEmptyArgument
	} else if len(arg) > 10 {
		return nil, fmt.Errorf("%w, a maximum of 10 orders can be canceled per request", errTooManyArgument)
	}
	for x := range arg {
		if arg[x].AlgoID == "" {
			return nil, errMissingAlgoOrderID
		}
		if arg[x].InstrumentID == "" {
			return nil, errMissingInstrumentID
		}
		arg[x].AlgoOrderType = strings.ToLower(arg[x].AlgoOrderType)
		if arg[x].AlgoOrderType != AlgoOrdTypeGrid && arg[x].AlgoOrderType != AlgoOrdTypeContractGrid {
			return nil, errMissingAlgoOrderType
		}
		if arg[x].StopType != 1 && arg[x].StopType != 2 {
			return nil, errMissingValidStopType
		}
	}
	var resp []GridAlgoOrderIDResponse
	err := ok.SendHTTPRequest(ctx, exchange.RestSpot, stopGridAlgoOrderEPL, http.MethodPost, "tradingBot/grid/stop-order-algo", arg, &resp, true)
	if err != nil {
		if len(resp) == 0 {
			return nil, err
		}
		return nil, fmt.Errorf("error code:%s message: %v", resp[0].SCode, resp[0].SMsg)
	}
	return resp, nil
}

// ClosePositionForContractrid close position when the contract grid stop type is 'keep position'.
func (ok *Okx) ClosePositionForContractrid(ctx context.Context, arg *ClosePositionParams) (*ClosePositionContractGridResponse, error) {
	if arg == nil || *arg == (ClosePositionParams{}) {
		return nil, errNilArgument
	}
	if arg.AlgoID == "" {
		return nil, errInvalidAlgoID
	}
	if !arg.MarketCloseAllPositions && arg.Size <= 0 {
		return nil, errMissingSize
	}
	if !arg.MarketCloseAllPositions && arg.Price <= 0 {
		return nil, errInvalidMinimumPrice
	}
	var resp *ClosePositionContractGridResponse
	return resp, ok.SendHTTPRequest(ctx, exchange.RestSpot, closePositionForForContractGridEPL, http.MethodPost, "tradingBot/grid/close-position", arg, &resp, true)
}

// CancelClosePositionOrderForContractGrid cancels close position order for contract grid
func (ok *Okx) CancelClosePositionOrderForContractGrid(ctx context.Context, arg *CancelClosePositionOrder) (*ClosePositionContractGridResponse, error) {
	if arg == nil || *arg == (CancelClosePositionOrder{}) {
		return nil, errNilArgument
	}
	if arg.AlgoID == "" {
		return nil, errMissingAlgoOrderID
	}
	if arg.OrderID == "" {
		return nil, order.ErrOrderIDNotSet
	}
	var resp *ClosePositionContractGridResponse
	return resp, ok.SendHTTPRequest(ctx, exchange.RestSpot, cancelClosePositionOrderForContractGridEPL, http.MethodPost, "tradingBot/grid/cancel-close-order", arg, &resp, true)
}

// InstantTriggerGridAlgoOrder triggers grid algo order
func (ok *Okx) InstantTriggerGridAlgoOrder(ctx context.Context, algoID string) (*TriggeredGridAlgoOrderInfo, error) {
	var resp *TriggeredGridAlgoOrderInfo
	return resp, ok.SendHTTPRequest(ctx, exchange.RestSpot, instantTriggerGridAlgoOrderEPL, http.MethodPost, "tradingBot/grid/order-instant-trigger", &map[string]string{"algoId": algoID}, &resp, true)
}

// GetGridAlgoOrdersList retrieves list of pending grid algo orders with the complete data.
func (ok *Okx) GetGridAlgoOrdersList(ctx context.Context, algoOrderType, algoID,
	instrumentID, instrumentType,
	after, before string, limit int64) ([]GridAlgoOrderResponse, error) {
	return ok.getGridAlgoOrders(ctx, algoOrderType, algoID,
		instrumentID, instrumentType,
		after, before, "tradingBot/grid/orders-algo-pending", limit)
}

// GetGridAlgoOrderHistory retrieves list of grid algo orders with the complete data including the stopped orders.
func (ok *Okx) GetGridAlgoOrderHistory(ctx context.Context, algoOrderType, algoID,
	instrumentID, instrumentType,
	after, before string, limit int64) ([]GridAlgoOrderResponse, error) {
	return ok.getGridAlgoOrders(ctx, algoOrderType, algoID,
		instrumentID, instrumentType,
		after, before, "tradingBot/grid/orders-algo-history", limit)
}

// getGridAlgoOrderList retrieves list of grid algo orders with the complete data.
func (ok *Okx) getGridAlgoOrders(ctx context.Context, algoOrderType, algoID,
	instrumentID, instrumentType,
	after, before, route string, limit int64) ([]GridAlgoOrderResponse, error) {
	algoOrderType = strings.ToLower(algoOrderType)
	if algoOrderType != AlgoOrdTypeGrid && algoOrderType != AlgoOrdTypeContractGrid {
		return nil, errMissingAlgoOrderType
	}
	params := url.Values{}
	params.Set("algoOrdType", algoOrderType)
	if algoID != "" {
		params.Set("algoId", algoID)
	}
	if instrumentID != "" {
		params.Set("instId", instrumentID)
	}
	if instrumentType != "" {
		params.Set("instType", strings.ToUpper(instrumentType))
	}
	if after != "" {
		params.Set("after", after)
	}
	if before != "" {
		params.Set("before", before)
	}
	if limit > 0 {
		params.Set("limit", strconv.FormatInt(limit, 10))
	}
	epl := getGridAlgoOrderListEPL
	if route == "tradingBot/grid/orders-algo-history" {
		epl = getGridAlgoOrderHistoryEPL
	}
	var resp []GridAlgoOrderResponse
	return resp, ok.SendHTTPRequest(ctx, exchange.RestSpot, epl, http.MethodGet, common.EncodeURLValues(route, params), nil, &resp, true)
}

// GetGridAlgoOrderDetails retrieves grid algo order details
func (ok *Okx) GetGridAlgoOrderDetails(ctx context.Context, algoOrderType, algoID string) (*GridAlgoOrderResponse, error) {
	if algoOrderType != AlgoOrdTypeGrid &&
		algoOrderType != AlgoOrdTypeContractGrid {
		return nil, errMissingAlgoOrderType
	}
	if algoID == "" {
		return nil, errMissingAlgoOrderID
	}
	params := url.Values{}
	params.Set("algoOrdType", algoOrderType)
	params.Set("algoId", algoID)
	var resp *GridAlgoOrderResponse
	return resp, ok.SendHTTPRequest(ctx, exchange.RestSpot, getGridAlgoOrderDetailsEPL, http.MethodGet, common.EncodeURLValues("tradingBot/grid/orders-algo-details", params), nil, &resp, true)
}

// GetGridAlgoSubOrders retrieves grid algo sub orders
func (ok *Okx) GetGridAlgoSubOrders(ctx context.Context, algoOrderType, algoID, subOrderType, groupID, after, before string, limit int64) ([]GridAlgoOrderResponse, error) {
	if algoOrderType != AlgoOrdTypeGrid &&
		algoOrderType != AlgoOrdTypeContractGrid {
		return nil, errMissingAlgoOrderType
	}
	if algoID == "" {
		return nil, errMissingAlgoOrderID
	}
	if subOrderType != "live" && subOrderType != order.Filled.String() {
		return nil, errMissingSubOrderType
	}
	params := url.Values{}
	params.Set("algoOrdType", algoOrderType)
	params.Set("algoId", algoID)
	params.Set("type", subOrderType)
	if groupID != "" {
		params.Set("groupId", groupID)
	}
	if after != "" {
		params.Set("after", after)
	}
	if before != "" {
		params.Set("before", before)
	}
	if limit > 0 {
		params.Set("limit", strconv.FormatInt(limit, 10))
	}
	var resp []GridAlgoOrderResponse
	return resp, ok.SendHTTPRequest(ctx, exchange.RestSpot, getGridAlgoSubOrdersEPL, http.MethodGet, common.EncodeURLValues("tradingBot/grid/sub-orders", params), nil, &resp, true)
}

// GetGridAlgoOrderPositions retrieves grid algo order positions.
func (ok *Okx) GetGridAlgoOrderPositions(ctx context.Context, algoOrderType, algoID string) ([]AlgoOrderPosition, error) {
	if algoOrderType != AlgoOrdTypeGrid && algoOrderType != AlgoOrdTypeContractGrid {
		return nil, errInvalidAlgoOrderType
	}
	if algoID == "" {
		return nil, errMissingAlgoOrderID
	}
	params := url.Values{}
	params.Set("algoOrdType", algoOrderType)
	params.Set("algoId", algoID)
	var resp []AlgoOrderPosition
	return resp, ok.SendHTTPRequest(ctx, exchange.RestSpot, getGridAlgoOrderPositionsEPL, http.MethodGet, common.EncodeURLValues("tradingBot/grid/positions", params), nil, &resp, true)
}

// SpotGridWithdrawProfit returns the spot grid orders withdrawal profit given an instrument id.
func (ok *Okx) SpotGridWithdrawProfit(ctx context.Context, algoID string) (*AlgoOrderWithdrawalProfit, error) {
	if algoID == "" {
		return nil, errMissingAlgoOrderID
	}
	input := &struct {
		AlgoID string `json:"algoId"`
	}{
		AlgoID: algoID,
	}
	var resp *AlgoOrderWithdrawalProfit
	return resp, ok.SendHTTPRequest(ctx, exchange.RestSpot, spotGridWithdrawIncomeEPL, http.MethodPost, "tradingBot/grid/withdraw-income", input, &resp, true)
}

// ComputeMarginBalance computes margin balance with 'add' and 'reduce' balance type
func (ok *Okx) ComputeMarginBalance(ctx context.Context, arg MarginBalanceParam) (*ComputeMarginBalance, error) {
	if arg.AlgoID == "" {
		return nil, errInvalidAlgoID
	}
	if arg.Type != "add" && arg.Type != "reduce" {
		return nil, errInvalidMarginTypeAdjust
	}
	var resp *ComputeMarginBalance
	return resp, ok.SendHTTPRequest(ctx, exchange.RestSpot, computeMarginBalanceEPL, http.MethodPost, "tradingBot/grid/compute-margin-balance", &arg, &resp, true)
}

// AdjustMarginBalance retrieves adjust margin balance with 'add' and 'reduce' balance type
func (ok *Okx) AdjustMarginBalance(ctx context.Context, arg MarginBalanceParam) (*AdjustMarginBalanceResponse, error) {
	if arg.AlgoID == "" {
		return nil, errInvalidAlgoID
	}
	if arg.Type != "add" && arg.Type != "reduce" {
		return nil, errInvalidMarginTypeAdjust
	}
	if arg.Percentage <= 0 && arg.Amount < 0 {
		return nil, errors.New("either percentage or amount is required")
	}
	var resp *AdjustMarginBalanceResponse
	return resp, ok.SendHTTPRequest(ctx, exchange.RestSpot, adjustMarginBalanceEPL, http.MethodPost, "tradingBot/grid/margin-balance", &arg, &resp, true)
}

// GetGridAIParameter retrieves grid AI parameter
func (ok *Okx) GetGridAIParameter(ctx context.Context, algoOrderType, instrumentID, direction, duration string) ([]GridAIParameterResponse, error) {
	if algoOrderType != "moon_grid" && algoOrderType != "contract_grid" && algoOrderType != "grid" {
		return nil, errInvalidAlgoOrderType
	}
	if instrumentID == "" {
		return nil, errMissingInstrumentID
	}
	if algoOrderType == "contract_grid" && direction != positionSideLong && direction != positionSideShort && direction != "neutral" {
		return nil, errors.New("parameter 'direction' is required for 'contract_grid' algo order type")
	}
	params := url.Values{}
	params.Set("direction", direction)
	params.Set("algoOrdType", algoOrderType)
	params.Set("instId", instrumentID)
	if duration != "" && duration != "7D" && duration != "30D" && duration != "180D" {
		return nil, errInvalidDuration
	}
	var resp []GridAIParameterResponse
	return resp, ok.SendHTTPRequest(ctx, exchange.RestSpot, getGridAIParameterEPL, http.MethodGet, common.EncodeURLValues("tradingBot/grid/ai-param", params), nil, &resp, false)
}

// ComputeMinInvestment computes minimum investment
func (ok *Okx) ComputeMinInvestment(ctx context.Context, arg *ComputeInvestmentDataParam) (*InvestmentResult, error) {
	if arg.InstrumentID == "" {
		return nil, errMissingInstrumentID
	}
	switch arg.AlgoOrderType {
	case "grid", "contract_grid":
	default:
		return nil, errInvalidAlgoOrderType
	}
	if arg.MaxPrice <= 0 {
		return nil, fmt.Errorf("%w, maxPrice = %f", order.ErrPriceBelowMin, arg.MaxPrice)
	}
	if arg.MinPrice < 0 {
		return nil, fmt.Errorf("%w, minPrice = %f", order.ErrPriceBelowMin, arg.MaxPrice)
	}
	if arg.GridNumber == 0 {
		return nil, errors.New("grid number is required")
	}
	if arg.RunType == "" {
		return nil, errors.New("runType is required; possible values are 1: Arithmetic, 2: Geometric")
	}
	if arg.AlgoOrderType == "contract_grid" {
		switch arg.Direction {
		case "long", "short", "neutral":
		default:
			return nil, errors.New("invalid grid direction")
		}
		if arg.Leverage <= 0 {
			return nil, errRequiredParameterMissingLeverage
		}
	}
	for x := range arg.InvestmentData {
		if arg.InvestmentData[x].Amount <= 0 {
			return nil, fmt.Errorf("%w, investment amt = %f", errInvalidAmount, arg.InvestmentData[x].Amount)
		}
		if arg.InvestmentData[x].Currency == "" {
			return nil, currency.ErrCurrencyCodeEmpty
		}
	}
	var resp *InvestmentResult
	return resp, ok.SendHTTPRequest(ctx, exchange.RestSpot, computeMinInvestmentEPL, http.MethodPost, "tradingBot/grid/min-investment", arg, &resp, false)
}

// RSIBackTesting relative strength index(RSI) backtesting
// Parameters:
//
//	TriggerCondition: possible values are "cross_up" "cross_down" "above" "below" "cross" Default is cross_down
//
// Threshold: The value should be an integer between 1 to 100
func (ok *Okx) RSIBackTesting(ctx context.Context, instrumentID, triggerCondition, duration string, threshold, timePeriod int64, timeFrame kline.Interval) (*RSIBacktestingResponse, error) {
	if instrumentID == "" {
		return nil, errMissingInstrumentID
	}
	if threshold > 100 || threshold < 1 {
		return nil, errors.New("threshold should be an integer between 1 to 100")
	}
	timeFrameString := ok.GetIntervalEnum(timeFrame, false)
	if timeFrameString == "" {
		return nil, errors.New("timeframe is required")
	}
	params := url.Values{}
	params.Set("instId", instrumentID)
	params.Set("timeframe", timeFrameString)
	params.Set("thold", strconv.FormatInt(threshold, 10))
	if timePeriod > 0 {
		params.Set("timePeriod", strconv.FormatInt(timePeriod, 10))
	}
	if triggerCondition != "" {
		params.Set("triggerCond", triggerCondition)
	}
	if duration != "" {
		params.Set("duration", duration)
	}
	var resp *RSIBacktestingResponse
	return resp, ok.SendHTTPRequest(ctx, exchange.RestSpot, rsiBackTestingEPL, http.MethodGet, common.EncodeURLValues("tradingBot/public/rsi-back-testing", params), nil, &resp, false)
}

// ****************************************** Signal bot trading **************************************************

// GetSignalBotOrderDetail create and customize your own signals while gaining access to a diverse selection of signals from top providers.
// Empower your trading strategies and stay ahead of the game with our comprehensive signal trading platform.
func (ok *Okx) GetSignalBotOrderDetail(ctx context.Context, algoOrderType, algoID string) (*SignalBotOrderDetail, error) {
	if algoOrderType == "" {
		return nil, errInvalidAlgoOrderType
	}
	if algoID == "" {
		return nil, errInvalidAlgoID
	}
	params := url.Values{}
	params.Set("algoId", algoID)
	params.Set("algoOrdType", algoOrderType)
	var resp *SignalBotOrderDetail
	return resp, ok.SendHTTPRequest(ctx, exchange.RestSpot, signalBotOrderDetailsEPL, http.MethodGet, common.EncodeURLValues("tradingBot/signal/orders-algo-details", params), nil, &resp, true)
}

// GetSignalOrderPositions retrieves signal bot order positions
func (ok *Okx) GetSignalOrderPositions(ctx context.Context, algoOrderType, algoID string) (*SignalBotPosition, error) {
	if algoOrderType == "" {
		return nil, errInvalidAlgoOrderType
	}
	if algoID == "" {
		return nil, errInvalidAlgoID
	}
	params := url.Values{}
	params.Set("algoId", algoID)
	params.Set("algoOrdType", algoOrderType)
	var resp *SignalBotPosition
	return resp, ok.SendHTTPRequest(ctx, exchange.RestSpot, signalBotOrderPositionsEPL, http.MethodGet, common.EncodeURLValues("tradingBot/signal/positions", params), nil, &resp, true)
}

// GetSignalBotSubOrders retrieves historical filled sub orders and designated sub orders
func (ok *Okx) GetSignalBotSubOrders(ctx context.Context, algoID, algoOrderType, subOrderType, clientOrderID, afterPaginationID, beforePaginationID string, begin, end time.Time, limit int64) ([]SubOrder, error) {
	if algoID == "" {
		return nil, errInvalidAlgoID
	}
	if algoOrderType == "" {
		return nil, errInvalidAlgoOrderType
	}
	if subOrderType == "" && clientOrderID == "" {
		return nil, errors.New("either client order ID or sub-order state is required")
	}
	params := url.Values{}
	params.Set("algoId", algoID)
	params.Set("algoOrdType", algoOrderType)
	if subOrderType != "" {
		params.Set("type", subOrderType)
	} else {
		params.Set("clOrdId", clientOrderID)
	}
	if afterPaginationID != "" {
		params.Set("after", afterPaginationID)
	}
	if beforePaginationID != "" {
		params.Set("before", beforePaginationID)
	}
	if !begin.IsZero() {
		params.Set("begin", strconv.FormatInt(begin.UnixMilli(), 10))
	}
	if !end.IsZero() {
		params.Set("end", strconv.FormatInt(end.UnixMilli(), 10))
	}
	if limit > 0 {
		params.Set("limit", strconv.FormatInt(limit, 10))
	}
	var resp []SubOrder
	return resp, ok.SendHTTPRequest(ctx, exchange.RestSpot, signalBotSubOrdersEPL, http.MethodGet, common.EncodeURLValues("tradingBot/signal/sub-orders", params), nil, &resp, true)
}

// GetSignalBotEventHistory retrieves signal bot event history
func (ok *Okx) GetSignalBotEventHistory(ctx context.Context, algoID string, after, before time.Time, limit int64) ([]SignalBotEventHistory, error) {
	if algoID == "" {
		return nil, errInvalidAlgoID
	}
	params := url.Values{}
	params.Set("algoId", algoID)
	if !after.IsZero() {
		params.Set("after", strconv.FormatInt(after.UnixMilli(), 10))
	}
	if !before.IsZero() {
		params.Set("before", strconv.FormatInt(before.UnixMilli(), 10))
	}
	if limit > 0 {
		params.Set("limit", strconv.FormatInt(limit, 10))
	}
	var resp []SignalBotEventHistory
	return resp, ok.SendHTTPRequest(ctx, exchange.RestSpot, signalBotEventHistoryEPL, http.MethodGet, common.EncodeURLValues("tradingBot/signal/event-history", params), nil, &resp, true)
}

// ****************************************** Recurring Buy *****************************************

// PlaceRecurringBuyOrder recurring buy is a strategy for investing a fixed amount in crypto at fixed intervals.
// An appropriate recurring approach in volatile markets allows you to buy crypto at lower costs. Learn more
// The API endpoints of Recurring buy require authentication.
func (ok *Okx) PlaceRecurringBuyOrder(ctx context.Context, arg *PlaceRecurringBuyOrderParam) (*RecurringOrderResponse, error) {
	if arg == nil {
		return nil, errNilArgument
	}
	if arg.StrategyName == "" {
		return nil, errStrategyNameRequired
	}
	if len(arg.RecurringList) == 0 {
		return nil, errors.New("no recurring list is provided")
	}
	for x := range arg.RecurringList {
		if arg.RecurringList[x].Currency.IsEmpty() {
			return nil, currency.ErrCurrencyCodeEmpty
		}
	}
	if arg.RecurringDay == "" {
		return nil, errors.New("recurring day is required")
	}
	if arg.RecurringTime > 23 || arg.RecurringTime < 0 {
		return nil, errors.New("recurring buy time, the value range is an integer with value between 0 and 23")
	}
	if arg.TradeMode == "" {
		return nil, errInvalidTradeModeValue
	}
	var resp *RecurringOrderResponse
	return resp, ok.SendHTTPRequest(ctx, exchange.RestSpot, placeRecurringBuyOrderEPL, http.MethodPost, "tradingBot/recurring/order-algo", arg, &resp, true)
}

// AmendRecurringBuyOrder amends recurring order
func (ok *Okx) AmendRecurringBuyOrder(ctx context.Context, arg *AmendRecurringOrderParam) (*RecurringOrderResponse, error) {
	if arg == nil || (*arg) == (AmendRecurringOrderParam{}) {
		return nil, errNilArgument
	}
	if arg.AlgoID == "" {
		return nil, errInvalidAlgoID
	}
	if arg.StrategyName == "" {
		return nil, errStrategyNameRequired
	}
	var resp *RecurringOrderResponse
	return resp, ok.SendHTTPRequest(ctx, exchange.RestSpot, amendRecurringBuyOrderEPL, http.MethodPost, "tradingBot/recurring/amend-order-algo", arg, &resp, true)
}

// StopRecurringBuyOrder stops recurring buy order. A maximum of 10 orders can be stopped per request.
func (ok *Okx) StopRecurringBuyOrder(ctx context.Context, arg []StopRecurringBuyOrder) ([]RecurringOrderResponse, error) {
	if len(arg) == 0 {
		return nil, errNilArgument
	}
	for x := range arg {
		if arg[x].AlgoID == "" {
			return nil, errInvalidAlgoID
		}
	}
	var resp []RecurringOrderResponse
	return resp, ok.SendHTTPRequest(ctx, exchange.RestSpot, stopRecurringBuyOrderEPL, http.MethodGet, "tradingBot/recurring/stop-order-algo", arg, &resp, true)
}

// GetRecurringBuyOrderList retrieves recurring buy order list.
func (ok *Okx) GetRecurringBuyOrderList(ctx context.Context, algoID string, after, before time.Time, limit int64) ([]RecurringOrderItem, error) {
	params := url.Values{}
	if algoID != "" {
		params.Set("algoId", algoID)
	}
	if !after.IsZero() {
		params.Set("after", strconv.FormatInt(after.UnixMilli(), 10))
	}
	if !before.IsZero() {
		params.Set("before", strconv.FormatInt(before.UnixMilli(), 10))
	}
	if limit > 0 {
		params.Set("limit", strconv.FormatInt(limit, 10))
	}
	var resp []RecurringOrderItem
	return resp, ok.SendHTTPRequest(ctx, exchange.RestSpot, getRecurringBuyOrderListEPL, http.MethodGet, common.EncodeURLValues("tradingBot/recurring/orders-algo-pending", params), nil, &resp, true)
}

// GetRecurringBuyOrderHistory retrieves recurring buy order history.
func (ok *Okx) GetRecurringBuyOrderHistory(ctx context.Context, algoID string, after, before time.Time, limit int64) ([]RecurringOrderItem, error) {
	params := url.Values{}
	if algoID != "" {
		params.Set("algoId", algoID)
	}
	if !after.IsZero() {
		params.Set("after", strconv.FormatInt(after.UnixMilli(), 10))
	}
	if !before.IsZero() {
		params.Set("before", strconv.FormatInt(before.UnixMilli(), 10))
	}
	if limit > 0 {
		params.Set("limit", strconv.FormatInt(limit, 10))
	}
	var resp []RecurringOrderItem
	return resp, ok.SendHTTPRequest(ctx, exchange.RestSpot, getRecurringBuyOrderHistoryEPL, http.MethodGet, common.EncodeURLValues("tradingBot/recurring/orders-algo-history", params), nil, &resp, true)
}

// GetRecurringOrderDetails retrieves a single recurring order detail.
func (ok *Okx) GetRecurringOrderDetails(ctx context.Context, algoID string) (*RecurringOrderDeail, error) {
	if algoID == "" {
		return nil, errInvalidAlgoID
	}
	var resp *RecurringOrderDeail
	return resp, ok.SendHTTPRequest(ctx, exchange.RestSpot, getRecurringBuyOrderDetailEPL, http.MethodGet, "tradingBot/recurring/orders-algo-details?algoId="+algoID, nil, &resp, true)
}

// GetRecurringSubOrders retrieves recurring buy sub orders.
func (ok *Okx) GetRecurringSubOrders(ctx context.Context, algoID, orderID string, after, before time.Time, limit int64) ([]RecurringBuySubOrder, error) {
	if algoID == "" {
		return nil, errNilArgument
	}
	params := url.Values{}
	params.Set("algoId", algoID)
	if orderID != "" {
		params.Set("ordId", orderID)
	}
	if !after.IsZero() {
		params.Set("after", strconv.FormatInt(after.UnixMilli(), 10))
	}
	if !before.IsZero() {
		params.Set("before", strconv.FormatInt(before.UnixMilli(), 10))
	}
	if limit > 0 {
		params.Set("limit", strconv.FormatInt(limit, 10))
	}
	var resp []RecurringBuySubOrder
	return resp, ok.SendHTTPRequest(ctx, exchange.RestSpot, getRecurringBuySubOrdersEPL, http.MethodGet, common.EncodeURLValues("tradingBot/recurring/sub-orders", params), nil, &resp, true)
}

// ****************************************** Earn **************************************************

// GetExistingLeadingPositions retrieves leading positions that are not closed.
func (ok *Okx) GetExistingLeadingPositions(ctx context.Context, instrumentType, instrumentID string, before, after time.Time, limit int64) ([]PositionInfo, error) {
	params := url.Values{}
	if instrumentType != "" {
		params.Set("instType", instrumentType)
	}
	if instrumentID != "" {
		params.Set("instId", instrumentID)
	}
	if !before.IsZero() {
		params.Set("before", strconv.FormatInt(before.UnixMilli(), 10))
	}
	if !after.IsZero() {
		params.Set("after", strconv.FormatInt(after.UnixMilli(), 10))
	}
	if limit > 0 {
		params.Set("limit", strconv.FormatInt(limit, 10))
	}
	var resp []PositionInfo
	return resp, ok.SendHTTPRequest(ctx, exchange.RestSpot, getExistingLeadingPositionsEPL, http.MethodGet, common.EncodeURLValues("copytrading/current-subpositions", params), nil, &resp, true)
}

// GetLeadingPositionsHistory leading trader retrieves the completed leading position of the last 3 months.
// Returns reverse chronological order with subPosId.
func (ok *Okx) GetLeadingPositionsHistory(ctx context.Context, instrumentType, instrumentID string, before, after time.Time, limit int64) ([]PositionInfo, error) {
	params := url.Values{}
	if instrumentType != "" {
		params.Set("instType", instrumentType)
	}
	if instrumentID != "" {
		params.Set("instId", instrumentID)
	}
	if !before.IsZero() {
		params.Set("before", strconv.FormatInt(before.UnixMilli(), 10))
	}
	if !after.IsZero() {
		params.Set("after", strconv.FormatInt(after.UnixMilli(), 10))
	}
	if limit > 0 {
		params.Set("limit", strconv.FormatInt(limit, 10))
	}
	var resp []PositionInfo
	return resp, ok.SendHTTPRequest(ctx, exchange.RestSpot, getLeadingPositionHistoryEPL, http.MethodGet, common.EncodeURLValues("copytrading/subpositions-history", params), nil, &resp, true)
}

// PlaceLeadingStopOrder holds leading trader sets TP/SL for the current leading position that are not closed.
func (ok *Okx) PlaceLeadingStopOrder(ctx context.Context, arg *TPSLOrderParam) (*PositionIDInfo, error) {
	if arg == nil || *arg == (TPSLOrderParam{}) {
		return nil, errNilArgument
	}
	if arg.SubPositionID == "" {
		return nil, errSubPositionIDRequired
	}
	var resp *PositionIDInfo
	return resp, ok.SendHTTPRequest(ctx, exchange.RestSpot, placeLeadingStopOrderEPL, http.MethodGet, "copytrading/algo-order", arg, &resp, true)
}

// CloseLeadingPosition close a leading position once a time.
func (ok *Okx) CloseLeadingPosition(ctx context.Context, arg *CloseLeadingPositionParam) (*PositionIDInfo, error) {
	if arg == nil || *arg == (CloseLeadingPositionParam{}) {
		return nil, errNilArgument
	}
	if arg.SubPositionID == "" {
		return nil, errSubPositionIDRequired
	}
	var resp *PositionIDInfo
	return resp, ok.SendHTTPRequest(ctx, exchange.RestSpot, closeLeadingPositionEPL, http.MethodPost, "copytrading/close-subposition", arg, &resp, true)
}

// GetLeadingInstrument retrieves leading instruments
func (ok *Okx) GetLeadingInstrument(ctx context.Context, instrumentType string) ([]LeadingInstrumentItem, error) {
	params := url.Values{}
	if instrumentType == "" {
		params.Set("instType", instrumentType)
	}
	var resp []LeadingInstrumentItem
	return resp, ok.SendHTTPRequest(ctx, exchange.RestSpot, getLeadingInstrumentsEPL, http.MethodGet, common.EncodeURLValues("copytrading/instruments", params), nil, &resp, true)
}

// AmendLeadingInstruments amend current leading instruments, need to set initial leading instruments while applying to become a leading trader.
// All non-leading contracts can't have position or pending orders for the current request when setting non-leading contracts as leading contracts.
func (ok *Okx) AmendLeadingInstruments(ctx context.Context, instrumentID, instrumentType string) ([]LeadingInstrumentItem, error) {
	if instrumentID == "" {
		return nil, errInstrumentTypeRequired
	}
	var resp []LeadingInstrumentItem
	return resp, ok.SendHTTPRequest(ctx, exchange.RestSpot, getLeadingInstrumentsEPL, http.MethodPost, "copytrading/set-instruments", &struct {
		InstrumentType string `json:"instType,omitempty"`
		InstrumentID   string `json:"instId"`
	}{
		InstrumentID:   instrumentID,
		InstrumentType: instrumentType,
	}, &resp, true)
}

// GetProfitSharingDetails gets profits shared details for the last 3 months.
func (ok *Okx) GetProfitSharingDetails(ctx context.Context, instrumentType string, before, after time.Time, limit int64) ([]ProfitSharingItem, error) {
	params := url.Values{}
	if instrumentType != "" {
		params.Set("instType", instrumentType)
	}
	if !before.IsZero() {
		params.Set("before", strconv.FormatInt(before.UnixMilli(), 10))
	}
	if !after.IsZero() {
		params.Set("after", strconv.FormatInt(after.UnixMilli(), 10))
	}
	if limit > 0 {
		params.Set("limit", strconv.FormatInt(limit, 10))
	}
	var resp []ProfitSharingItem
	return resp, ok.SendHTTPRequest(ctx, exchange.RestSpot, getProfitSharingLimitEPL, http.MethodGet, common.EncodeURLValues("copytrading/profit-sharing-details", params), nil, &resp, true)
}

// GetTotalProfitSharing gets the total amount of profit shared since joining the platform.
// Instrument type 'SPOT' 'SWAP' It returns all types by default.
func (ok *Okx) GetTotalProfitSharing(ctx context.Context, instrumentType string) ([]TotalProfitSharing, error) {
	params := url.Values{}
	if instrumentType != "" {
		params.Set("instType", instrumentType)
	}
	var resp []TotalProfitSharing
	return resp, ok.SendHTTPRequest(ctx, exchange.RestSpot, getTotalProfitSharingEPL, http.MethodGet, common.EncodeURLValues("copytrading/total-profit-sharing", params), nil, &resp, true)
}

// GetUnrealizedProfitSharingDetails gets leading trader gets the profit sharing details that are expected to be shared in the next settlement cycle.
// The unrealized profit sharing details will update once there copy position is closed.
func (ok *Okx) GetUnrealizedProfitSharingDetails(ctx context.Context, instrumentType string) ([]ProfitSharingItem, error) {
	params := url.Values{}
	if instrumentType != "" {
		params.Set("instType", instrumentType)
	}
	var resp []ProfitSharingItem
	return resp, ok.SendHTTPRequest(ctx, exchange.RestSpot, getTotalProfitSharingEPL, http.MethodGet, common.EncodeURLValues("copytrading/unrealized-profit-sharing-details", params), nil, &resp, true)
}

// SetFirstCopySettings set first copy settings for the certain lead trader. You need to first copy settings after stopping copying.
func (ok *Okx) SetFirstCopySettings(ctx context.Context, arg *FirstCopySettings) (*ResponseSuccess, error) {
	err := validateFirstCopySettings(arg)
	if err != nil {
		return nil, err
	}
	var resp *ResponseSuccess
	return resp, ok.SendHTTPRequest(ctx, exchange.RestSpot, setFirstCopySettingsEPL, http.MethodPost, "copytrading/first-copy-settings", arg, &resp, true)
}

// AmendCopySettings amends need to use this endpoint for amending copy settings
func (ok *Okx) AmendCopySettings(ctx context.Context, arg *FirstCopySettings) (*ResponseSuccess, error) {
	err := validateFirstCopySettings(arg)
	if err != nil {
		return nil, err
	}
	var resp *ResponseSuccess
	return resp, ok.SendHTTPRequest(ctx, exchange.RestSpot, amendFirstCopySettingsEPL, http.MethodPost, "copytrading/amend-copy-settings", arg, &resp, true)
}

func validateFirstCopySettings(arg *FirstCopySettings) error {
	if arg == nil || *arg == (FirstCopySettings{}) {
		return errNilArgument
	}
	if arg.UniqueCode == "" {
		return errUniqueCodeRequired
	}
	if arg.CopyInstrumentIDType == "" {
		return errCopyInstrumentIDTypeRequired
	}
	if arg.CopyTotalAmount <= 0 {
		return fmt.Errorf("%w, copyTotalAmount value %f", order.ErrAmountBelowMin, arg.CopyTotalAmount)
	}
	if arg.SubPosCloseType == "" {
		return errSubPositionCloseTypeRequired
	}
	return nil
}

// StopCopying need to use this endpoint for amending copy settings
func (ok *Okx) StopCopying(ctx context.Context, arg *StopCopyingParameter) (*ResponseSuccess, error) {
	if arg == nil || *arg == (StopCopyingParameter{}) {
		return nil, errNilArgument
	}
	if arg.UniqueCode == "" {
		return nil, errUniqueCodeRequired
	}
	if arg.SubPositionCloseType == "" {
		return nil, errSubPositionCloseTypeRequired
	}
	var resp *ResponseSuccess
	return resp, ok.SendHTTPRequest(ctx, exchange.RestSpot, stopCopyingEPL, http.MethodPost, "copytrading/stop-copy-trading", arg, &resp, true)
}

// GetCopySettings retrieve the copy settings about certain lead trader.
func (ok *Okx) GetCopySettings(ctx context.Context, instrumentType, uniqueCode string) (*CopySetting, error) {
	if uniqueCode == "" {
		return nil, errUniqueCodeRequired
	}
	params := url.Values{}
	params.Set("uniqueCode", uniqueCode)
	if instrumentType == "" {
		params.Set("instType", instrumentType)
	}
	var resp *CopySetting
	return resp, ok.SendHTTPRequest(ctx, exchange.RestSpot, getCopySettingsEPL, http.MethodGet, common.EncodeURLValues("copytrading/copy-settings", params), nil, &resp, true)
}

// GetMultipleLeverages retrieve leverages that belong to the lead trader and you.
func (ok *Okx) GetMultipleLeverages(ctx context.Context, marginMode, uniqueCode, instrumentID string) ([]Leverages, error) {
	if marginMode == "" {
		return nil, errMissingMarginMode
	}
	if uniqueCode == "" {
		return nil, errUniqueCodeRequired
	}
	params := url.Values{}
	params.Set("mgnMode", marginMode)
	params.Set("uniqueCode", uniqueCode)
	if instrumentID != "" {
		params.Set("instId", instrumentID)
	}
	var resp []Leverages
	return resp, ok.SendHTTPRequest(ctx, exchange.RestSpot, getMultipleLeveragesEPL, http.MethodGet, common.EncodeURLValues("copytrading/batch-leverage-info", params), nil, &resp, true)
}

// SetMultipleLeverages set Multiple leverages
func (ok *Okx) SetMultipleLeverages(ctx context.Context, arg *SetLeveragesParam) (*SetMultipleLeverageResponse, error) {
	if arg == nil || *arg == (SetLeveragesParam{}) {
		return nil, errNilArgument
	}
	if arg.MarginMode == "" {
		return nil, errMissingMarginMode
	}
	if arg.Leverage < 0 {
		return nil, errRequiredParameterMissingLeverage
	}
	if arg.InstrumentID == "" {
		return nil, errMissingInstrumentID
	}
	var resp *SetMultipleLeverageResponse
	return resp, ok.SendHTTPRequest(ctx, exchange.RestSpot, setBatchLeverageEPL, http.MethodPost, "copytrading/batch-set-leverage", arg, &resp, true)
}

// GetMyLeadTraders retrieve my lead traders.
func (ok *Okx) GetMyLeadTraders(ctx context.Context, instrumentType string) ([]LeadTrader, error) {
	params := url.Values{}
	if instrumentType != "" {
		params.Set("instType", instrumentType)
	}
	var resp []LeadTrader
	return resp, ok.SendHTTPRequest(ctx, exchange.RestSpot, getMyLeadTradersEPL, http.MethodGet, common.EncodeURLValues("copytrading/current-lead-traders", params), nil, &resp, true)
}

// GetHistoryLeadTraders retrieve my history lead traders.
func (ok *Okx) GetHistoryLeadTraders(ctx context.Context, instrumentType, after, before string, limit int64) ([]LeadTrader, error) {
	params := url.Values{}
	if instrumentType != "" {
		params.Set("instType", instrumentType)
	}
	if after != "" {
		params.Set("after", after)
	}
	if before != "" {
		params.Set("before", before)
	}
	if limit > 0 {
		params.Set("limit", strconv.FormatInt(limit, 10))
	}
	var resp []LeadTrader
	return resp, ok.SendHTTPRequest(ctx, exchange.RestSpot, getMyLeadTradersEPL, http.MethodGet, common.EncodeURLValues("copytrading/lead-traders-history", params), nil, &resp, true)
}

// GetLeadTradersRanks retrieve lead trader ranks.
// Instrument type: SWAP, the default value
// Sort type"overview": overview, the default value "pnl": profit and loss "aum": assets under management "win_ratio": win ratio "pnl_ratio": pnl ratio "current_copy_trader_pnl": current copy trader pnl
// Lead trader state: "0": All lead traders, the default, including vacancy and non-vacancy "1": lead traders who have vacancy
// Minimum lead days '1': 7 days '2': 30 days '3': 90 days '4': 180 days
func (ok *Okx) GetLeadTradersRanks(ctx context.Context, instrumentType, sortType, state,
	minLeadDays, minAssets, maxAssets, minAssetUnderManagement, maxAssetUnderManagement,
	dataVersion, page string, limit int64) ([]LeadTradersRank, error) {
	params := url.Values{}
	if instrumentType != "" {
		params.Set("instType", instrumentType)
	}
	if sortType != "" {
		params.Set("sortType", sortType)
	}
	if state != "" {
		params.Set("state", state)
	}
	if minLeadDays != "" {
		params.Set("minLeadDays", minLeadDays)
	}
	if minAssets != "" {
		params.Set("minAssets", minAssets)
	}
	if maxAssets != "" {
		params.Set("maxAssets", maxAssets)
	}
	if minAssetUnderManagement != "" {
		params.Set("minAum", minAssetUnderManagement)
	}
	if maxAssetUnderManagement != "" {
		params.Set("maxAum", maxAssetUnderManagement)
	}
	if dataVersion != "" {
		params.Set("dataVer", dataVersion)
	}
	if page != "" {
		params.Set("page", page)
	}
	if limit > 0 {
		params.Set("limit", strconv.FormatInt(limit, 10))
	}
	var resp []LeadTradersRank
	return resp, ok.SendHTTPRequest(ctx, exchange.RestSpot, getLeadTraderRanksEPL, http.MethodGet, common.EncodeURLValues("copytrading/public-lead-traders", params), nil, &resp, true)
}

// GetWeeklyTraderProfitAndLoss retrieve lead trader weekly pnl. Results are returned in counter chronological order.
func (ok *Okx) GetWeeklyTraderProfitAndLoss(ctx context.Context, instrumentType, uniqueCode string) ([]TraderWeeklyProfitAndLoss, error) {
	if uniqueCode == "" {
		return nil, errUniqueCodeRequired
	}
	params := url.Values{}
	params.Set("uniqueCode", uniqueCode)
	if instrumentType != "" {
		params.Set("instType", instrumentType)
	}
	var resp []TraderWeeklyProfitAndLoss
	return resp, ok.SendHTTPRequest(ctx, exchange.RestSpot, getLeadTraderWeeklyPNLEPL, http.MethodGet, common.EncodeURLValues("copytrading/public-weekly-pnl", params), nil, &resp, false)
}

// GetDailyLeadTraderPNL retrieve lead trader daily pnl. Results are returned in counter chronological order.
// Last days "1": last 7 days  "2": last 30 days "3": last 90 days  "4": last 365 days
func (ok *Okx) GetDailyLeadTraderPNL(ctx context.Context, instrumentType, uniqueCode, lastDays string) ([]TraderWeeklyProfitAndLoss, error) {
	if uniqueCode == "" {
		return nil, errUniqueCodeRequired
	}
	if lastDays == "" {
		return nil, errLastDaysRequired
	}
	params := url.Values{}
	params.Set("uniqueCode", uniqueCode)
	params.Set("lastDays", lastDays)
	if instrumentType != "" {
		params.Set("instType", instrumentType)
	}
	var resp []TraderWeeklyProfitAndLoss
	return resp, ok.SendHTTPRequest(ctx, exchange.RestSpot, getLeadTraderDailyPNLEPL, http.MethodGet, common.EncodeURLValues("copytrading/public-weekly-pnl", params), nil, &resp, false)
}

// GetLeadTraderStats retrieves key data related to lead trader performance.
func (ok *Okx) GetLeadTraderStats(ctx context.Context, instrumentType, uniqueCode, lastDays string) ([]LeadTraderStat, error) {
	if uniqueCode == "" {
		return nil, errUniqueCodeRequired
	}
	if lastDays == "" {
		return nil, errLastDaysRequired
	}
	params := url.Values{}
	params.Set("uniqueCode", uniqueCode)
	params.Set("lastDays", lastDays)
	if instrumentType != "" {
		params.Set("instType", instrumentType)
	}
	var resp []LeadTraderStat
	return resp, ok.SendHTTPRequest(ctx, exchange.RestSpot, getLeadTraderStatsEPL, http.MethodGet, common.EncodeURLValues("copytrading/public-stats", params), nil, &resp, false)
}

// GetLeadTraderCurrencyPreferences retrieves the most frequently traded crypto of this lead trader. Results are sorted by ratio from large to small.
func (ok *Okx) GetLeadTraderCurrencyPreferences(ctx context.Context, instrumentType, uniqueCode, lastDays string) ([]LeadTraderCurrencyPreference, error) {
	if uniqueCode == "" {
		return nil, errUniqueCodeRequired
	}
	if lastDays == "" {
		return nil, errLastDaysRequired
	}
	params := url.Values{}
	params.Set("uniqueCode", uniqueCode)
	params.Set("lastDays", lastDays)
	if instrumentType != "" {
		params.Set("instType", instrumentType)
	}
	var resp []LeadTraderCurrencyPreference
	return resp, ok.SendHTTPRequest(ctx, exchange.RestSpot, getLeadTraderCurrencyPreferencesEPL, http.MethodGet, common.EncodeURLValues("copytrading/public-preference-currency", params), nil, &resp, false)
}

// GetLeadTraderCurrentLeadPositions get current leading positions of lead trader
// Instrument type "SPOT" "SWAP"
func (ok *Okx) GetLeadTraderCurrentLeadPositions(ctx context.Context, instrumentType, uniqueCode, afterSubPositionID,
	beforeSubPositionID string, limit int64) ([]LeadTraderCurrentLeadPosition, error) {
	if instrumentType != "SWAP" {
		return nil, fmt.Errorf("%w asset: %s", asset.ErrNotSupported, instrumentType)
	}
	if uniqueCode == "" {
		return nil, errUniqueCodeRequired
	}
	params := url.Values{}
	params.Set("uniqueCode", uniqueCode)
	if instrumentType != "" {
		params.Set("instType", instrumentType)
	}
	if afterSubPositionID != "" {
		params.Set("after", afterSubPositionID)
	}
	if beforeSubPositionID != "" {
		params.Set("before", beforeSubPositionID)
	}
	if limit > 0 {
		params.Set("limit", strconv.FormatInt(limit, 10))
	}
	var resp []LeadTraderCurrentLeadPosition
	return resp, ok.SendHTTPRequest(ctx, exchange.RestSpot, getTraderCurrentLeadPositionsEPL, http.MethodGet, common.EncodeURLValues("copytrading/public-current-subpositions", params), nil, &resp, false)
}

// GetLeadTraderLeadPositionHistory retrieve the lead trader completed leading position of the last 3 months. Returns reverse chronological order with subPosId.
func (ok *Okx) GetLeadTraderLeadPositionHistory(ctx context.Context, instrumentType, uniqueCode, afterSubPositionID, beforeSubPositionID string, limit int64) ([]LeadPosition, error) {
	if instrumentType != "SWAP" {
		return nil, fmt.Errorf("%w asset: %s", asset.ErrNotSupported, instrumentType)
	}
	if uniqueCode == "" {
		return nil, errUniqueCodeRequired
	}
	params := url.Values{}
	params.Set("uniqueCode", uniqueCode)
	if instrumentType != "" {
		params.Set("instType", instrumentType)
	}
	if afterSubPositionID != "" {
		params.Set("after", afterSubPositionID)
	}
	if beforeSubPositionID != "" {
		params.Set("before", beforeSubPositionID)
	}
	if limit > 0 {
		params.Set("limit", strconv.FormatInt(limit, 10))
	}
	var resp []LeadPosition
	return resp, ok.SendHTTPRequest(ctx, exchange.RestSpot, getLeadTraderLeadPositionHistoryEPL, http.MethodGet, common.EncodeURLValues("copytrading/public-subpositions-history", params), nil, &resp, false)
}

// ****************************************** Earn **************************************************

// GetOffers retrieves list of offers for different protocols.
func (ok *Okx) GetOffers(ctx context.Context, productID, protocolType, currency string) ([]Offer, error) {
	params := url.Values{}
	if productID != "" {
		params.Set("productId", productID)
	}
	if protocolType != "" {
		params.Set("protocolType", protocolType)
	}
	if currency != "" {
		params.Set("ccy", currency)
	}
	var resp []Offer
	return resp, ok.SendHTTPRequest(ctx, exchange.RestSpot, getOfferEPL, http.MethodGet, common.EncodeURLValues("finance/staking-defi/offers", params), nil, &resp, true)
}

// Purchase invest on specific product
func (ok *Okx) Purchase(ctx context.Context, arg PurchaseRequestParam) (*OrderIDResponse, error) {
	if arg.ProductID == "" {
		return nil, fmt.Errorf("%w, missing product id", errMissingRequiredParameter)
	}
	for x := range arg.InvestData {
		if arg.InvestData[x].Currency == "" {
			return nil, fmt.Errorf("%w, currency information for investment is required", errMissingRequiredParameter)
		}
		if arg.InvestData[x].Amount <= 0 {
			return nil, errUnacceptableAmount
		}
	}
	var resp *OrderIDResponse
	return resp, ok.SendHTTPRequest(ctx, exchange.RestSpot, purchaseEPL, http.MethodPost, "finance/staking-defi/purchase", &arg, &resp, true)
}

// Redeem redemption of investment
func (ok *Okx) Redeem(ctx context.Context, arg RedeemRequestParam) (*OrderIDResponse, error) {
	if arg.OrderID == "" {
		return nil, fmt.Errorf("%w, missing 'orderId'", errMissingRequiredParameter)
	}
	if arg.ProtocolType != "staking" && arg.ProtocolType != "defi" {
		return nil, errInvalidProtocolType
	}
	var resp *OrderIDResponse
	return resp, ok.SendHTTPRequest(ctx, exchange.RestSpot, redeemEPL, http.MethodPost, "finance/staking-defi/redeem", &arg, &resp, true)
}

// CancelPurchaseOrRedemption cancels Purchases or Redemptions
// after cancelling, returning funds will go to the funding account.
func (ok *Okx) CancelPurchaseOrRedemption(ctx context.Context, arg CancelFundingParam) (*OrderIDResponse, error) {
	if arg.OrderID == "" {
		return nil, fmt.Errorf("%w, missing 'orderId'", errMissingRequiredParameter)
	}
	if arg.ProtocolType != "staking" && arg.ProtocolType != "defi" {
		return nil, errInvalidProtocolType
	}
	var resp *OrderIDResponse
	return resp, ok.SendHTTPRequest(ctx, exchange.RestSpot, cancelPurchaseOrRedemptionEPL, http.MethodPost, "finance/staking-defi/cancel", &arg, &resp, true)
}

// GetEarnActiveOrders retrieves active orders.
func (ok *Okx) GetEarnActiveOrders(ctx context.Context, productID, protocolType, currency, state string) ([]ActiveFundingOrder, error) {
	params := url.Values{}
	if productID != "" {
		params.Set("productId", productID)
	}

	if protocolType != "" {
		// protocol type 'staking' and 'defi' is allowed by default
		if protocolType != "staking" && protocolType != "defi" {
			return nil, errInvalidProtocolType
		}
		params.Set("protocolType", protocolType)
	}
	if currency != "" {
		params.Set("ccy", currency)
	}
	if state != "" {
		params.Set("state", state)
	}
	var resp []ActiveFundingOrder
	return resp, ok.SendHTTPRequest(ctx, exchange.RestSpot, getEarnActiveOrdersEPL, http.MethodGet, common.EncodeURLValues("finance/staking-defi/orders-active", params), nil, &resp, true)
}

// GetFundingOrderHistory retrieves funding order history
// valid protocol types are 'staking' and 'defi'
func (ok *Okx) GetFundingOrderHistory(ctx context.Context, productID, protocolType, currency string, after, before time.Time, limit int64) ([]ActiveFundingOrder, error) {
	params := url.Values{}
	if productID != "" {
		params.Set("productId", productID)
	}
	if protocolType != "" {
		params.Set("protocolType", protocolType)
	}
	if currency != "" {
		params.Set("ccy", currency)
	}
	if !before.IsZero() {
		params.Set("before", strconv.FormatInt(before.UnixMilli(), 10))
	}
	if !after.IsZero() {
		params.Set("after", strconv.FormatInt(after.UnixMilli(), 10))
	}
	if limit > 0 {
		params.Set("limit", strconv.FormatInt(limit, 10))
	}
	var resp []ActiveFundingOrder
	return resp, ok.SendHTTPRequest(ctx, exchange.RestSpot, getFundingOrderHistoryEPL, http.MethodGet, common.EncodeURLValues("finance/staking-defi/orders-history", params), nil, &resp, true)
}

// **************************************************************** ETH Staking ****************************************************************

// PurcahseETHStaking staking ETH for BETH
// Only the assets in the funding account can be used.
func (ok *Okx) PurcahseETHStaking(ctx context.Context, amount float64) error {
	if amount <= 0 {
		return order.ErrAmountBelowMin
	}
	var resp []string
	return ok.SendHTTPRequest(ctx, exchange.RestSpot, purchaseETHStakingEPL, http.MethodPost, "finance/staking-defi/eth/purchase", map[string]string{"amt": strconv.FormatFloat(amount, 'f', -1, 64)}, &resp, true)
}

// RedeemETHStaking only the assets in the funding account can be used. If your BETH is in your trading account, you can make funding transfer first.
func (ok *Okx) RedeemETHStaking(ctx context.Context, amount float64) error {
	if amount <= 0 {
		return order.ErrAmountBelowMin
	}
	var resp []string
	return ok.SendHTTPRequest(ctx, exchange.RestSpot, redeemETHStakingEPL, http.MethodPost, "finance/staking-defi/eth/redeem", map[string]string{"amt": strconv.FormatFloat(amount, 'f', -1, 64)}, &resp, true)
}

// GetBETHAssetsBalance balance is a snapshot summarized all BETH assets in trading and funding accounts. Also, the snapshot updates hourly.
func (ok *Okx) GetBETHAssetsBalance(ctx context.Context) (*BETHAssetsBalance, error) {
	var resp *BETHAssetsBalance
	return resp, ok.SendHTTPRequest(ctx, exchange.RestSpot, getBETHBalanceEPL, http.MethodGet, "finance/staking-defi/eth/balance", nil, &resp, true)
}

// GetPurchaseAndRedeemHistory retrieves purchase and redeem history
// kind possible values are 'purchase' and 'redeem'
// Status 'pending' 'success' 'failed'
func (ok *Okx) GetPurchaseAndRedeemHistory(ctx context.Context, kind, status string, after, before time.Time, limit int64) ([]PurchaseRedeemHistory, error) {
	if kind == "" {
		return nil, errors.New("kind is required: possible values are 'purchase' and 'redeem'")
	}
	params := url.Values{}
	params.Set("type", kind)
	if status != "" {
		params.Set("status", status)
	}
	if !after.IsZero() {
		params.Set("after", strconv.FormatInt(after.UnixMilli(), 10))
	}
	if !before.IsZero() {
		params.Set("before", strconv.FormatInt(before.UnixMilli(), 10))
	}
	if limit > 0 {
		params.Set("limit", strconv.FormatInt(limit, 10))
	}
	var resp []PurchaseRedeemHistory
	return resp, ok.SendHTTPRequest(ctx, exchange.RestSpot, getPurchaseRedeemHistoryEPL, http.MethodGet, common.EncodeURLValues("finance/staking-defi/eth/purchase-redeem-history", params), nil, &resp, true)
}

// GetAPYHistory retrieves Annual percentage yield(APY) history
func (ok *Okx) GetAPYHistory(ctx context.Context, days int64) ([]APYItem, error) {
	if days == 0 || days > 365 {
		return nil, errors.New("field days is required; possible values from 1 to 365")
	}
	var resp []APYItem
	return resp, ok.SendHTTPRequest(ctx, exchange.RestSpot, getAPYHistoryEPL, http.MethodGet, fmt.Sprintf("finance/staking-defi/eth/apy-history?days=%d", days), nil, &resp, false)
}

// GetTickers retrieves the latest price snapshots best bid/ ask price, and trading volume in the last 24 hours.
func (ok *Okx) GetTickers(ctx context.Context, instType, uly, instID string) ([]TickerResponse, error) {
	params := url.Values{}
	instType = strings.ToUpper(instType)
	switch {
	case instType != "":
		params.Set("instType", instType)
		if (instType == okxInstTypeSwap || instType == okxInstTypeFutures || instType == okxInstTypeOption) && uly != "" {
			params.Set("uly", uly)
		}
	case instID != "":
		params.Set("instId", instID)
	default:
		return nil, errors.New("missing required variable instType (instrument type) or instId( Instrument ID )")
	}
	var response []TickerResponse
	return response, ok.SendHTTPRequest(ctx, exchange.RestSpot, getTickersEPL, http.MethodGet, common.EncodeURLValues("market/tickers", params), nil, &response, false)
}

// GetTicker retrieves the latest price snapshot, best bid/ask price, and trading volume in the last 24 hours.
func (ok *Okx) GetTicker(ctx context.Context, instrumentID string) (*TickerResponse, error) {
	if instrumentID == "" {
		return nil, errors.New("missing required variable instType(instruction type) or instId( Instrument ID )")
	}
	params := url.Values{}
	params.Set("instId", instrumentID)
	var resp *TickerResponse
	return resp, ok.SendHTTPRequest(ctx, exchange.RestSpot, getTickerEPL, http.MethodGet, common.EncodeURLValues("market/ticker", params), nil, &resp, false)
}

// GetIndexTickers Retrieves index tickers.
func (ok *Okx) GetIndexTickers(ctx context.Context, quoteCurrency, instID string) ([]IndexTicker, error) {
	if instID == "" && quoteCurrency == "" {
		return nil, errors.New("missing required variable! param quoteCcy or instId has to be set")
	}
	params := url.Values{}
	if quoteCurrency != "" {
		params.Set("quoteCcy", quoteCurrency)
	} else if instID != "" {
		params.Set("instId", instID)
	}
	response := []IndexTicker{}
	return response, ok.SendHTTPRequest(ctx, exchange.RestSpot, getIndexTickersEPL, http.MethodGet, common.EncodeURLValues("market/index-tickers", params), nil, &response, false)
}

// GetInstrumentTypeFromAssetItem returns a string representation of asset.Item; which is an equivalent term for InstrumentType in Okx exchange.
func (ok *Okx) GetInstrumentTypeFromAssetItem(a asset.Item) string {
	switch a {
	case asset.PerpetualSwap:
		return okxInstTypeSwap
	case asset.Options:
		return okxInstTypeOption
	default:
		return strings.ToUpper(a.String())
	}
}

// GetUnderlying returns the instrument ID for the corresponding asset pairs and asset type( Instrument Type )
func (ok *Okx) GetUnderlying(pair currency.Pair, a asset.Item) (string, error) {
	if !pair.IsPopulated() {
		return "", errIncompleteCurrencyPair
	}
	format, err := ok.GetPairFormat(a, false)
	if err != nil {
		return "", err
	}
	return pair.Base.String() + format.Delimiter + pair.Quote.String(), nil
}

<<<<<<< HEAD
// GetPairFromInstrumentID returns a currency pair give an instrument ID and asset Item, which represents the instrument type.
func (ok *Okx) GetPairFromInstrumentID(instrumentID string) (currency.Pair, error) {
	codes := strings.Split(instrumentID, currency.DashDelimiter)
	if len(codes) >= 2 {
		instrumentID = codes[0] + currency.DashDelimiter + strings.Join(codes[1:], currency.DashDelimiter)
	}
	return currency.NewPairFromString(instrumentID)
}

=======
>>>>>>> 3ae0ecf6
// GetOrderBookDepth returns the recent order asks and bids before specified timestamp.
func (ok *Okx) GetOrderBookDepth(ctx context.Context, instrumentID string, depth int64) (*OrderBookResponse, error) {
	params := url.Values{}
	params.Set("instId", instrumentID)
	if depth > 0 {
		params.Set("sz", strconv.FormatInt(depth, 10))
	}
	var resp *OrderBookResponse
	return resp, ok.SendHTTPRequest(ctx, exchange.RestSpot, getOrderBookEPL, http.MethodGet, common.EncodeURLValues("market/books", params), nil, &resp, false)
}

// GetOrderBooksLite returns the recent order asks and bids before specified timestamp.
func (ok *Okx) GetOrderBooksLite(ctx context.Context, instrumentID string) (*OrderBookResponse, error) {
	if instrumentID == "" {
		return nil, errNilArgument
	}
	params := url.Values{}
	params.Set("instId", instrumentID)
	var resp *OrderBookResponse
	return resp, ok.SendHTTPRequest(ctx, exchange.RestSpot, getOrderBookLiteEPL, http.MethodGet, common.EncodeURLValues("market/books-lite", params), nil, &resp, false)
}

// GetIntervalEnum allowed interval params by Okx Exchange
func (ok *Okx) GetIntervalEnum(interval kline.Interval, appendUTC bool) string {
	switch interval {
	case kline.OneMin:
		return "1m"
	case kline.ThreeMin:
		return "3m"
	case kline.FiveMin:
		return "5m"
	case kline.FifteenMin:
		return "15m"
	case kline.ThirtyMin:
		return "30m"
	case kline.OneHour:
		return "1H"
	case kline.TwoHour:
		return "2H"
	case kline.FourHour:
		return "4H"
	}

	duration := ""
	switch interval {
	case kline.SixHour: // NOTE: Cases here and below can either be local Hong Kong time or UTC time.
		duration = "6H"
	case kline.TwelveHour:
		duration = "12H"
	case kline.OneDay:
		duration = "1D"
	case kline.TwoDay:
		duration = "2D"
	case kline.ThreeDay:
		duration = "3D"
	case kline.FiveDay:
		duration = "5D"
	case kline.OneWeek:
		duration = "1W"
	case kline.OneMonth:
		duration = "1M"
	case kline.ThreeMonth:
		duration = "3M"
	case kline.SixMonth:
		duration = "6M"
	case kline.OneYear:
		duration = "1Y"
	default:
		return duration
	}

	if appendUTC {
		duration += "utc"
	}

	return duration
}

// GetCandlesticks Retrieve the candlestick charts. This endpoint can retrieve the latest 1,440 data entries. Charts are returned in groups based on the requested bar.
func (ok *Okx) GetCandlesticks(ctx context.Context, instrumentID string, interval kline.Interval, before, after time.Time, limit int64) ([]CandleStick, error) {
	return ok.GetCandlestickData(ctx, instrumentID, interval, before, after, limit, "market/candles", getCandlesticksEPL)
}

// GetCandlesticksHistory Retrieve history candlestick charts from recent years.
func (ok *Okx) GetCandlesticksHistory(ctx context.Context, instrumentID string, interval kline.Interval, before, after time.Time, limit int64) ([]CandleStick, error) {
	return ok.GetCandlestickData(ctx, instrumentID, interval, before, after, limit, "market/history-candles", getCandlestickHistoryEPL)
}

// GetIndexCandlesticks Retrieve the candlestick charts of the index. This endpoint can retrieve the latest 1,440 data entries. Charts are returned in groups based on the requested bar.
// the response is a list of Candlestick data.
func (ok *Okx) GetIndexCandlesticks(ctx context.Context, instrumentID string, interval kline.Interval, before, after time.Time, limit int64) ([]CandleStick, error) {
	return ok.GetCandlestickData(ctx, instrumentID, interval, before, after, limit, "market/index-candles", getIndexCandlesticksEPL)
}

// GetMarkPriceCandlesticks Retrieve the candlestick charts of mark price. This endpoint can retrieve the latest 1,440 data entries. Charts are returned in groups based on the requested bar.
func (ok *Okx) GetMarkPriceCandlesticks(ctx context.Context, instrumentID string, interval kline.Interval, before, after time.Time, limit int64) ([]CandleStick, error) {
	return ok.GetCandlestickData(ctx, instrumentID, interval, before, after, limit, "market/mark-price-candles", getCandlestickHistoryEPL)
}

// GetHistoricIndexCandlesticksHistory retrieve the candlestick charts of the index from recent years.
func (ok *Okx) GetHistoricIndexCandlesticksHistory(ctx context.Context, instrumentID string, after, before time.Time, bar kline.Interval, limit int64) ([]CandlestickHistoryItem, error) {
	return ok.getHistoricCandlesticks(ctx, instrumentID, "market/history-index-candles", after, before, bar, limit, getIndexCandlesticksHistoryEPL)
}

// GetMarkPriceCandlestickHistory retrieve the candlestick charts of the mark price from recent years.
func (ok *Okx) GetMarkPriceCandlestickHistory(ctx context.Context, instrumentID string, after, before time.Time, bar kline.Interval, limit int64) ([]CandlestickHistoryItem, error) {
	return ok.getHistoricCandlesticks(ctx, instrumentID, "market/history-mark-price-candles", after, before, bar, limit, getMarkPriceCandlesticksHistoryEPL)
}

func (ok *Okx) getHistoricCandlesticks(ctx context.Context, instrumentID, path string, after, before time.Time, bar kline.Interval, limit int64, epl request.EndpointLimit) ([]CandlestickHistoryItem, error) {
	if instrumentID == "" {
		return nil, errMissingInstrumentID
	}
	params := url.Values{}
	params.Set("instId", instrumentID)
	if !after.IsZero() {
		params.Set("after", strconv.FormatInt(after.UnixMilli(), 10))
	}
	if !before.IsZero() {
		params.Set("before", strconv.FormatInt(before.UnixMilli(), 10))
	}
	barString := ok.GetIntervalEnum(bar, false)
	if barString != "" {
		params.Set("bar", barString)
	}
	if limit > 0 {
		params.Set("limit", strconv.FormatInt(limit, 10))
	}
	var resp IndexCandlestickSlices
	err := ok.SendHTTPRequest(ctx, exchange.RestSpot, epl, http.MethodGet, common.EncodeURLValues(path, params), nil, &resp, false)
	if err != nil {
		return nil, err
	}
	return resp.ExtractIndexCandlestick()
}

// GetEconomicCalendarData retrieves the macro-economic calendar data within 3 months. Historical data from 3 months ago is only available to users with trading fee tier VIP1 and above.
func (ok *Okx) GetEconomicCalendarData(ctx context.Context, region, importance string, before, after time.Time, limit int64) ([]EconomicCalendar, error) {
	params := url.Values{}
	if region != "" {
		params.Set("region", region)
	}
	if importance != "" {
		params.Set("importance", importance)
	}
	if !before.IsZero() {
		params.Set("before", strconv.FormatInt(before.UnixMilli(), 10))
	}
	if !after.IsZero() {
		params.Set("after", strconv.FormatInt(after.UnixMilli(), 10))
	}
	if limit > 0 {
		params.Set("limit", strconv.FormatInt(limit, 10))
	}
	var resp []EconomicCalendar
	return resp, ok.SendHTTPRequest(ctx, exchange.RestSpot, getEconomicCalendarEPL, http.MethodGet, "public/economic-calendar", nil, &resp, true)
}

// GetCandlestickData handles fetching the data for both the default GetCandlesticks, GetCandlesticksHistory, and GetIndexCandlesticks() methods.
func (ok *Okx) GetCandlestickData(ctx context.Context, instrumentID string, interval kline.Interval, before, after time.Time, limit int64, route string, rateLimit request.EndpointLimit) ([]CandleStick, error) {
	if instrumentID == "" {
		return nil, errMissingInstrumentID
	}
	params := url.Values{}
	params.Set("instId", instrumentID)
	params.Set("limit", strconv.FormatInt(limit, 10))
	if !before.IsZero() {
		params.Set("before", strconv.FormatInt(before.UnixMilli(), 10))
	}
	if !after.IsZero() {
		params.Set("after", strconv.FormatInt(after.UnixMilli(), 10))
	}
	bar := ok.GetIntervalEnum(interval, true)
	if bar != "" {
		params.Set("bar", bar)
	}
	var resp [][7]types.Number
	err := ok.SendHTTPRequest(ctx, exchange.RestSpot, rateLimit, http.MethodGet, common.EncodeURLValues(route, params), nil, &resp, false)
	if err != nil {
		return nil, err
	}
	klineData := make([]CandleStick, len(resp))
	for x := range resp {
		klineData[x] = CandleStick{
			OpenTime:         time.UnixMilli(resp[x][0].Int64()),
			OpenPrice:        resp[x][1].Float64(),
			HighestPrice:     resp[x][2].Float64(),
			LowestPrice:      resp[x][3].Float64(),
			ClosePrice:       resp[x][4].Float64(),
			Volume:           resp[x][5].Float64(),
			QuoteAssetVolume: resp[x][6].Float64(),
		}
	}
	return klineData, nil
}

// GetTrades Retrieve the recent transactions of an instrument.
func (ok *Okx) GetTrades(ctx context.Context, instrumentID string, limit int64) ([]TradeResponse, error) {
	if instrumentID == "" {
		return nil, errMissingInstrumentID
	}
	params := url.Values{}
	params.Set("instId", instrumentID)
	if limit > 0 {
		params.Set("limit", strconv.FormatInt(limit, 10))
	}
	var resp []TradeResponse
	return resp, ok.SendHTTPRequest(ctx, exchange.RestSpot, getTradesRequestEPL, http.MethodGet, common.EncodeURLValues("market/trades", params), nil, &resp, false)
}

// GetTradesHistory retrieves the recent transactions of an instrument from the last 3 months with pagination.
func (ok *Okx) GetTradesHistory(ctx context.Context, instrumentID, before, after string, limit int64) ([]TradeResponse, error) {
	if instrumentID == "" {
		return nil, errMissingInstrumentID
	}
	params := url.Values{}
	params.Set("instId", instrumentID)
	if before != "" {
		params.Set("before", before)
	}
	if after != "" {
		params.Set("after", after)
	}
	if limit > 0 {
		params.Set("limit", strconv.FormatInt(limit, 10))
	}
	var resp []TradeResponse
	return resp, ok.SendHTTPRequest(ctx, exchange.RestSpot, getTradesHistoryEPL, http.MethodGet, common.EncodeURLValues("market/history-trades", params), nil, &resp, false)
}

// GetOptionTradesByInstrumentFamily retrieve the recent transactions of an instrument under same instFamily. The maximum is 100.
func (ok *Okx) GetOptionTradesByInstrumentFamily(ctx context.Context, instrumentFamily string) ([]InstrumentFamilyTrade, error) {
	if instrumentFamily == "" {
		return nil, errInstrumentFamilyRequired
	}
	var resp []InstrumentFamilyTrade
	return resp, ok.SendHTTPRequest(ctx, exchange.RestSpot, optionInstrumentTradeFamilyEPL, http.MethodGet, "market/option/instrument-family-trades?instFamily="+instrumentFamily, nil, &resp, false)
}

// GetOptionTrades retrieves option trades
// Option type, 'C': Call 'P': put
func (ok *Okx) GetOptionTrades(ctx context.Context, instrumentID, instrumentFamily, optionType string) ([]OptionTrade, error) {
	if instrumentID == "" && instrumentFamily == "" {
		return nil, errInstrumentIDorFamilyRequired
	}
	params := url.Values{}
	if instrumentID != "" {
		params.Set("instId", instrumentID)
	}
	if instrumentFamily != "" {
		params.Set("instFamily", instrumentFamily)
	}
	if optionType != "" {
		params.Set("optType", optionType)
	}
	var resp []OptionTrade
	return resp, ok.SendHTTPRequest(ctx, exchange.RestSpot, optionTradesEPL, http.MethodGet, common.EncodeURLValues("public/option-trades", params), nil, &resp, false)
}

// Get24HTotalVolume The 24-hour trading volume is calculated on a rolling basis, using USD as the pricing unit.
func (ok *Okx) Get24HTotalVolume(ctx context.Context) (*TradingVolumeIn24HR, error) {
	var resp []TradingVolumeIn24HR
	err := ok.SendHTTPRequest(ctx, exchange.RestSpot, get24HTotalVolumeEPL, http.MethodGet, "market/platform-24-volume", nil, &resp, false)
	if err != nil {
		return nil, err
	}
	if len(resp) == 1 {
		return &resp[0], nil
	}
	return nil, errNo24HrTradeVolumeFound
}

// GetOracle Get the crypto price of signing using Open Oracle smart contract.
func (ok *Okx) GetOracle(ctx context.Context) (*OracleSmartContractResponse, error) {
	var resp []OracleSmartContractResponse
	err := ok.SendHTTPRequest(ctx, exchange.RestSpot, getOracleEPL, http.MethodGet, "market/open-oracle", nil, &resp, false)
	if err != nil {
		return nil, err
	}
	if len(resp) == 1 {
		return &resp[0], nil
	}
	return nil, errOracleInformationNotFound
}

// GetExchangeRate this interface provides the average exchange rate data for 2 weeks
// from USD to CNY
func (ok *Okx) GetExchangeRate(ctx context.Context) (*UsdCnyExchangeRate, error) {
	var resp []UsdCnyExchangeRate
	err := ok.SendHTTPRequest(ctx, exchange.RestSpot, getExchangeRateRequestEPL, http.MethodGet, "market/exchange-rate", nil, &resp, false)
	if err != nil {
		return nil, err
	}
	if len(resp) == 1 {
		return &resp[0], nil
	}
	return nil, errExchangeInfoNotFound
}

// GetIndexComponents returns the index component information data on the market
func (ok *Okx) GetIndexComponents(ctx context.Context, index string) (*IndexComponent, error) {
	params := url.Values{}
	params.Set("index", index)
	var resp *IndexComponent
	err := ok.SendHTTPRequest(ctx, exchange.RestSpot, getIndexComponentsEPL, http.MethodGet, common.EncodeURLValues("market/index-components", params), nil, &resp, false, true)
	if err != nil {
		return nil, err
	}
	if resp == nil {
		return nil, errIndexComponentNotFound
	}
	return resp, nil
}

// GetBlockTickers retrieves the latest block trading volume in the last 24 hours.
// Instrument Type Is Mandatory, and Underlying is Optional.
func (ok *Okx) GetBlockTickers(ctx context.Context, instrumentType, underlying string) ([]BlockTicker, error) {
	instrumentType = strings.ToUpper(instrumentType)
	if instrumentType == "" {
		return nil, errMissingRequiredArgInstType
	}
	params := url.Values{}
	params.Set("instType", instrumentType)
	if underlying != "" {
		params.Set("uly", underlying)
	}
	var resp []BlockTicker
	return resp, ok.SendHTTPRequest(ctx, exchange.RestSpot, getBlockTickersEPL, http.MethodGet, common.EncodeURLValues("market/block-tickers", params), nil, &resp, false)
}

// GetBlockTicker retrieves the latest block trading volume in the last 24 hours.
func (ok *Okx) GetBlockTicker(ctx context.Context, instrumentID string) (*BlockTicker, error) {
	if instrumentID == "" {
		return nil, errMissingInstrumentID
	}
	params := url.Values{}
	params.Set("instId", instrumentID)
	var resp *BlockTicker
	return resp, ok.SendHTTPRequest(ctx, exchange.RestSpot, getBlockTickersEPL, http.MethodGet, common.EncodeURLValues("market/block-ticker", params), nil, &resp, false)
}

// GetPublicBlockTrades retrieves the recent block trading transactions of an instrument. Descending order by tradeId.
func (ok *Okx) GetPublicBlockTrades(ctx context.Context, instrumentID string) ([]BlockTrade, error) {
	if instrumentID == "" {
		return nil, errMissingInstrumentID
	}
	params := url.Values{}
	params.Set("instId", instrumentID)
	var resp []BlockTrade
	return resp, ok.SendHTTPRequest(ctx, exchange.RestSpot, getBlockTradesEPL, http.MethodGet, common.EncodeURLValues("public/block-trades", params), nil, &resp, false)
}

// ********************************************* Spread Trading ***********************************************

// Spread Trading: As Introduced in the Okx exchange. URL: https://www.okx.com/docs-v5/en/#spread-trading-introduction

// PlaceSpreadOrder places new spread order.
func (ok *Okx) PlaceSpreadOrder(ctx context.Context, arg *SpreadOrderParam) (*SpreadOrderResponse, error) {
	err := ok.validatePlaceSpreadOrderParam(arg)
	if err != nil {
		return nil, err
	}
	var resp *SpreadOrderResponse
	return resp, ok.SendHTTPRequest(ctx, exchange.RestSpot, placeSpreadOrderEPL, http.MethodPost, "sprd/order", arg, &resp, true)
}

func (ok *Okx) validatePlaceSpreadOrderParam(arg *SpreadOrderParam) error {
	if arg == nil || *arg == (SpreadOrderParam{}) {
		return errNilArgument
	}
	if arg.SpreadID == "" {
		return errSpreadIDMissing
	}
	if arg.OrderType == "" {
		return fmt.Errorf("%w spread order type is required", order.ErrTypeIsInvalid)
	}
	if arg.Size <= 0 {
		return errMissingNewSize
	}
	if arg.Price <= 0 {
		return errInvalidMinimumPrice
	}
	arg.Side = strings.ToLower(arg.Side)
	if arg.Side != "buy" && arg.Side != "sell" {
		return fmt.Errorf("%w %s", errInvalidOrderSide, arg.Side)
	}
	return nil
}

// CancelSpreadOrder cancels an incomplete spread order
func (ok *Okx) CancelSpreadOrder(ctx context.Context, orderID, clientOrderID string) (*SpreadOrderResponse, error) {
	if orderID == "" && clientOrderID == "" {
		return nil, errMissingClientOrderIDOrOrderID
	}
	arg := make(map[string]string)
	if orderID != "" {
		arg["ordId"] = orderID
	}
	if clientOrderID != "" {
		arg["clOrdId"] = clientOrderID
	}
	var resp *SpreadOrderResponse
	return resp, ok.SendHTTPRequest(ctx, exchange.RestSpot, cancelSpreadOrderEPL, http.MethodPost, "sprd/cancel-order", arg, &resp, true)
}

// CancelAllSpreadOrders cancels all spread orders and return success message
// spreadID is optional
// the function returns success status and error message
func (ok *Okx) CancelAllSpreadOrders(ctx context.Context, spreadID string) (bool, error) {
	arg := make(map[string]string, 1)
	if spreadID != "" {
		arg["sprdId"] = spreadID
	}
	resp := &struct {
		Result bool `json:"result"`
	}{}
	return resp.Result, ok.SendHTTPRequest(ctx, exchange.RestSpot, cancelAllSpreadOrderEPL, http.MethodPost, "sprd/mass-cancel", arg, resp, true)
}

// AmendSpreadOrder amends incomplete spread order
func (ok *Okx) AmendSpreadOrder(ctx context.Context, arg *AmendSpreadOrderParam) (*SpreadOrderResponse, error) {
	if arg == nil || *arg == (AmendSpreadOrderParam{}) {
		return nil, errNilArgument
	}
	if arg.OrderID == "" && arg.ClientOrderID == "" {
		return nil, errMissingClientOrderIDOrOrderID
	}
	if arg.NewPrice == 0 && arg.NewSize == 0 {
		return nil, errSizeOrPriceIsRequired
	}
	var resp *SpreadOrderResponse
	return resp, ok.SendHTTPRequest(ctx, exchange.RestSpot, amendSpreadOrderEPL, http.MethodPost, "sprd/amend-order", arg, &resp, true)
}

// GetSpreadOrderDetails retrieves spread order details.
func (ok *Okx) GetSpreadOrderDetails(ctx context.Context, orderID, clientOrderID string) (*SpreadOrder, error) {
	if orderID == "" && clientOrderID == "" {
		return nil, errMissingClientOrderIDOrOrderID
	}
	params := url.Values{}
	if orderID != "" {
		params.Set("ordId", orderID)
	}
	if clientOrderID != "" {
		params.Set("clOrdId", clientOrderID)
	}
	var resp *SpreadOrder
	return resp, ok.SendHTTPRequest(ctx, exchange.RestSpot, getSpreadOrderDetailsEPL, http.MethodGet, common.EncodeURLValues("sprd/order", params), nil, &resp, true)
}

// GetActiveSpreadOrders retrieves list of incomplete spread orders.
func (ok *Okx) GetActiveSpreadOrders(ctx context.Context, spreadID, orderType, state, beginID, endID string, limit int64) ([]SpreadOrder, error) {
	params := url.Values{}
	if spreadID != "" {
		params.Set("sprdId", spreadID)
	}
	if orderType != "" {
		params.Set("ordType", orderType)
	}
	if state != "" {
		params.Set("state", state)
	}
	if beginID != "" {
		params.Set("beginId", beginID)
	}
	if endID != "" {
		params.Set("endId", endID)
	}
	if limit > 0 {
		params.Set("limit", strconv.FormatInt(limit, 10))
	}
	var resp []SpreadOrder
	return resp, ok.SendHTTPRequest(ctx, exchange.RestSpot, getActiveSpreadOrdersEPL, http.MethodGet, common.EncodeURLValues("sprd/orders-pending", params), nil, &resp, true)
}

// GetCompletedSpreadOrdersLast7Days retrieve the completed order data for the last 7 days, and the incomplete orders (filledSz =0 & state = canceled) that have been canceled are only reserved for 2 hours. Results are returned in counter chronological order.
func (ok *Okx) GetCompletedSpreadOrdersLast7Days(ctx context.Context, spreadID, orderType, state, beginID, endID string, begin, end time.Time, limit int64) ([]SpreadOrder, error) {
	params := url.Values{}
	if spreadID != "" {
		params.Set("sprdId", spreadID)
	}
	if orderType != "" {
		params.Set("ordType", orderType)
	}
	if state != "" {
		params.Set("state", state)
	}
	if beginID != "" {
		params.Set("beginId", beginID)
	}
	if endID != "" {
		params.Set("endId", endID)
	}
	if !begin.IsZero() {
		params.Set("begin", strconv.FormatInt(begin.UnixMilli(), 10))
	}
	if !end.IsZero() {
		params.Set("end", strconv.FormatInt(end.UnixMilli(), 10))
	}
	if limit > 0 {
		params.Set("limit", strconv.FormatInt(limit, 10))
	}
	var resp []SpreadOrder
	return resp, ok.SendHTTPRequest(ctx, exchange.RestSpot, getSpreadOrders7DaysEPL, http.MethodGet, common.EncodeURLValues("sprd/orders-history", params), nil, &resp, true)
}

// GetSpreadTradesOfLast7Days retrieve historical transaction details for the last 7 days. Results are returned in counter chronological order.
func (ok *Okx) GetSpreadTradesOfLast7Days(ctx context.Context, spreadID, tradeID, orderID, beginID, endID string, begin, end time.Time, limit int64) ([]SpreadTrade, error) {
	params := url.Values{}
	if spreadID != "" {
		params.Set("sprdId", spreadID)
	}
	if tradeID != "" {
		params.Set("tradeId", tradeID)
	}
	if orderID != "" {
		params.Set("ordId", orderID)
	}
	if beginID != "" {
		params.Set("beginId", beginID)
	}
	if endID != "" {
		params.Set("endId", endID)
	}
	if !begin.IsZero() {
		params.Set("begin", strconv.FormatInt(begin.UnixMilli(), 10))
	}
	if !end.IsZero() {
		params.Set("end", strconv.FormatInt(end.UnixMilli(), 10))
	}
	if limit > 0 {
		params.Set("limit", strconv.FormatInt(limit, 10))
	}
	var resp []SpreadTrade
	return resp, ok.SendHTTPRequest(ctx, exchange.RestSpot, getSpreadOrderTradesEPL, http.MethodGet, common.EncodeURLValues("sprd/trades", params), nil, &resp, true)
}

// GetPublicSpreads retrieve all available spreads based on the request parameters.
func (ok *Okx) GetPublicSpreads(ctx context.Context, baseCurrency, instrumentID, spreadID, state string) ([]SpreadInstrument, error) {
	params := url.Values{}
	if baseCurrency != "" {
		params.Set("baseCcy", baseCurrency)
	}
	if instrumentID != "" {
		params.Set("instId", instrumentID)
	}
	if spreadID != "" {
		params.Set("sprdId", spreadID)
	}
	if state != "" {
		params.Set("state", state)
	}
	var resp []SpreadInstrument
	return resp, ok.SendHTTPRequest(ctx, exchange.RestSpot, getSpreadsEPL, http.MethodGet, common.EncodeURLValues("sprd/spreads", params), nil, &resp, false)
}

// GetPublicSpreadOrderBooks retrieve the order book of the spread.
func (ok *Okx) GetPublicSpreadOrderBooks(ctx context.Context, spreadID string, orderbookSize int64) ([]SpreadOrderbook, error) {
	if spreadID == "" {
		return nil, errSpreadIDMissing
	}
	params := url.Values{}
	params.Set("sprdId", spreadID)
	if orderbookSize != 0 {
		params.Set("size", strconv.FormatInt(orderbookSize, 10))
	}
	var resp []SpreadOrderbook
	return resp, ok.SendHTTPRequest(ctx, exchange.RestSpot, getSpreadOrderbookEPL, http.MethodGet, common.EncodeURLValues("sprd/books", params), nil, &resp, false)
}

// GetPublicSpreadTickers retrieve the latest price snapshot, best bid/ask price, and trading volume in the last 24 hours.
func (ok *Okx) GetPublicSpreadTickers(ctx context.Context, spreadID string) ([]SpreadTicker, error) {
	if spreadID == "" {
		return nil, errSpreadIDMissing
	}
	params := url.Values{}
	params.Set("sprdId", spreadID)
	var resp []SpreadTicker
	return resp, ok.SendHTTPRequest(ctx, exchange.RestSpot, getSpreadTickerEPL, http.MethodGet, common.EncodeURLValues("sprd/ticker", params), nil, &resp, false)
}

// GetPublicSpreadTrades retrieve the recent transactions of an instrument (at most 500 records per request). Results are returned in counter chronological order.
func (ok *Okx) GetPublicSpreadTrades(ctx context.Context, spreadID string) ([]SpreadPublicTradeItem, error) {
	params := url.Values{}
	if spreadID != "" {
		params.Set("sprdId", spreadID)
	}
	var resp []SpreadPublicTradeItem
	return resp, ok.SendHTTPRequest(ctx, exchange.RestSpot, getSpreadPublicTradesEPL, http.MethodGet, common.EncodeURLValues("sprd/public-trades", params), nil, &resp, false)
}

/************************************ Public Data Endpoinst *************************************************/

// GetInstruments Retrieve a list of instruments with open contracts.
func (ok *Okx) GetInstruments(ctx context.Context, arg *InstrumentsFetchParams) ([]Instrument, error) {
	if arg.InstrumentType == "" {
		return nil, errMissingRequiredArgInstType
	}
	params := url.Values{}
	arg.InstrumentType = strings.ToUpper(arg.InstrumentType)
	params.Set("instType", arg.InstrumentType)
	if arg.Underlying != "" {
		params.Set("uly", arg.Underlying)
	}
	if arg.InstrumentID != "" {
		params.Set("instId", arg.InstrumentID)
	}
	var resp []Instrument
	return resp, ok.SendHTTPRequest(ctx, exchange.RestSpot, getInstrumentsEPL, http.MethodGet, common.EncodeURLValues("public/instruments", params), nil, &resp, false)
}

// GetDeliveryHistory retrieves the estimated delivery price of the last 3 months, which will only have a return value one hour before the delivery/exercise.
func (ok *Okx) GetDeliveryHistory(ctx context.Context, instrumentType, underlying string, after, before time.Time, limit int64) ([]DeliveryHistory, error) {
	if underlying == "" {
		return nil, errMissingRequiredUnderlying
	}
	if limit <= 0 || limit > 100 {
		return nil, errLimitValueExceedsMaxOf100
	}
	params := url.Values{}
	instrumentType = strings.ToUpper(instrumentType)
	if instrumentType != "" {
		params.Set("instType", instrumentType)
	}
	params.Set("uly", underlying)
	if !after.IsZero() {
		params.Set("after", strconv.FormatInt(after.UnixMilli(), 10))
	}
	if !before.IsZero() {
		params.Set("before", strconv.FormatInt(before.UnixMilli(), 10))
	}
	params.Set("limit", strconv.FormatInt(limit, 10))
	var resp []DeliveryHistory
	return resp, ok.SendHTTPRequest(ctx, exchange.RestSpot, getDeliveryExerciseHistoryEPL, http.MethodGet, common.EncodeURLValues("public/delivery-exercise-history", params), nil, &resp, false)
}

// GetOpenInterestData retrieves the total open interest for contracts on OKX
func (ok *Okx) GetOpenInterestData(ctx context.Context, instType, uly, instID string) ([]OpenInterest, error) {
	if instType == "" {
		return nil, errMissingRequiredArgInstType
	}
	instType = strings.ToUpper(instType)
	params := url.Values{}
	params.Set("instType", instType)
	if uly != "" {
		params.Set("uly", uly)
	}
	if instID != "" {
		params.Set("instId", instID)
	}
	var resp []OpenInterest
	return resp, ok.SendHTTPRequest(ctx, exchange.RestSpot, getOpenInterestEPL, http.MethodGet, common.EncodeURLValues("public/open-interest", params), nil, &resp, false)
}

// GetSingleFundingRate returns the latest funding rate
func (ok *Okx) GetSingleFundingRate(ctx context.Context, instrumentID string) (*FundingRateResponse, error) {
	if instrumentID == "" {
		return nil, errMissingInstrumentID
	}
	params := url.Values{}
	params.Set("instId", instrumentID)
	var resp *FundingRateResponse
	return resp, ok.SendHTTPRequest(ctx, exchange.RestSpot, getFundingEPL, http.MethodGet, common.EncodeURLValues("public/funding-rate", params), nil, &resp, false)
}

// GetFundingRateHistory retrieves funding rate history. This endpoint can retrieve data from the last 3 months.
func (ok *Okx) GetFundingRateHistory(ctx context.Context, instrumentID string, before, after time.Time, limit int64) ([]FundingRateResponse, error) {
	if instrumentID == "" {
		return nil, errMissingInstrumentID
	}
	params := url.Values{}
	params.Set("instId", instrumentID)
	if !before.IsZero() {
		params.Set("before", strconv.FormatInt(before.UnixMilli(), 10))
	}
	if !after.IsZero() {
		params.Set("after", strconv.FormatInt(after.UnixMilli(), 10))
	}
	if limit > 0 {
		params.Set("limit", strconv.FormatInt(limit, 10))
	}
	var resp []FundingRateResponse
	return resp, ok.SendHTTPRequest(ctx, exchange.RestSpot, getFundingRateHistoryEPL, http.MethodGet, common.EncodeURLValues("public/funding-rate-history", params), nil, &resp, false)
}

// GetLimitPrice retrieves the highest buy limit and lowest sell limit of the instrument.
func (ok *Okx) GetLimitPrice(ctx context.Context, instrumentID string) (*LimitPriceResponse, error) {
	if instrumentID == "" {
		return nil, errMissingInstrumentID
	}
	params := url.Values{}
	params.Set("instId", instrumentID)
	var resp []LimitPriceResponse
	if err := ok.SendHTTPRequest(ctx, exchange.RestSpot, getLimitPriceEPL, http.MethodGet, common.EncodeURLValues("public/price-limit", params), nil, &resp, false); err != nil {
		return nil, err
	}
	if len(resp) == 1 {
		return &resp[0], nil
	}
	return nil, errFundingRateHistoryNotFound
}

// GetOptionMarketData retrieves option market data.
func (ok *Okx) GetOptionMarketData(ctx context.Context, underlying string, expTime time.Time) ([]OptionMarketDataResponse, error) {
	if underlying == "" {
		return nil, errMissingRequiredUnderlying
	}
	params := url.Values{}
	params.Set("uly", underlying)
	if !expTime.IsZero() {
		params.Set("expTime", fmt.Sprintf("%d%d%d", expTime.Year(), expTime.Month(), expTime.Day()))
	}
	var resp []OptionMarketDataResponse
	return resp, ok.SendHTTPRequest(ctx, exchange.RestSpot, getOptionMarketDateEPL, http.MethodGet, common.EncodeURLValues("public/opt-summary", params), nil, &resp, false)
}

// GetEstimatedDeliveryPrice retrieves the estimated delivery price which will only have a return value one hour before the delivery/exercise.
func (ok *Okx) GetEstimatedDeliveryPrice(ctx context.Context, instrumentID string) ([]DeliveryEstimatedPrice, error) {
	if instrumentID == "" {
		return nil, errMissingRequiredParamInstID
	}
	params := url.Values{}
	params.Set("instId", instrumentID)
	var resp []DeliveryEstimatedPrice
	return resp, ok.SendHTTPRequest(ctx, exchange.RestSpot, getEstimatedDeliveryPriceEPL, http.MethodGet, common.EncodeURLValues("public/estimated-price", params), nil, &resp, false)
}

// GetDiscountRateAndInterestFreeQuota retrieves discount rate level and interest-free quota.
func (ok *Okx) GetDiscountRateAndInterestFreeQuota(ctx context.Context, currency string, discountLevel int8) ([]DiscountRate, error) {
	params := url.Values{}
	if currency != "" {
		params.Set("ccy", currency)
	}
	if discountLevel > 0 {
		params.Set("discountLv", strconv.Itoa(int(discountLevel)))
	}
	var response []DiscountRate
	return response, ok.SendHTTPRequest(ctx, exchange.RestSpot, getDiscountRateAndInterestFreeQuotaEPL, http.MethodGet, common.EncodeURLValues("public/discount-rate-interest-free-quota", params), nil, &response, false)
}

// GetSystemTime Retrieve API server time.
func (ok *Okx) GetSystemTime(ctx context.Context) (time.Time, error) {
	resp := &ServerTime{}
	return resp.Timestamp.Time(), ok.SendHTTPRequest(ctx, exchange.RestSpot, getSystemTimeEPL, http.MethodGet, "public/time", nil, &resp, false)
}

// GetLiquidationOrders retrieves information on liquidation orders in the last day.
func (ok *Okx) GetLiquidationOrders(ctx context.Context, arg *LiquidationOrderRequestParams) (*LiquidationOrder, error) {
	arg.InstrumentType = strings.ToUpper(arg.InstrumentType)
	if arg.InstrumentType == "" {
		return nil, errMissingRequiredArgInstType
	}
	params := url.Values{}
	params.Set("instType", arg.InstrumentType)
	arg.MarginMode = strings.ToLower(arg.MarginMode)
	if arg.MarginMode != "" {
		params.Set("mgnMode", arg.MarginMode)
	}
	switch {
	case arg.InstrumentType == okxInstTypeMargin && arg.InstrumentID != "":
		params.Set("instId", arg.InstrumentID)
	case arg.InstrumentType == okxInstTypeMargin && arg.Currency.String() != "":
		params.Set("ccy", arg.Currency.String())
	default:
		return nil, errEitherInstIDOrCcyIsRequired
	}
	if arg.InstrumentType != okxInstTypeMargin && arg.Underlying != "" {
		params.Set("uly", arg.Underlying)
	}
	if arg.InstrumentType == okxInstTypeFutures && arg.Alias != "" {
		params.Set("alias", arg.Alias)
	}
	if !arg.Before.IsZero() {
		params.Set("before", strconv.FormatInt(arg.Before.UnixMilli(), 10))
	}
	if !arg.After.IsZero() {
		params.Set("after", strconv.FormatInt(arg.After.UnixMilli(), 10))
	}
	if arg.Limit > 0 && arg.Limit < 100 {
		params.Set("limit", strconv.FormatInt(arg.Limit, 10))
	}
	var response []LiquidationOrder
	err := ok.SendHTTPRequest(ctx, exchange.RestSpot, getLiquidationOrdersEPL, http.MethodGet, common.EncodeURLValues("public/liquidation-orders", params), nil, &response, false)
	if err != nil {
		return nil, err
	}
	if len(response) == 1 {
		return &response[0], nil
	}
	return nil, errLiquidationOrderResponseNotFound
}

// GetMarkPrice  Retrieve mark price.
func (ok *Okx) GetMarkPrice(ctx context.Context, instrumentType, underlying, instrumentID string) ([]MarkPrice, error) {
	if instrumentType == "" {
		return nil, errMissingRequiredArgInstType
	}
	params := url.Values{}
	params.Set("instType", strings.ToUpper(instrumentType))
	if underlying != "" {
		params.Set("uly", underlying)
	}
	if instrumentID != "" {
		params.Set("instId", instrumentID)
	}
	var response []MarkPrice
	return response, ok.SendHTTPRequest(ctx, exchange.RestSpot, getMarkPriceEPL, http.MethodGet, common.EncodeURLValues("public/mark-price", params), nil, &response, false)
}

// GetPositionTiers retrieves position tiers information，maximum leverage depends on your borrowings and margin ratio.
func (ok *Okx) GetPositionTiers(ctx context.Context, instrumentType, tradeMode, underlying, instrumentID, tiers string) ([]PositionTiers, error) {
	instrumentType = strings.ToUpper(instrumentType)
	if instrumentType == "" {
		return nil, errMissingRequiredArgInstType
	}
	params := url.Values{}
	params.Set("instType", strings.ToUpper(instrumentType))
	tradeMode = strings.ToLower(tradeMode)
	if tradeMode != TradeModeCross && tradeMode != TradeModeIsolated {
		return nil, errIncorrectRequiredParameterTradeMode
	}
	params.Set("tdMode", tradeMode)
	if underlying != "" {
		params.Set("uly", underlying)
	}
	if instrumentType == okxInstTypeMargin && instrumentID != "" {
		params.Set("instId", instrumentID)
	} else if instrumentType == okxInstTypeMargin {
		return nil, errMissingInstrumentID
	}
	if tiers != "" {
		params.Set("tiers", tiers)
	}
	var response []PositionTiers
	return response, ok.SendHTTPRequest(ctx, exchange.RestSpot, getPositionTiersEPL, http.MethodGet, common.EncodeURLValues("public/position-tiers", params), nil, &response, false)
}

// GetInterestRateAndLoanQuota retrieves an interest rate and loan quota information for various currencies.
func (ok *Okx) GetInterestRateAndLoanQuota(ctx context.Context) (map[string][]InterestRateLoanQuotaItem, error) {
	var response []map[string][]InterestRateLoanQuotaItem
	err := ok.SendHTTPRequest(ctx, exchange.RestSpot, getInterestRateAndLoanQuotaEPL, http.MethodGet, "public/interest-rate-loan-quota", nil, &response, false)
	if err != nil {
		return nil, err
	} else if len(response) == 1 {
		return response[0], nil
	}
	return nil, errInterestRateAndLoanQuotaNotFound
}

// GetInterestRateAndLoanQuotaForVIPLoans retrieves an interest rate and loan quota information for VIP users of various currencies.
func (ok *Okx) GetInterestRateAndLoanQuotaForVIPLoans(ctx context.Context) ([]VIPInterestRateAndLoanQuotaInformation, error) {
	var response []VIPInterestRateAndLoanQuotaInformation
	return response, ok.SendHTTPRequest(ctx, exchange.RestSpot, getInterestRateAndLoanQuoteForVIPLoansEPL, http.MethodGet, "public/vip-interest-rate-loan-quota", nil, &response, false)
}

// GetPublicUnderlyings returns list of underlyings for various instrument types.
func (ok *Okx) GetPublicUnderlyings(ctx context.Context, instrumentType string) ([]string, error) {
	params := url.Values{}
	instrumentType = strings.ToUpper(instrumentType)
	if instrumentType == "" {
		return nil, errMissingRequiredArgInstType
	}
	params.Set("instType", strings.ToUpper(instrumentType))
	var resp []string
	return resp, ok.SendHTTPRequest(ctx, exchange.RestSpot, getUnderlyingEPL, http.MethodGet, common.EncodeURLValues("public/underlying", params), nil, &resp, false, false)
}

// GetInsuranceFundInformation returns insurance fund balance information.
func (ok *Okx) GetInsuranceFundInformation(ctx context.Context, arg *InsuranceFundInformationRequestParams) (*InsuranceFundInformation, error) {
	if arg == nil {
		return nil, errNilArgument
	}
	if arg.InstrumentType == "" {
		return nil, errMissingRequiredArgInstType
	}
	params := url.Values{}
	params.Set("instType", strings.ToUpper(arg.InstrumentType))
	arg.Type = strings.ToLower(arg.Type)
	if arg.Type != "" {
		params.Set("type", arg.Type)
	}
	if arg.Underlying != "" {
		params.Set("uly", arg.Underlying)
	} else if arg.InstrumentType != okxInstTypeMargin {
		return nil, errMissingRequiredUnderlying
	}
	if arg.Currency != "" {
		params.Set("ccy", arg.Currency)
	}
	if !arg.Before.IsZero() {
		params.Set("before", strconv.FormatInt(arg.Before.UnixMilli(), 10))
	}
	if !arg.After.IsZero() {
		params.Set("after", strconv.FormatInt(arg.After.UnixMilli(), 10))
	}
	if arg.Limit > 0 {
		params.Set("limit", strconv.FormatInt(arg.Limit, 10))
	}
	var response []InsuranceFundInformation
	if err := ok.SendHTTPRequest(ctx, exchange.RestSpot, getInsuranceFundEPL, http.MethodGet, common.EncodeURLValues("public/insurance-fund", params), nil, &response, false); err != nil {
		return nil, err
	}
	if len(response) == 1 {
		return &response[0], nil
	}
	return nil, errInsuranceFundInformationNotFound
}

// CurrencyUnitConvert convert currency to contract, or contract to currency.
func (ok *Okx) CurrencyUnitConvert(ctx context.Context, instrumentID string, quantity, orderPrice float64, convertType uint, unitOfCurrency string) (*UnitConvertResponse, error) {
	if instrumentID == "" {
		return nil, errMissingInstrumentID
	}
	if quantity <= 0 {
		return nil, errMissingQuantity
	}
	params := url.Values{}
	params.Set("instId", instrumentID)
	params.Set("sz", strconv.FormatFloat(quantity, 'f', 0, 64))
	if orderPrice > 0 {
		params.Set("px", strconv.FormatFloat(orderPrice, 'f', 0, 64))
	}
	if convertType > 0 {
		params.Set("type", strconv.Itoa(int(convertType)))
	}
	if unitOfCurrency != "" {
		params.Set("unit", unitOfCurrency)
	}
	var resp *UnitConvertResponse
	return resp, ok.SendHTTPRequest(ctx, exchange.RestSpot, unitConvertEPL, http.MethodGet, common.EncodeURLValues("public/convert-contract-coin", params), nil, &resp, false)
}

// GetOptionsTickBands retrieves option tick bands information.
// Instrument type OPTION
func (ok *Okx) GetOptionsTickBands(ctx context.Context, instrumentType, instrumentFamily string) ([]OptionTickBand, error) {
	if instrumentType == "" {
		return nil, errInstrumentTypeRequired
	}
	params := url.Values{}
	params.Set("instType", instrumentType)
	if instrumentFamily != "" {
		params.Set("instFamily", instrumentFamily)
	}
	var resp []OptionTickBand
	return resp, ok.SendHTTPRequest(ctx, exchange.RestSpot, optionTickBandsEPL, http.MethodGet, common.EncodeURLValues("public/instrument-tick-bands", params), nil, &resp, false)
}

// Trading Data Endpoints

// GetSupportCoins retrieves the currencies supported by the trading data endpoints
func (ok *Okx) GetSupportCoins(ctx context.Context) (*SupportedCoinsData, error) {
	var response *SupportedCoinsData
	return response, ok.SendHTTPRequest(ctx, exchange.RestSpot, getSupportCoinEPL, http.MethodGet, "rubik/stat/trading-data/support-coin", nil, &response, false, true)
}

// GetTakerVolume retrieves the taker volume for both buyers and sellers.
func (ok *Okx) GetTakerVolume(ctx context.Context, currency, instrumentType string, begin, end time.Time, period kline.Interval) ([]TakerVolume, error) {
	if instrumentType == "" {
		return nil, errInstrumentTypeRequired
	}
	params := url.Values{}
	params.Set("instType", strings.ToUpper(instrumentType))
	interval := ok.GetIntervalEnum(period, false)
	if interval != "" {
		params.Set("period", interval)
	}
	if currency != "" {
		params.Set("ccy", currency)
	}
	if !begin.IsZero() {
		params.Set("begin", strconv.FormatInt(begin.UnixMilli(), 10))
	}
	if !end.IsZero() {
		params.Set("end", strconv.FormatInt(end.UnixMilli(), 10))
	}
	var response [][3]types.Number
	err := ok.SendHTTPRequest(ctx, exchange.RestSpot, getTakerVolumeEPL, http.MethodGet, common.EncodeURLValues("rubik/stat/taker-volume", params), nil, &response, false)
	if err != nil {
		return nil, err
	}
	takerVolumes := make([]TakerVolume, len(response))
	for x := range response {
		takerVolumes[x] = TakerVolume{
			Timestamp:  time.UnixMilli(response[x][0].Int64()),
			SellVolume: response[x][1].Float64(),
			BuyVolume:  response[x][2].Float64(),
		}
	}
	return takerVolumes, nil
}

// GetMarginLendingRatio retrieves the ratio of cumulative amount between currency margin quote currency and base currency.
func (ok *Okx) GetMarginLendingRatio(ctx context.Context, currency string, begin, end time.Time, period kline.Interval) ([]MarginLendRatioItem, error) {
	params := url.Values{}
	if currency != "" {
		params.Set("ccy", currency)
	}
	if !begin.IsZero() {
		params.Set("begin", strconv.FormatInt(begin.UnixMilli(), 10))
	}
	if !end.IsZero() {
		params.Set("end", strconv.FormatInt(begin.UnixMilli(), 10))
	}
	interval := ok.GetIntervalEnum(period, false)
	if interval != "" {
		params.Set("period", interval)
	}
	var response [][2]types.Number
	err := ok.SendHTTPRequest(ctx, exchange.RestSpot, getMarginLendingRatioEPL, http.MethodGet, common.EncodeURLValues("rubik/stat/margin/loan-ratio", params), nil, &response, false)
	if err != nil {
		return nil, err
	}
	lendingRatios := make([]MarginLendRatioItem, len(response))
	for x := range response {
		lendingRatios[x] = MarginLendRatioItem{
			Timestamp:       time.UnixMilli(response[x][0].Int64()),
			MarginLendRatio: response[x][1].Float64(),
		}
	}
	return lendingRatios, nil
}

// GetLongShortRatio retrieves the ratio of users with net long vs net short positions for futures and perpetual swaps.
func (ok *Okx) GetLongShortRatio(ctx context.Context, currency string, begin, end time.Time, period kline.Interval) ([]LongShortRatio, error) {
	params := url.Values{}
	if currency != "" {
		params.Set("ccy", currency)
	}
	if !begin.IsZero() {
		params.Set("begin", strconv.FormatInt(begin.UnixMilli(), 10))
	}
	if !end.IsZero() {
		params.Set("end", strconv.FormatInt(begin.UnixMilli(), 10))
	}
	interval := ok.GetIntervalEnum(period, false)
	if interval != "" {
		params.Set("period", interval)
	}
	var response [][2]types.Number
	err := ok.SendHTTPRequest(ctx, exchange.RestSpot, getLongShortRatioEPL, http.MethodGet, common.EncodeURLValues("rubik/stat/contracts/long-short-account-ratio", params), nil, &response, false)
	if err != nil {
		return nil, err
	}
	ratios := make([]LongShortRatio, len(response))
	for x := range response {
		if response[x][0].Int64() <= 0 {
			return nil, fmt.Errorf("%w, expecting non zero timestamp, but found %d", errMalformedData, response[x][0].Int64())
		}
		ratios[x] = LongShortRatio{
			Timestamp:       time.UnixMilli(response[x][0].Int64()),
			MarginLendRatio: response[x][1].Float64(),
		}
	}
	return ratios, nil
}

// GetContractsOpenInterestAndVolume retrieves the open interest and trading volume for futures and perpetual swaps.
func (ok *Okx) GetContractsOpenInterestAndVolume(ctx context.Context, currency string, begin, end time.Time, period kline.Interval) ([]OpenInterestVolume, error) {
	params := url.Values{}
	if currency != "" {
		params.Set("ccy", currency)
	}
	if !begin.IsZero() {
		params.Set("begin", strconv.FormatInt(begin.UnixMilli(), 10))
	}
	if !end.IsZero() {
		params.Set("end", strconv.FormatInt(begin.UnixMilli(), 10))
	}
	interval := ok.GetIntervalEnum(period, false)
	if interval != "" {
		params.Set("period", interval)
	}
	var response [][3]types.Number
	err := ok.SendHTTPRequest(ctx, exchange.RestSpot, getContractsOpenInterestAndVolumeEPL, http.MethodGet, common.EncodeURLValues("rubik/stat/contracts/open-interest-volume", params), nil, &response, false)
	if err != nil {
		return nil, err
	}
	openInterestVolumes := make([]OpenInterestVolume, len(response))
	for x := range response {
		if response[x][0].Int64() <= 0 {
			return nil, fmt.Errorf("%w, invalid Timestamp value %d", errMalformedData, response[x][0].Int64())
		}
		if response[x][1].Float64() <= 0 {
			return nil, fmt.Errorf("%w, OpendInterest has to be non-zero positive value, but found %f", errMalformedData, response[x][1].Float64())
		}
		openInterestVolumes[x] = OpenInterestVolume{
			Timestamp:    time.UnixMilli(response[x][0].Int64()),
			Volume:       response[x][2].Float64(),
			OpenInterest: response[x][1].Float64(),
		}
	}
	return openInterestVolumes, nil
}

// GetOptionsOpenInterestAndVolume retrieves the open interest and trading volume for options.
func (ok *Okx) GetOptionsOpenInterestAndVolume(ctx context.Context, currency string, period kline.Interval) ([]OpenInterestVolume, error) {
	params := url.Values{}
	if currency != "" {
		params.Set("ccy", currency)
	}
	interval := ok.GetIntervalEnum(period, false)
	if interval != "" {
		params.Set("period", interval)
	}
	var response [][3]types.Number
	err := ok.SendHTTPRequest(ctx, exchange.RestSpot, getOptionsOpenInterestAndVolumeEPL, http.MethodGet, common.EncodeURLValues("rubik/stat/option/open-interest-volume", params), nil, &response, false)
	if err != nil {
		return nil, err
	}
	openInterestVolumes := make([]OpenInterestVolume, len(response))
	for x := range response {
		if response[x][0].Int64() <= 0 {
			return nil, fmt.Errorf("%w, expecting non zero timestamp, but found %d", errMalformedData, response[x][0].Int64())
		}
		if response[x][1].Float64() <= 0 {
			return nil, fmt.Errorf("%w, OpendInterest has to be non-zero positive value, but found %f", errMalformedData, response[x][1].Float64())
		}
		openInterestVolumes[x] = OpenInterestVolume{
			Timestamp:    time.UnixMilli(response[x][0].Int64()),
			Volume:       response[x][2].Float64(),
			OpenInterest: response[x][1].Float64(),
		}
	}
	return openInterestVolumes, nil
}

// GetPutCallRatio retrieves the open interest ration and trading volume ratio of calls vs puts.
func (ok *Okx) GetPutCallRatio(ctx context.Context, currency string,
	period kline.Interval) ([]OpenInterestVolumeRatio, error) {
	params := url.Values{}
	if currency != "" {
		params.Set("ccy", currency)
	}
	interval := ok.GetIntervalEnum(period, false)
	if interval != "" {
		params.Set("period", interval)
	}
	var response [][3]types.Number
	err := ok.SendHTTPRequest(ctx, exchange.RestSpot, getPutCallRatioEPL, http.MethodGet, common.EncodeURLValues("rubik/stat/option/open-interest-volume-ratio", params), nil, &response, false)
	if err != nil {
		return nil, err
	}
	openInterestVolumeRatios := make([]OpenInterestVolumeRatio, len(response))
	for x := range response {
		openInterestVolumeRatios[x] = OpenInterestVolumeRatio{
			Timestamp:         time.UnixMilli(response[x][0].Int64()),
			VolumeRatio:       response[x][2].Float64(),
			OpenInterestRatio: response[x][1].Float64(),
		}
	}
	return openInterestVolumeRatios, nil
}

// GetOpenInterestAndVolumeExpiry retrieves the open interest and trading volume of calls and puts for each upcoming expiration.
func (ok *Okx) GetOpenInterestAndVolumeExpiry(ctx context.Context, currency string, period kline.Interval) ([]ExpiryOpenInterestAndVolume, error) {
	params := url.Values{}
	if currency != "" {
		params.Set("ccy", currency)
	}
	interval := ok.GetIntervalEnum(period, false)
	if interval != "" {
		params.Set("period", interval)
	}
	var resp [][6]string
	err := ok.SendHTTPRequest(ctx, exchange.RestSpot, getOpenInterestAndVolumeEPL, http.MethodGet, common.EncodeURLValues("rubik/stat/option/open-interest-volume-expiry", params), nil, &resp, false)
	if err != nil {
		return nil, err
	}
	volumes := make([]ExpiryOpenInterestAndVolume, len(resp))
	for x := range resp {
		var timestamp int64
		timestamp, err = strconv.ParseInt(resp[x][0], 10, 64)
		if err != nil {
			return nil, err
		}
		var expiryTime time.Time
		expTime := resp[x][1]
		if expTime != "" && len(expTime) == 8 {
			year, err := strconv.ParseInt(expTime[0:4], 10, 64)
			if err != nil {
				return nil, err
			}
			month, err := strconv.ParseInt(expTime[4:6], 10, 64)
			if err != nil {
				return nil, err
			}
			var months string
			var days string
			if month <= 9 {
				months = "0" + strconv.FormatInt(month, 10)
			} else {
				months = strconv.FormatInt(month, 10)
			}
			day, err := strconv.ParseInt(expTime[6:], 10, 64)
			if err != nil {
				return nil, err
			}
			if day <= 9 {
				days = "0" + strconv.FormatInt(day, 10)
			} else {
				days = strconv.FormatInt(day, 10)
			}
			expiryTime, err = time.Parse("2006-01-02", strconv.FormatInt(year, 10)+"-"+months+"-"+days)
			if err != nil {
				return nil, err
			}
		}
		callOpenInterest, err := strconv.ParseFloat(resp[x][2], 64)
		if err != nil {
			return nil, err
		}
		putOpenInterest, err := strconv.ParseFloat(resp[x][3], 64)
		if err != nil {
			return nil, err
		}
		callVol, err := strconv.ParseFloat(resp[x][4], 64)
		if err != nil {
			return nil, err
		}
		putVol, err := strconv.ParseFloat(resp[x][5], 64)
		if err != nil {
			return nil, err
		}
		volumes[x] = ExpiryOpenInterestAndVolume{
			Timestamp:        time.UnixMilli(timestamp),
			ExpiryTime:       expiryTime,
			CallOpenInterest: callOpenInterest,
			PutOpenInterest:  putOpenInterest,
			CallVolume:       callVol,
			PutVolume:        putVol,
		}
	}
	return volumes, nil
}

// GetOpenInterestAndVolumeStrike retrieves the taker volume for both buyers and sellers of calls and puts.
func (ok *Okx) GetOpenInterestAndVolumeStrike(ctx context.Context, currency string,
	expTime time.Time, period kline.Interval) ([]StrikeOpenInterestAndVolume, error) {
	if expTime.IsZero() {
		return nil, errMissingExpiryTimeParameter
	}
	params := url.Values{}
	params.Set("expTime", expTime.Format("20060102"))
	if currency != "" {
		params.Set("ccy", currency)
	}
	interval := ok.GetIntervalEnum(period, false)
	if interval != "" {
		params.Set("period", interval)
	}
	var resp [][6]types.Number
	err := ok.SendHTTPRequest(ctx, exchange.RestSpot, getOpenInterestAndVolumeEPL, http.MethodGet, common.EncodeURLValues("rubik/stat/option/open-interest-volume-strike", params), nil, &resp, false)
	if err != nil {
		return nil, err
	}
	volumes := make([]StrikeOpenInterestAndVolume, len(resp))
	for x := range resp {
		volumes[x].Timestamp = time.UnixMilli(resp[x][0].Int64())
		volumes[x].Strike = resp[x][1].Int64()
		volumes[x].CallOpenInterest = resp[x][2].Float64()
		volumes[x].PutOpenInterest = resp[x][3].Float64()
		volumes[x].CallVolume = resp[x][4].Float64()
		volumes[x].PutVolume = resp[x][5].Float64()
	}
	return volumes, nil
}

// GetTakerFlow shows the relative buy/sell volume for calls and puts.
// It shows whether traders are bullish or bearish on price and volatility
func (ok *Okx) GetTakerFlow(ctx context.Context, currency string, period kline.Interval) (*CurrencyTakerFlow, error) {
	params := url.Values{}
	if currency != "" {
		params.Set("ccy", currency)
	}
	interval := ok.GetIntervalEnum(period, false)
	if interval != "" {
		params.Set("period", interval)
	}
	var resp [7]types.Number
	err := ok.SendHTTPRequest(ctx, exchange.RestSpot, getTakerFlowEPL, http.MethodGet, common.EncodeURLValues("rubik/stat/option/taker-block-volume", params), nil, &resp, false, true)
	if err != nil {
		return nil, err
	}
	return &CurrencyTakerFlow{
		Timestamp:       time.UnixMilli(resp[0].Int64()),
		CallBuyVolume:   resp[1].Float64(),
		CallSellVolume:  resp[2].Float64(),
		PutBuyVolume:    resp[3].Float64(),
		PutSellVolume:   resp[4].Float64(),
		CallBlockVolume: resp[5].Float64(),
		PutBlockVolume:  resp[6].Float64(),
	}, nil
}

// ********************************************************** Affiliate **********************************************************************

// The Affiliate API offers affiliate users a flexible function to query the invitee information.
// Simply enter the UID of your direct invitee to access their relevant information, empowering your affiliate business growth and day-to-day business operation.
// If you have additional data requirements regarding the Affiliate API, please don't hesitate to contact your BD.
// We will reach out to you through your BD to provide more comprehensive API support.

// GetInviteesDetail retrieves affiliate invitees details.
func (ok *Okx) GetInviteesDetail(ctx context.Context, uid string) (*AffilateInviteesDetail, error) {
	if uid == "" {
		return nil, errUserIDRequired
	}
	var resp *AffilateInviteesDetail
	return resp, ok.SendHTTPRequest(ctx, exchange.RestSpot, getAffilateInviteesDetailEPL, http.MethodGet, "affiliate/invitee/detail?uid="+uid, nil, &resp, true)
}

// GetUserAffilateRebateInformation this endpoint is used to get the user's affiliate rebate information for affiliate.
func (ok *Okx) GetUserAffilateRebateInformation(ctx context.Context, apiKey string) (*AffilateRebateInfo, error) {
	if apiKey == "" {
		return nil, errInvalidAPIKey
	}
	var resp *AffilateRebateInfo
	return resp, ok.SendHTTPRequest(ctx, exchange.RestSpot, getUserAffilateRebateInformationEPL, http.MethodGet, "users/partner/if-rebate?apiKey="+apiKey, nil, &resp, true)
}

// SendHTTPRequest sends an authenticated http request to a desired
// path with a JSON payload (of present)
// URL arguments must be in the request path and not as url.URL values
func (ok *Okx) SendHTTPRequest(ctx context.Context, ep exchange.URL, f request.EndpointLimit, httpMethod, requestPath string, data, result interface{}, authenticated bool, useAsItIs ...bool) (err error) {
	rv := reflect.ValueOf(result)
	if rv.Kind() != reflect.Pointer {
		return errInvalidResponseParam
	}
	endpoint, err := ok.API.Endpoints.GetURL(ep)
	if err != nil {
		return err
	}
	var respResult interface{}
	switch {
	case rv.Elem().Kind() == reflect.Slice && len(useAsItIs) > 0 && !useAsItIs[0]:
		respResult = &[]interface{}{&result}
	case rv.Elem().Kind() == reflect.Slice ||
		// When needed to use the result as it is.
		len(useAsItIs) > 0 && useAsItIs[0]:
		respResult = result
	default:
		respResult = &[]interface{}{result}
	}
	resp := struct {
		Code types.Number `json:"code"`
		Msg  string       `json:"msg"`
		Data interface{}  `json:"data"`
	}{
		Data: respResult,
	}
	requestType := request.AuthType(request.UnauthenticatedRequest)
	if authenticated {
		requestType = request.AuthenticatedRequest
	}
	newRequest := func() (*request.Item, error) {
		utcTime := time.Now().UTC().Format(time.RFC3339)
		payload := []byte("")

		if data != nil {
			payload, err = json.Marshal(data)
			if err != nil {
				return nil, err
			}
		}
		path := endpoint + requestPath
		headers := make(map[string]string)
		headers["Content-Type"] = "application/json"
		if _, okay := ctx.Value(testNetVal).(bool); okay {
			headers["x-simulated-trading"] = "1"
		}
		if authenticated {
			var creds *account.Credentials
			creds, err = ok.GetCredentials(ctx)
			if err != nil {
				return nil, err
			}
			signPath := "/" + okxAPIPath + requestPath
			var hmac []byte
			hmac, err = crypto.GetHMAC(crypto.HashSHA256,
				[]byte(utcTime+httpMethod+signPath+string(payload)),
				[]byte(creds.Secret))
			if err != nil {
				return nil, err
			}
			headers["OK-ACCESS-KEY"] = creds.Key
			headers["OK-ACCESS-SIGN"] = crypto.Base64Encode(hmac)
			headers["OK-ACCESS-TIMESTAMP"] = utcTime
			headers["OK-ACCESS-PASSPHRASE"] = creds.ClientID
		}
		return &request.Item{
			Method:        strings.ToUpper(httpMethod),
			Path:          path,
			Headers:       headers,
			Body:          bytes.NewBuffer(payload),
			Result:        &resp,
			Verbose:       ok.Verbose,
			HTTPDebugging: ok.HTTPDebugging,
			HTTPRecording: ok.HTTPRecording,
		}, nil
	}
	err = ok.SendPayload(ctx, f, newRequest, requestType)
	if err != nil {
		return err
	}
	switch {
	case rv.Kind() == reflect.Slice:
		value, okay := result.([]interface{})
		if !okay || result == nil || len(value) == 0 {
			return errNoValidResponseFromServer
		}
	case rv.Kind() == reflect.Pointer && rv.Elem().Kind() != reflect.Slice:
	}
	if err == nil && resp.Code.Int64() != 0 {
		if resp.Msg != "" {
			return fmt.Errorf("%w error code: %d message: %s", request.ErrAuthRequestFailed, resp.Code.Int64(), resp.Msg)
		}
		err, okay := ErrorCodes[resp.Code.String()]
		if okay {
			return err
		}
		return fmt.Errorf("%w error code: %d", request.ErrAuthRequestFailed, resp.Code.Int64())
	}
	return nil
}

// Status

// SystemStatusResponse retrieves the system status.
// state supports valid values 'scheduled', 'ongoing', 'pre_open', 'completed', and 'canceled'.
func (ok *Okx) SystemStatusResponse(ctx context.Context, state string) ([]SystemStatusResponse, error) {
	params := url.Values{}
	params.Set("state", state)
	var resp []SystemStatusResponse
	return resp, ok.SendHTTPRequest(ctx, exchange.RestSpot, getEventStatusEPL, http.MethodGet, common.EncodeURLValues("system/status", params), nil, &resp, false)
}

// GetAssetTypeFromInstrumentType returns an asset Item instance given and Instrument Type string.
func GetAssetTypeFromInstrumentType(instrumentType string) asset.Item {
	switch strings.ToUpper(instrumentType) {
	case okxInstTypeSwap, okxInstTypeContract:
		return asset.PerpetualSwap
	case okxInstTypeSpot:
		return asset.Spot
	case okxInstTypeMargin:
		return asset.Margin
	case okxInstTypeFutures:
		return asset.Futures
	case okxInstTypeOption:
		return asset.Options
	}
	return asset.Empty
}

// GetAssetsFromInstrumentTypeOrID parses an instrument type and instrument ID and returns a list of assets
// that the currency pair is associated with.
func (ok *Okx) GetAssetsFromInstrumentTypeOrID(instType, instrumentID string) ([]asset.Item, error) {
	if instType != "" {
		a := GetAssetTypeFromInstrumentType(instType)
		if a != asset.Empty {
			return []asset.Item{a}, nil
		}
	}
	if instrumentID == "" {
		return nil, fmt.Errorf("%w instrumentID", errEmptyArgument)
	}
<<<<<<< HEAD
	splitSymbol := strings.Split(instrumentID, currency.DashDelimiter)
	if len(splitSymbol) <= 1 {
		return nil, fmt.Errorf("%w %v", currency.ErrCurrencyNotSupported, instrumentID)
	}
	pair, err := currency.NewPairDelimiter(instrumentID, currency.DashDelimiter)
=======
	pf, err := ok.CurrencyPairs.GetFormat(asset.Spot, true)
	if err != nil {
		return nil, err
	}
	splitSymbol := strings.Split(instrumentID, pf.Delimiter)
	if len(splitSymbol) <= 1 {
		return nil, fmt.Errorf("%w %v", currency.ErrCurrencyNotSupported, instrumentID)
	}
	pair, err := currency.NewPairDelimiter(instrumentID, pf.Delimiter)
>>>>>>> 3ae0ecf6
	if err != nil {
		return nil, err
	}
	switch {
	case len(splitSymbol) == 2:
		resp := make([]asset.Item, 0, 2)
		enabled, err := ok.IsPairEnabled(pair, asset.Spot)
		if err != nil {
			return nil, err
		}
		if enabled {
			resp = append(resp, asset.Spot)
		}
		enabled, err = ok.IsPairEnabled(pair, asset.Margin)
		if err != nil {
			return nil, err
		}
		if enabled {
			resp = append(resp, asset.Margin)
		}
		if len(resp) > 0 {
			return resp, nil
		}
	case len(splitSymbol) > 2:
		switch splitSymbol[len(splitSymbol)-1] {
		case "SWAP", "swap":
			enabled, err := ok.IsPairEnabled(pair, asset.PerpetualSwap)
			if err != nil {
				return nil, err
			}
			if enabled {
				return []asset.Item{asset.PerpetualSwap}, nil
			}
		case "C", "P", "c", "p":
			enabled, err := ok.IsPairEnabled(pair, asset.Options)
			if err != nil {
				return nil, err
			}
			if enabled {
				return []asset.Item{asset.Options}, nil
			}
		default:
			enabled, err := ok.IsPairEnabled(pair, asset.Futures)
			if err != nil {
				return nil, err
			}
			if enabled {
				return []asset.Item{asset.Futures}, nil
			}
		}
	}
	return nil, fmt.Errorf("%w '%v' or currency not enabled '%v'", asset.ErrNotSupported, instType, instrumentID)
}<|MERGE_RESOLUTION|>--- conflicted
+++ resolved
@@ -1188,8 +1188,8 @@
 	return resp, ok.SendHTTPRequest(ctx, exchange.RestSpot, getTradesEPL, http.MethodGet, common.EncodeURLValues("rfq/trades", params), nil, &resp, true)
 }
 
-// GetPublicTrades retrieves the recent executed block trades.
-func (ok *Okx) GetPublicTrades(ctx context.Context, beginID, endID string, limit int64) ([]PublicTradesResponse, error) {
+// GetPublicRFQTrades retrieves the recent executed block trades.
+func (ok *Okx) GetPublicRFQTrades(ctx context.Context, beginID, endID string, limit int64) ([]PublicTradesResponse, error) {
 	params := url.Values{}
 	if beginID != "" {
 		params.Set("beginId", beginID)
@@ -3949,7 +3949,6 @@
 	return pair.Base.String() + format.Delimiter + pair.Quote.String(), nil
 }
 
-<<<<<<< HEAD
 // GetPairFromInstrumentID returns a currency pair give an instrument ID and asset Item, which represents the instrument type.
 func (ok *Okx) GetPairFromInstrumentID(instrumentID string) (currency.Pair, error) {
 	codes := strings.Split(instrumentID, currency.DashDelimiter)
@@ -3959,8 +3958,6 @@
 	return currency.NewPairFromString(instrumentID)
 }
 
-=======
->>>>>>> 3ae0ecf6
 // GetOrderBookDepth returns the recent order asks and bids before specified timestamp.
 func (ok *Okx) GetOrderBookDepth(ctx context.Context, instrumentID string, depth int64) (*OrderBookResponse, error) {
 	params := url.Values{}
@@ -5425,13 +5422,6 @@
 	if instrumentID == "" {
 		return nil, fmt.Errorf("%w instrumentID", errEmptyArgument)
 	}
-<<<<<<< HEAD
-	splitSymbol := strings.Split(instrumentID, currency.DashDelimiter)
-	if len(splitSymbol) <= 1 {
-		return nil, fmt.Errorf("%w %v", currency.ErrCurrencyNotSupported, instrumentID)
-	}
-	pair, err := currency.NewPairDelimiter(instrumentID, currency.DashDelimiter)
-=======
 	pf, err := ok.CurrencyPairs.GetFormat(asset.Spot, true)
 	if err != nil {
 		return nil, err
@@ -5441,7 +5431,6 @@
 		return nil, fmt.Errorf("%w %v", currency.ErrCurrencyNotSupported, instrumentID)
 	}
 	pair, err := currency.NewPairDelimiter(instrumentID, pf.Delimiter)
->>>>>>> 3ae0ecf6
 	if err != nil {
 		return nil, err
 	}
