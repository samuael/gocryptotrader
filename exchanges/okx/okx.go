--- conflicted
+++ resolved
@@ -48,200 +48,6 @@
 
 	okxAPIWebsocketPublicURL  = okxWebsocketURL + "public"
 	okxAPIWebsocketPrivateURL = okxWebsocketURL + "private"
-<<<<<<< HEAD
-=======
-
-	// tradeEndpoints
-	tradeOrder                = "trade/order"
-	placeMultipleOrderURL     = "trade/batch-orders"
-	cancelTradeOrder          = "trade/cancel-order"
-	cancelBatchTradeOrders    = "trade/cancel-batch-orders"
-	amendOrder                = "trade/amend-order"
-	amendBatchOrders          = "trade/amend-batch-orders"
-	closePositionPath         = "trade/close-position"
-	pendingTradeOrders        = "trade/orders-pending"
-	tradeHistory              = "trade/orders-history"
-	orderHistoryArchive       = "trade/orders-history-archive"
-	tradeFills                = "trade/fills"
-	tradeFillsHistory         = "trade/fills-history"
-	assetBills                = "asset/bills"
-	lightningDeposit          = "asset/deposit-lightning"
-	assetDeposits             = "asset/deposit-address"
-	pathToAssetDepositHistory = "asset/deposit-history"
-	assetWithdrawal           = "asset/withdrawal"
-	assetLightningWithdrawal  = "asset/withdrawal-lightning"
-	cancelWithdrawal          = "asset/cancel-withdrawal"
-	withdrawalHistory         = "asset/withdrawal-history"
-	smallAssetsConvert        = "asset/convert-dust-assets"
-
-	// Algo order routes
-	cancelAlgoOrder               = "trade/cancel-algos"
-	algoTradeOrder                = "trade/order-algo"
-	cancelAdvancedAlgoOrder       = "trade/cancel-advance-algos"
-	getAlgoOrders                 = "trade/orders-algo-pending"
-	algoOrderHistory              = "trade/orders-algo-history"
-	easyConvertCurrencyList       = "trade/easy-convert-currency-list"
-	easyConvertHistoryPath        = "trade/easy-convert-history"
-	easyConvert                   = "trade/easy-convert"
-	oneClickRepayCurrencyListPath = "trade/one-click-repay-currency-list"
-	oneClickRepayHistory          = "trade/one-click-repay-history"
-	oneClickRepay                 = "trade/one-click-repay"
-
-	// Funding account routes
-	assetCurrencies    = "asset/currencies"
-	assetBalance       = "asset/balances"
-	assetValuation     = "asset/asset-valuation"
-	assetTransfer      = "asset/transfer"
-	assetTransferState = "asset/transfer-state"
-
-	// Market Data
-	marketTickers                = "market/tickers"
-	marketTicker                 = "market/ticker"
-	indexTickers                 = "market/index-tickers"
-	marketBooks                  = "market/books"
-	marketCandles                = "market/candles"
-	marketCandlesHistory         = "market/history-candles"
-	marketCandlesIndex           = "market/index-candles"
-	marketPriceCandles           = "market/mark-price-candles"
-	marketTrades                 = "market/trades"
-	marketTradesHistory          = "market/history-trades"
-	marketPlatformVolumeIn24Hour = "market/platform-24-volume"
-	marketOpenOracles            = "market/open-oracle"
-	marketExchangeRate           = "market/exchange-rate"
-	marketIndexComponents        = "market/index-components"
-	marketBlockTickers           = "market/block-tickers"
-	marketBlockTicker            = "market/block-ticker"
-
-	// Public endpoints
-	publicInstruments                 = "public/instruments"
-	publicDeliveryExerciseHistory     = "public/delivery-exercise-history"
-	publicOpenInterestValues          = "public/open-interest"
-	publicFundingRate                 = "public/funding-rate"
-	publicFundingRateHistory          = "public/funding-rate-history"
-	publicLimitPath                   = "public/price-limit"
-	publicOptionalData                = "public/opt-summary"
-	publicEstimatedPrice              = "public/estimated-price"
-	publicDiscountRate                = "public/discount-rate-interest-free-quota"
-	publicTime                        = "public/time"
-	publicLiquidationOrders           = "public/liquidation-orders"
-	publicMarkPrice                   = "public/mark-price"
-	publicPositionTiers               = "public/position-tiers"
-	publicInterestRateAndLoanQuota    = "public/interest-rate-loan-quota"
-	publicVIPInterestRateAndLoanQuota = "public/vip-interest-rate-loan-quota"
-	publicUnderlyings                 = "public/underlying"
-	publicInsuranceFunds              = "public/insurance-fund"
-	publicCurrencyConvertContract     = "public/convert-contract-coin"
-	publicBlockTrades                 = "public/block-trades"
-
-	// Trading Endpoints
-	tradingDataSupportedCoins      = "rubik/stat/trading-data/support-coin"
-	tradingTakerVolume             = "rubik/stat/taker-volume"
-	tradingMarginLoanRatio         = "rubik/stat/margin/loan-ratio"
-	longShortAccountRatio          = "rubik/stat/contracts/long-short-account-ratio"
-	contractOpenInterestVolume     = "rubik/stat/contracts/open-interest-volume"
-	optionOpenInterestVolume       = "rubik/stat/option/open-interest-volume"
-	optionOpenInterestVolumeRatio  = "rubik/stat/option/open-interest-volume-ratio"
-	optionOpenInterestVolumeExpiry = "rubik/stat/option/open-interest-volume-expiry"
-	optionOpenInterestVolumeStrike = "rubik/stat/option/open-interest-volume-strike"
-	takerBlockVolume               = "rubik/stat/option/taker-block-volume"
-
-	// Convert Currencies end points
-	assetConvertCurrencies   = "asset/convert/currencies"
-	convertCurrencyPairsPath = "asset/convert/currency-pair"
-	assetEstimateQuote       = "asset/convert/estimate-quote"
-	assetConvertTrade        = "asset/convert/trade"
-	assetConvertHistory      = "asset/convert/history"
-
-	// Account Endpoints
-	accountBalance                   = "account/balance"
-	accountPosition                  = "account/positions"
-	accountPositionHistory           = "account/positions-history"
-	accountAndPositionRisk           = "account/account-position-risk"
-	accountBillsDetail               = "account/bills"
-	accountBillsDetailArchive        = "account/bills-archive"
-	accountConfiguration             = "account/config"
-	accountSetPositionMode           = "account/set-position-mode"
-	accountSetLeverage               = "account/set-leverage"
-	accountMaxSize                   = "account/max-size"
-	accountMaxAvailSize              = "account/max-avail-size"
-	accountPositionMarginBalance     = "account/position/margin-balance"
-	accountLeverageInfo              = "account/leverage-info"
-	accountMaxLoan                   = "account/max-loan"
-	accountTradeFee                  = "account/trade-fee"
-	accountInterestAccrued           = "account/interest-accrued"
-	accountInterestRate              = "account/interest-rate"
-	accountSetGreeks                 = "account/set-greeks"
-	accountSetIsolatedMode           = "account/set-isolated-mode"
-	accountMaxWithdrawal             = "account/max-withdrawal"
-	accountRiskState                 = "account/risk-state"
-	accountBorrowReply               = "account/borrow-repay"
-	accountBorrowRepayHistory        = "account/borrow-repay-history"
-	accountInterestLimits            = "account/interest-limits"
-	accountSimulatedMargin           = "account/simulated_margin"
-	accountGreeks                    = "account/greeks"
-	accountPortfolioMarginLimitation = "account/position-tiers"
-
-	// Block Trading
-	rfqCounterparties       = "rfq/counterparties"
-	rfqCreateRfq            = "rfq/create-rfq"
-	rfqCancelRfq            = "rfq/cancel-rfq"
-	rfqCancelRfqs           = "rfq/cancel-batch-rfqs"
-	rfqCancelAllRfqs        = "rfq/cancel-all-rfqs"
-	rfqExecuteQuote         = "rfq/execute-quote"
-	makerInstrumentSettings = "rfq/maker-instrument-settings"
-	mmpReset                = "rfq/mmp-reset"
-	rfqCreateQuote          = "rfq/create-quote"
-	rfqCancelQuote          = "rfq/cancel-quote"
-	rfqCancelBatchQuotes    = "rfq/cancel-batch-quotes"
-	rfqCancelAllQuotes      = "rfq/cancel-all-quotes"
-	rfqRfqs                 = "rfq/rfqs"
-	rfqQuotes               = "rfq/quotes"
-	rfqTrades               = "rfq/trades"
-	rfqPublicTrades         = "rfq/public-trades"
-
-	// Subaccount endpoints
-	usersSubaccountList          = "users/subaccount/list"
-	subAccountModifyAPIKey       = "users/subaccount/modify-apikey"
-	accountSubaccountBalances    = "account/subaccount/balances"
-	assetSubaccountBalances      = "asset/subaccount/balances"
-	assetSubaccountBills         = "asset/subaccount/bills"
-	assetSubaccountTransfer      = "asset/subaccount/transfer"
-	userSubaccountSetTransferOut = "users/subaccount/set-transfer-out"
-	usersEntrustSubaccountList   = "users/entrust-subaccount-list"
-
-	// Grid Trading Endpoints
-	gridOrderAlgo            = "tradingBot/grid/order-algo"
-	gridAmendOrderAlgo       = "tradingBot/grid/amend-order-algo"
-	gridAlgoOrderStop        = "tradingBot/grid/stop-order-algo"
-	gridAlgoOrders           = "tradingBot/grid/orders-algo-pending"
-	gridAlgoOrdersHistory    = "tradingBot/grid/orders-algo-history"
-	gridOrdersAlgoDetails    = "tradingBot/grid/orders-algo-details"
-	gridSuborders            = "tradingBot/grid/sub-orders"
-	gridPositions            = "tradingBot/grid/positions"
-	gridWithdrawalIncome     = "tradingBot/grid/withdraw-income"
-	gridComputeMarginBalance = "tradingBot/grid/compute-margin-balance"
-	gridMarginBalance        = "tradingBot/grid/margin-balance"
-	gridAIParams             = "tradingBot/grid/ai-param"
-
-	// Earn
-	financeOffers         = "finance/staking-defi/offers"
-	financePurchase       = "finance/staking-defi/purchase"
-	financeRedeem         = "finance/staking-defi/redeem"
-	financeCancelPurchase = "finance/staking-defi/cancel"
-	financeActiveOrders   = "finance/staking-defi/orders-active"
-	financeOrdersHistory  = "finance/staking-defi/orders-history"
-
-	// Savings
-	financeSavingBalance       = "finance/savings/balance"
-	financePurchaseRedempt     = "finance/savings/purchase-redempt"
-	financeSetLendingRate      = "finance/savings/set-lending-rate"
-	financeLendingHistory      = "finance/savings/lending-history"
-	financePublicBorrowInfo    = "finance/savings/lending-rate-summary"
-	financePublicBorrowHistory = "finance/savings/lending-rate-history"
-
-	// Status Endpoints
-	systemStatus = "system/status"
->>>>>>> 8ce30a83
 )
 
 var (
@@ -1384,13 +1190,8 @@
 	if limit > 0 {
 		params.Set("limit", strconv.FormatInt(limit, 10))
 	}
-<<<<<<< HEAD
-	var resp []PublicTradesResponse
-	return resp, ok.SendHTTPRequest(ctx, exchange.RestSpot, getPublicTradesEPL, http.MethodGet, common.EncodeURLValues("rfq/public-trades", params), nil, &resp, true)
-=======
 	var resp []PublicBlockTradesResponse
-	return resp, ok.SendHTTPRequest(ctx, exchange.RestSpot, getPublicTradesEPL, http.MethodGet, common.EncodeURLValues(rfqPublicTrades, params), nil, &resp, false)
->>>>>>> 8ce30a83
+	return resp, ok.SendHTTPRequest(ctx, exchange.RestSpot, getPublicTradesEPL, http.MethodGet, common.EncodeURLValues("rfq/public-trades", params), nil, &resp, false)
 }
 
 /*************************************** Funding Tradings ********************************/
@@ -4499,8 +4300,8 @@
 	return resp, ok.SendHTTPRequest(ctx, exchange.RestSpot, getBlockTickersEPL, http.MethodGet, common.EncodeURLValues("market/block-ticker", params), nil, &resp, false)
 }
 
-// GetPublicBlockTrades retrieves the recent block trading transactions of an instrument. Descending order by tradeId.
-func (ok *Okx) GetPublicBlockTrades(ctx context.Context, instrumentID string) ([]BlockTrade, error) {
+// GetBlockTrades retrieves the recent block trading transactions of an instrument. Descending order by tradeId.
+func (ok *Okx) GetBlockTrades(ctx context.Context, instrumentID string) ([]BlockTrade, error) {
 	if instrumentID == "" {
 		return nil, errMissingInstrumentID
 	}
@@ -4601,7 +4402,6 @@
 	if orderID != "" {
 		params.Set("ordId", orderID)
 	}
-<<<<<<< HEAD
 	if clientOrderID != "" {
 		params.Set("clOrdId", clientOrderID)
 	}
@@ -4748,11 +4548,6 @@
 	}
 	var resp []SpreadPublicTradeItem
 	return resp, ok.SendHTTPRequest(ctx, exchange.RestSpot, getSpreadPublicTradesEPL, http.MethodGet, common.EncodeURLValues("sprd/public-trades", params), nil, &resp, false)
-=======
-	params.Set("instId", instrumentID)
-	var resp []BlockTrade
-	return resp, ok.SendHTTPRequest(ctx, exchange.RestSpot, getBlockTradesEPL, http.MethodGet, common.EncodeURLValues(publicBlockTrades, params), nil, &resp, false)
->>>>>>> 8ce30a83
 }
 
 /************************************ Public Data Endpoinst *************************************************/
