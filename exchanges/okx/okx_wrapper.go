package okx

import (
	"context"
	"errors"
	"fmt"
	"math"
	"sort"
	"strconv"
	"strings"
	"sync"
	"time"

	"github.com/thrasher-corp/gocryptotrader/common"
	"github.com/thrasher-corp/gocryptotrader/config"
	"github.com/thrasher-corp/gocryptotrader/currency"
	exchange "github.com/thrasher-corp/gocryptotrader/exchanges"
	"github.com/thrasher-corp/gocryptotrader/exchanges/account"
	"github.com/thrasher-corp/gocryptotrader/exchanges/asset"
	"github.com/thrasher-corp/gocryptotrader/exchanges/deposit"
	"github.com/thrasher-corp/gocryptotrader/exchanges/fundingrate"
	"github.com/thrasher-corp/gocryptotrader/exchanges/kline"
	"github.com/thrasher-corp/gocryptotrader/exchanges/order"
	"github.com/thrasher-corp/gocryptotrader/exchanges/orderbook"
	"github.com/thrasher-corp/gocryptotrader/exchanges/protocol"
	"github.com/thrasher-corp/gocryptotrader/exchanges/request"
	"github.com/thrasher-corp/gocryptotrader/exchanges/stream"
	"github.com/thrasher-corp/gocryptotrader/exchanges/stream/buffer"
	"github.com/thrasher-corp/gocryptotrader/exchanges/ticker"
	"github.com/thrasher-corp/gocryptotrader/exchanges/trade"
	"github.com/thrasher-corp/gocryptotrader/log"
	"github.com/thrasher-corp/gocryptotrader/portfolio/withdraw"
)

const (
	okxWebsocketResponseMaxLimit = time.Second * 3
)

// GetDefaultConfig returns a default exchange config
func (ok *Okx) GetDefaultConfig(ctx context.Context) (*config.Exchange, error) {
	ok.SetDefaults()
	exchCfg, err := ok.GetStandardConfig()
	if err != nil {
		return nil, err
	}

	err = ok.SetupDefaults(exchCfg)
	if err != nil {
		return nil, err
	}

	if ok.Features.Supports.RESTCapabilities.AutoPairUpdates {
		err = ok.UpdateTradablePairs(ctx, true)
		if err != nil {
			return nil, err
		}
	}
	return exchCfg, nil
}

// SetDefaults sets the basic defaults for Okx
func (ok *Okx) SetDefaults() {
	ok.Name = "Okx"
	ok.Enabled = true
	ok.Verbose = true

	ok.WsRequestSemaphore = make(chan int, 20)
	ok.API.CredentialsValidator.RequiresKey = true
	ok.API.CredentialsValidator.RequiresSecret = true
	ok.API.CredentialsValidator.RequiresClientID = true
	pairFormat := &currency.PairFormat{
		Delimiter: currency.DashDelimiter,
		Uppercase: true,
	}
	err := ok.SetGlobalPairsManager(pairFormat, pairFormat, asset.Spot, asset.Futures, asset.PerpetualSwap, asset.Options, asset.Margin)
	if err != nil {
		log.Errorln(log.ExchangeSys, err)
	}

	// Fill out the capabilities/features that the exchange supports
	ok.Features = exchange.Features{
		Supports: exchange.FeaturesSupported{
			REST:      true,
			Websocket: true,
			RESTCapabilities: protocol.Features{
				TickerFetching:        true,
				OrderbookFetching:     true,
				AutoPairUpdates:       true,
				AccountInfo:           true,
				CryptoDeposit:         true,
				CryptoWithdrawalFee:   true,
				CryptoWithdrawal:      true,
				TradeFee:              true,
				SubmitOrder:           true,
				GetOrder:              true,
				GetOrders:             true,
				CancelOrder:           true,
				CancelOrders:          true,
				TradeFetching:         true,
				UserTradeHistory:      true,
				MultiChainDeposits:    true,
				MultiChainWithdrawals: true,
				KlineFetching:         true,
				DepositHistory:        true,
				WithdrawalHistory:     true,
				ModifyOrder:           true,
			},
			WebsocketCapabilities: protocol.Features{
				TickerFetching:         true,
				OrderbookFetching:      true,
				Subscribe:              true,
				Unsubscribe:            true,
				AuthenticatedEndpoints: true,
				AccountInfo:            true,
				GetOrders:              true,
				TradeFetching:          true,
				KlineFetching:          true,
				GetOrder:               true,
				SubmitOrder:            true,
				CancelOrder:            true,
				CancelOrders:           true,
				ModifyOrder:            true,
			},
			WithdrawPermissions: exchange.AutoWithdrawCrypto,
			FuturesCapabilities: exchange.FuturesCapabilities{
				FundingRates:              true,
				MaximumFundingRateHistory: kline.ThreeMonth.Duration(),
				FundingRateFrequency:      kline.EightHour.Duration(),
			},
		},
		Enabled: exchange.FeaturesEnabled{
			AutoPairUpdates: true,
			Kline: kline.ExchangeCapabilitiesEnabled{
				Intervals: kline.DeployExchangeIntervals(
					kline.IntervalCapacity{Interval: kline.OneMin},
					kline.IntervalCapacity{Interval: kline.ThreeMin},
					kline.IntervalCapacity{Interval: kline.FiveMin},
					kline.IntervalCapacity{Interval: kline.FifteenMin},
					kline.IntervalCapacity{Interval: kline.ThirtyMin},
					kline.IntervalCapacity{Interval: kline.OneHour},
					kline.IntervalCapacity{Interval: kline.TwoHour},
					kline.IntervalCapacity{Interval: kline.FourHour},
					kline.IntervalCapacity{Interval: kline.SixHour},
					kline.IntervalCapacity{Interval: kline.TwelveHour},
					kline.IntervalCapacity{Interval: kline.OneDay},
					kline.IntervalCapacity{Interval: kline.TwoDay},
					kline.IntervalCapacity{Interval: kline.ThreeDay},
					kline.IntervalCapacity{Interval: kline.FiveDay},
					kline.IntervalCapacity{Interval: kline.OneWeek},
					kline.IntervalCapacity{Interval: kline.OneMonth},
					kline.IntervalCapacity{Interval: kline.ThreeMonth},
					kline.IntervalCapacity{Interval: kline.SixMonth},
					kline.IntervalCapacity{Interval: kline.OneYear},
				),
				GlobalResultLimit: 100, // Reference: https://www.okx.com/docs-v5/en/#rest-api-market-data-get-candlesticks-history
			},
		},
	}
	ok.Requester, err = request.New(ok.Name,
		common.NewHTTPClientWithTimeout(exchange.DefaultHTTPTimeout),
		request.WithLimiter(SetRateLimit()))
	if err != nil {
		log.Errorln(log.ExchangeSys, err)
	}

	ok.API.Endpoints = ok.NewEndpoints()
	err = ok.API.Endpoints.SetDefaultEndpoints(map[exchange.URL]string{
		exchange.RestSpot:      okxAPIURL,
		exchange.WebsocketSpot: okxAPIWebsocketPublicURL,
	})
	if err != nil {
		log.Errorln(log.ExchangeSys, err)
	}

	ok.Websocket = stream.NewWrapper()
	ok.WebsocketResponseMaxLimit = okxWebsocketResponseMaxLimit
	ok.WebsocketResponseCheckTimeout = okxWebsocketResponseMaxLimit
	ok.WebsocketOrderbookBufferLimit = exchange.DefaultWebsocketOrderbookBufferLimit
}

// Setup takes in the supplied exchange configuration details and sets params
func (ok *Okx) Setup(exch *config.Exchange) error {
	if err := exch.Validate(); err != nil {
		return err
	}
	if !exch.Enabled {
		ok.SetEnabled(false)
		return nil
	}
	if err := ok.SetupDefaults(exch); err != nil {
		return err
	}

	ok.WsResponseMultiplexer = wsRequestDataChannelsMultiplexer{
		WsResponseChannelsMap: make(map[string]*wsRequestInfo),
		Register:              make(chan *wsRequestInfo),
		Unregister:            make(chan string),
		Message:               make(chan *wsIncomingData),
		shutdown:              make(chan bool),
	}

	wsRunningEndpoint, err := ok.API.Endpoints.GetURL(exchange.WebsocketSpot)
	if err != nil {
		return err
	}
<<<<<<< HEAD
	err = ok.Websocket.Setup(&stream.WebsocketWrapperSetup{
		ExchangeConfig:         exch,
		ConnectionMonitorDelay: exch.ConnectionMonitorDelay,
=======
	if err := ok.Websocket.Setup(&stream.WebsocketSetup{
		ExchangeConfig:        exch,
		DefaultURL:            okxAPIWebsocketPublicURL,
		RunningURL:            wsRunningEndpoint,
		Connector:             ok.WsConnect,
		Subscriber:            ok.Subscribe,
		Unsubscriber:          ok.Unsubscribe,
		GenerateSubscriptions: ok.GenerateDefaultSubscriptions,
		Features:              &ok.Features.Supports.WebsocketCapabilities,
>>>>>>> e8c91231
		OrderbookBufferConfig: buffer.Config{
			Checksum: ok.CalculateUpdateOrderbookChecksum,
		},
		Features: &ok.Features.Supports.WebsocketCapabilities,
	})
	if err != nil {
		return err
	}
	spotWebsocket, err := ok.Websocket.AddWebsocket(&stream.WebsocketSetup{
		DefaultURL:            okxAPIWebsocketPublicURL,
		RunningURL:            wsRunningEndpoint,
		Connector:             ok.WsConnect,
		Subscriber:            ok.Subscribe,
		Unsubscriber:          ok.Unsubscribe,
		GenerateSubscriptions: ok.GenerateDefaultSubscriptions,
		AssetType:             asset.Spot,
	})
	if err != nil {
		return err
	}
	go ok.WsResponseMultiplexer.Run()
	err = spotWebsocket.SetupNewConnection(stream.ConnectionSetup{
		URL:                  okxAPIWebsocketPublicURL,
		ResponseCheckTimeout: exch.WebsocketResponseCheckTimeout,
		ResponseMaxLimit:     okxWebsocketResponseMaxLimit,
		RateLimit:            500,
	})
	if err != nil {
		return err
	}
	return spotWebsocket.SetupNewConnection(stream.ConnectionSetup{
		URL:                  okxAPIWebsocketPrivateURL,
		ResponseCheckTimeout: exch.WebsocketResponseCheckTimeout,
		ResponseMaxLimit:     okxWebsocketResponseMaxLimit,
		Authenticated:        true,
		RateLimit:            500,
	})
}

// Start starts the Okx go routine
func (ok *Okx) Start(ctx context.Context, wg *sync.WaitGroup) error {
	if wg == nil {
		return fmt.Errorf("%T %w", wg, common.ErrNilPointer)
	}
	wg.Add(1)
	go func() {
		ok.Run(ctx)
		wg.Done()
	}()
	return nil
}

// Run implements the Okx wrapper
func (ok *Okx) Run(ctx context.Context) {
	if ok.Verbose {
		log.Debugf(log.ExchangeSys,
			"%s Websocket: %s.",
			ok.Name,
			common.IsEnabled(ok.Websocket.IsEnabled()))
		ok.PrintEnabledPairs()
	}

	assetTypes := ok.GetAssetTypes(false)
	for i := range assetTypes {
		if err := ok.UpdateOrderExecutionLimits(ctx, assetTypes[i]); err != nil {
			log.Errorf(log.ExchangeSys,
				"%s failed to set exchange order execution limits. Err: %v",
				ok.Name,
				err)
		}
	}

	if ok.GetEnabledFeatures().AutoPairUpdates {
		if err := ok.UpdateTradablePairs(ctx, false); err != nil {
			log.Errorf(log.ExchangeSys,
				"%s failed to update tradable pairs. Err: %s",
				ok.Name,
				err)
		}
	}
}

// Shutdown calls Base.Shutdown and then shuts down the response multiplexer
func (ok *Okx) Shutdown() error {
	if err := ok.Base.Shutdown(); err != nil {
		return err
	}

	// Must happen after the Websocket shutdown in Base.Shutdown, so there are no new blocking writes to the multiplexer
	ok.WsResponseMultiplexer.Shutdown()

	return nil
}

// GetServerTime returns the current exchange server time.
func (ok *Okx) GetServerTime(ctx context.Context, _ asset.Item) (time.Time, error) {
	return ok.GetSystemTime(ctx)
}

// FetchTradablePairs returns a list of the exchanges tradable pairs
func (ok *Okx) FetchTradablePairs(ctx context.Context, a asset.Item) (currency.Pairs, error) {
	insts, err := ok.getInstrumentsForAsset(ctx, a)
	if err != nil {
		return nil, err
	}
	pairs := make([]currency.Pair, len(insts))
	for x := range insts {
		pairs[x], err = currency.NewPairDelimiter(insts[x].InstrumentID, ok.CurrencyPairs.ConfigFormat.Delimiter)
		if err != nil {
			return nil, err
		}
	}
	return pairs, nil
}

// UpdateTradablePairs updates the exchanges available pairs and stores them in the exchanges config
func (ok *Okx) UpdateTradablePairs(ctx context.Context, forceUpdate bool) error {
	assetTypes := ok.GetAssetTypes(false)
	for i := range assetTypes {
		pairs, err := ok.FetchTradablePairs(ctx, assetTypes[i])
		if err != nil {
			return fmt.Errorf("%w for asset %v", err, assetTypes[i])
		}
		err = ok.UpdatePairs(pairs, assetTypes[i], false, forceUpdate)
		if err != nil {
			return fmt.Errorf("%w for asset %v", err, assetTypes[i])
		}
	}
	return ok.EnsureOnePairEnabled()
}

// UpdateOrderExecutionLimits sets exchange execution order limits for an asset type
func (ok *Okx) UpdateOrderExecutionLimits(ctx context.Context, a asset.Item) error {
	insts, err := ok.getInstrumentsForAsset(ctx, a)
	if err != nil {
		return err
	}
	if len(insts) == 0 {
		return errNoInstrumentFound
	}
	limits := make([]order.MinMaxLevel, len(insts))
	for x := range insts {
		pair, err := currency.NewPairFromString(insts[x].InstrumentID)
		if err != nil {
			return err
		}

		limits[x] = order.MinMaxLevel{
			Pair:                   pair,
			Asset:                  a,
			PriceStepIncrementSize: insts[x].TickSize,
			MinimumBaseAmount:      insts[x].MinimumOrderSize,
		}
	}

	return ok.LoadLimits(limits)
}

// UpdateTicker updates and returns the ticker for a currency pair
func (ok *Okx) UpdateTicker(ctx context.Context, p currency.Pair, a asset.Item) (*ticker.Price, error) {
	format, err := ok.GetPairFormat(a, false)
	if err != nil {
		return nil, err
	}
	if p.IsEmpty() {
		return nil, currency.ErrCurrencyPairEmpty
	}
	instrumentID := format.Format(p)
	if !ok.SupportsAsset(a) {
		return nil, fmt.Errorf("%w: %v", asset.ErrNotSupported, a)
	}
	mdata, err := ok.GetTicker(ctx, instrumentID)
	if err != nil {
		return nil, err
	}
	var baseVolume, quoteVolume float64
	switch a {
	case asset.Spot, asset.Margin:
		baseVolume = mdata.Vol24H.Float64()
		quoteVolume = mdata.VolCcy24H.Float64()
	case asset.PerpetualSwap, asset.Futures, asset.Options:
		baseVolume = mdata.VolCcy24H.Float64()
		quoteVolume = mdata.Vol24H.Float64()
	default:
		return nil, fmt.Errorf("%w %v", asset.ErrNotSupported, a)
	}
	err = ticker.ProcessTicker(&ticker.Price{
		Last:         mdata.LastTradePrice.Float64(),
		High:         mdata.High24H.Float64(),
		Low:          mdata.Low24H.Float64(),
		Bid:          mdata.BestBidPrice.Float64(),
		BidSize:      mdata.BestBidSize.Float64(),
		Ask:          mdata.BestAskPrice.Float64(),
		AskSize:      mdata.BestAskSize.Float64(),
		Volume:       baseVolume,
		QuoteVolume:  quoteVolume,
		Open:         mdata.Open24H.Float64(),
		Pair:         p,
		ExchangeName: ok.Name,
		AssetType:    a,
	})
	if err != nil {
		return nil, err
	}
	return ticker.GetTicker(ok.Name, p, a)
}

// UpdateTickers updates all currency pairs of a given asset type
func (ok *Okx) UpdateTickers(ctx context.Context, assetType asset.Item) error {
	pairs, err := ok.GetEnabledPairs(assetType)
	if err != nil {
		return err
	}

	instrumentType := ok.GetInstrumentTypeFromAssetItem(assetType)
	if assetType == asset.Margin {
		instrumentType = okxInstTypeSpot
	}
	ticks, err := ok.GetTickers(ctx, instrumentType, "", "")
	if err != nil {
		return err
	}

	for y := range ticks {
		pair, err := ok.GetPairFromInstrumentID(ticks[y].InstrumentID)
		if err != nil {
			return err
		}
		for i := range pairs {
			pairFmt, err := ok.FormatExchangeCurrency(pairs[i], assetType)
			if err != nil {
				return err
			}
			if !pair.Equal(pairFmt) {
				continue
			}
			err = ticker.ProcessTicker(&ticker.Price{
				Last:         ticks[y].LastTradePrice.Float64(),
				High:         ticks[y].High24H.Float64(),
				Low:          ticks[y].Low24H.Float64(),
				Bid:          ticks[y].BestBidPrice.Float64(),
				BidSize:      ticks[y].BestBidSize.Float64(),
				Ask:          ticks[y].BestAskPrice.Float64(),
				AskSize:      ticks[y].BestAskSize.Float64(),
				Volume:       ticks[y].Vol24H.Float64(),
				QuoteVolume:  ticks[y].VolCcy24H.Float64(),
				Open:         ticks[y].Open24H.Float64(),
				Pair:         pairFmt,
				ExchangeName: ok.Name,
				AssetType:    assetType,
			})
			if err != nil {
				return err
			}
		}
	}
	return nil
}

// FetchTicker returns the ticker for a currency pair
func (ok *Okx) FetchTicker(ctx context.Context, p currency.Pair, assetType asset.Item) (*ticker.Price, error) {
	formattedPair, err := ok.FormatExchangeCurrency(p, assetType)
	if err != nil {
		return nil, err
	}
	tickerNew, err := ticker.GetTicker(ok.Name, formattedPair, assetType)
	if err != nil {
		return ok.UpdateTicker(ctx, p, assetType)
	}
	return tickerNew, nil
}

// FetchOrderbook returns orderbook base on the currency pair
func (ok *Okx) FetchOrderbook(ctx context.Context, pair currency.Pair, assetType asset.Item) (*orderbook.Base, error) {
	ob, err := orderbook.Get(ok.Name, pair, assetType)
	if err != nil {
		return ok.UpdateOrderbook(ctx, pair, assetType)
	}
	return ob, nil
}

// UpdateOrderbook updates and returns the orderbook for a currency pair
func (ok *Okx) UpdateOrderbook(ctx context.Context, pair currency.Pair, assetType asset.Item) (*orderbook.Base, error) {
	if pair.IsEmpty() {
		return nil, currency.ErrCurrencyPairEmpty
	}
	if err := ok.CurrencyPairs.IsAssetEnabled(assetType); err != nil {
		return nil, err
	}
	book := &orderbook.Base{
		Exchange:        ok.Name,
		Pair:            pair,
		Asset:           assetType,
		VerifyOrderbook: ok.CanVerifyOrderbook,
	}
	var orderbookNew *OrderBookResponse
	var err error
	err = ok.CurrencyPairs.IsAssetEnabled(assetType)
	if err != nil {
		return nil, err
	}
	var instrumentID string
	format, err := ok.GetPairFormat(assetType, false)
	if err != nil {
		return nil, err
	}
	if !pair.IsPopulated() {
		return nil, errIncompleteCurrencyPair
	}
	instrumentID = format.Format(pair)
	orderbookNew, err = ok.GetOrderBookDepth(ctx, instrumentID, 400)
	if err != nil {
		return book, err
	}

	orderBookD, err := orderbookNew.GetOrderBookResponseDetail()
	if err != nil {
		return nil, err
	}
	book.Bids = make(orderbook.Items, len(orderBookD.Bids))
	for x := range orderBookD.Bids {
		book.Bids[x] = orderbook.Item{
			Amount: orderBookD.Bids[x].BaseCurrencies,
			Price:  orderBookD.Bids[x].DepthPrice,
		}
	}
	book.Asks = make(orderbook.Items, len(orderBookD.Asks))
	for x := range orderBookD.Asks {
		book.Asks[x] = orderbook.Item{
			Amount: orderBookD.Asks[x].NumberOfContracts,
			Price:  orderBookD.Asks[x].DepthPrice,
		}
	}
	err = book.Process()
	if err != nil {
		return book, err
	}
	return orderbook.Get(ok.Name, pair, assetType)
}

// UpdateAccountInfo retrieves balances for all enabled currencies.
func (ok *Okx) UpdateAccountInfo(ctx context.Context, assetType asset.Item) (account.Holdings, error) {
	if err := ok.CurrencyPairs.IsAssetEnabled(assetType); err != nil {
		return account.Holdings{}, err
	}

	var info account.Holdings
	var acc account.SubAccount
	info.Exchange = ok.Name
	if !ok.SupportsAsset(assetType) {
		return info, fmt.Errorf("%w: %v", asset.ErrNotSupported, assetType)
	}
	accountBalances, err := ok.GetNonZeroBalances(ctx, "")
	if err != nil {
		return info, err
	}
	currencyBalances := []account.Balance{}
	for i := range accountBalances {
		for j := range accountBalances[i].Details {
			currencyBalances = append(currencyBalances, account.Balance{
				Currency: currency.NewCode(accountBalances[i].Details[j].Currency),
				Total:    accountBalances[i].Details[j].EquityOfCurrency.Float64(),
				Hold:     accountBalances[i].Details[j].FrozenBalance.Float64(),
				Free:     accountBalances[i].Details[j].AvailableBalance.Float64(),
			})
		}
	}
	acc.Currencies = currencyBalances
	acc.AssetType = assetType
	info.Accounts = append(info.Accounts, acc)
	creds, err := ok.GetCredentials(ctx)
	if err != nil {
		return info, err
	}
	if err := account.Process(&info, creds); err != nil {
		return account.Holdings{}, err
	}
	return info, nil
}

// FetchAccountInfo retrieves balances for all enabled currencies
func (ok *Okx) FetchAccountInfo(ctx context.Context, assetType asset.Item) (account.Holdings, error) {
	creds, err := ok.GetCredentials(ctx)
	if err != nil {
		return account.Holdings{}, err
	}
	acc, err := account.GetHoldings(ok.Name, creds, assetType)
	if err != nil {
		return ok.UpdateAccountInfo(ctx, assetType)
	}
	return acc, nil
}

// GetAccountFundingHistory returns funding history, deposits and withdrawals
func (ok *Okx) GetAccountFundingHistory(ctx context.Context) ([]exchange.FundingHistory, error) {
	depositHistories, err := ok.GetCurrencyDepositHistory(ctx, "", "", "", time.Time{}, time.Time{}, -1, 0)
	if err != nil {
		return nil, err
	}
	withdrawalHistories, err := ok.GetWithdrawalHistory(ctx, "", "", "", "", "", time.Time{}, time.Time{}, -5)
	if err != nil {
		return nil, err
	}
	resp := make([]exchange.FundingHistory, 0, len(depositHistories)+len(withdrawalHistories))
	for x := range depositHistories {
		resp = append(resp, exchange.FundingHistory{
			ExchangeName:    ok.Name,
			Status:          strconv.Itoa(depositHistories[x].State),
			Timestamp:       depositHistories[x].Timestamp.Time(),
			Currency:        depositHistories[x].Currency,
			Amount:          depositHistories[x].Amount,
			TransferType:    "deposit",
			CryptoToAddress: depositHistories[x].ToDepositAddress,
			CryptoTxID:      depositHistories[x].TransactionID,
		})
	}
	for x := range withdrawalHistories {
		resp = append(resp, exchange.FundingHistory{
			ExchangeName:    ok.Name,
			Status:          withdrawalHistories[x].StateOfWithdrawal,
			Timestamp:       withdrawalHistories[x].Timestamp.Time(),
			Currency:        withdrawalHistories[x].Currency,
			Amount:          withdrawalHistories[x].Amount,
			TransferType:    "withdrawal",
			CryptoToAddress: withdrawalHistories[x].ToReceivingAddress,
			CryptoTxID:      withdrawalHistories[x].TransactionID,
			TransferID:      withdrawalHistories[x].WithdrawalID,
			Fee:             withdrawalHistories[x].WithdrawalFee,
			CryptoChain:     withdrawalHistories[x].ChainName,
		})
	}
	return resp, nil
}

// GetWithdrawalsHistory returns previous withdrawals data
func (ok *Okx) GetWithdrawalsHistory(ctx context.Context, c currency.Code, _ asset.Item) ([]exchange.WithdrawalHistory, error) {
	withdrawals, err := ok.GetWithdrawalHistory(ctx, c.String(), "", "", "", "", time.Time{}, time.Time{}, -5)
	if err != nil {
		return nil, err
	}
	resp := make([]exchange.WithdrawalHistory, 0, len(withdrawals))
	for x := range withdrawals {
		resp = append(resp, exchange.WithdrawalHistory{
			Status:          withdrawals[x].StateOfWithdrawal,
			Timestamp:       withdrawals[x].Timestamp.Time(),
			Currency:        withdrawals[x].Currency,
			Amount:          withdrawals[x].Amount,
			TransferType:    "withdrawal",
			CryptoToAddress: withdrawals[x].ToReceivingAddress,
			CryptoTxID:      withdrawals[x].TransactionID,
			CryptoChain:     withdrawals[x].ChainName,
			TransferID:      withdrawals[x].WithdrawalID,
			Fee:             withdrawals[x].WithdrawalFee,
		})
	}
	return resp, nil
}

// GetRecentTrades returns the most recent trades for a currency and asset
func (ok *Okx) GetRecentTrades(ctx context.Context, p currency.Pair, assetType asset.Item) ([]trade.Data, error) {
	format, err := ok.GetPairFormat(assetType, false)
	if err != nil {
		return nil, err
	}
	if p.IsEmpty() {
		return nil, currency.ErrCurrencyPairEmpty
	}

	instrumentID := format.Format(p)
	tradeData, err := ok.GetTrades(ctx, instrumentID, 1000)
	if err != nil {
		return nil, err
	}

	resp := make([]trade.Data, len(tradeData))
	var side order.Side
	for x := range tradeData {
		side, err = order.StringToOrderSide(tradeData[x].Side)
		if err != nil {
			return nil, err
		}
		resp[x] = trade.Data{
			TID:          tradeData[x].TradeID,
			Exchange:     ok.Name,
			CurrencyPair: p,
			AssetType:    assetType,
			Side:         side,
			Price:        tradeData[x].Price,
			Amount:       tradeData[x].Quantity,
			Timestamp:    tradeData[x].Timestamp.Time(),
		}
	}
	if ok.IsSaveTradeDataEnabled() {
		err = trade.AddTradesToBuffer(ok.Name, resp...)
		if err != nil {
			return nil, err
		}
	}
	sort.Sort(trade.ByDate(resp))
	return resp, nil
}

// GetHistoricTrades retrieves historic trade data within the timeframe provided
func (ok *Okx) GetHistoricTrades(ctx context.Context, p currency.Pair, assetType asset.Item, timestampStart, timestampEnd time.Time) ([]trade.Data, error) {
	if timestampStart.Before(time.Now().Add(-kline.ThreeMonth.Duration())) {
		return nil, errOnlyThreeMonthsSupported
	}
	const limit = 100
	format, err := ok.GetPairFormat(assetType, false)
	if err != nil {
		return nil, err
	}
	if p.IsEmpty() {
		return nil, currency.ErrCurrencyPairEmpty
	}
	var resp []trade.Data
	instrumentID := format.Format(p)
	tradeIDEnd := ""
allTrades:
	for {
		var trades []TradeResponse
		trades, err = ok.GetTradesHistory(ctx, instrumentID, "", tradeIDEnd, limit)
		if err != nil {
			return nil, err
		}
		if len(trades) == 0 {
			break
		}
		for i := 0; i < len(trades); i++ {
			if timestampStart.Equal(trades[i].Timestamp.Time()) ||
				trades[i].Timestamp.Time().Before(timestampStart) ||
				tradeIDEnd == trades[len(trades)-1].TradeID {
				// reached end of trades to crawl
				break allTrades
			}
			var tradeSide order.Side
			tradeSide, err = order.StringToOrderSide(trades[i].Side)
			if err != nil {
				return nil, err
			}
			resp = append(resp, trade.Data{
				TID:          trades[i].TradeID,
				Exchange:     ok.Name,
				CurrencyPair: p,
				AssetType:    assetType,
				Price:        trades[i].Price,
				Amount:       trades[i].Quantity,
				Timestamp:    trades[i].Timestamp.Time(),
				Side:         tradeSide,
			})
		}
		tradeIDEnd = trades[len(trades)-1].TradeID
	}
	if ok.IsSaveTradeDataEnabled() {
		err = trade.AddTradesToBuffer(ok.Name, resp...)
		if err != nil {
			return nil, err
		}
	}
	sort.Sort(trade.ByDate(resp))
	return trade.FilterTradesByTime(resp, timestampStart, timestampEnd), nil
}

// SubmitOrder submits a new order
func (ok *Okx) SubmitOrder(ctx context.Context, s *order.Submit) (*order.SubmitResponse, error) {
	if err := s.Validate(); err != nil {
		return nil, err
	}
	if !ok.SupportsAsset(s.AssetType) {
		return nil, fmt.Errorf("%w: %v", asset.ErrNotSupported, s.AssetType)
	}
	if s.Amount <= 0 {
		return nil, fmt.Errorf("amount, or size (sz) of quantity to buy or sell hast to be greater than zero ")
	}
	format, err := ok.GetPairFormat(s.AssetType, false)
	if err != nil {
		return nil, err
	}
	if s.Pair.IsEmpty() {
		return nil, currency.ErrCurrencyPairEmpty
	}
	instrumentID := format.Format(s.Pair)
	var tradeMode string
	if s.AssetType != asset.Margin {
		tradeMode = "cash"
	}
	var sideType string
	if s.Side.IsLong() {
		sideType = order.Buy.Lower()
	} else {
		sideType = order.Sell.Lower()
	}

	amount := s.Amount
	var targetCurrency string
	if s.AssetType == asset.Spot && s.Type == order.Market {
		targetCurrency = "base_ccy" // Default to base currency
		if s.QuoteAmount > 0 {
			amount = s.QuoteAmount
			targetCurrency = "quote_ccy"
		}
	}

	var orderRequest = &PlaceOrderRequestParam{
		InstrumentID:          instrumentID,
		TradeMode:             tradeMode,
		Side:                  sideType,
		OrderType:             s.Type.Lower(),
		Amount:                amount,
		ClientSupplierOrderID: s.ClientOrderID,
		Price:                 s.Price,
		QuantityType:          targetCurrency,
	}
	switch s.Type.Lower() {
	case OkxOrderLimit, OkxOrderPostOnly, OkxOrderFOK, OkxOrderIOC:
		orderRequest.Price = s.Price
	}
	var placeOrderResponse *OrderData
	if s.AssetType == asset.PerpetualSwap || s.AssetType == asset.Futures {
		if s.Type.Lower() == "" {
			orderRequest.OrderType = OkxOrderOptimalLimitIOC
		}
		// TODO: handle positionSideLong while side is Short and positionSideShort while side is Long
		if s.Side.IsLong() {
			orderRequest.PositionSide = positionSideLong
		} else {
			orderRequest.PositionSide = positionSideShort
		}
	}
	spotWebsocket, err := ok.Websocket.GetAssetWebsocket(asset.Spot)
	if err == nil && spotWebsocket.CanUseAuthenticatedWebsocketForWrapper() {
		placeOrderResponse, err = ok.WsPlaceOrder(orderRequest)
		if err != nil {
			return nil, err
		}
	} else {
		placeOrderResponse, err = ok.PlaceOrder(ctx, orderRequest, s.AssetType)
		if err != nil {
			return nil, err
		}
	}
	if err != nil {
		return nil, err
	}
	return s.DeriveSubmitResponse(placeOrderResponse.OrderID)
}

// ModifyOrder will allow of changing orderbook placement and limit to market conversion
func (ok *Okx) ModifyOrder(ctx context.Context, action *order.Modify) (*order.ModifyResponse, error) {
	if err := action.Validate(); err != nil {
		return nil, err
	}
	var err error
	if math.Trunc(action.Amount) != action.Amount {
		return nil, errors.New("okx contract amount can not be decimal")
	}
	format, err := ok.GetPairFormat(action.AssetType, false)
	if err != nil {
		return nil, err
	}
	if action.Pair.IsEmpty() {
		return nil, currency.ErrCurrencyPairEmpty
	}
	instrumentID := format.Format(action.Pair)
	if err != nil {
		return nil, err
	}
	amendRequest := AmendOrderRequestParams{
		InstrumentID:          instrumentID,
		NewQuantity:           action.Amount,
		OrderID:               action.OrderID,
		ClientSuppliedOrderID: action.ClientOrderID,
	}
	spotWebsocket, err := ok.Websocket.GetAssetWebsocket(asset.Spot)
	if err == nil && spotWebsocket.CanUseAuthenticatedWebsocketForWrapper() {
		_, err = ok.WsAmendOrder(&amendRequest)
	} else {
		_, err = ok.AmendOrder(ctx, &amendRequest)
	}
	if err != nil {
		return nil, err
	}
	return action.DeriveModifyResponse()
}

// CancelOrder cancels an order by its corresponding ID number
func (ok *Okx) CancelOrder(ctx context.Context, ord *order.Cancel) error {
	if err := ord.Validate(ord.StandardCancel()); err != nil {
		return err
	}
	if !ok.SupportsAsset(ord.AssetType) {
		return fmt.Errorf("%w: %v", asset.ErrNotSupported, ord.AssetType)
	}
	format, err := ok.GetPairFormat(ord.AssetType, false)
	if err != nil {
		return err
	}
	if ord.Pair.IsEmpty() {
		return currency.ErrCurrencyPairEmpty
	}
	instrumentID := format.Format(ord.Pair)
	req := CancelOrderRequestParam{
		InstrumentID:          instrumentID,
		OrderID:               ord.OrderID,
		ClientSupplierOrderID: ord.ClientOrderID,
	}
	spotWebsocket, err := ok.Websocket.GetAssetWebsocket(asset.Spot)
	if err == nil && spotWebsocket.CanUseAuthenticatedWebsocketForWrapper() {
		_, err = ok.WsCancelOrder(req)
	} else {
		_, err = ok.CancelSingleOrder(ctx, req)
	}
	return err
}

// CancelBatchOrders cancels orders by their corresponding ID numbers
func (ok *Okx) CancelBatchOrders(ctx context.Context, o []order.Cancel) (*order.CancelBatchResponse, error) {
	if len(o) > 20 {
		return nil, fmt.Errorf("%w, cannot cancel more than 20 orders", errExceedLimit)
	} else if len(o) == 0 {
		return nil, fmt.Errorf("%w, must have at least 1 cancel order", order.ErrCancelOrderIsNil)
	}
	cancelOrderParams := make([]CancelOrderRequestParam, len(o))
	var err error
	var format currency.PairFormat
	for x := range o {
		ord := o[x]
		err = ord.Validate(ord.StandardCancel())
		if err != nil {
			return nil, err
		}
		if !ok.SupportsAsset(ord.AssetType) {
			return nil, fmt.Errorf("%w: %v", asset.ErrNotSupported, ord.AssetType)
		}
		format, err = ok.GetPairFormat(ord.AssetType, true)

		var instrumentID string
		if err != nil {
			return nil, err
		}
		if !ord.Pair.IsPopulated() {
			return nil, errIncompleteCurrencyPair
		}
		instrumentID = format.Format(ord.Pair)
		if err != nil {
			return nil, err
		}
		cancelOrderParams[x] = CancelOrderRequestParam{
			InstrumentID:          instrumentID,
			OrderID:               ord.OrderID,
			ClientSupplierOrderID: ord.ClientOrderID,
		}
	}
	var canceledOrders []OrderData
	spotWebsocket, err := ok.Websocket.GetAssetWebsocket(asset.Spot)
	if err == nil && spotWebsocket.CanUseAuthenticatedWebsocketForWrapper() {
		canceledOrders, err = ok.WsCancelMultipleOrder(cancelOrderParams)
	} else {
		canceledOrders, err = ok.CancelMultipleOrders(ctx, cancelOrderParams)
	}
	if err != nil {
		return nil, err
	}
	resp := &order.CancelBatchResponse{Status: make(map[string]string)}
	for x := range canceledOrders {
		resp.Status[canceledOrders[x].OrderID] = func() string {
			if canceledOrders[x].SCode != "0" && canceledOrders[x].SCode != "2" {
				return ""
			}
			return order.Cancelled.String()
		}()
	}
	return resp, nil
}

// CancelAllOrders cancels all orders associated with a currency pair
func (ok *Okx) CancelAllOrders(ctx context.Context, orderCancellation *order.Cancel) (order.CancelAllResponse, error) {
	err := orderCancellation.Validate()
	if err != nil {
		return order.CancelAllResponse{}, err
	}
	cancelAllResponse := order.CancelAllResponse{
		Status: map[string]string{},
	}
	var instrumentType string
	if orderCancellation.AssetType.IsValid() {
		err = ok.CurrencyPairs.IsAssetEnabled(orderCancellation.AssetType)
		if err != nil {
			return order.CancelAllResponse{}, err
		}
		instrumentType = ok.GetInstrumentTypeFromAssetItem(orderCancellation.AssetType)
	}
	var oType string
	if orderCancellation.Type != order.UnknownType && orderCancellation.Type != order.AnyType {
		oType, err = ok.OrderTypeString(orderCancellation.Type)
		if err != nil {
			return order.CancelAllResponse{}, err
		}
	}
	var curr string
	if orderCancellation.Pair.IsPopulated() {
		curr = orderCancellation.Pair.Upper().String()
	}
	myOrders, err := ok.GetOrderList(ctx, &OrderListRequestParams{
		InstrumentType: instrumentType,
		OrderType:      oType,
		InstrumentID:   curr,
	})
	if err != nil {
		return cancelAllResponse, err
	}
	cancelAllOrdersRequestParams := make([]CancelOrderRequestParam, len(myOrders))
ordersLoop:
	for x := range myOrders {
		switch {
		case orderCancellation.OrderID != "" || orderCancellation.ClientOrderID != "":
			if myOrders[x].OrderID == orderCancellation.OrderID ||
				myOrders[x].ClientSupplierOrderID == orderCancellation.ClientOrderID {
				cancelAllOrdersRequestParams[x] = CancelOrderRequestParam{
					OrderID:               myOrders[x].OrderID,
					ClientSupplierOrderID: myOrders[x].ClientSupplierOrderID,
				}
				break ordersLoop
			}
		case orderCancellation.Side == order.Buy || orderCancellation.Side == order.Sell:
			if myOrders[x].Side == order.Buy || myOrders[x].Side == order.Sell {
				cancelAllOrdersRequestParams[x] = CancelOrderRequestParam{
					OrderID:               myOrders[x].OrderID,
					ClientSupplierOrderID: myOrders[x].ClientSupplierOrderID,
				}
				continue
			}
		default:
			cancelAllOrdersRequestParams[x] = CancelOrderRequestParam{
				OrderID:               myOrders[x].OrderID,
				ClientSupplierOrderID: myOrders[x].ClientSupplierOrderID,
			}
		}
	}
	remaining := cancelAllOrdersRequestParams
	loop := int(math.Ceil(float64(len(remaining)) / 20.0))
	for b := 0; b < loop; b++ {
		var response []OrderData
		spotWebsocket, err := ok.Websocket.GetAssetWebsocket(asset.Spot)
		if len(remaining) > 20 {
			if err == nil && spotWebsocket.CanUseAuthenticatedWebsocketForWrapper() {
				response, err = ok.WsCancelMultipleOrder(remaining[:20])
			} else {
				response, err = ok.CancelMultipleOrders(ctx, remaining[:20])
			}
			remaining = remaining[20:]
		} else {
			if err == nil && spotWebsocket.CanUseAuthenticatedWebsocketForWrapper() {
				response, err = ok.WsCancelMultipleOrder(remaining)
			} else {
				response, err = ok.CancelMultipleOrders(ctx, remaining)
			}
		}
		if err != nil {
			if len(cancelAllResponse.Status) == 0 {
				return cancelAllResponse, err
			}
		}
		for y := range response {
			if response[y].SCode == "0" {
				cancelAllResponse.Status[response[y].OrderID] = order.Cancelled.String()
			} else {
				cancelAllResponse.Status[response[y].OrderID] = response[y].SMessage
			}
		}
	}
	return cancelAllResponse, nil
}

// GetOrderInfo returns order information based on order ID
func (ok *Okx) GetOrderInfo(ctx context.Context, orderID string, pair currency.Pair, assetType asset.Item) (*order.Detail, error) {
	if pair.IsEmpty() {
		return nil, currency.ErrCurrencyPairEmpty
	}
	if err := ok.CurrencyPairs.IsAssetEnabled(assetType); err != nil {
		return nil, err
	}

	format, err := ok.GetPairFormat(assetType, false)
	if err != nil {
		return nil, err
	}

	instrumentID := format.Format(pair)
	orderDetail, err := ok.GetOrderDetail(ctx, &OrderDetailRequestParam{
		InstrumentID: instrumentID,
		OrderID:      orderID,
	})
	if err != nil {
		return nil, err
	}
	status, err := order.StringToOrderStatus(orderDetail.State)
	if err != nil {
		return nil, err
	}
	orderType, err := ok.OrderTypeFromString(orderDetail.OrderType)
	if err != nil {
		return nil, err
	}

	return &order.Detail{
		Amount:         orderDetail.Size.Float64(),
		Exchange:       ok.Name,
		OrderID:        orderDetail.OrderID,
		ClientOrderID:  orderDetail.ClientSupplierOrderID,
		Side:           orderDetail.Side,
		Type:           orderType,
		Pair:           pair,
		Cost:           orderDetail.Price.Float64(),
		AssetType:      assetType,
		Status:         status,
		Price:          orderDetail.Price.Float64(),
		ExecutedAmount: orderDetail.RebateAmount.Float64(),
		Date:           orderDetail.CreationTime,
		LastUpdated:    orderDetail.UpdateTime,
	}, nil
}

// GetDepositAddress returns a deposit address for a specified currency
func (ok *Okx) GetDepositAddress(ctx context.Context, c currency.Code, _, chain string) (*deposit.Address, error) {
	response, err := ok.GetCurrencyDepositAddress(ctx, c.String())
	if err != nil {
		return nil, err
	}

	// Check if a specific chain was requested
	if chain != "" {
		for x := range response {
			if !strings.EqualFold(response[x].Chain, chain) {
				continue
			}
			return &deposit.Address{
				Address: response[x].Address,
				Tag:     response[x].Tag,
				Chain:   response[x].Chain,
			}, nil
		}
		return nil, fmt.Errorf("specified chain %s not found", chain)
	}

	// If no specific chain was requested, return the first selected address (mainnet addresses are returned first by default)
	for x := range response {
		if !response[x].Selected {
			continue
		}

		return &deposit.Address{
			Address: response[x].Address,
			Tag:     response[x].Tag,
			Chain:   response[x].Chain,
		}, nil
	}
	return nil, errDepositAddressNotFound
}

// WithdrawCryptocurrencyFunds returns a withdrawal ID when a withdrawal is submitted
func (ok *Okx) WithdrawCryptocurrencyFunds(ctx context.Context, withdrawRequest *withdraw.Request) (*withdraw.ExchangeResponse, error) {
	if err := withdrawRequest.Validate(); err != nil {
		return nil, err
	}
	input := WithdrawalInput{
		ChainName:             withdrawRequest.Crypto.Chain,
		Amount:                withdrawRequest.Amount,
		Currency:              withdrawRequest.Currency.String(),
		ToAddress:             withdrawRequest.Crypto.Address,
		TransactionFee:        withdrawRequest.Crypto.FeeAmount,
		WithdrawalDestination: "3",
	}
	resp, err := ok.Withdrawal(ctx, &input)
	if err != nil {
		return nil, err
	}
	return &withdraw.ExchangeResponse{
		ID: resp.WithdrawalID,
	}, nil
}

// WithdrawFiatFunds returns a withdrawal ID when a withdrawal is
// submitted
func (ok *Okx) WithdrawFiatFunds(_ context.Context, _ *withdraw.Request) (*withdraw.ExchangeResponse, error) {
	return nil, common.ErrFunctionNotSupported
}

// WithdrawFiatFundsToInternationalBank returns a withdrawal ID when a withdrawal is submitted
func (ok *Okx) WithdrawFiatFundsToInternationalBank(_ context.Context, _ *withdraw.Request) (*withdraw.ExchangeResponse, error) {
	return nil, common.ErrFunctionNotSupported
}

// GetActiveOrders retrieves any orders that are active/open
func (ok *Okx) GetActiveOrders(ctx context.Context, req *order.MultiOrderRequest) (order.FilteredOrders, error) {
	err := req.Validate()
	if err != nil {
		return nil, err
	}
	if !req.StartTime.IsZero() && req.StartTime.Before(time.Now().Add(-kline.ThreeMonth.Duration())) {
		return nil, errOnlyThreeMonthsSupported
	}
	if !ok.SupportsAsset(req.AssetType) {
		return nil, fmt.Errorf("%w: %v", asset.ErrNotSupported, req.AssetType)
	}
	instrumentType := ok.GetInstrumentTypeFromAssetItem(req.AssetType)
	var orderType string
	if req.Type != order.UnknownType && req.Type != order.AnyType {
		orderType, err = ok.OrderTypeString(req.Type)
		if err != nil {
			return nil, err
		}
	}
	endTime := req.EndTime
	var resp []order.Detail
allOrders:
	for {
		requestParam := &OrderListRequestParams{
			OrderType:      orderType,
			End:            endTime,
			InstrumentType: instrumentType,
		}
		var orderList []OrderDetail
		orderList, err = ok.GetOrderList(ctx, requestParam)
		if err != nil {
			return nil, err
		}
		if len(orderList) == 0 {
			break
		}
		for i := range orderList {
			if req.StartTime.Equal(orderList[i].CreationTime) ||
				orderList[i].CreationTime.Before(req.StartTime) ||
				endTime == orderList[i].CreationTime {
				// reached end of orders to crawl
				break allOrders
			}
			orderSide := orderList[i].Side
			var pair currency.Pair
			pair, err = ok.GetPairFromInstrumentID(orderList[i].InstrumentID)
			if err != nil {
				return nil, err
			}
			if len(req.Pairs) > 0 {
				x := 0
				for x = range req.Pairs {
					if req.Pairs[x].Equal(pair) {
						break
					}
				}
				if !req.Pairs[x].Equal(pair) {
					continue
				}
			}
			var orderStatus order.Status
			orderStatus, err = order.StringToOrderStatus(strings.ToUpper(orderList[i].State))
			if err != nil {
				return nil, err
			}
			var oType order.Type
			oType, err = ok.OrderTypeFromString(orderList[i].OrderType)
			if err != nil {
				return nil, err
			}
			resp = append(resp, order.Detail{
				Amount:          orderList[i].Size.Float64(),
				Pair:            pair,
				Price:           orderList[i].Price.Float64(),
				ExecutedAmount:  orderList[i].FillSize.Float64(),
				RemainingAmount: orderList[i].Size.Float64() - orderList[i].FillSize.Float64(),
				Fee:             orderList[i].TransactionFee.Float64(),
				FeeAsset:        currency.NewCode(orderList[i].FeeCurrency),
				Exchange:        ok.Name,
				OrderID:         orderList[i].OrderID,
				ClientOrderID:   orderList[i].ClientSupplierOrderID,
				Type:            oType,
				Side:            orderSide,
				Status:          orderStatus,
				AssetType:       req.AssetType,
				Date:            orderList[i].CreationTime,
				LastUpdated:     orderList[i].UpdateTime,
			})
		}
		if len(orderList) < 100 {
			// Since the we passed a limit of 0 to the method GetOrderList,
			// we expect 100 orders to be retrieved if the number of orders are more that 100.
			// If not, break out of the loop to not send another request.
			break
		}
		endTime = orderList[len(orderList)-1].CreationTime
	}
	return req.Filter(ok.Name, resp), nil
}

// GetOrderHistory retrieves account order information Can Limit response to specific order status
func (ok *Okx) GetOrderHistory(ctx context.Context, req *order.MultiOrderRequest) (order.FilteredOrders, error) {
	if err := req.Validate(); err != nil {
		return nil, err
	}
	if !req.StartTime.IsZero() && req.StartTime.Before(time.Now().Add(-kline.ThreeMonth.Duration())) {
		return nil, errOnlyThreeMonthsSupported
	}
	if len(req.Pairs) == 0 {
		return nil, errMissingAtLeast1CurrencyPair
	}
	if !ok.SupportsAsset(req.AssetType) {
		return nil, fmt.Errorf("%w: %v", asset.ErrNotSupported, req.AssetType)
	}
	instrumentType := ok.GetInstrumentTypeFromAssetItem(req.AssetType)
	endTime := req.EndTime
	var resp []order.Detail
allOrders:
	for {
		orderList, err := ok.Get3MonthOrderHistory(ctx, &OrderHistoryRequestParams{
			OrderListRequestParams: OrderListRequestParams{
				InstrumentType: instrumentType,
				End:            endTime,
			},
		})
		if err != nil {
			return nil, err
		}
		if len(orderList) == 0 {
			break
		}
		for i := range orderList {
			if req.StartTime.Equal(orderList[i].CreationTime) ||
				orderList[i].CreationTime.Before(req.StartTime) ||
				endTime == orderList[i].CreationTime {
				// reached end of orders to crawl
				break allOrders
			}
			var pair currency.Pair
			pair, err = ok.GetPairFromInstrumentID(orderList[i].InstrumentID)
			if err != nil {
				return nil, err
			}
			for j := range req.Pairs {
				if !req.Pairs[j].Equal(pair) {
					continue
				}
				var orderStatus order.Status
				orderStatus, err = order.StringToOrderStatus(strings.ToUpper(orderList[i].State))
				if err != nil {
					log.Errorf(log.ExchangeSys, "%s %v", ok.Name, err)
				}
				if orderStatus == order.Active {
					continue
				}
				orderSide := orderList[i].Side
				var oType order.Type
				oType, err = ok.OrderTypeFromString(orderList[i].OrderType)
				if err != nil {
					return nil, err
				}
				orderAmount := orderList[i].Size
				if orderList[i].QuantityType == "quote_ccy" {
					// Size is quote amount.
					orderAmount /= orderList[i].AveragePrice
				}

				remainingAmount := float64(0)
				if orderStatus != order.Filled {
					remainingAmount = orderAmount.Float64() - orderList[i].AccumulatedFillSize.Float64()
				}
				resp = append(resp, order.Detail{
					Price:                orderList[i].Price.Float64(),
					AverageExecutedPrice: orderList[i].AveragePrice.Float64(),
					Amount:               orderAmount.Float64(),
					ExecutedAmount:       orderList[i].AccumulatedFillSize.Float64(),
					RemainingAmount:      remainingAmount,
					Fee:                  orderList[i].TransactionFee.Float64(),
					FeeAsset:             currency.NewCode(orderList[i].FeeCurrency),
					Exchange:             ok.Name,
					OrderID:              orderList[i].OrderID,
					ClientOrderID:        orderList[i].ClientSupplierOrderID,
					Type:                 oType,
					Side:                 orderSide,
					Status:               orderStatus,
					AssetType:            req.AssetType,
					Date:                 orderList[i].CreationTime,
					LastUpdated:          orderList[i].UpdateTime,
					Pair:                 pair,
					Cost:                 orderList[i].AveragePrice.Float64() * orderList[i].AccumulatedFillSize.Float64(),
					CostAsset:            currency.NewCode(orderList[i].RebateCurrency),
				})
			}
		}
		if len(orderList) < 100 {
			break
		}
		endTime = orderList[len(orderList)-1].CreationTime
	}
	return req.Filter(ok.Name, resp), nil
}

// GetFeeByType returns an estimate of fee based on the type of transaction
func (ok *Okx) GetFeeByType(ctx context.Context, feeBuilder *exchange.FeeBuilder) (float64, error) {
	if feeBuilder == nil {
		return 0, fmt.Errorf("%T %w", feeBuilder, common.ErrNilPointer)
	}
	if !ok.AreCredentialsValid(ctx) && feeBuilder.FeeType == exchange.CryptocurrencyTradeFee {
		feeBuilder.FeeType = exchange.OfflineTradeFee
	}
	return ok.GetFee(ctx, feeBuilder)
}

// ValidateAPICredentials validates current credentials used for wrapper
func (ok *Okx) ValidateAPICredentials(ctx context.Context, assetType asset.Item) error {
	_, err := ok.UpdateAccountInfo(ctx, assetType)
	return ok.CheckTransientError(err)
}

// GetHistoricCandles returns candles between a time period for a set time interval
func (ok *Okx) GetHistoricCandles(ctx context.Context, pair currency.Pair, a asset.Item, interval kline.Interval, start, end time.Time) (*kline.Item, error) {
	req, err := ok.GetKlineRequest(pair, a, interval, start, end, false)
	if err != nil {
		return nil, err
	}

	candles, err := ok.GetCandlesticksHistory(ctx,
		req.RequestFormatted.Base.String()+
			currency.DashDelimiter+
			req.RequestFormatted.Quote.String(),
		req.ExchangeInterval,
		start.Add(-time.Nanosecond), // Start time not inclusive of candle.
		end,
		300)
	if err != nil {
		return nil, err
	}

	timeSeries := make([]kline.Candle, len(candles))
	for x := range candles {
		timeSeries[x] = kline.Candle{
			Time:   candles[x].OpenTime,
			Open:   candles[x].OpenPrice,
			High:   candles[x].HighestPrice,
			Low:    candles[x].LowestPrice,
			Close:  candles[x].ClosePrice,
			Volume: candles[x].Volume,
		}
	}
	return req.ProcessResponse(timeSeries)
}

// GetHistoricCandlesExtended returns candles between a time period for a set time interval
func (ok *Okx) GetHistoricCandlesExtended(ctx context.Context, pair currency.Pair, a asset.Item, interval kline.Interval, start, end time.Time) (*kline.Item, error) {
	req, err := ok.GetKlineExtendedRequest(pair, a, interval, start, end)
	if err != nil {
		return nil, err
	}

	count := kline.TotalCandlesPerInterval(req.Start, req.End, req.ExchangeInterval)
	if count > 1440 {
		return nil,
			fmt.Errorf("candles count: %d max lookback: %d, %w",
				count, 1440, kline.ErrRequestExceedsMaxLookback)
	}

	timeSeries := make([]kline.Candle, 0, req.Size())
	for y := range req.RangeHolder.Ranges {
		var candles []CandleStick
		candles, err = ok.GetCandlesticksHistory(ctx,
			req.RequestFormatted.Base.String()+
				currency.DashDelimiter+
				req.RequestFormatted.Quote.String(),
			req.ExchangeInterval,
			req.RangeHolder.Ranges[y].Start.Time.Add(-time.Nanosecond), // Start time not inclusive of candle.
			req.RangeHolder.Ranges[y].End.Time,
			300)
		if err != nil {
			return nil, err
		}
		for x := range candles {
			timeSeries = append(timeSeries, kline.Candle{
				Time:   candles[x].OpenTime,
				Open:   candles[x].OpenPrice,
				High:   candles[x].HighestPrice,
				Low:    candles[x].LowestPrice,
				Close:  candles[x].ClosePrice,
				Volume: candles[x].Volume,
			})
		}
	}
	return req.ProcessResponse(timeSeries)
}

// GetAvailableTransferChains returns the available transfer blockchains for the specific
// cryptocurrency
func (ok *Okx) GetAvailableTransferChains(ctx context.Context, cryptocurrency currency.Code) ([]string, error) {
	currencyChains, err := ok.GetFundingCurrencies(ctx)
	if err != nil {
		return nil, err
	}
	chains := make([]string, 0, len(currencyChains))
	for x := range currencyChains {
		if (!cryptocurrency.IsEmpty() && !strings.EqualFold(cryptocurrency.String(), currencyChains[x].Currency)) ||
			(!currencyChains[x].CanDeposit && !currencyChains[x].CanWithdraw) ||
			// Lightning network is currently not supported by transfer chains
			// as it is an invoice string which is generated per request and is
			// not a static address. TODO: Add a hook to generate a new invoice
			// string per request.
			(currencyChains[x].Chain != "" && currencyChains[x].Chain == "BTC-Lightning") {
			continue
		}
		chains = append(chains, currencyChains[x].Chain)
	}
	return chains, nil
}

// getInstrumentsForOptions returns the instruments for options asset type
func (ok *Okx) getInstrumentsForOptions(ctx context.Context) ([]Instrument, error) {
	underlyings, err := ok.GetPublicUnderlyings(context.Background(), okxInstTypeOption)
	if err != nil {
		return nil, err
	}
	var insts []Instrument
	for x := range underlyings {
		var instruments []Instrument
		instruments, err = ok.GetInstruments(ctx, &InstrumentsFetchParams{
			InstrumentType: okxInstTypeOption,
			Underlying:     underlyings[x],
		})
		if err != nil {
			return nil, err
		}
		insts = append(insts, instruments...)
	}
	return insts, nil
}

// getInstrumentsForAsset returns the instruments for an asset type
func (ok *Okx) getInstrumentsForAsset(ctx context.Context, a asset.Item) ([]Instrument, error) {
	if !ok.SupportsAsset(a) {
		return nil, fmt.Errorf("asset type of %s is not supported by %s", a, ok.Name)
	}

	var instType string
	switch a {
	case asset.Options:
		return ok.getInstrumentsForOptions(ctx)
	case asset.Spot:
		instType = okxInstTypeSpot
	case asset.Futures:
		instType = okxInstTypeFutures
	case asset.PerpetualSwap:
		instType = okxInstTypeSwap
	case asset.Margin:
		instType = okxInstTypeMargin
	}

	return ok.GetInstruments(ctx, &InstrumentsFetchParams{
		InstrumentType: instType,
	})
}

// GetLatestFundingRate returns the latest funding rate for a given asset and currency
func (ok *Okx) GetLatestFundingRate(ctx context.Context, r *fundingrate.LatestRateRequest) (*fundingrate.LatestRateResponse, error) {
	if r == nil {
		return nil, fmt.Errorf("%w LatestRateRequest", common.ErrNilPointer)
	}
	format, err := ok.GetPairFormat(r.Asset, true)
	if err != nil {
		return nil, err
	}
	fPair := r.Pair.Format(format)
	pairRate := fundingrate.LatestRateResponse{
		Exchange: ok.Name,
		Asset:    r.Asset,
		Pair:     fPair,
	}
	fr, err := ok.GetSingleFundingRate(ctx, fPair.String())
	if err != nil {
		return nil, err
	}
	pairRate.LatestRate = fundingrate.Rate{
		Time: fr.FundingTime.Time(),
		Rate: fr.FundingRate.Decimal(),
	}
	if r.IncludePredictedRate {
		pairRate.TimeOfNextRate = fr.NextFundingTime.Time()
		pairRate.PredictedUpcomingRate = fundingrate.Rate{
			Time: fr.NextFundingTime.Time(),
			Rate: fr.NextFundingRate.Decimal(),
		}
	}
	return &pairRate, nil
}

// GetFundingRates returns funding rates for a given asset and currency for a time period
func (ok *Okx) GetFundingRates(ctx context.Context, r *fundingrate.RatesRequest) (*fundingrate.Rates, error) {
	if r == nil {
		return nil, fmt.Errorf("%w RatesRequest", common.ErrNilPointer)
	}
	requestLimit := 100
	sd := r.StartDate
	maxLookback := time.Now().Add(-ok.Features.Supports.FuturesCapabilities.MaximumFundingRateHistory)
	if r.StartDate.Before(maxLookback) {
		if r.RespectHistoryLimits {
			r.StartDate = maxLookback
		} else {
			return nil, fmt.Errorf("%w earliest date is %v", fundingrate.ErrFundingRateOutsideLimits, maxLookback)
		}
		if r.EndDate.Before(maxLookback) {
			return nil, order.ErrGetFundingDataRequired
		}
		r.StartDate = maxLookback
	}
	format, err := ok.GetPairFormat(r.Asset, true)
	if err != nil {
		return nil, err
	}
	fPair := r.Pair.Format(format)
	pairRate := fundingrate.Rates{
		Exchange:  ok.Name,
		Asset:     r.Asset,
		Pair:      fPair,
		StartDate: r.StartDate,
		EndDate:   r.EndDate,
	}
	// map of time indexes, allowing for easy lookup of slice index from unix time data
	mti := make(map[int64]int)
	for {
		if sd.Equal(r.EndDate) || sd.After(r.EndDate) {
			break
		}
		var frh []FundingRateResponse
		frh, err = ok.GetFundingRateHistory(ctx, fPair.String(), sd, r.EndDate, int64(requestLimit))
		if err != nil {
			return nil, err
		}
		if len(frh) == 0 {
			break
		}
		for i := range frh {
			if r.IncludePayments {
				mti[frh[i].FundingTime.Time().Unix()] = i
			}
			pairRate.FundingRates = append(pairRate.FundingRates, fundingrate.Rate{
				Time: frh[i].FundingTime.Time(),
				Rate: frh[i].RealisedRate.Decimal(),
			})
		}
		if len(frh) < requestLimit {
			break
		}
		sd = frh[len(frh)-1].FundingTime.Time()
	}
	var fr *FundingRateResponse
	fr, err = ok.GetSingleFundingRate(ctx, fPair.String())
	if err != nil {
		return nil, err
	}
	if fr == nil {
		return nil, fmt.Errorf("%w GetSingleFundingRate", common.ErrNilPointer)
	}
	pairRate.LatestRate = fundingrate.Rate{
		Time: fr.FundingTime.Time(),
		Rate: fr.FundingRate.Decimal(),
	}
	pairRate.TimeOfNextRate = fr.NextFundingTime.Time()
	if r.IncludePredictedRate {
		pairRate.PredictedUpcomingRate = fundingrate.Rate{
			Time: fr.NextFundingTime.Time(),
			Rate: fr.NextFundingRate.Decimal(),
		}
	}
	if r.IncludePayments {
		pairRate.PaymentCurrency = r.Pair.Base
		if !r.PaymentCurrency.IsEmpty() {
			pairRate.PaymentCurrency = r.PaymentCurrency
		}
		sd = r.StartDate
		billDetailsFunc := ok.GetBillsDetail3Months
		if time.Since(r.StartDate) < kline.OneWeek.Duration() {
			billDetailsFunc = ok.GetBillsDetailLast7Days
		}
		for {
			if sd.Equal(r.EndDate) || sd.After(r.EndDate) {
				break
			}
			var billDetails []BillsDetailResponse
			billDetails, err = billDetailsFunc(ctx, &BillsDetailQueryParameter{
				InstrumentType: ok.GetInstrumentTypeFromAssetItem(r.Asset),
				Currency:       pairRate.PaymentCurrency.String(),
				BillType:       137,
				BeginTime:      sd,
				EndTime:        r.EndDate,
				Limit:          int64(requestLimit),
			})
			if err != nil {
				return nil, err
			}
			for i := range billDetails {
				if index, okay := mti[billDetails[i].Timestamp.Time().Truncate(ok.Features.Supports.FuturesCapabilities.FundingRateFrequency).Unix()]; okay {
					pairRate.FundingRates[index].Payment = billDetails[i].ProfitAndLoss.Decimal()
					continue
				}
			}
			if len(billDetails) < requestLimit {
				break
			}
			sd = billDetails[len(billDetails)-1].Timestamp.Time()
		}

		for i := range pairRate.FundingRates {
			pairRate.PaymentSum = pairRate.PaymentSum.Add(pairRate.FundingRates[i].Payment)
		}
	}
	return &pairRate, nil
}

// IsPerpetualFutureCurrency ensures a given asset and currency is a perpetual future
func (ok *Okx) IsPerpetualFutureCurrency(a asset.Item, _ currency.Pair) (bool, error) {
	return a == asset.PerpetualSwap, nil
}<|MERGE_RESOLUTION|>--- conflicted
+++ resolved
@@ -203,21 +203,9 @@
 	if err != nil {
 		return err
 	}
-<<<<<<< HEAD
 	err = ok.Websocket.Setup(&stream.WebsocketWrapperSetup{
 		ExchangeConfig:         exch,
 		ConnectionMonitorDelay: exch.ConnectionMonitorDelay,
-=======
-	if err := ok.Websocket.Setup(&stream.WebsocketSetup{
-		ExchangeConfig:        exch,
-		DefaultURL:            okxAPIWebsocketPublicURL,
-		RunningURL:            wsRunningEndpoint,
-		Connector:             ok.WsConnect,
-		Subscriber:            ok.Subscribe,
-		Unsubscriber:          ok.Unsubscribe,
-		GenerateSubscriptions: ok.GenerateDefaultSubscriptions,
-		Features:              &ok.Features.Supports.WebsocketCapabilities,
->>>>>>> e8c91231
 		OrderbookBufferConfig: buffer.Config{
 			Checksum: ok.CalculateUpdateOrderbookChecksum,
 		},
