package okx

import (
	"encoding/json"
	"errors"
	"reflect"
	"time"

	"github.com/thrasher-corp/gocryptotrader/common"
	"github.com/thrasher-corp/gocryptotrader/common/convert"
	"github.com/thrasher-corp/gocryptotrader/currency"
	"github.com/thrasher-corp/gocryptotrader/exchanges/asset"
	"github.com/thrasher-corp/gocryptotrader/exchanges/kline"
	"github.com/thrasher-corp/gocryptotrader/exchanges/order"
	"github.com/thrasher-corp/gocryptotrader/exchanges/orderbook"
	"github.com/thrasher-corp/gocryptotrader/types"
)

const (
	// Trade Modes

	// TradeModeCross trade mode, cross
	TradeModeCross = "cross"
	// TradeModeIsolated trade mode, isolated
	TradeModeIsolated = "isolated"
	// TradeModeCash trade mode, cash
	TradeModeCash = "cash"

	// Algo Order Types

	// AlgoOrdTypeGrid algo order type,grid
	AlgoOrdTypeGrid = "grid"
	// AlgoOrdTypeContractGrid algo order type, contract_grid
	AlgoOrdTypeContractGrid = "contract_grid"

	// Position Side for placing order
	positionSideLong  = "long"
	positionSideShort = "short"
	positionSideNet   = "net"
)

const (
	// OkxOrderLimit Limit order
	OkxOrderLimit = "limit"
	// OkxOrderMarket Market order
	OkxOrderMarket = "market"
	// OkxOrderPostOnly POST_ONLY order type
	OkxOrderPostOnly = "post_only"
	// OkxOrderFOK fill or kill order type
	OkxOrderFOK = "fok"
	// OkxOrderIOC IOC (immediate or cancel)
	OkxOrderIOC = "ioc"
	// OkxOrderOptimalLimitIOC OPTIMAL_LIMIT_IOC
	OkxOrderOptimalLimitIOC = "optimal_limit_ioc"

	// Instrument Types ( Asset Types )

	okxInstTypeFutures  = "FUTURES"  // Okx Instrument Type "futures"
	okxInstTypeANY      = "ANY"      // Okx Instrument Type ""
	okxInstTypeSpot     = "SPOT"     // Okx Instrument Type "spot"
	okxInstTypeSwap     = "SWAP"     // Okx Instrument Type "swap"
	okxInstTypeOption   = "OPTION"   // Okx Instrument Type "option"
	okxInstTypeMargin   = "MARGIN"   // Okx Instrument Type "margin"
	okxInstTypeContract = "CONTRACT" // Okx Instrument Type "contract"

	operationSubscribe   = "subscribe"
	operationUnsubscribe = "unsubscribe"
	operationLogin       = "login"
)

// testNetKey this key is designed for using the testnet endpoints
// setting context.WithValue(ctx, testNetKey("testnet"), useTestNet)
// will ensure the appropriate headers are sent to OKx to use the testnet
type testNetKey string

var testNetVal = testNetKey("testnet")

type candlestickState int8

// candlestickState represents index candlestick states.
const (
	StateUncompleted candlestickState = iota
	StateCompleted
)

// Market Data Endpoints

// TickerResponse represents the market data endpoint ticker detail
type TickerResponse struct {
	InstrumentType string       `json:"instType"`
	InstrumentID   string       `json:"instId"`
	LastTradePrice types.Number `json:"last"`
	LastTradeSize  types.Number `json:"lastSz"`
	BestAskPrice   types.Number `json:"askPx"`
	BestAskSize    types.Number `json:"askSz"`
	BestBidPrice   types.Number `json:"bidPx"`
	BestBidSize    types.Number `json:"bidSz"`
	Open24H        types.Number `json:"open24h"`
	High24H        types.Number `json:"high24h"`
	Low24H         types.Number `json:"low24h"`
	VolCcy24H      types.Number `json:"volCcy24h"`
	Vol24H         types.Number `json:"vol24h"`

	OpenPriceInUTC0          string               `json:"sodUtc0"`
	OpenPriceInUTC8          string               `json:"sodUtc8"`
	TickerDataGenerationTime convert.ExchangeTime `json:"ts"`
}

// IndexTicker represents Index ticker data.
type IndexTicker struct {
	InstID    string               `json:"instId"`
	IdxPx     types.Number         `json:"idxPx"`
	High24H   types.Number         `json:"high24h"`
	SodUtc0   types.Number         `json:"sodUtc0"`
	Open24H   types.Number         `json:"open24h"`
	Low24H    types.Number         `json:"low24h"`
	SodUtc8   types.Number         `json:"sodUtc8"`
	Timestamp convert.ExchangeTime `json:"ts"`
}

// OrderBookResponse holds the order asks and bids at a specific timestamp
type OrderBookResponse struct {
	Asks                [][4]types.Number    `json:"asks"`
	Bids                [][4]types.Number    `json:"bids"`
	GenerationTimeStamp convert.ExchangeTime `json:"ts"`
}

// OrderBookResponseDetail holds the order asks and bids in a struct field with the corresponding order generation timestamp.
type OrderBookResponseDetail struct {
	Asks                []OrderbookItemDetail
	Bids                []OrderbookItemDetail
	GenerationTimestamp time.Time
}

// OrderbookItemDetail represents currencies bid detailed information.
type OrderbookItemDetail struct {
	DepthPrice        float64
	Amount            float64
	LiquidationOrders int64
	NumberOfOrders    int64
}

// GetOrderBookResponseDetail returns the OrderBookResponseDetail instance from OrderBookResponse object.
func (a *OrderBookResponse) GetOrderBookResponseDetail() (*OrderBookResponseDetail, error) {
	asks, er := GetItems(a.Asks)
	if er != nil {
		return nil, er
	}
	bids, er := GetItems(a.Bids)
	if er != nil {
		return nil, er
	}
	return &OrderBookResponseDetail{
		Asks:                asks,
		Bids:                bids,
		GenerationTimestamp: a.GenerationTimeStamp.Time(),
	}, nil
}

// GetItems returns list of an OrderbookItemDetail instances.
func GetItems(data [][4]types.Number) ([]OrderbookItemDetail, error) {
	items := make([]OrderbookItemDetail, len(data))
	for x := range data {
		items[x] = OrderbookItemDetail{
			DepthPrice:        data[x][0].Float64(),
			Amount:            data[x][1].Float64(), // The quantity at the price (number of contracts for derivatives, quantity in base currency for Spot and Spot Margin)
			LiquidationOrders: data[x][2].Int64(),
			NumberOfOrders:    data[x][3].Int64(),
		}
	}
	return items, nil
}

// IndexCandlestickSlices represents index candlestick history represented by a slice of string
type IndexCandlestickSlices [][6]types.Number

// ExtractIndexCandlestick extracts IndexCandlestick instance from slice of string.
func (a IndexCandlestickSlices) ExtractIndexCandlestick() ([]CandlestickHistoryItem, error) {
	if len(a) == 0 {
		return nil, errors.New("nil slice")
	}
	candles := make([]CandlestickHistoryItem, len(a))
	for i := range a {
		timestamp := a[i][0].Int64()
		candles[i] = CandlestickHistoryItem{
			Timestamp: time.UnixMilli(timestamp),
		}
		candles[i].OpenPrice = a[i][1].Float64()
		candles[i].HighestPrice = a[i][2].Float64()
		candles[i].LowestPrice = a[i][3].Float64()
		candles[i].ClosePrice = a[i][4].Float64()
		if a[i][5].Int64() == 1 {
			candles[i].Confirm = StateCompleted
		} else {
			candles[i].Confirm = StateUncompleted
		}
	}
	return candles, nil
}

// CandleStick  holds candlestick price data
type CandleStick struct {
	OpenTime         time.Time
	OpenPrice        float64
	HighestPrice     float64
	LowestPrice      float64
	ClosePrice       float64
	Volume           float64
	QuoteAssetVolume float64
}

// CandlestickHistoryItem retrieve the candlestick charts of the index/mark price from recent years.
type CandlestickHistoryItem struct {
	Timestamp    time.Time
	OpenPrice    float64
	HighestPrice float64
	LowestPrice  float64
	ClosePrice   float64
	Confirm      candlestickState
}

// TradeResponse represents the recent transaction instance.
type TradeResponse struct {
	InstrumentID string               `json:"instId"`
	TradeID      string               `json:"tradeId"`
	Price        types.Number         `json:"px"`
	Quantity     types.Number         `json:"sz"`
	Side         order.Side           `json:"side"`
	Timestamp    convert.ExchangeTime `json:"ts"`
	Count        string               `json:"count"`
}

// InstrumentFamilyTrade represents transaction information of instrument.
// instrument family, e.g. BTC-USD Applicable to OPTION
type InstrumentFamilyTrade struct {
	Vol24H    types.Number `json:"vol24h"`
	TradeInfo []struct {
		InstrumentID string               `json:"instId"`
		TradeID      string               `json:"tradeId"`
		Side         string               `json:"side"`
		Size         types.Number         `json:"sz"`
		Price        types.Number         `json:"px"`
		Timestamp    convert.ExchangeTime `json:"ts"`
	} `json:"tradeInfo"`
	OptionType string `json:"optType"`
}

// OptionTrade holds option trade item.
type OptionTrade struct {
	FillVolume       types.Number         `json:"fillVol"`
	ForwardPrice     types.Number         `json:"fwdPx"`
	IndexPrice       types.Number         `json:"idxPx"`
	MarkPrice        types.Number         `json:"markPx"`
	Price            types.Number         `json:"px"`
	Size             types.Number         `json:"sz"`
	InstrumentFamily string               `json:"instFamily"`
	InstrumentID     string               `json:"instId"`
	OptionType       string               `json:"optType"`
	Side             string               `json:"side"`
	TradeID          string               `json:"tradeId"`
	Timestamp        convert.ExchangeTime `json:"ts"`
}

// TradingVolumeIn24HR response model.
type TradingVolumeIn24HR struct {
	BlockVolumeInCNY   types.Number         `json:"blockVolCny"`
	BlockVolumeInUSD   types.Number         `json:"blockVolUsd"`
	TradingVolumeInUSD types.Number         `json:"volUsd"`
	TradingVolumeInCny types.Number         `json:"volCny"`
	Timestamp          convert.ExchangeTime `json:"ts"`
}

// OracleSmartContractResponse returns the crypto price of signing using Open Oracle smart contract.
type OracleSmartContractResponse struct {
	Messages   []string             `json:"messages"`
	Prices     map[string]string    `json:"prices"`
	Signatures []string             `json:"signatures"`
	Timestamp  convert.ExchangeTime `json:"timestamp"`
}

// UsdCnyExchangeRate the exchange rate for converting from USD to CNV
type UsdCnyExchangeRate struct {
	UsdCny types.Number `json:"usdCny"`
}

// IndexComponent represents index component data on the market
type IndexComponent struct {
	Components []IndexComponentItem `json:"components"`
	Last       types.Number         `json:"last"`
	Index      string               `json:"index"`
	Timestamp  convert.ExchangeTime `json:"ts"`
}

// IndexComponentItem an item representing the index component item
type IndexComponentItem struct {
	Symbol          string `json:"symbol"`
	SymbolPairPrice string `json:"symbolPx"`
	Weights         string `json:"wgt"`
	ConvertToPrice  string `json:"cnvPx"`
	ExchangeName    string `json:"exch"`
}

// InstrumentsFetchParams request params for requesting list of instruments
type InstrumentsFetchParams struct {
	InstrumentType string // Mandatory
	Underlying     string // Optional
	InstrumentID   string // Optional
}

// Instrument  representing an instrument with open contract.
type Instrument struct {
	InstrumentType                  string               `json:"instType"`
	InstrumentID                    string               `json:"instId"`
	InstrumentFamily                string               `json:"instFamily"`
	Underlying                      string               `json:"uly"`
	Category                        string               `json:"category"`
	BaseCurrency                    string               `json:"baseCcy"`
	QuoteCurrency                   string               `json:"quoteCcy"`
	SettlementCurrency              string               `json:"settleCcy"`
	ContractValue                   types.Number         `json:"ctVal"`
	ContractMultiplier              types.Number         `json:"ctMult"`
	ContractValueCurrency           string               `json:"ctValCcy"`
	OptionType                      string               `json:"optType"`
	StrikePrice                     types.Number         `json:"stk"`
	ListTime                        convert.ExchangeTime `json:"listTime"`
	ExpTime                         convert.ExchangeTime `json:"expTime"`
	MaxLeverage                     types.Number         `json:"lever"`
	TickSize                        types.Number         `json:"tickSz"`
	LotSize                         types.Number         `json:"lotSz"`
	MinimumOrderSize                types.Number         `json:"minSz"`
	ContractType                    string               `json:"ctType"`
	Alias                           string               `json:"alias"`
	State                           string               `json:"state"`
	MaxQuantityOfSpotLimitOrder     types.Number         `json:"maxLmtSz"`
	MaxQuantityOfMarketLimitOrder   types.Number         `json:"maxMktSz"`
	MaxQuantityOfSpotTwapLimitOrder types.Number         `json:"maxTwapSz"`
	MaxSpotIcebergSize              types.Number         `json:"maxIcebergSz"`
	MaxTriggerSize                  types.Number         `json:"maxTriggerSz"`
	MaxStopSize                     types.Number         `json:"maxStopSz"`
}

// DeliveryHistoryDetail holds instrument id and delivery price information detail
type DeliveryHistoryDetail struct {
	Type          string       `json:"type"`
	InstrumentID  string       `json:"insId"`
	DeliveryPrice types.Number `json:"px"`
}

// DeliveryHistory represents list of delivery history detail items and timestamp information
type DeliveryHistory struct {
	Timestamp convert.ExchangeTime    `json:"ts"`
	Details   []DeliveryHistoryDetail `json:"details"`
}

// OpenInterest Retrieve the total open interest for contracts on OKX.
type OpenInterest struct {
	InstrumentType       asset.Item           `json:"instType"`
	InstrumentID         string               `json:"instId"`
	OpenInterest         types.Number         `json:"oi"`
	OpenInterestCurrency types.Number         `json:"oiCcy"`
	Timestamp            convert.ExchangeTime `json:"ts"`
}

// FundingRateResponse response data for the Funding Rate for an instruction type
type FundingRateResponse struct {
	FundingRate     types.Number         `json:"fundingRate"`
	RealisedRate    types.Number         `json:"realizedRate"`
	FundingTime     convert.ExchangeTime `json:"fundingTime"`
	InstrumentID    string               `json:"instId"`
	InstrumentType  string               `json:"instType"`
	NextFundingRate types.Number         `json:"nextFundingRate"`
	NextFundingTime convert.ExchangeTime `json:"nextFundingTime"`
}

// LimitPriceResponse hold an information for
type LimitPriceResponse struct {
	InstrumentType string               `json:"instType"`
	InstrumentID   string               `json:"instId"`
	BuyLimit       types.Number         `json:"buyLmt"`
	SellLimit      types.Number         `json:"sellLmt"`
	Timestamp      convert.ExchangeTime `json:"ts"`
}

// OptionMarketDataResponse holds response data for option market data
type OptionMarketDataResponse struct {
	InstrumentType string               `json:"instType"`
	InstrumentID   string               `json:"instId"`
	Underlying     string               `json:"uly"`
	Delta          types.Number         `json:"delta"`
	Gamma          types.Number         `json:"gamma"`
	Theta          types.Number         `json:"theta"`
	Vega           types.Number         `json:"vega"`
	DeltaBS        types.Number         `json:"deltaBS"`
	GammaBS        types.Number         `json:"gammaBS"`
	ThetaBS        types.Number         `json:"thetaBS"`
	VegaBS         types.Number         `json:"vegaBS"`
	RealVol        types.Number         `json:"realVol"`
	BidVolatility  types.Number         `json:"bidVol"`
	AskVolatility  types.Number         `json:"askVol"`
	MarkVolatility types.Number         `json:"markVol"`
	Leverage       types.Number         `json:"lever"`
	ForwardPrice   types.Number         `json:"fwdPx"`
	Timestamp      convert.ExchangeTime `json:"ts"`
}

// DeliveryEstimatedPrice holds an estimated delivery or exercise price response.
type DeliveryEstimatedPrice struct {
	InstrumentType         string               `json:"instType"`
	InstrumentID           string               `json:"instId"`
	EstimatedDeliveryPrice types.Number         `json:"settlePx"`
	Timestamp              convert.ExchangeTime `json:"ts"`
}

// DiscountRate represents the discount rate amount, currency, and other discount related information.
type DiscountRate struct {
	Amount            types.Number           `json:"amt"`
	Currency          string                 `json:"ccy"`
	DiscountInfo      []DiscountRateInfoItem `json:"discountInfo"`
	DiscountRateLevel string                 `json:"discountLv"`
}

// DiscountRateInfoItem represents discount info list item for discount rate response
type DiscountRateInfoItem struct {
	DiscountRate types.Number `json:"discountRate"`
	MaxAmount    types.Number `json:"maxAmt"`
	MinAmount    types.Number `json:"minAmt"`
}

// ServerTime returning  the server time instance.
type ServerTime struct {
	Timestamp convert.ExchangeTime `json:"ts"`
}

// LiquidationOrderRequestParams holds information to request liquidation orders
type LiquidationOrderRequestParams struct {
	InstrumentType string
	MarginMode     string // values are either isolated or crossed
	InstrumentID   string
	Currency       currency.Code
	Underlying     string
	Alias          string
	State          string
	Before         time.Time
	After          time.Time
	Limit          int64
}

// LiquidationOrder represents liquidation order item detailed information
type LiquidationOrder struct {
	Details        []LiquidationOrderDetailItem `json:"details"`
	InstrumentID   string                       `json:"instId"`
	InstrumentType string                       `json:"instType"`
	TotalLoss      string                       `json:"totalLoss"`
	Underlying     string                       `json:"uly"`
}

// LiquidationOrderDetailItem represents the detail information of liquidation order
type LiquidationOrderDetailItem struct {
	BankruptcyLoss        string               `json:"bkLoss"`
	BankruptcyPx          types.Number         `json:"bkPx"`
	Currency              string               `json:"ccy"`
	PosSide               string               `json:"posSide"`
	Side                  string               `json:"side"` // May be empty
	QuantityOfLiquidation types.Number         `json:"sz"`
	Timestamp             convert.ExchangeTime `json:"ts"`
}

// MarkPrice represents a mark price information for a single instrument id
type MarkPrice struct {
	InstrumentType string               `json:"instType"`
	InstrumentID   string               `json:"instId"`
	MarkPrice      string               `json:"markPx"`
	Timestamp      convert.ExchangeTime `json:"ts"`
}

// PositionTiers represents position tier detailed information.
type PositionTiers struct {
	BaseMaxLoan                  string       `json:"baseMaxLoan"`
	InitialMarginRequirement     string       `json:"imr"`
	InstrumentID                 string       `json:"instId"`
	MaximumLeverage              string       `json:"maxLever"`
	MaximumSize                  types.Number `json:"maxSz"`
	MinSize                      types.Number `json:"minSz"`
	MaintenanceMarginRequirement string       `json:"mmr"`
	OptionalMarginFactor         string       `json:"optMgnFactor"`
	QuoteMaxLoan                 string       `json:"quoteMaxLoan"`
	Tier                         string       `json:"tier"`
	Underlying                   string       `json:"uly"`
}

// InterestRateLoanQuotaBasic holds the basic Currency, loan,and interest rate information.
type InterestRateLoanQuotaBasic struct {
	Currency     string       `json:"ccy"`
	LoanQuota    string       `json:"quota"`
	InterestRate types.Number `json:"rate"`
}

// InterestRateLoanQuotaItem holds the basic Currency, loan,interest rate, and other level and VIP related information.
type InterestRateLoanQuotaItem struct {
	InterestRateLoanQuotaBasic
	InterestRateDiscount types.Number `json:"irDiscount"`
	LoanQuotaCoefficient types.Number `json:"loanQuotaCoef"`
	Level                string       `json:"level"`
}

// VIPInterestRateAndLoanQuotaInformation holds interest rate and loan quoata information for VIP users.
type VIPInterestRateAndLoanQuotaInformation struct {
	InterestRateLoanQuotaBasic
	LevelList []struct {
		Level     string       `json:"level"`
		LoanQuota types.Number `json:"loanQuota"`
	} `json:"levelList"`
}

// InsuranceFundInformationRequestParams insurance fund balance information.
type InsuranceFundInformationRequestParams struct {
	InstrumentType string        `json:"instType"`
	Type           string        `json:"type"` //  Type values allowed are `liquidation_balance_deposit, bankruptcy_loss, and platform_revenue`
	Underlying     string        `json:"uly"`
	Currency       currency.Code `json:"ccy"`
	Before         time.Time     `json:"before"`
	After          time.Time     `json:"after"`
	Limit          int64         `json:"limit"`
}

// InsuranceFundInformation holds insurance fund information data.
type InsuranceFundInformation struct {
	Details []InsuranceFundInformationDetail `json:"details"`
	Total   types.Number                     `json:"total"`
}

// InsuranceFundInformationDetail represents an Insurance fund information item for a
// single currency and type
type InsuranceFundInformationDetail struct {
	Timestamp convert.ExchangeTime `json:"ts"`
	Amount    types.Number         `json:"amt"`
	Balance   types.Number         `json:"balance"`
	Currency  string               `json:"ccy"`
	Type      string               `json:"type"`
}

// SupportedCoinsData holds information about currencies supported by the trading data endpoints.
type SupportedCoinsData struct {
	Contract       []string `json:"contract"`
	TradingOptions []string `json:"option"`
	Spot           []string `json:"spot"`
}

// TakerVolume represents taker volume information with creation timestamp
type TakerVolume struct {
	Timestamp  time.Time `json:"ts"`
	SellVolume float64
	BuyVolume  float64
}

// MarginLendRatioItem represents margin lend ration information and creation timestamp
type MarginLendRatioItem struct {
	Timestamp       time.Time `json:"ts"`
	MarginLendRatio float64   `json:"ratio"`
}

// LongShortRatio represents the ratio of users with net long vs net short positions for futures and perpetual swaps.
type LongShortRatio struct {
	Timestamp       time.Time `json:"ts"`
	MarginLendRatio float64   `json:"ratio"`
}

// OpenInterestVolume represents open interest and trading volume item for currencies of futures and perpetual swaps.
type OpenInterestVolume struct {
	Timestamp    time.Time `json:"ts"`
	OpenInterest float64   `json:"oi"`
	Volume       float64   `json:"vol"`
}

// OpenInterestVolumeRatio represents open interest and trading volume ratio for currencies of futures and perpetual swaps.
type OpenInterestVolumeRatio struct {
	Timestamp         time.Time `json:"ts"`
	OpenInterestRatio float64   `json:"oiRatio"`
	VolumeRatio       float64   `json:"volRatio"`
}

// ExpiryOpenInterestAndVolume represents  open interest and trading volume of calls and puts for each upcoming expiration.
type ExpiryOpenInterestAndVolume struct {
	Timestamp        time.Time
	ExpiryTime       time.Time
	CallOpenInterest float64
	PutOpenInterest  float64
	CallVolume       float64
	PutVolume        float64
}

// StrikeOpenInterestAndVolume represents open interest and volume for both buyers and sellers of calls and puts.
type StrikeOpenInterestAndVolume struct {
	Timestamp        time.Time
	Strike           int64
	CallOpenInterest float64
	PutOpenInterest  float64
	CallVolume       float64
	PutVolume        float64
}

// CurrencyTakerFlow holds the taker volume information for a single currency.
type CurrencyTakerFlow struct {
	Timestamp       time.Time
	CallBuyVolume   float64
	CallSellVolume  float64
	PutBuyVolume    float64
	PutSellVolume   float64
	CallBlockVolume float64
	PutBlockVolume  float64
}

// PlaceOrderRequestParam requesting parameter for placing an order.
type PlaceOrderRequestParam struct {
	AssetType     asset.Item `json:"-"`
	InstrumentID  string     `json:"instId"`
	TradeMode     string     `json:"tdMode,omitempty"` // cash isolated
	ClientOrderID string     `json:"clOrdId,omitempty"`
	Currency      string     `json:"ccy,omitempty"` // Only applicable to cross MARGIN orders in Single-currency margin.
	OrderTag      string     `json:"tag,omitempty"`
	Side          string     `json:"side,omitempty"`
	PositionSide  string     `json:"posSide,omitempty"`
	OrderType     string     `json:"ordType,omitempty"`
	Amount        float64    `json:"sz,string,omitempty"`
	Price         float64    `json:"px,string,omitempty"`
	ReduceOnly    bool       `json:"reduceOnly,string,omitempty"`
	QuantityType  string     `json:"tgtCcy,omitempty"` // values base_ccy and quote_ccy
	// Added in the websocket requests
	BanAmend   bool                 `json:"banAmend,omitempty"` // Whether the SPOT Market Order size can be amended by the system.
	ExpiryTime convert.ExchangeTime `json:"expTime,omitempty"`
}

// OrderData response message for place, cancel, and amend an order requests.
// implements the StatusCodeHolder interface
type OrderData struct {
	OrderID       string `json:"ordId,omitempty"`
	RequestID     string `json:"reqId,omitempty"`
	ClientOrderID string `json:"clOrdId,omitempty"`
	Tag           string `json:"tag,omitempty"`
	SCode         string `json:"sCode,omitempty"`
	SMessage      string `json:"sMsg,omitempty"`
}

// GetSCode returns a status code value
func (a *OrderData) GetSCode() string { return a.SCode }

// GetSMsg returns a status message value
func (a *OrderData) GetSMsg() string { return a.SMessage }

// ResponseSuccess holds responses having a status result value.
type ResponseSuccess struct {
	Result bool `json:"result"`

	SCode    string `json:"sCode,omitempty"`
	SMessage string `json:"sMsg,omitempty"`
}

// GetSCode returns a status code value
func (a *ResponseSuccess) GetSCode() string { return a.SCode }

// GetSMsg returns a status message value
func (a *ResponseSuccess) GetSMsg() string { return a.SMessage }

// CancelOrderRequestParam represents order parameters to cancel an order.
type CancelOrderRequestParam struct {
	InstrumentID  string `json:"instId"`
	OrderID       string `json:"ordId"`
	ClientOrderID string `json:"clOrdId,omitempty"`
}

// CancelMassReqParam holds MMP batch cancel request parameters.
type CancelMassReqParam struct {
	InstrumentType   string `json:"instType"`
	InstrumentFamily string `json:"instFamily"`
}

// AmendOrderRequestParams represents amend order requesting parameters.
type AmendOrderRequestParams struct {
	InstrumentID    string  `json:"instId"`
	CancelOnFail    bool    `json:"cxlOnFail,omitempty"`
	OrderID         string  `json:"ordId,omitempty"`
	ClientOrderID   string  `json:"clOrdId,omitempty"`
	ClientRequestID string  `json:"reqId,omitempty"`
	NewQuantity     float64 `json:"newSz,string,omitempty"`
	NewPrice        float64 `json:"newPx,string,omitempty"`

	// Modify options orders using USD prices
	// Only applicable to options.
	// When modifying options orders, users can only fill in one of the following: newPx, newPxUsd, or newPxVol.
	NewPriceInUSD float64 `json:"newPxUsd"`

	NewPriceVolatility float64       // Modify options orders based on implied volatility, where 1 represents 100%. Only applicable to options.
	AttachAlgoOrders   []AlgoOrdInfo `json:"attachAlgoOrds,omitempty"`
}

// AlgoOrdInfo represents TP/SL info attached when placing an order.
type AlgoOrdInfo struct {
	AttachAlgoID                   string  `json:"attachAlgoId,omitempty"`
	AttachAlgoClientOrderID        string  `json:"attachAlgoClOrdId,omitempty"`
	NewTakeProfitTriggerPrice      float64 `json:"newTpTriggerPx,omitempty"`
	NewTakeProfitOrderPrice        float64 `json:"newTpOrdPx,omitempty"`
	NewTakeProfitOrderKind         string  `json:"newTpOrdKind,omitempty"` // possible values are 'condition' and 'limit'
	NewStopLossTriggerPrice        float64 `json:"newSlTriggerPx,omitempty"`
	NewStopLossOrderPrice          float64 `json:"newSlOrdPx,omitempty"`
	NewTakkeProfitTriggerPriceType string  `json:"newTpTriggerPxType,omitempty"`
	NewStopLossTriggerPriceType    string  `json:"newSlTriggerPxType,omitempty"` // possible values are 'last', 'index', and 'mark'
	NewSize                        float64 `json:"sz,omitempty"`
	AmendPriceOnTriggerType        string  `json:"amendPxOnTriggerType,omitempty"` // Whether to enable Cost-price SL. Only applicable to SL order of split TPs. '0': disable, the default value '1': Enable
}

// ClosePositionsRequestParams input parameters for close position endpoints
type ClosePositionsRequestParams struct {
	InstrumentID          string `json:"instId"` // REQUIRED
	PositionSide          string `json:"posSide"`
	MarginMode            string `json:"mgnMode"` // cross or isolated
	Currency              string `json:"ccy"`
	AutomaticallyCanceled bool   `json:"autoCxl"`
	ClientID              string `json:"clOrdId,omitempty"`
	Tag                   string `json:"tag,omitempty"`
}

// ClosePositionResponse response data for close position.
type ClosePositionResponse struct {
	InstrumentID string `json:"instId"`
	PositionSide string `json:"posSide"`
}

// OrderDetailRequestParam payload data to request order detail
type OrderDetailRequestParam struct {
	InstrumentID  string `json:"instId"`
	OrderID       string `json:"ordId"`
	ClientOrderID string `json:"clOrdId"`
}

// OrderDetail returns a order detail information
type OrderDetail struct {
	InstrumentType             string               `json:"instType"`
	InstrumentID               string               `json:"instId"`
	Currency                   string               `json:"ccy"`
	OrderID                    string               `json:"ordId"`
	ClientOrderID              string               `json:"clOrdId"`
	Tag                        string               `json:"tag"`
	ProfitAndLoss              string               `json:"pnl"`
	OrderType                  string               `json:"ordType"`
	Side                       order.Side           `json:"side"`
	PositionSide               string               `json:"posSide"`
	TradeMode                  string               `json:"tdMode"`
	TradeID                    string               `json:"tradeId"`
	FillTime                   convert.ExchangeTime `json:"fillTime"`
	Source                     string               `json:"source"`
	State                      string               `json:"state"`
	TakeProfitTriggerPriceType string               `json:"tpTriggerPxType"`
	StopLossTriggerPriceType   string               `json:"slTriggerPxType"`
	StopLossOrderPrice         types.Number         `json:"slOrdPx"`
	RebateCurrency             string               `json:"rebateCcy"`
	QuantityType               string               `json:"tgtCcy"`   // base_ccy and quote_ccy
	Category                   string               `json:"category"` // normal, twap, adl, full_liquidation, partial_liquidation, delivery, ddh
	AccumulatedFillSize        types.Number         `json:"accFillSz"`
	FillPrice                  types.Number         `json:"fillPx"`
	FillSize                   types.Number         `json:"fillSz"`
	RebateAmount               types.Number         `json:"rebate"`
	FeeCurrency                string               `json:"feeCcy"`
	TransactionFee             types.Number         `json:"fee"`
	AveragePrice               types.Number         `json:"avgPx"`
	Leverage                   types.Number         `json:"lever"`
	Price                      types.Number         `json:"px"`
	Size                       types.Number         `json:"sz"`
	TakeProfitTriggerPrice     types.Number         `json:"tpTriggerPx"`
	TakeProfitOrderPrice       types.Number         `json:"tpOrdPx"`
	StopLossTriggerPrice       types.Number         `json:"slTriggerPx"`
	UpdateTime                 convert.ExchangeTime `json:"uTime"`
	CreationTime               convert.ExchangeTime `json:"cTime"`
}

// OrderListRequestParams represents order list requesting parameters.
type OrderListRequestParams struct {
	InstrumentType string    `json:"instType"` // SPOT , MARGIN, SWAP, FUTURES , OPTIONS
	Underlying     string    `json:"uly"`
	InstrumentID   string    `json:"instId"`
	OrderType      string    `json:"orderType"`
	State          string    `json:"state"`            // live, partially_filled
	Before         string    `json:"before,omitempty"` // used for order IDs
	After          string    `json:"after,omitempty"`  // used for order IDs
	Start          time.Time `json:"begin"`
	End            time.Time `json:"end"`
	Limit          int64     `json:"limit,omitempty"`
}

// OrderHistoryRequestParams holds parameters to request order data history of last 7 days.
type OrderHistoryRequestParams struct {
	OrderListRequestParams
	Category string `json:"category"` // twap, adl, full_liquidation, partial_liquidation, delivery, ddh
}

// PendingOrderItem represents a pending order Item in pending orders list.
type PendingOrderItem struct {
	AccumulatedFillSize        types.Number         `json:"accFillSz"`
	AveragePrice               types.Number         `json:"avgPx"`
	CreationTime               convert.ExchangeTime `json:"cTime"`
	Category                   string               `json:"category"`
	Currency                   string               `json:"ccy"`
	ClientOrderID              string               `json:"clOrdId"`
	Fee                        types.Number         `json:"fee"`
	FeeCurrency                currency.Code        `json:"feeCcy"`
	LastFilledPrice            types.Number         `json:"fillPx"`
	LastFilledSize             types.Number         `json:"fillSz"`
	FillTime                   convert.ExchangeTime `json:"fillTime"`
	InstrumentID               string               `json:"instId"`
	InstrumentType             string               `json:"instType"`
	Leverage                   types.Number         `json:"lever"`
	OrderID                    string               `json:"ordId"`
	OrderType                  string               `json:"ordType"`
	ProfitAndLoss              string               `json:"pnl"`
	PositionSide               string               `json:"posSide"`
	RebateAmount               types.Number         `json:"rebate"`
	RebateCurrency             string               `json:"rebateCcy"`
	Side                       order.Side           `json:"side"`
	StopLossOrdPrice           types.Number         `json:"slOrdPx"`
	StopLossTriggerPrice       types.Number         `json:"slTriggerPx"`
	StopLossTriggerPriceType   string               `json:"slTriggerPxType"`
	State                      string               `json:"state"`
	Price                      types.Number         `json:"px"`
	Size                       types.Number         `json:"sz"`
	Tag                        string               `json:"tag"`
	SizeType                   string               `json:"tgtCcy"`
	TradeMode                  string               `json:"tdMode"`
	Source                     string               `json:"source"`
	TakeProfitOrdPrice         types.Number         `json:"tpOrdPx"`
	TakeProfitTriggerPrice     types.Number         `json:"tpTriggerPx"`
	TakeProfitTriggerPriceType string               `json:"tpTriggerPxType"`
	TradeID                    string               `json:"tradeId"`
	UpdateTime                 convert.ExchangeTime `json:"uTime"`
}

// TransactionDetailRequestParams retrieve recently-filled transaction details in the last 3 day.
type TransactionDetailRequestParams struct {
	InstrumentType string    `json:"instType"` // SPOT , MARGIN, SWAP, FUTURES , option
	Underlying     string    `json:"uly"`
	InstrumentID   string    `json:"instId"`
	OrderID        string    `json:"ordId"`
	OrderType      string    `json:"orderType"`
	After          string    `json:"after"`  // after billid
	Before         string    `json:"before"` // before billid
	Begin          time.Time `json:"begin"`
	End            time.Time `json:"end"`
	Limit          int64     `json:"limit"`
}

// FillArchiveParam transaction detail param for 2 year.
type FillArchiveParam struct {
	Year    int64  `json:"year,string"`
	Quarter string `json:"quarter"`
}

// ArchiveReference holds recently-filled transaction details archive link and timestamp information.
type ArchiveReference struct {
	FileHref  string               `json:"fileHref"`
	State     string               `json:"state"`
	Timestamp convert.ExchangeTime `json:"ts"`
}

// TransactionDetail holds ecently-filled transaction detail data.
type TransactionDetail struct {
	InstrumentType string               `json:"instType"`
	InstrumentID   string               `json:"instId"`
	TradeID        string               `json:"tradeId"`
	OrderID        string               `json:"ordId"`
	ClientOrderID  string               `json:"clOrdId"`
	BillID         string               `json:"billId"`
	Tag            string               `json:"tag"`
	FillPrice      types.Number         `json:"fillPx"`
	FillSize       types.Number         `json:"fillSz"`
	Side           order.Side           `json:"side"`
	PositionSide   string               `json:"posSide"`
	ExecType       string               `json:"execType"`
	FeeCurrency    string               `json:"feeCcy"`
	Fee            types.Number         `json:"fee"`
	Timestamp      convert.ExchangeTime `json:"ts"`
}

// AlgoOrderParams holds algo order information.
type AlgoOrderParams struct {
	InstrumentID string     `json:"instId"` // Required
	TradeMode    string     `json:"tdMode"` // Required
	Currency     string     `json:"ccy,omitempty"`
	Side         order.Side `json:"side"` // Required
	PositionSide string     `json:"posSide,omitempty"`
	OrderType    string     `json:"ordType"`   // Required
	Size         float64    `json:"sz,string"` // Required
	ReduceOnly   bool       `json:"reduceOnly,omitempty"`
	OrderTag     string     `json:"tag,omitempty"`
	QuantityType string     `json:"tgtCcy,omitempty"`

	// Place Stop Order params
	TakeProfitTriggerPrice     float64 `json:"tpTriggerPx,string,omitempty"`
	TakeProfitOrderPrice       float64 `json:"tpOrdPx,string,omitempty"`
	StopLossTriggerPrice       float64 `json:"slTriggerPx,string,omitempty"`
	StopLossOrderPrice         float64 `json:"slOrdPx,string,omitempty"`
	StopLossTriggerPriceType   string  `json:"slTriggerPxType,omitempty"`
	TakeProfitTriggerPriceType string  `json:"tpTriggerPxType,omitempty"`

	// Trigger Price  Or TrailingStopOrderRequestParam
	CallbackRatio          float64 `json:"callbackRatio,omitempty,string"`
	ActivePrice            float64 `json:"activePx,string,omitempty"`
	CallbackSpreadVariance string  `json:"callbackSpread,omitempty"`

	// trigger algo orders params.
	// notice: Trigger orders are not available in the net mode of futures and perpetual swaps
	TriggerPrice     float64 `json:"triggerPx,string,omitempty"`
	OrderPrice       float64 `json:"orderPx,string,omitempty"` // if the price i -1, then the order will be executed on the market.
	TriggerPriceType string  `json:"triggerPxType,omitempty"`  // last, index, and mark

	PriceVariance string  `json:"pxVar,omitempty"`          // Optional
	PriceSpread   string  `json:"pxSpread,omitempty"`       // Optional
	SizeLimit     float64 `json:"szLimit,string,omitempty"` // Required
	PriceLimit    float64 `json:"pxLimit,string,omitempty"` // Required

	// TWAPOrder
	TimeInterval kline.Interval `json:"interval,omitempty"` // Required
}

// AlgoOrder algo order requests response.
type AlgoOrder struct {
	AlgoID     string `json:"algoId"`
	StatusCode string `json:"sCode"`
	StatusMsg  string `json:"sMsg"`
}

// AmendAlgoOrderParam request parameter to amend an algo order.
type AmendAlgoOrderParam struct {
	InstrumentID                  string  `json:"instId"`
	AlgoID                        string  `json:"algoId,omitempty"`
	ClientSuppliedAlgoOrderID     string  `json:"algoClOrdId,omitempty"`
	CancelOrderWhenFail           bool    `json:"cxlOnFail,omitempty"` // Whether the order needs to be automatically canceled when the order amendment fails Valid options: false or true, the default is false.
	RequestID                     string  `json:"reqId,omitempty"`
	NewSize                       float64 `json:"newSz,omitempty,string"`
	NewTakeProfitTriggerPrice     float64 `json:"newTpTriggerPx,omitempty,string"`
	NewTakeProfitOrderPrice       float64 `json:"newTpOrdPx,omitempty,string"`
	NewStopLossTriggerPrice       float64 `json:"newSlTriggerPx,omitempty,string"`
	NewStopLossOrderPrice         float64 `json:"newSlOrdPx,omitempty,string"`  // Stop-loss order price If the price is -1, stop-loss will be executed at the market price.
	NewTakeProfitTriggerPriceType string  `json:"newTpTriggerPxType,omitempty"` // Take-profit trigger price type'last': last price 'index': index price 'mark': mark price
	NewStopLossTriggerPriceType   string  `json:"newSlTriggerPxType,omitempty"` // Stop-loss trigger price type 'last': last price  'index': index price  'mark': mark price
}

// AmendAlgoResponse holds response information of amending an algo order.
type AmendAlgoResponse struct {
	AlgoClientOrderID string `json:"algoClOrdId"`
	AlgoID            string `json:"algoId"`
	ReqID             string `json:"reqId"`
	SCode             string `json:"sCode"`
	SMsg              string `json:"sMsg"`
}

// AlgoOrderDetail represents an algo order detail.
type AlgoOrderDetail struct {
	InstrumentType          string               `json:"instType"`
	InstrumentID            string               `json:"instId"`
	OrderID                 string               `json:"ordId"`
	OrderIDList             []string             `json:"ordIdList"`
	Currency                string               `json:"ccy"`
	ClientOrderID           string               `json:"clOrdId"`
	AlgoID                  string               `json:"algoId"`
	AttachAlgoOrds          []string             `json:"attachAlgoOrds"`
	Size                    types.Number         `json:"sz"`
	CloseFraction           string               `json:"closeFraction"`
	OrderType               string               `json:"ordType"`
	Side                    string               `json:"side"`
	PosSide                 string               `json:"posSide"`
	TradeMode               string               `json:"tdMode"`
	TargetCurrency          string               `json:"tgtCcy"`
	State                   string               `json:"state"`
	Leverage                types.Number         `json:"lever"`
	TpTriggerPrice          types.Number         `json:"tpTriggerPx"`
	TpTriggerPriceType      string               `json:"tpTriggerPxType"`
	TpOrdPrice              types.Number         `json:"tpOrdPx"`
	SlTriggerPrice          types.Number         `json:"slTriggerPx"`
	SlTriggerPriceType      string               `json:"slTriggerPxType"`
	TriggerPrice            types.Number         `json:"triggerPx"`
	TriggerPriceType        string               `json:"triggerPxType"`
	OrderPrice              types.Number         `json:"ordPx"`
	ActualSize              types.Number         `json:"actualSz"`
	ActualPrice             types.Number         `json:"actualPx"`
	ActualSide              string               `json:"actualSide"`
	PriceVar                string               `json:"pxVar"`
	PriceSpread             string               `json:"pxSpread"`
	PriceLimit              types.Number         `json:"pxLimit"`
	SizeLimit               types.Number         `json:"szLimit"`
	Tag                     string               `json:"tag"`
	TimeInterval            string               `json:"timeInterval"`
	CallbackRatio           string               `json:"callbackRatio"`
	CallbackSpread          string               `json:"callbackSpread"`
	ActivePrice             types.Number         `json:"activePx"`
	MoveTriggerPrice        types.Number         `json:"moveTriggerPx"`
	ReduceOnly              string               `json:"reduceOnly"`
	TriggerTime             convert.ExchangeTime `json:"triggerTime"`
	Last                    types.Number         `json:"last"` // Last filled price while placing
	FailCode                string               `json:"failCode"`
	AlgoClOrdID             string               `json:"algoClOrdId"`
	AmendPriceOnTriggerType string               `json:"amendPxOnTriggerType"`
	CreationTime            convert.ExchangeTime `json:"cTime"`
}

// AlgoOrderCancelParams algo order request parameter
type AlgoOrderCancelParams struct {
	AlgoOrderID  string `json:"algoId"`
	InstrumentID string `json:"instId"`
}

// AlgoOrderResponse holds algo order information.
type AlgoOrderResponse struct {
	InstrumentType             string               `json:"instType"`
	InstrumentID               string               `json:"instId"`
	OrderID                    string               `json:"ordId"`
	Currency                   string               `json:"ccy"`
	AlgoOrderID                string               `json:"algoId"`
	Quantity                   string               `json:"sz"`
	OrderType                  string               `json:"ordType"`
	Side                       order.Side           `json:"side"`
	PositionSide               string               `json:"posSide"`
	TradeMode                  string               `json:"tdMode"`
	QuantityType               string               `json:"tgtCcy"`
	State                      string               `json:"state"`
	Lever                      string               `json:"lever"`
	TakeProfitTriggerPrice     types.Number         `json:"tpTriggerPx"`
	TakeProfitTriggerPriceType string               `json:"tpTriggerPxType"`
	TakeProfitOrdPrice         types.Number         `json:"tpOrdPx"`
	StopLossTriggerPriceType   string               `json:"slTriggerPxType"`
	StopLossTriggerPrice       types.Number         `json:"slTriggerPx"`
	TriggerPrice               types.Number         `json:"triggerPx"`
	TriggerPriceType           string               `json:"triggerPxType"`
	OrderPrice                 types.Number         `json:"ordPx"`
	ActualSize                 string               `json:"actualSz"`
	ActualPrice                types.Number         `json:"actualPx"`
	ActualSide                 string               `json:"actualSide"`
	PriceVar                   string               `json:"pxVar"`
	PriceSpread                string               `json:"pxSpread"`
	PriceLimit                 string               `json:"pxLimit"`
	SizeLimit                  string               `json:"szLimit"`
	TimeInterval               string               `json:"timeInterval"`
	TriggerTime                convert.ExchangeTime `json:"triggerTime"`
	CallbackRatio              types.Number         `json:"callbackRatio"`
	CallbackSpread             string               `json:"callbackSpread"`
	ActivePrice                types.Number         `json:"activePx"`
	MoveTriggerPrice           types.Number         `json:"moveTriggerPx"`
	CreationTime               convert.ExchangeTime `json:"cTime"`
}

// CurrencyResponse represents a currency item detail response data.
type CurrencyResponse struct {
	CanDeposit          bool         `json:"canDep"`      // Availability to deposit from chain. false: not available true: available
	CanInternalTransfer bool         `json:"canInternal"` // Availability to internal transfer.
	CanWithdraw         bool         `json:"canWd"`       // Availability to withdraw to chain.
	Currency            string       `json:"ccy"`         //
	Chain               string       `json:"chain"`       //
	LogoLink            string       `json:"logoLink"`    // Logo link of currency
	MainNet             bool         `json:"mainNet"`     // If current chain is main net then return true, otherwise return false
	MaxFee              types.Number `json:"maxFee"`      // Minimum withdrawal fee
	MaxWithdrawal       types.Number `json:"maxWd"`       // Minimum amount of currency withdrawal in a single transaction
	MinFee              types.Number `json:"minFee"`      // Minimum withdrawal fee
	MinWithdrawal       types.Number `json:"minWd"`       // Minimum amount of currency withdrawal in a single transaction
	Name                string       `json:"name"`        // Chinese name of currency
	UsedWithdrawalQuota string       `json:"usedWdQuota"` // Amount of currency withdrawal used in the past 24 hours, unit in BTC
	WithdrawalQuota     string       `json:"wdQuota"`     // Minimum amount of currency withdrawal in a single transaction
	WithdrawalTickSize  types.Number `json:"wdTickSz"`    // Withdrawal precision, indicating the number of digits after the decimal point
}

// AssetBalance represents account owner asset balance
type AssetBalance struct {
	AvailBal      types.Number `json:"availBal"`
	Balance       types.Number `json:"bal"`
	Currency      string       `json:"ccy"`
	FrozenBalance types.Number `json:"frozenBal"`
}

// NonTradableAsset holds non-tradable asset detail.
type NonTradableAsset struct {
	Balance    types.Number `json:"bal"`
	CanWd      bool         `json:"canWd"`
	Currency   string       `json:"ccy"`
	Chain      string       `json:"chain"`
	CtAddr     string       `json:"ctAddr"`
	Fee        types.Number `json:"fee"`
	LogoLink   string       `json:"logoLink"`
	MinWd      string       `json:"minWd"`
	Name       string       `json:"name"`
	NeedTag    bool         `json:"needTag"`
	WdAll      bool         `json:"wdAll"`
	WdTickSize types.Number `json:"wdTickSz"`
}

// AccountAssetValuation represents view account asset valuation data
type AccountAssetValuation struct {
	Details struct {
		Classic types.Number `json:"classic"`
		Earn    types.Number `json:"earn"`
		Funding types.Number `json:"funding"`
		Trading types.Number `json:"trading"`
	} `json:"details"`
	TotalBalance types.Number         `json:"totalBal"`
	Timestamp    convert.ExchangeTime `json:"ts"`
}

// FundingTransferRequestInput represents funding account request input.
type FundingTransferRequestInput struct {
	Currency                currency.Code `json:"ccy"`
	Type                    int64         `json:"type,string"`
	Amount                  float64       `json:"amt,string"`
	FundingSourceAddress    string        `json:"from"` // "6": Funding account, "18": Trading account
	FundingReceipentAddress string        `json:"to"`
	SubAccount              string        `json:"subAcct"`
	LoanTransfer            bool          `json:"loanTrans,string"`
	ClientID                string        `json:"clientId"` // Client-supplied ID A combination of case-sensitive alphanumerics, all numbers, or all letters of up to 32 characters.
}

// FundingTransferResponse represents funding transfer and trading account transfer response.
type FundingTransferResponse struct {
	TransferID string       `json:"transId"`
	Currency   string       `json:"ccy"`
	ClientID   string       `json:"clientId"`
	From       types.Number `json:"from"`
	Amount     types.Number `json:"amt"`
	To         types.Number `json:"to"`
}

// TransferFundRateResponse represents funcing transfer rate response
type TransferFundRateResponse struct {
	Amount         types.Number `json:"amt"`
	Currency       string       `json:"ccy"`
	ClientID       string       `json:"clientId"`
	From           string       `json:"from"`
	InstrumentID   string       `json:"instId"`
	State          string       `json:"state"`
	SubAccount     string       `json:"subAcct"`
	To             string       `json:"to"`
	ToInstrumentID string       `json:"toInstId"`
	TransferID     string       `json:"transId"`
	Type           types.Number `json:"type"`
}

// AssetBillDetail represents  the billing record
type AssetBillDetail struct {
	BillID         string               `json:"billId"`
	Currency       string               `json:"ccy"`
	ClientID       string               `json:"clientId"`
	BalanceChange  string               `json:"balChg"`
	AccountBalance string               `json:"bal"`
	Type           types.Number         `json:"type"`
	Timestamp      convert.ExchangeTime `json:"ts"`
}

// LightningDepositItem for creating an invoice.
type LightningDepositItem struct {
	CreationTime convert.ExchangeTime `json:"cTime"`
	Invoice      string               `json:"invoice"`
}

// CurrencyDepositResponseItem represents the deposit address information item.
type CurrencyDepositResponseItem struct {
	Tag                      string            `json:"tag"`
	Chain                    string            `json:"chain"`
	ContractAddress          string            `json:"ctAddr"`
	Currency                 string            `json:"ccy"`
	ToBeneficiaryAccount     string            `json:"to"`
	Address                  string            `json:"addr"`
	Selected                 bool              `json:"selected"`
	Memo                     string            `json:"memo"`
	DepositAddressAttachment map[string]string `json:"addrEx"`
	PaymentID                string            `json:"pmtId"`
}

// DepositHistoryResponseItem deposit history response item.
type DepositHistoryResponseItem struct {
	Amount           types.Number         `json:"amt"`
	TransactionID    string               `json:"txId"` // Hash record of the deposit
	Currency         string               `json:"ccy"`
	Chain            string               `json:"chain"`
	From             string               `json:"from"`
	ToDepositAddress string               `json:"to"`
	Timestamp        convert.ExchangeTime `json:"ts"`
	State            types.Number         `json:"state"`
	DepositID        string               `json:"depId"`
}

// WithdrawalInput represents request parameters for cryptocurrency withdrawal
type WithdrawalInput struct {
	Amount                float64       `json:"amt,string"`
	TransactionFee        float64       `json:"fee,string"`
	WithdrawalDestination string        `json:"dest"`
	Currency              currency.Code `json:"ccy"`
	ChainName             string        `json:"chain"`
	ToAddress             string        `json:"toAddr"`
	ClientID              string        `json:"clientId"`
}

// WithdrawalResponse cryptocurrency withdrawal response
type WithdrawalResponse struct {
	Amount       types.Number `json:"amt"`
	WithdrawalID string       `json:"wdId"`
	Currency     string       `json:"ccy"`
	ClientID     string       `json:"clientId"`
	Chain        string       `json:"chain"`
}

// LightningWithdrawalRequestInput to request Lightning Withdrawal requests.
type LightningWithdrawalRequestInput struct {
	Currency currency.Code `json:"ccy"`     // REQUIRED Token symbol. Currently only BTC is supported.
	Invoice  string        `json:"invoice"` // REQUIRED Invoice text
	Memo     string        `json:"memo"`    // Lightning withdrawal memo
}

// LightningWithdrawalResponse response item for holding lightning withdrawal requests.
type LightningWithdrawalResponse struct {
	WithdrawalID string               `json:"wdId"`
	CreationTime convert.ExchangeTime `json:"cTime"`
}

// WithdrawalHistoryResponse represents the withdrawal response history.
type WithdrawalHistoryResponse struct {
	ChainName            string               `json:"chain"`
	WithdrawalFee        types.Number         `json:"fee"`
	Currency             string               `json:"ccy"`
	ClientID             string               `json:"clientId"`
	Amount               types.Number         `json:"amt"`
	TransactionID        string               `json:"txId"` // Hash record of the withdrawal. This parameter will not be returned for internal transfers.
	FromRemittingAddress string               `json:"from"`
	ToReceivingAddress   string               `json:"to"`
	StateOfWithdrawal    string               `json:"state"`
	Timestamp            convert.ExchangeTime `json:"ts"`
	WithdrawalID         string               `json:"wdId"`
	PaymentID            string               `json:"pmtId,omitempty"`
	Memo                 string               `json:"memo"`
}

// DepositWithdrawStatus holds deposit withdraw status info.
type DepositWithdrawStatus struct {
	WithdrawID      string               `json:"wdId"`
	TransactionID   string               `json:"txId"`
	State           string               `json:"state"`
	EstCompleteTime convert.ExchangeTime `json:"estCompleteTime"`
}

// ExchangeInfo represents exchange information
type ExchangeInfo struct {
	ExchID       string `json:"exchId"`
	ExchangeName string `json:"exchName"`
}

// SmallAssetConvertResponse represents a response of converting a small asset to OKB.
type SmallAssetConvertResponse struct {
	Details []struct {
		Amount        types.Number `json:"amt"`    // Quantity of currency assets before conversion
		Currency      string       `json:"ccy"`    //
		ConvertAmount types.Number `json:"cnvAmt"` // Quantity of OKB after conversion
		ConversionFee types.Number `json:"fee"`    // Fee for conversion, unit in OKB
	} `json:"details"`
	TotalConvertAmount types.Number `json:"totalCnvAmt"` // Total quantity of OKB after conversion
}

// SavingBalanceResponse returns a saving response.
type SavingBalanceResponse struct {
	Currency      string       `json:"ccy"`
	Earnings      types.Number `json:"earnings"`
	RedemptAmount types.Number `json:"redemptAmt"`
	Rate          types.Number `json:"rate"`
	Amount        types.Number `json:"amt"`
	LoanAmount    types.Number `json:"loanAmt"`
	PendingAmount types.Number `json:"pendingAmt"`
}

// SavingsPurchaseRedemptionInput input json to SavingPurchase Post merthod.
type SavingsPurchaseRedemptionInput struct {
	Currency   currency.Code `json:"ccy"`         // REQUIRED:
	Amount     float64       `json:"amt,string"`  // REQUIRED: purchase or redemption amount
	ActionType string        `json:"side"`        // REQUIRED: action type \"purchase\" or \"redemption\"
	Rate       float64       `json:"rate,string"` // REQUIRED:
}

// SavingsPurchaseRedemptionResponse response json to SavingPurchase or SavingRedemption Post method.
type SavingsPurchaseRedemptionResponse struct {
	Currency   string       `json:"ccy"`
	Amount     types.Number `json:"amt"`
	ActionType string       `json:"side"`
	Rate       types.Number `json:"rate"`
	Account    string       `json:"acct"` // '6': Funding account '18': Trading account
}

// LendingRate represents lending rate response
type LendingRate struct {
	Currency currency.Code `json:"ccy"`
	Rate     types.Number  `json:"rate"`
}

// LendingHistory holds lending history responses
type LendingHistory struct {
	Currency  string               `json:"ccy"`
	Amount    types.Number         `json:"amt"`
	Earnings  types.Number         `json:"earnings"`
	Rate      types.Number         `json:"rate"`
	Timestamp convert.ExchangeTime `json:"ts"`
}

// PublicBorrowInfo holds a currency's borrow info.
type PublicBorrowInfo struct {
	Currency         string       `json:"ccy"`
	AverageAmount    types.Number `json:"avgAmt"`
	AverageAmountUSD types.Number `json:"avgAmtUsd"`
	AverageRate      types.Number `json:"avgRate"`
	PreviousRate     types.Number `json:"preRate"`
	EstimatedRate    types.Number `json:"estRate"`
}

// PublicBorrowHistory holds a currencies borrow history.
type PublicBorrowHistory struct {
	Amount    types.Number         `json:"amt"`
	Currency  string               `json:"ccy"`
	Rate      types.Number         `json:"rate"`
	Timestamp convert.ExchangeTime `json:"ts"`
}

// ConvertCurrency represents currency conversion detailed data.
type ConvertCurrency struct {
	Currency string       `json:"currency"`
	Min      types.Number `json:"min"`
	Max      types.Number `json:"max"`
}

// ConvertCurrencyPair holds information related to conversion between two pairs.
type ConvertCurrencyPair struct {
	InstrumentID     string       `json:"instId"`
	BaseCurrency     string       `json:"baseCcy"`
	BaseCurrencyMax  types.Number `json:"baseCcyMax"`
	BaseCurrencyMin  types.Number `json:"baseCcyMin"`
	QuoteCurrency    string       `json:"quoteCcy,omitempty"`
	QuoteCurrencyMax types.Number `json:"quoteCcyMax"`
	QuoteCurrencyMin types.Number `json:"quoteCcyMin"`
}

// EstimateQuoteRequestInput represents estimate quote request parameters
type EstimateQuoteRequestInput struct {
	BaseCurrency         currency.Code `json:"baseCcy,omitempty"`
	QuoteCurrency        currency.Code `json:"quoteCcy,omitempty"`
	Side                 string        `json:"side,omitempty"`
	RfqAmount            float64       `json:"rfqSz,omitempty"`
	RfqSzCurrency        string        `json:"rfqSzCcy,omitempty"`
	ClientRequestOrderID string        `json:"clQReqId,string,omitempty"`
	Tag                  string        `json:"tag,omitempty"`
}

// EstimateQuoteResponse represents estimate quote response data.
type EstimateQuoteResponse struct {
	BaseCurrency    string               `json:"baseCcy"`
	BaseSize        string               `json:"baseSz"`
	ClientRequestID string               `json:"clQReqId"`
	ConvertPrice    string               `json:"cnvtPx"`
	OrigRfqSize     string               `json:"origRfqSz"`
	QuoteCurrency   string               `json:"quoteCcy"`
	QuoteID         string               `json:"quoteId"`
	QuoteSize       string               `json:"quoteSz"`
	QuoteTime       convert.ExchangeTime `json:"quoteTime"`
	RfqSize         string               `json:"rfqSz"`
	RfqSizeCurrency string               `json:"rfqSzCcy"`
	Side            order.Side           `json:"side"`
	TTLMs           string               `json:"ttlMs"` // Validity period of quotation in milliseconds
}

// ConvertTradeInput represents convert trade request input
type ConvertTradeInput struct {
	BaseCurrency  string        `json:"baseCcy"`
	QuoteCurrency string        `json:"quoteCcy"`
	Side          string        `json:"side"`
	Size          float64       `json:"sz,string"`
	SizeCurrency  currency.Code `json:"szCcy"`
	QuoteID       string        `json:"quoteId"`
	ClientOrderID string        `json:"clTReqId"`
	Tag           string        `json:"tag"`
}

// ConvertTradeResponse represents convert trade response
type ConvertTradeResponse struct {
	BaseCurrency  string               `json:"baseCcy"`
	ClientOrderID string               `json:"clTReqId"`
	FillBaseSize  types.Number         `json:"fillBaseSz"`
	FillPrice     types.Number         `json:"fillPx"`
	FillQuoteSize types.Number         `json:"fillQuoteSz"`
	InstrumentID  string               `json:"instId"`
	QuoteCurrency string               `json:"quoteCcy"`
	QuoteID       string               `json:"quoteId"`
	Side          order.Side           `json:"side"`
	State         string               `json:"state"`
	TradeID       string               `json:"tradeId"`
	Timestamp     convert.ExchangeTime `json:"ts"`
}

// ConvertHistory holds convert trade history response
type ConvertHistory struct {
	InstrumentID  string               `json:"instId"`
	Side          order.Side           `json:"side"`
	FillPrice     types.Number         `json:"fillPx"`
	BaseCurrency  string               `json:"baseCcy"`
	QuoteCurrency string               `json:"quoteCcy"`
	FillBaseSize  types.Number         `json:"fillBaseSz"`
	State         string               `json:"state"`
	TradeID       string               `json:"tradeId"`
	FillQuoteSize types.Number         `json:"fillQuoteSz"`
	Timestamp     convert.ExchangeTime `json:"ts"`
}

// Account holds currency account balance and related information
type Account struct {
	AdjEq       types.Number         `json:"adjEq"`
	Details     []AccountDetail      `json:"details"`
	Imr         types.Number         `json:"imr"` // Frozen equity for open positions and pending orders in USD level Applicable to Multi-currency margin and Portfolio margin
	IsoEq       types.Number         `json:"isoEq"`
	MgnRatio    types.Number         `json:"mgnRatio"`
	Mmr         types.Number         `json:"mmr"` // Maintenance margin requirement in USD level Applicable to Multi-currency margin and Portfolio margin
	NotionalUsd types.Number         `json:"notionalUsd"`
	OrdFroz     types.Number         `json:"ordFroz"` // Margin frozen for pending orders in USD level Applicable to Multi-currency margin and Portfolio margin
	TotalEquity types.Number         `json:"totalEq"` // Total Equity in USD level
	UpdateTime  convert.ExchangeTime `json:"uTime"`   // UpdateTime
}

// AccountDetail account detail information.
type AccountDetail struct {
<<<<<<< HEAD
	AvailableBalance              types.Number         `json:"availBal"`
	AvailableEquity               types.Number         `json:"availEq"`
	CashBalance                   types.Number         `json:"cashBal"` // Cash Balance
	Currency                      string               `json:"ccy"`
	CrossLiab                     types.Number         `json:"crossLiab"`
	DiscountEquity                types.Number         `json:"disEq"`
	EquityOfCurrency              types.Number         `json:"eq"`
	EquityUsd                     types.Number         `json:"eqUsd"`
	FrozenBalance                 types.Number         `json:"frozenBal"`
	Interest                      types.Number         `json:"interest"`
	IsoEquity                     types.Number         `json:"isoEq"`
	IsolatedLiabilities           types.Number         `json:"isoLiab"`
	IsoUpl                        types.Number         `json:"isoUpl"` // Isolated unrealized profit and loss of the currency applicable to Single-currency margin and Multi-currency margin and Portfolio margin
	LiabilitiesOfCurrency         types.Number         `json:"liab"`
	MaxLoan                       types.Number         `json:"maxLoan"`
	MarginRatio                   types.Number         `json:"mgnRatio"`      // Equity of the currency
	NotionalLever                 types.Number         `json:"notionalLever"` // Leverage of the currency applicable to Single-currency margin
	OpenOrdersMarginFrozen        types.Number         `json:"ordFrozen"`
	Twap                          types.Number         `json:"twap"`
	UpdateTime                    convert.ExchangeTime `json:"uTime"`
	UnrealizedProfit              types.Number         `json:"upl"`
	UnrealizedCurrencyLiabilities types.Number         `json:"uplLiab"`
	StrategyEquity                types.Number         `json:"stgyEq"`  // strategy equity
	TotalEquity                   types.Number         `json:"totalEq"` // Total equity in USD level. Appears unused
=======
	AvailableBalance              types.Number     `json:"availBal"`
	AvailableEquity               types.Number     `json:"availEq"`
	CashBalance                   types.Number     `json:"cashBal"` // Cash Balance
	Currency                      currency.Code    `json:"ccy"`
	CrossLiab                     types.Number     `json:"crossLiab"`
	DiscountEquity                types.Number     `json:"disEq"`
	EquityOfCurrency              types.Number     `json:"eq"`
	EquityUsd                     types.Number     `json:"eqUsd"`
	FrozenBalance                 types.Number     `json:"frozenBal"`
	Interest                      types.Number     `json:"interest"`
	IsoEquity                     types.Number     `json:"isoEq"`
	IsolatedLiabilities           types.Number     `json:"isoLiab"`
	IsoUpl                        types.Number     `json:"isoUpl"` // Isolated unrealized profit and loss of the currency applicable to Single-currency margin and Multi-currency margin and Portfolio margin
	LiabilitiesOfCurrency         types.Number     `json:"liab"`
	MaxLoan                       types.Number     `json:"maxLoan"`
	MarginRatio                   types.Number     `json:"mgnRatio"`      // Equity of the currency
	NotionalLever                 types.Number     `json:"notionalLever"` // Leverage of the currency applicable to Single-currency margin
	OpenOrdersMarginFrozen        types.Number     `json:"ordFrozen"`
	Twap                          types.Number     `json:"twap"`
	UpdateTime                    okxUnixMilliTime `json:"uTime"`
	UnrealizedProfit              types.Number     `json:"upl"`
	UnrealizedCurrencyLiabilities types.Number     `json:"uplLiab"`
	StrategyEquity                types.Number     `json:"stgyEq"`  // strategy equity
	TotalEquity                   types.Number     `json:"totalEq"` // Total equity in USD level. Appears unused
>>>>>>> cb6b3421
}

// AccountPosition account position.
type AccountPosition struct {
<<<<<<< HEAD
	AutoDeleveraging             string               `json:"adl"`      // Auto-deleveraging (ADL) indicator Divided into 5 levels, from 1 to 5, the smaller the number, the weaker the adl intensity.
	AvailablePosition            string               `json:"availPos"` // Position that can be closed Only applicable to MARGIN, FUTURES/SWAP in the long-short mode, OPTION in Simple and isolated OPTION in margin Account.
	AveragePrice                 types.Number         `json:"avgPx"`
	CreationTime                 convert.ExchangeTime `json:"cTime"`
	Currency                     string               `json:"ccy"`
	DeltaBS                      string               `json:"deltaBS"` // delta：Black-Scholes Greeks in dollars,only applicable to OPTION
	DeltaPA                      string               `json:"deltaPA"` // delta：Greeks in coins,only applicable to OPTION
	GammaBS                      string               `json:"gammaBS"` // gamma：Black-Scholes Greeks in dollars,only applicable to OPTION
	GammaPA                      string               `json:"gammaPA"` // gamma：Greeks in coins,only applicable to OPTION
	InitialMarginRequirement     types.Number         `json:"imr"`     // Initial margin requirement, only applicable to cross.
	InstrumentID                 string               `json:"instId"`
	InstrumentType               asset.Item           `json:"instType"`
	Interest                     types.Number         `json:"interest"`
	USDPrice                     types.Number         `json:"usdPx"`
	LastTradePrice               types.Number         `json:"last"`
	Leverage                     types.Number         `json:"lever"`   // Leverage, not applicable to OPTION seller
	Liabilities                  string               `json:"liab"`    // Liabilities, only applicable to MARGIN.
	LiabilitiesCurrency          string               `json:"liabCcy"` // Liabilities currency, only applicable to MARGIN.
	LiquidationPrice             types.Number         `json:"liqPx"`   // Estimated liquidation price Not applicable to OPTION
	MarkPrice                    types.Number         `json:"markPx"`
	Margin                       types.Number         `json:"margin"`
	MarginMode                   string               `json:"mgnMode"`
	MarginRatio                  types.Number         `json:"mgnRatio"`
	MaintenanceMarginRequirement types.Number         `json:"mmr"`         // Maintenance margin requirement in USD level Applicable to Multi-currency margin and Portfolio margin
	NotionalUsd                  types.Number         `json:"notionalUsd"` // Quality of Positions -- usd
	OptionValue                  types.Number         `json:"optVal"`      // Option Value, only application to position.
	QuantityOfPosition           types.Number         `json:"pos"`         // Quantity of positions,In the mode of autonomous transfer from position to position, after the deposit is transferred, a position with pos of 0 will be generated
	PositionCurrency             string               `json:"posCcy"`
	PositionID                   string               `json:"posId"`
	PositionSide                 string               `json:"posSide"`
	ThetaBS                      string               `json:"thetaBS"` // theta：Black-Scholes Greeks in dollars,only applicable to OPTION
	ThetaPA                      string               `json:"thetaPA"` // theta：Greeks in coins,only applicable to OPTION
	TradeID                      string               `json:"tradeId"`
	UpdatedTime                  convert.ExchangeTime `json:"uTime"`    // Latest time position was adjusted,
	UPNL                         types.Number         `json:"upl"`      // Unrealized profit and loss
	UPLRatio                     types.Number         `json:"uplRatio"` // Unrealized profit and loss ratio
	VegaBS                       string               `json:"vegaBS"`   // vega：Black-Scholes Greeks in dollars,only applicable to OPTION
	VegaPA                       string               `json:"vegaPA"`   // vega：Greeks in coins,only applicable to OPTION
=======
	AutoDeleveraging             string           `json:"adl"`      // Auto-deleveraging (ADL) indicator Divided into 5 levels, from 1 to 5, the smaller the number, the weaker the adl intensity.
	AvailablePosition            string           `json:"availPos"` // Position that can be closed Only applicable to MARGIN, FUTURES/SWAP in the long-short mode, OPTION in Simple and isolated OPTION in margin Account.
	AveragePrice                 types.Number     `json:"avgPx"`
	CreationTime                 okxUnixMilliTime `json:"cTime"`
	Currency                     currency.Code    `json:"ccy"`
	DeltaBS                      string           `json:"deltaBS"` // delta：Black-Scholes Greeks in dollars,only applicable to OPTION
	DeltaPA                      string           `json:"deltaPA"` // delta：Greeks in coins,only applicable to OPTION
	GammaBS                      string           `json:"gammaBS"` // gamma：Black-Scholes Greeks in dollars,only applicable to OPTION
	GammaPA                      string           `json:"gammaPA"` // gamma：Greeks in coins,only applicable to OPTION
	InitialMarginRequirement     types.Number     `json:"imr"`     // Initial margin requirement, only applicable to cross.
	InstrumentID                 string           `json:"instId"`
	InstrumentType               asset.Item       `json:"instType"`
	Interest                     types.Number     `json:"interest"`
	USDPrice                     types.Number     `json:"usdPx"`
	LastTradePrice               types.Number     `json:"last"`
	Leverage                     types.Number     `json:"lever"`   // Leverage, not applicable to OPTION seller
	Liabilities                  string           `json:"liab"`    // Liabilities, only applicable to MARGIN.
	LiabilitiesCurrency          string           `json:"liabCcy"` // Liabilities currency, only applicable to MARGIN.
	LiquidationPrice             types.Number     `json:"liqPx"`   // Estimated liquidation price Not applicable to OPTION
	MarkPrice                    types.Number     `json:"markPx"`
	Margin                       types.Number     `json:"margin"`
	MarginMode                   string           `json:"mgnMode"`
	MarginRatio                  types.Number     `json:"mgnRatio"`
	MaintenanceMarginRequirement types.Number     `json:"mmr"`         // Maintenance margin requirement in USD level Applicable to Multi-currency margin and Portfolio margin
	NotionalUsd                  types.Number     `json:"notionalUsd"` // Quality of Positions -- usd
	OptionValue                  types.Number     `json:"optVal"`      // Option Value, only application to position.
	QuantityOfPosition           types.Number     `json:"pos"`         // Quantity of positions,In the mode of autonomous transfer from position to position, after the deposit is transferred, a position with pos of 0 will be generated
	PositionCurrency             string           `json:"posCcy"`
	PositionID                   string           `json:"posId"`
	PositionSide                 string           `json:"posSide"`
	ThetaBS                      string           `json:"thetaBS"` // theta：Black-Scholes Greeks in dollars,only applicable to OPTION
	ThetaPA                      string           `json:"thetaPA"` // theta：Greeks in coins,only applicable to OPTION
	TradeID                      string           `json:"tradeId"`
	UpdatedTime                  okxUnixMilliTime `json:"uTime"`    // Latest time position was adjusted,
	UPNL                         types.Number     `json:"upl"`      // Unrealized profit and loss
	UPLRatio                     types.Number     `json:"uplRatio"` // Unrealized profit and loss ratio
	VegaBS                       string           `json:"vegaBS"`   // vega：Black-Scholes Greeks in dollars,only applicable to OPTION
	VegaPA                       string           `json:"vegaPA"`   // vega：Greeks in coins,only applicable to OPTION
>>>>>>> cb6b3421

	// PushTime added feature in the websocket push data.

	PushTime convert.ExchangeTime `json:"pTime"` // The time when the account position data is pushed.
}

// AccountPositionHistory hold account position history.
type AccountPositionHistory struct {
	CreationTime       convert.ExchangeTime `json:"cTime"`
	Currency           string               `json:"ccy"`
	CloseAveragePrice  types.Number         `json:"closeAvgPx"`
	CloseTotalPosition types.Number         `json:"closeTotalPos"`
	InstrumentID       string               `json:"instId"`
	InstrumentType     string               `json:"instType"`
	Leverage           string               `json:"lever"`
	ManagementMode     string               `json:"mgnMode"`
	OpenAveragePrice   string               `json:"openAvgPx"`
	OpenMaxPosition    string               `json:"openMaxPos"`
	ProfitAndLoss      types.Number         `json:"pnl"`
	ProfitAndLossRatio types.Number         `json:"pnlRatio"`
	PositionID         string               `json:"posId"`
	PositionSide       string               `json:"posSide"`
	TriggerPrice       string               `json:"triggerPx"`
	Type               string               `json:"type"`
	UpdateTime         convert.ExchangeTime `json:"uTime"`
	Underlying         string               `json:"uly"`
}

// AccountBalanceData represents currency account balance.
type AccountBalanceData struct {
	Currency       string `json:"ccy"`
	DiscountEquity string `json:"disEq"` // discount equity of the currency in USD level.
	Equity         string `json:"eq"`    // Equity of the currency
}

// PositionData holds account position data.
type PositionData struct {
	BaseBal          string `json:"baseBal"`
	Currency         string `json:"ccy"`
	InstrumentID     string `json:"instId"`
	InstrumentType   string `json:"instType"`
	ManagementMode   string `json:"mgnMode"`
	NotionalCurrency string `json:"notionalCcy"`
	NotionalUsd      string `json:"notionalUsd"`
	Position         string `json:"pos"`
	PositionedCcy    string `json:"posCcy"`
	PositionedID     string `json:"posId"`
	PositionedSide   string `json:"posSide"`
	QuoteBalance     string `json:"quoteBal"`
}

// AccountAndPositionRisk holds information.
type AccountAndPositionRisk struct {
	AdjEq              string               `json:"adjEq"`
	AccountBalanceData []AccountBalanceData `json:"balData"`
	PosData            []PositionData       `json:"posData"`
	Timestamp          convert.ExchangeTime `json:"ts"`
}

// BillsDetailQueryParameter represents bills detail query parameter
type BillsDetailQueryParameter struct {
	InstrumentType string // Instrument type "SPOT" "MARGIN" "SWAP" "FUTURES" "OPTION"
	Currency       currency.Code
	MarginMode     string // Margin mode "isolated" "cross"
	ContractType   string // Contract type "linear" & "inverse" Only applicable to FUTURES/SWAP
	BillType       uint64 // Bill type 1: Transfer 2: Trade 3: Delivery 4: Auto token conversion 5: Liquidation 6: Margin transfer 7: Interest deduction 8: Funding fee 9: ADL 10: Clawback 11: System token conversion 12: Strategy transfer 13: ddh
	BillSubType    int64  // allowed bill subtype values are [ 1,2,3,4,5,6,9,11,12,14,160,161,162,110,111,118,119,100,101,102,103,104,105,106,110,125,126,127,128,131,132,170,171,172,112,113,117,173,174,200,201,202,203 ], link: https://www.okx.com/docs-v5/en/#rest-api-account-get-bills-details-last-7-days
	After          string
	Before         string
	BeginTime      time.Time
	EndTime        time.Time
	Limit          int64
}

// BillsDetailResponse represents account bills information.
type BillsDetailResponse struct {
	Balance                    types.Number         `json:"bal"`
	BalanceChange              string               `json:"balChg"`
	BillID                     string               `json:"billId"`
	Currency                   string               `json:"ccy"`
	ExecType                   string               `json:"execType"` // Order flow type, T：taker M：maker
	Fee                        types.Number         `json:"fee"`      // Fee Negative number represents the user transaction fee charged by the platform. Positive number represents rebate.
	From                       string               `json:"from"`     // The remitting account 6: FUNDING 18: Trading account When bill type is not transfer, the field returns "".
	InstrumentID               string               `json:"instId"`
	InstrumentType             asset.Item           `json:"instType"`
	MarginMode                 string               `json:"mgnMode"`
	Notes                      string               `json:"notes"` // notes When bill type is not transfer, the field returns "".
	OrderID                    string               `json:"ordId"`
	ProfitAndLoss              types.Number         `json:"pnl"`
	PositionLevelBalance       types.Number         `json:"posBal"`
	PositionLevelBalanceChange types.Number         `json:"posBalChg"`
	SubType                    string               `json:"subType"`
	Size                       types.Number         `json:"sz"`
	To                         string               `json:"to"`
	Timestamp                  convert.ExchangeTime `json:"ts"`
	Type                       string               `json:"type"`
}

// AccountConfigurationResponse represents account configuration response.
type AccountConfigurationResponse struct {
	AccountLevel         types.Number `json:"acctLv"`     // 1: Simple 2: Single-currency margin 3: Multi-currency margin 4：Portfolio margin
	AutoLoan             bool         `json:"autoLoan"`   // Whether to borrow coins automatically true: borrow coins automatically false: not borrow coins automatically
	ContractIsolatedMode string       `json:"ctIsoMode"`  // Contract isolated margin trading settings automatic：Auto transfers autonomy：Manual transfers
	GreeksType           string       `json:"greeksType"` // Current display type of Greeks PA: Greeks in coins BS: Black-Scholes Greeks in dollars
	Level                string       `json:"level"`      // The user level of the current real trading volume on the platform, e.g lv1
	LevelTemporary       string       `json:"levelTmp"`
	MarginIsolatedMode   string       `json:"mgnIsoMode"` // Margin isolated margin trading settings automatic：Auto transfers autonomy：Manual transfers
	PositionMode         string       `json:"posMode"`
	AccountID            string       `json:"uid"`
}

// PositionMode represents position mode response
type PositionMode struct {
	PositionMode string `json:"posMode"` // "long_short_mode": long/short, only applicable to FUTURES/SWAP "net_mode": net
}

// SetLeverageInput represents set leverage request input
type SetLeverageInput struct {
	Leverage     float64       `json:"lever,string"`     // set leverage for isolated
	MarginMode   string        `json:"mgnMode"`          // Margin Mode "cross" and "isolated"
	InstrumentID string        `json:"instId,omitempty"` // Optional:
	Currency     currency.Code `json:"ccy,omitempty"`    // Optional:
	PositionSide string        `json:"posSide,omitempty"`
}

// SetLeverageResponse represents set leverage response
type SetLeverageResponse struct {
	Leverage     types.Number `json:"lever"`
	MarginMode   string       `json:"mgnMode"` // Margin Mode "cross" and "isolated"
	InstrumentID string       `json:"instId"`
	PositionSide string       `json:"posSide"` // "long", "short", and "net"
}

// MaximumBuyAndSell get maximum buy , sell amount or open amount
type MaximumBuyAndSell struct {
	Currency     string       `json:"ccy"`
	InstrumentID string       `json:"instId"`
	MaximumBuy   types.Number `json:"maxBuy"`
	MaximumSell  types.Number `json:"maxSell"`
}

// MaximumTradableAmount represents get maximum tradable amount response
type MaximumTradableAmount struct {
	InstrumentID string `json:"instId"`
	AvailBuy     string `json:"availBuy"`
	AvailSell    string `json:"availSell"`
}

// IncreaseDecreaseMarginInput represents increase or decrease the margin of the isolated position.
type IncreaseDecreaseMarginInput struct {
	InstrumentID     string  `json:"instId"`
	PositionSide     string  `json:"posSide"`
	Type             string  `json:"type"`
	Amount           float64 `json:"amt,string"`
	Currency         string  `json:"ccy"`
	AutoLoadTransfer bool    `json:"auto"`
	LoadTransfer     bool    `json:"loanTrans"`
}

// IncreaseDecreaseMargin represents increase or decrease the margin of the isolated position response
type IncreaseDecreaseMargin struct {
	Amount       types.Number `json:"amt"`
	Currency     string       `json:"ccy"`
	InstrumentID string       `json:"instId"`
	Leverage     types.Number `json:"leverage"`
	PosSide      string       `json:"posSide"`
	Type         string       `json:"type"`
}

// LeverageResponse instrument id leverage response.
type LeverageResponse struct {
	InstrumentID string       `json:"instId"`
	MarginMode   string       `json:"mgnMode"`
	PositionSide string       `json:"posSide"`
	Leverage     types.Number `json:"lever"`
}

// LeverageEstimatedInfo leverage estimated info response.
type LeverageEstimatedInfo struct {
	EstimatedAvailQuoteTrans string       `json:"estAvailQuoteTrans"`
	EstimatedAvailTrans      string       `json:"estAvailTrans"`
	EstimatedLiqPrice        types.Number `json:"estLiqPx"`
	EstimatedMaxAmount       types.Number `json:"estMaxAmt"`
	EstimatedMargin          string       `json:"estMgn"`
	EstimatedQuoteMaxAmount  types.Number `json:"estQuoteMaxAmt"`
	EstimatedQuoteMgn        string       `json:"estQuoteMgn"`
	ExistOrd                 bool         `json:"existOrd"` // Whether there is pending orders
	MaxLeverage              types.Number `json:"maxLever"`
	MinLeverage              types.Number `json:"minLever"`
}

// MaximumLoanInstrument represents maximum loan of an instrument id.
type MaximumLoanInstrument struct {
	InstrumentID string     `json:"instId"`
	MgnMode      string     `json:"mgnMode"`
	MgnCcy       string     `json:"mgnCcy"`
	MaxLoan      string     `json:"maxLoan"`
	Currency     string     `json:"ccy"`
	Side         order.Side `json:"side"`
}

// TradeFeeRate holds trade fee rate information for a given instrument type.
type TradeFeeRate struct {
	Category         string               `json:"category"`
	DeliveryFeeRate  string               `json:"delivery"`
	Exercise         string               `json:"exercise"`
	InstrumentType   asset.Item           `json:"instType"`
	FeeRateLevel     string               `json:"level"`
	FeeRateMaker     types.Number         `json:"maker"`
	FeeRateMakerUSDT types.Number         `json:"makerU"`
	FeeRateMakerUSDC types.Number         `json:"makerUSDC"`
	FeeRateTaker     types.Number         `json:"taker"`
	FeeRateTakerUSDT types.Number         `json:"takerU"`
	FeeRateTakerUSDC types.Number         `json:"takerUSDC"`
	Timestamp        convert.ExchangeTime `json:"ts"`
}

// InterestAccruedData represents interest rate accrued response
type InterestAccruedData struct {
	Currency     string               `json:"ccy"`
	InstrumentID string               `json:"instId"`
	Interest     string               `json:"interest"`
	InterestRate string               `json:"interestRate"` // Interest rate in an hour.
	Liability    string               `json:"liab"`
	MarginMode   string               `json:"mgnMode"` //  	Margin mode "cross" "isolated"
	Timestamp    convert.ExchangeTime `json:"ts"`
	LoanType     string               `json:"type"`
}

// VIPInterestData holds interest accrued/deducted data
type VIPInterestData struct {
	Currency     string               `json:"ccy"`
	Interest     types.Number         `json:"interest"`
	InterestRate types.Number         `json:"interestRate"`
	Liability    types.Number         `json:"liab"`
	OrderID      string               `json:"ordId"`
	Timestamp    convert.ExchangeTime `json:"ts"`
}

// VIPLoanOrder holds VIP loan items
type VIPLoanOrder struct {
	BorrowAmount    types.Number         `json:"borrowAmt"`
	Currency        string               `json:"ccy"`
	CurrentRate     types.Number         `json:"curRate"`
	DueAmount       types.Number         `json:"dueAmt"`
	NextRefreshTime convert.ExchangeTime `json:"nextRefreshTime"`
	OrderID         string               `json:"ordId"`
	OriginalRate    types.Number         `json:"origRate"`
	RepayAmount     types.Number         `json:"repayAmt"`
	State           string               `json:"state"`
	Timestamp       convert.ExchangeTime `json:"ts"`
}

// VIPLoanOrderDetail holds vip loan order detail
type VIPLoanOrderDetail struct {
	Amount     types.Number         `json:"amt"`
	Currency   string               `json:"ccy"`
	FailReason string               `json:"failReason"`
	Rate       types.Number         `json:"rate"`
	Timestamp  convert.ExchangeTime `json:"ts"`
	Type       string               `json:"type"` // Operation Type: 1:Borrow 2:Repayment 3:System Repayment 4:Interest Rate Refresh
}

// InterestRateResponse represents interest rate response.
type InterestRateResponse struct {
	InterestRate types.Number `json:"interestRate"`
	Currency     string       `json:"ccy"`
}

// GreeksType represents for greeks type response
type GreeksType struct {
	GreeksType string `json:"greeksType"` // Display type of Greeks. PA: Greeks in coins BS: Black-Scholes Greeks in dollars
}

// IsolatedMode represents Isolated margin trading settings
type IsolatedMode struct {
	IsoMode        string `json:"isoMode"` // "automatic":Auto transfers "autonomy":Manual transfers
	InstrumentType string `json:"type"`    // Instrument type "MARGIN" "CONTRACTS"
}

// BorrowAndRepay manual holds manual borrow and repay in quick margin mode.
type BorrowAndRepay struct {
	Amount       float64       `json:"amt,string"`
	InstrumentID string        `json:"instId"`
	LoanCcy      currency.Code `json:"ccy"`
	Side         string        `json:"side"` // possible values: 'borrow' and 'repay'
}

// BorrowRepayHistoryItem holds borrow or repay history item information
type BorrowRepayHistoryItem struct {
	InstID          string               `json:"instId"`
	Ccy             string               `json:"ccy"`
	Side            string               `json:"side"`
	AccBorrowAmount types.Number         `json:"accBorrowed"`
	Amount          types.Number         `json:"amt"`
	RefID           string               `json:"refId"`
	Timestamp       convert.ExchangeTime `json:"ts"`
}

// MaximumWithdrawal represents maximum withdrawal amount query response.
type MaximumWithdrawal struct {
	Currency            string `json:"ccy"`
	MaximumWithdrawal   string `json:"maxWd"`   // Max withdrawal (not allowing borrowed crypto transfer out under Multi-currency margin)
	MaximumWithdrawalEx string `json:"maxWdEx"` // Max withdrawal (allowing borrowed crypto transfer out under Multi-currency margin)
}

// AccountRiskState represents account risk state.
type AccountRiskState struct {
	IsTheAccountAtRisk bool                 `json:"atRisk"`
	AtRiskIdx          []interface{}        `json:"atRiskIdx"` // derivatives risk unit list
	AtRiskMgn          []interface{}        `json:"atRiskMgn"` // margin risk unit list
	Timestamp          convert.ExchangeTime `json:"ts"`
}

// LoanBorrowAndReplayInput represents currency VIP borrow or repay request params.
type LoanBorrowAndReplayInput struct {
	Currency currency.Code `json:"ccy"`
	Side     string        `json:"side,omitempty"`
	Amount   float64       `json:"amt,string,omitempty"`
}

// LoanBorrowAndReplay loans borrow and repay
type LoanBorrowAndReplay struct {
	Amount        string       `json:"amt"`
	AvailableLoan types.Number `json:"availLoan"`
	Currency      string       `json:"ccy"`
	LoanQuota     types.Number `json:"loanQuota"`
	PosLoan       string       `json:"posLoan"`
	Side          string       `json:"side"` // borrow or repay
	UsedLoan      string       `json:"usedLoan"`
}

// BorrowRepayHistory represents borrow and repay history item data
type BorrowRepayHistory struct {
	Currency   string               `json:"ccy"`
	TradedLoan string               `json:"tradedLoan"`
	Timestamp  convert.ExchangeTime `json:"ts"`
	Type       string               `json:"type"`
	UsedLoan   string               `json:"usedLoan"`
}

// BorrowInterestAndLimitResponse represents borrow interest and limit rate for different loan type.
type BorrowInterestAndLimitResponse struct {
	Debt             string               `json:"debt"`
	Interest         string               `json:"interest"`
	NextDiscountTime convert.ExchangeTime `json:"nextDiscountTime"`
	NextInterestTime convert.ExchangeTime `json:"nextInterestTime"`
	Records          []struct {
		AvailLoan  string       `json:"availLoan"`
		Currency   string       `json:"ccy"`
		Interest   string       `json:"interest"`
		LoanQuota  string       `json:"loanQuota"`
		PosLoan    string       `json:"posLoan"` // Frozen amount for current account Only applicable to VIP loans
		Rate       types.Number `json:"rate"`
		SurplusLmt string       `json:"surplusLmt"`
		UsedLmt    types.Number `json:"usedLmt"`
		UsedLoan   string       `json:"usedLoan"`
	} `json:"records"`
}

// PositionItem represents current position of the user.
type PositionItem struct {
	Position     string `json:"pos"`
	InstrumentID string `json:"instId"`
}

// PositionBuilderInput represents request parameter for position builder item.
type PositionBuilderInput struct {
	InstrumentType         string         `json:"instType,omitempty"`
	InstrumentID           string         `json:"instId,omitempty"`
	ImportExistingPosition bool           `json:"inclRealPos,omitempty"` // "true"：Import existing positions and hedge with simulated ones "false"：Only use simulated positions The default is true
	ListOfPositions        []PositionItem `json:"simPos,omitempty"`
	PositionsCount         uint64         `json:"pos,omitempty"`
}

// PositionBuilderResponse represents a position builder endpoint response.
type PositionBuilderResponse struct {
	InitialMarginRequirement     string                `json:"imr"` // Initial margin requirement of riskUnit dimension
	MaintenanceMarginRequirement string                `json:"mmr"` // Maintenance margin requirement of riskUnit dimension
	SpotAndVolumeMovement        string                `json:"mr1"`
	ThetaDecay                   string                `json:"mr2"`
	VegaTermStructure            string                `json:"mr3"`
	BasicRisk                    string                `json:"mr4"`
	InterestRateRisk             string                `json:"mr5"`
	ExtremeMarketMove            string                `json:"mr6"`
	TransactionCostAndSlippage   string                `json:"mr7"`
	PositionData                 []PositionBuilderData `json:"posData"` // List of positions
	RiskUnit                     string                `json:"riskUnit"`
	Timestamp                    convert.ExchangeTime  `json:"ts"`
}

// PositionBuilderData represent a position item.
type PositionBuilderData struct {
	Delta              string `json:"delta"`
	Gamma              string `json:"gamma"`
	InstrumentID       string `json:"instId"`
	InstrumentType     string `json:"instType"`
	NotionalUsd        string `json:"notionalUsd"` // Quantity of positions usd
	QuantityOfPosition string `json:"pos"`         // Quantity of positions
	Theta              string `json:"theta"`       // Sensitivity of option price to remaining maturity
	Vega               string `json:"vega"`        // Sensitivity of option price to implied volatility
}

// GreeksItem represents greeks response
type GreeksItem struct {
	ThetaBS   string               `json:"thetaBS"`
	ThetaPA   string               `json:"thetaPA"`
	DeltaBS   string               `json:"deltaBS"`
	DeltaPA   string               `json:"deltaPA"`
	GammaBS   string               `json:"gammaBS"`
	GammaPA   string               `json:"gammaPA"`
	VegaBS    string               `json:"vegaBS"`
	VegaPA    string               `json:"vegaPA"`
	Currency  string               `json:"ccy"`
	Timestamp convert.ExchangeTime `json:"ts"`
}

// CounterpartiesResponse represents
type CounterpartiesResponse struct {
	TraderName string `json:"traderName"`
	TraderCode string `json:"traderCode"`
	Type       string `json:"type"`
}

// RfqOrderLeg represents Rfq Order responses leg.
type RfqOrderLeg struct {
	Size         string `json:"sz"`
	Side         string `json:"side"`
	InstrumentID string `json:"instId"`
	TgtCurrency  string `json:"tgtCcy,omitempty"`
}

// CreateRfqInput Rfq create method input.
type CreateRfqInput struct {
	Anonymous      bool          `json:"anonymous"`
	CounterParties []string      `json:"counterparties"`
	ClientRfqID    string        `json:"clRfqId"`
	Legs           []RfqOrderLeg `json:"legs"`
}

// CancelRfqRequestParam represents cancel Rfq order request params
type CancelRfqRequestParam struct {
	RfqID       string `json:"rfqId,omitempty"`
	ClientRfqID string `json:"clRfqId,omitempty"`
}

// CancelRfqRequestsParam represents cancel multiple Rfq orders request params
type CancelRfqRequestsParam struct {
	RfqIDs       []string `json:"rfqIds"`
	ClientRfqIDs []string `json:"clRfqIds"`
}

// CancelRfqResponse represents cancel Rfq orders response
type CancelRfqResponse struct {
	RfqID       string `json:"rfqId"`
	ClientRfqID string `json:"clRfqId"`
	StatusCode  string `json:"sCode"`
	StatusMsg   string `json:"sMsg"`
}

// TimestampResponse holds timestamp response only.
type TimestampResponse struct {
	Timestamp convert.ExchangeTime `json:"ts"`
}

// MMPStatusResponse holds MMP reset status response
type MMPStatusResponse struct {
	Result bool `json:"result"`
}

// MMPConfig holds request/response structure to set Market Maker Protection (MMP)
type MMPConfig struct {
	InstrumentFamily string  `json:"instFamily"`
	TimeInterval     int64   `json:"timeInterval,string"`
	FrozenInterval   int64   `json:"frozenInterval,string"` // Frozen period (ms). "0" means the trade will remain frozen until you request "Reset MMP Status" to unfrozen
	QuantityLimit    float64 `json:"qtyLimit,string"`
}

// MMPConfigDetail holds MMP config details.
type MMPConfigDetail struct {
	FrozenInterval   types.Number `json:"frozenInterval"`
	InstrumentFamily string       `json:"instFamily"`
	MMPFrozen        bool         `json:"mmpFrozen"`
	MMPFrozenUntil   string       `json:"mmpFrozenUntil"`
	QuantityLimit    types.Number `json:"qtyLimit"`
	TimeInterval     int64        `json:"timeInterval"`
}

// ExecuteQuoteParams represents Execute quote request params
type ExecuteQuoteParams struct {
	RfqID   string `json:"rfqId,omitempty"`
	QuoteID string `json:"quoteId,omitempty"`
}

// ExecuteQuoteResponse represents execute quote response.
type ExecuteQuoteResponse struct {
	BlockTradedID   string               `json:"blockTdId"`
	RfqID           string               `json:"rfqId"`
	ClientRfqID     string               `json:"clRfqId"`
	QuoteID         string               `json:"quoteId"`
	ClientQuoteID   string               `json:"clQuoteId"`
	TraderCode      string               `json:"tTraderCode"`
	MakerTraderCode string               `json:"mTraderCode"`
	CreationTime    convert.ExchangeTime `json:"cTime"`
	Legs            []OrderLeg           `json:"legs"`
}

// QuoteProduct represents products which makers want to quote and receive RFQs for
type QuoteProduct struct {
	InstrumentType string `json:"instType,omitempty"`
	IncludeALL     bool   `json:"includeALL"`
	Data           []struct {
		Underlying     string       `json:"uly"`
		MaxBlockSize   types.Number `json:"maxBlockSz"`
		MakerPriceBand types.Number `json:"makerPxBand"`
	} `json:"data"`
	InstrumentType0 string `json:"instType:,omitempty"`
}

// OrderLeg represents legs information for both websocket and REST available Quote information.
type OrderLeg struct {
	Price          string `json:"px"`
	Size           string `json:"sz"`
	InstrumentID   string `json:"instId"`
	Side           string `json:"side"`
	TargetCurrency string `json:"tgtCcy"`

	// available in REST only
	Fee         types.Number `json:"fee"`
	FeeCurrency string       `json:"feeCcy"`
	TradeID     string       `json:"tradeId"`
}

// CreateQuoteParams holds information related to create quote.
type CreateQuoteParams struct {
	RfqID         string     `json:"rfqId"`
	ClientQuoteID string     `json:"clQuoteId"`
	QuoteSide     string     `json:"quoteSide"`
	Legs          []QuoteLeg `json:"legs"`
}

// QuoteLeg the legs of the Quote.
type QuoteLeg struct {
	Price          float64    `json:"px,string"`
	SizeOfQuoteLeg float64    `json:"sz,string"`
	InstrumentID   string     `json:"instId"`
	Side           order.Side `json:"side"`

	// TargetCurrency represents target currency
	TargetCurrency string `json:"tgtCcy,omitempty"`
}

// QuoteResponse holds create quote response variables.
type QuoteResponse struct {
	CreationTime  convert.ExchangeTime `json:"cTime"`
	UpdateTime    convert.ExchangeTime `json:"uTime"`
	ValidUntil    convert.ExchangeTime `json:"validUntil"`
	QuoteID       string               `json:"quoteId"`
	ClientQuoteID string               `json:"clQuoteId"`
	RfqID         string               `json:"rfqId"`
	QuoteSide     string               `json:"quoteSide"`
	ClientRfqID   string               `json:"clRfqId"`
	TraderCode    string               `json:"traderCode"`
	State         string               `json:"state"`
	Legs          []QuoteLeg           `json:"legs"`
}

// CancelQuoteRequestParams represents cancel quote request params
type CancelQuoteRequestParams struct {
	QuoteID       string `json:"quoteId,omitempty"`
	ClientQuoteID string `json:"clQuoteId,omitempty"`
}

// CancelQuotesRequestParams represents cancel multiple quotes request params
type CancelQuotesRequestParams struct {
	QuoteIDs       []string `json:"quoteIds,omitempty"`
	ClientQuoteIDs []string `json:"clQuoteIds,omitempty"`
}

// CancelQuoteResponse represents cancel quote response
type CancelQuoteResponse struct {
	QuoteID       string `json:"quoteId"`
	ClientQuoteID string `json:"clQuoteId"`
	SCode         string `json:"sCode"`
	SMsg          string `json:"sMsg"`
}

// RfqRequestParams represents get Rfq orders param
type RfqRequestParams struct {
	RfqID       string
	ClientRfqID string
	State       string
	BeginningID string
	EndID       string
	Limit       int64
}

// RfqResponse Rfq response detail.
type RfqResponse struct {
	CreateTime     convert.ExchangeTime `json:"cTime"`
	UpdateTime     convert.ExchangeTime `json:"uTime"`
	ValidUntil     convert.ExchangeTime `json:"validUntil"`
	TraderCode     string               `json:"traderCode"`
	RfqID          string               `json:"rfqId"`
	ClientRfqID    string               `json:"clRfqId"`
	State          string               `json:"state"`
	Counterparties []string             `json:"counterparties"`
	Legs           []struct {
		InstrumentID string       `json:"instId"`
		Size         types.Number `json:"sz"`
		Side         string       `json:"side"`
		TgtCcy       string       `json:"tgtCcy"`
	} `json:"legs"`
}

// QuoteRequestParams request params.
type QuoteRequestParams struct {
	RfqID         string
	ClientRfqID   string
	QuoteID       string
	ClientQuoteID string
	State         string
	BeginID       string
	EndID         string
	Limit         int64
}

// RfqTradesRequestParams represents Rfq trades request param
type RfqTradesRequestParams struct {
	RfqID         string
	ClientRfqID   string
	QuoteID       string
	BlockTradeID  string
	ClientQuoteID string
	State         string
	BeginID       string
	EndID         string
	Limit         int64
}

// RfqTradeResponse Rfq trade response
type RfqTradeResponse struct {
	RfqID           string               `json:"rfqId"`
	ClientRfqID     string               `json:"clRfqId"`
	QuoteID         string               `json:"quoteId"`
	ClientQuoteID   string               `json:"clQuoteId"`
	BlockTradeID    string               `json:"blockTdId"`
	Legs            []RfqTradeLeg        `json:"legs"`
	CreationTime    convert.ExchangeTime `json:"cTime"`
	TakerTraderCode string               `json:"tTraderCode"`
	MakerTraderCode string               `json:"mTraderCode"`
}

// RfqTradeLeg RFQ trade response leg.
type RfqTradeLeg struct {
	InstrumentID string       `json:"instId"`
	Side         string       `json:"side"`
	Size         string       `json:"sz"`
	Price        types.Number `json:"px"`
	TradeID      string       `json:"tradeId"`

	Fee         types.Number `json:"fee"`
	FeeCurrency string       `json:"feeCcy"`
}

// PublicTradesResponse represents data will be pushed whenever there is a block trade.
type PublicTradesResponse struct {
	BlockTradeID string               `json:"blockTdId"`
	CreationTime convert.ExchangeTime `json:"cTime"`
	Legs         []RfqTradeLeg        `json:"legs"`
}

// SubaccountInfo represents subaccount information detail.
type SubaccountInfo struct {
	Enable          bool                 `json:"enable"`
	SubAccountName  string               `json:"subAcct"`
	SubaccountType  string               `json:"type"` // sub-account note
	SubaccountLabel string               `json:"label"`
	MobileNumber    string               `json:"mobile"`      // Mobile number that linked with the sub-account.
	GoogleAuth      bool                 `json:"gAuth"`       // If the sub-account switches on the Google Authenticator for login authentication.
	CanTransferOut  bool                 `json:"canTransOut"` // If can transfer out, false: can not transfer out, true: can transfer.
	Timestamp       convert.ExchangeTime `json:"ts"`
}

// SubaccountBalanceDetail represents subaccount balance detail
type SubaccountBalanceDetail struct {
	AvailableBalance               types.Number         `json:"availBal"`
	AvailableEquity                types.Number         `json:"availEq"`
	CashBalance                    types.Number         `json:"cashBal"`
	Currency                       string               `json:"ccy"`
	CrossLiability                 string               `json:"crossLiab"`
	DiscountEquity                 string               `json:"disEq"`
	Equity                         string               `json:"eq"`
	EquityUsd                      string               `json:"eqUsd"`
	FrozenBalance                  types.Number         `json:"frozenBal"`
	Interest                       string               `json:"interest"`
	IsoEquity                      string               `json:"isoEq"`
	IsolatedLiabilities            string               `json:"isoLiab"`
	LiabilitiesOfCurrency          string               `json:"liab"`
	MaxLoan                        string               `json:"maxLoan"`
	MarginRatio                    types.Number         `json:"mgnRatio"`
	NotionalLeverage               string               `json:"notionalLever"`
	OrdFrozen                      string               `json:"ordFrozen"`
	Twap                           string               `json:"twap"`
	UpdateTime                     convert.ExchangeTime `json:"uTime"`
	UnrealizedProfitAndLoss        types.Number         `json:"upl"`
	UnrealizedProfitAndLiabilities string               `json:"uplLiab"`
}

// SubaccountBalanceResponse represents subaccount balance response
type SubaccountBalanceResponse struct {
	AdjustedEffectiveEquity      string                    `json:"adjEq"`
	Details                      []SubaccountBalanceDetail `json:"details"`
	Imr                          string                    `json:"imr"`
	IsolatedMarginEquity         string                    `json:"isoEq"`
	MarginRatio                  types.Number              `json:"mgnRatio"`
	MaintenanceMarginRequirement string                    `json:"mmr"`
	NotionalUsd                  string                    `json:"notionalUsd"`
	OrdFroz                      string                    `json:"ordFroz"`
	TotalEq                      string                    `json:"totalEq"`
	UpdateTime                   convert.ExchangeTime      `json:"uTime"`
}

// FundingBalance holds function balance.
type FundingBalance struct {
	AvailableBalance types.Number `json:"availBal"`
	Balance          types.Number `json:"bal"`
	Currency         string       `json:"ccy"`
	FrozenBalance    types.Number `json:"frozenBal"`
}

// SubAccountMaximumWithdrawal holds sub-account maximum withdrawal information
type SubAccountMaximumWithdrawal struct {
	Currency          string       `json:"ccy"`
	MaxWd             types.Number `json:"maxWd"`
	MaxWdEx           types.Number `json:"maxWdEx"`
	SpotOffsetMaxWd   types.Number `json:"spotOffsetMaxWd"`
	SpotOffsetMaxWdEx types.Number `json:"spotOffsetMaxWdEx"`
}

// SubaccountBillItem represents subaccount balance bill item
type SubaccountBillItem struct {
	BillID                 string               `json:"billId"`
	Type                   string               `json:"type"`
	AccountCurrencyBalance string               `json:"ccy"`
	Amount                 types.Number         `json:"amt"`
	SubAccount             string               `json:"subAcct"`
	Timestamp              convert.ExchangeTime `json:"ts"`
}

// SubAccountTransfer holds sub-account transfer instance.
type SubAccountTransfer struct {
	BillID     string               `json:"billId"`
	Type       string               `json:"type"`
	Currency   string               `json:"ccy"`
	SubAccount string               `json:"subAcct"`
	SubUID     string               `json:"subUid"`
	Amount     types.Number         `json:"amt"`
	Timestamp  convert.ExchangeTime `json:"ts"`
}

// SubAccountAssetTransferParams represents subaccount asset transfer request parameters.
type SubAccountAssetTransferParams struct {
	Currency         currency.Code `json:"ccy"`            // {REQUIRED}
	Amount           float64       `json:"amt,string"`     // {REQUIRED}
	From             int64         `json:"from,string"`    // {REQUIRED} 6:Funding Account 18:Trading account
	To               int64         `json:"to,string"`      // {REQUIRED} 6:Funding Account 18:Trading account
	FromSubAccount   string        `json:"fromSubAccount"` // {REQUIRED} subaccount name.
	ToSubAccount     string        `json:"toSubAccount"`   // {REQUIRED} destination sub-account
	LoanTransfer     bool          `json:"loanTrans,omitempty"`
	OmitPositionRisk bool          `json:"omitPosRisk,omitempty"`
}

// TransferIDInfo represents master account transfer between subaccount.
type TransferIDInfo struct {
	TransferID string `json:"transId"`
}

// PermissionOfTransfer represents subaccount transfer information and it's permission.
type PermissionOfTransfer struct {
	SubAcct     string `json:"subAcct"`
	CanTransOut bool   `json:"canTransOut"`
}

// SubaccountName represents single subaccount name
type SubaccountName struct {
	SubaccountName string `json:"subAcct"`
}

// SubAccountLoanAllocationParam holds parameter for VIP sub-account loan allocation
type SubAccountLoanAllocationParam struct {
	Enable bool                              `json:"enable"`
	Alloc  []subAccountVIPLoanAllocationInfo `json:"alloc"`
}

type subAccountVIPLoanAllocationInfo struct {
	SubAcct   string  `json:"subAcct"`
	LoanAlloc float64 `json:"loanAlloc,string"`
}

// SubAccounBorrowInterestAndLimit represents sub-account borrow interest and limit
type SubAccounBorrowInterestAndLimit struct {
	SubAcct          string               `json:"subAcct"`
	Debt             types.Number         `json:"debt"`
	Interest         types.Number         `json:"interest"`
	NextDiscountTime convert.ExchangeTime `json:"nextDiscountTime"`
	NextInterestTime convert.ExchangeTime `json:"nextInterestTime"`
	LoanAlloc        types.Number         `json:"loanAlloc"`
	Records          []struct {
		AvailLoan         types.Number `json:"availLoan"`
		Ccy               string       `json:"ccy"`
		Interest          types.Number `json:"interest"`
		LoanQuota         types.Number `json:"loanQuota"`
		PosLoan           string       `json:"posLoan"`
		Rate              types.Number `json:"rate"`
		SurplusLmt        string       `json:"surplusLmt"`
		SurplusLmtDetails struct {
			AllAcctRemainingQuota types.Number `json:"allAcctRemainingQuota"`
			CurAcctRemainingQuota types.Number `json:"curAcctRemainingQuota"`
			PlatRemainingQuota    types.Number `json:"platRemainingQuota"`
		} `json:"surplusLmtDetails"`
		UsedLmt  types.Number `json:"usedLmt"`
		UsedLoan types.Number `json:"usedLoan"`
	} `json:"records"`
}

// GridAlgoOrder represents grid algo order.
type GridAlgoOrder struct {
	InstrumentID string  `json:"instId"`
	AlgoOrdType  string  `json:"algoOrdType"`
	MaxPrice     float64 `json:"maxPx,string"`
	MinPrice     float64 `json:"minPx,string"`
	GridQuantity float64 `json:"gridNum,string"`
	GridType     string  `json:"runType"` // "1": Arithmetic, "2": Geometric Default is Arithmetic

	// Spot Grid Order
	QuoteSize float64 `json:"quoteSz,string"` // Invest amount for quote currency Either "instId" or "ccy" is required
	BaseSize  float64 `json:"baseSz,string"`  // Invest amount for base currency Either "instId" or "ccy" is required

	// Contract Grid Order
	BasePosition bool    `json:"basePos"` // Whether or not open a position when strategy actives Default is false Neutral contract grid should omit the parameter
	Size         float64 `json:"sz,string"`
	Direction    string  `json:"direction"`
	Lever        string  `json:"lever"`
}

// GridAlgoOrderIDResponse represents grid algo order
type GridAlgoOrderIDResponse struct {
	AlgoOrderID string `json:"algoId"`
	SCode       string `json:"sCode"`
	SMsg        string `json:"sMsg"`
}

// StopGridAlgoOrderParam holds stop grid algo order parameter
type StopGridAlgoOrderParam struct {
	AlgoID        string `json:"algoId"`
	InstrumentID  string `json:"instId"`
	StopType      string `json:"stopType"`
	AlgoOrderType string `json:"algoOrdType"`
}

// ClosePositionParams holds close position parameters
type ClosePositionParams struct {
	AlgoID                  string  `json:"algoId"`
	MarketCloseAllPositions bool    `json:"mktClose"` // true: Market close all position, false：Close part of position
	Size                    float64 `json:"sz,omitempty,string"`
	Price                   float64 `json:"px,omitempty,string"`
}

// ClosePositionContractGridResponse holds contract grid close position response data
type ClosePositionContractGridResponse struct {
	AlgoClientOrderID string `json:"algoClOrdId"`
	AlgoID            string `json:"algoId"`
	OrderID           string `json:"ordId"`
	Tag               string `json:"tag"`
}

// CancelClosePositionOrder holds close position order parameter cancellation parameter
type CancelClosePositionOrder struct {
	AlgoID  string `json:"algoId"`
	OrderID string `json:"ordId"` // Close position order ID
}

// TriggeredGridAlgoOrderInfo holds grid algo order info
type TriggeredGridAlgoOrderInfo struct {
	AlgoClientOrderID string `json:"algoClOrdId"`
	AlgoID            string `json:"algoId"`
}

// GridAlgoOrderAmend represents amend algo order response
type GridAlgoOrderAmend struct {
	AlgoID                 string       `json:"algoId"`
	InstrumentID           string       `json:"instId"`
	StopLossTriggerPrice   types.Number `json:"slTriggerPx"`
	TakeProfitTriggerPrice types.Number `json:"tpTriggerPx"`
}

// StopGridAlgoOrderRequest represents stop grid algo order request parameter
type StopGridAlgoOrderRequest struct {
	AlgoID        string `json:"algoId"`
	InstrumentID  string `json:"instId"`
	StopType      uint64 `json:"stopType,string"` // Spot grid "1": Sell base currency "2": Keep base currency | Contract grid "1": Market Close All positions "2": Keep positions
	AlgoOrderType string `json:"algoOrdType"`
}

// GridAlgoOrderResponse a complete information of grid algo order item response.
type GridAlgoOrderResponse struct {
	ActualLever               string               `json:"actualLever"`
	AlgoID                    string               `json:"algoId"`
	AlgoOrderType             string               `json:"algoOrdType"`
	ArbitrageNumber           string               `json:"arbitrageNum"`
	BasePosition              bool                 `json:"basePos"`
	BaseSize                  types.Number         `json:"baseSz"`
	CancelType                string               `json:"cancelType"`
	Direction                 string               `json:"direction"`
	FloatProfit               string               `json:"floatProfit"`
	GridQuantity              types.Number         `json:"gridNum"`
	GridProfit                string               `json:"gridProfit"`
	InstrumentID              string               `json:"instId"`
	InstrumentType            string               `json:"instType"`
	Investment                string               `json:"investment"`
	Leverage                  string               `json:"lever"`
	EstimatedLiquidationPrice types.Number         `json:"liqPx"`
	MaximumPrice              types.Number         `json:"maxPx"`
	MinimumPrice              types.Number         `json:"minPx"`
	ProfitAndLossRatio        types.Number         `json:"pnlRatio"`
	QuoteSize                 types.Number         `json:"quoteSz"`
	RunType                   string               `json:"runType"`
	StopLossTriggerPrice      types.Number         `json:"slTriggerPx"`
	State                     string               `json:"state"`
	StopResult                string               `json:"stopResult,omitempty"`
	StopType                  string               `json:"stopType"`
	Size                      types.Number         `json:"sz"`
	Tag                       string               `json:"tag"`
	TotalProfitAndLoss        types.Number         `json:"totalPnl"`
	TakeProfitTriggerPrice    types.Number         `json:"tpTriggerPx"`
	CreationTime              convert.ExchangeTime `json:"cTime"`
	UpdateTime                convert.ExchangeTime `json:"uTime"`
	Underlying                string               `json:"uly"`

	// Added in Detail

	EquityOfStrength    string       `json:"eq,omitempty"`
	PerMaxProfitRate    types.Number `json:"perMaxProfitRate,omitempty"`
	PerMinProfitRate    types.Number `json:"perMinProfitRate,omitempty"`
	Profit              string       `json:"profit,omitempty"`
	Runpx               string       `json:"runpx,omitempty"`
	SingleAmt           types.Number `json:"singleAmt,omitempty"`
	TotalAnnualizedRate types.Number `json:"totalAnnualizedRate,omitempty"`
	TradeNumber         string       `json:"tradeNum,omitempty"`

	// Suborders Detail

	AnnualizedRate types.Number `json:"annualizedRate,omitempty"`
	CurBaseSize    types.Number `json:"curBaseSz,omitempty"`
	CurQuoteSize   types.Number `json:"curQuoteSz,omitempty"`
}

// AlgoOrderPosition represents algo order position detailed data.
type AlgoOrderPosition struct {
	AutoDecreasingLine           string               `json:"adl"`
	AlgoID                       string               `json:"algoId"`
	AveragePrice                 types.Number         `json:"avgPx"`
	Currency                     string               `json:"ccy"`
	InitialMarginRequirement     string               `json:"imr"`
	InstrumentID                 string               `json:"instId"`
	InstrumentType               string               `json:"instType"`
	LastTradedPrice              types.Number         `json:"last"`
	Leverage                     types.Number         `json:"lever"`
	LiquidationPrice             types.Number         `json:"liqPx"`
	MarkPrice                    types.Number         `json:"markPx"`
	MarginMode                   string               `json:"mgnMode"`
	MarginRatio                  types.Number         `json:"mgnRatio"`
	MaintenanceMarginRequirement string               `json:"mmr"`
	NotionalUSD                  string               `json:"notionalUsd"`
	QuantityPosition             string               `json:"pos"`
	PositionSide                 string               `json:"posSide"`
	UnrealizedProfitAndLoss      types.Number         `json:"upl"`
	UnrealizedProfitAndLossRatio types.Number         `json:"uplRatio"`
	UpdateTime                   convert.ExchangeTime `json:"uTime"`
	CreationTime                 convert.ExchangeTime `json:"cTime"`
}

// AlgoOrderWithdrawalProfit algo withdrawal order profit info.
type AlgoOrderWithdrawalProfit struct {
	AlgoID         string `json:"algoId"`
	WithdrawProfit string `json:"profit"`
}

// SystemStatusResponse represents the system status and other details.
type SystemStatusResponse struct {
	Title               string               `json:"title"`
	State               string               `json:"state"`
	Begin               convert.ExchangeTime `json:"begin"` // Begin time of system maintenance,
	End                 convert.ExchangeTime `json:"end"`   // Time of resuming trading totally.
	Href                string               `json:"href"`  // Hyperlink for system maintenance details
	ServiceType         string               `json:"serviceType"`
	System              string               `json:"system"`
	ScheduleDescription string               `json:"scheDesc"`

	// PushTime timestamp information when the data is pushed
	PushTime convert.ExchangeTime `json:"ts"`
}

// BlockTicker holds block trading information.
type BlockTicker struct {
	InstrumentType           string               `json:"instType"`
	InstrumentID             string               `json:"instId"`
	TradingVolumeInCCY24Hour types.Number         `json:"volCcy24h"`
	TradingVolumeInUSD24Hour types.Number         `json:"vol24h"`
	Timestamp                convert.ExchangeTime `json:"ts"`
}

// BlockTrade represents a block trade.
type BlockTrade struct {
	InstrumentID   string               `json:"instId"`
	TradeID        string               `json:"tradeId"`
	Price          types.Number         `json:"px"`
	Size           types.Number         `json:"sz"`
	Side           order.Side           `json:"side"`
	FillVolatility types.Number         `json:"fillVol"`
	ForwardPrice   types.Number         `json:"fwdPx"`
	IndexPrice     types.Number         `json:"idxPx"`
	MarkPrice      types.Number         `json:"markPx"`
	Timestamp      convert.ExchangeTime `json:"ts"`
}

// SpreadOrderParam holds parameters for spread orders.
type SpreadOrderParam struct {
	InstrumentID  string  `json:"instId"`
	SpreadID      string  `json:"sprdId,omitempty"`
	ClientOrderID string  `json:"clOrdId,omitempty"`
	Side          string  `json:"side"`    // Order side, buy sell
	OrderType     string  `json:"ordType"` // Order type  'limit': Limit order  'post_only': Post-only order 'ioc': Immediate-or-cancel order
	Size          float64 `json:"sz,string"`
	Price         float64 `json:"px,string"`
	Tag           string  `json:"tag,omitempty"`
}

// SpreadOrderResponse represents a spread create order response
type SpreadOrderResponse struct {
	SCode         string `json:"sCode"`
	SMsg          string `json:"sMsg"`
	ClientOrderID string `json:"clOrdId"`
	OrderID       string `json:"ordId"`
	Tag           string `json:"tag"`

	// Added when amending spread order through websocket
	RequestID string `json:"reqId"`
}

// GetSCode returns a status code value
func (a *SpreadOrderResponse) GetSCode() string { return a.SCode }

// GetSMsg returns a status message value
func (a *SpreadOrderResponse) GetSMsg() string { return a.SMsg }

// StatusCodeHolder interface to represent structs which has a status code information
type StatusCodeHolder interface {
	GetSCode() string
	GetSMsg() string
}

// AmendSpreadOrderParam holds amend parameters for spread order
type AmendSpreadOrderParam struct {
	OrderID       string  `json:"ordId"`
	ClientOrderID string  `json:"clOrdId"`
	RequestID     string  `json:"reqId"`
	NewSize       float64 `json:"newSz,omitempty,string"`
	NewPrice      float64 `json:"newPx,omitempty,string"`
}

// SpreadOrder holds spread order details.
type SpreadOrder struct {
	TradeID           string               `json:"tradeId"`
	InstrumentID      string               `json:"instId"`
	OrderID           string               `json:"ordId"`
	SpreadID          string               `json:"sprdId"`
	ClientOrderID     string               `json:"clOrdId"`
	Tag               string               `json:"tag"`
	Price             types.Number         `json:"px"`
	Size              types.Number         `json:"sz"`
	OrderType         string               `json:"ordType"`
	Side              string               `json:"side"`
	FillSize          types.Number         `json:"fillSz"`
	FillPrice         types.Number         `json:"fillPx"`
	AccFillSize       types.Number         `json:"accFillSz"`
	PendingFillSize   types.Number         `json:"pendingFillSz"`
	PendingSettleSize types.Number         `json:"pendingSettleSz"`
	CanceledSize      types.Number         `json:"canceledSz"`
	State             string               `json:"state"`
	AveragePrice      types.Number         `json:"avgPx"`
	CancelSource      string               `json:"cancelSource"`
	UpdateTime        convert.ExchangeTime `json:"uTime"`
	CreationTime      convert.ExchangeTime `json:"cTime"`
}

// SpreadTrade holds spread trade transaction instance
type SpreadTrade struct {
	SpreadID      string       `json:"sprdId"`
	TradeID       string       `json:"tradeId"`
	OrderID       string       `json:"ordId"`
	ClientOrderID string       `json:"clOrdId"`
	Tag           string       `json:"tag"`
	FillPrice     types.Number `json:"fillPx"`
	FillSize      types.Number `json:"fillSz"`
	State         string       `json:"state"`
	Side          string       `json:"side"`
	ExecType      string       `json:"execType"`
	Timestamp     string       `json:"ts"`
	Legs          []struct {
		InstrumentID string       `json:"instId"`
		Price        types.Number `json:"px"`
		Size         types.Number `json:"sz"`
		Side         string       `json:"side"`
		Fee          types.Number `json:"fee"`
		FeeCcy       string       `json:"feeCcy"`
		TradeID      string       `json:"tradeId"`
	} `json:"legs"`
	Code string `json:"code"`
	Msg  string `json:"msg"`
}

// SpreadInstrument retrieve all available spreads based on the request parameters.
type SpreadInstrument struct {
	SpreadID      string       `json:"sprdId"`
	SpreadType    string       `json:"sprdType"`
	State         string       `json:"state"`
	BaseCurrency  string       `json:"baseCcy"`
	SizeCurrency  string       `json:"szCcy"`
	QuoteCurrency string       `json:"quoteCcy"`
	TickSize      types.Number `json:"tickSz"`
	MinSize       types.Number `json:"minSz"`
	LotSize       types.Number `json:"lotSz"`
	ListTime      string       `json:"listTime"`
	Legs          []struct {
		InstrumentID string `json:"instId"`
		Side         string `json:"side"`
	} `json:"legs"`
	ExpTime    convert.ExchangeTime `json:"expTime"`
	UpdateTime convert.ExchangeTime `json:"uTime"`
}

// SpreadOrderbook holds spread orderbook information.
type SpreadOrderbook struct {
	// Asks and Bids are [3]string; price, quantity, and # number of orders at the price
	Asks      [][]types.Number     `json:"asks"`
	Bids      [][]types.Number     `json:"bids"`
	Timestamp convert.ExchangeTime `json:"ts"`
}

// SpreadTicker represents a ticker instance.
type SpreadTicker struct {
	SpreadID  string               `json:"sprdId"`
	Last      types.Number         `json:"last"`
	LastSize  types.Number         `json:"lastSz"`
	AskPrice  types.Number         `json:"askPx"`
	AskSize   types.Number         `json:"askSz"`
	BidPrice  types.Number         `json:"bidPx"`
	BidSize   types.Number         `json:"bidSz"`
	Timestamp convert.ExchangeTime `json:"ts"`
}

// SpreadPublicTradeItem represents publicly available trade order instance
type SpreadPublicTradeItem struct {
	SprdID    string               `json:"sprdId"`
	Side      string               `json:"side"`
	Size      types.Number         `json:"sz"`
	Price     types.Number         `json:"px"`
	TradeID   string               `json:"tradeId"`
	Timestamp convert.ExchangeTime `json:"ts"`
}

// UnitConvertResponse unit convert response.
type UnitConvertResponse struct {
	InstrumentID string       `json:"instId"`
	Price        types.Number `json:"px"`
	Size         types.Number `json:"sz"`
	ConvertType  types.Number `json:"type"`
	Unit         string       `json:"unit"`
}

// OptionTickBand holds option band information
type OptionTickBand struct {
	InstrumentType   string `json:"instType"`
	InstrumentFamily string `json:"instFamily"`
	TickBand         []struct {
		MinPrice types.Number `json:"minPx"`
		MaxPrice types.Number `json:"maxPx"`
		TickSize types.Number `json:"tickSz"`
	} `json:"tickBand"`
}

// Websocket Models

// WebsocketEventRequest contains event data for a websocket channel
type WebsocketEventRequest struct {
	Operation string               `json:"op"`   // 1--subscribe 2--unsubscribe 3--login
	Arguments []WebsocketLoginData `json:"args"` // args: the value is the channel name, which can be one or more channels
}

// WebsocketLoginData represents the websocket login data input json data.
type WebsocketLoginData struct {
	APIKey     string `json:"apiKey"`
	Passphrase string `json:"passphrase"`
	Timestamp  int64  `json:"timestamp,string"`
	Sign       string `json:"sign"`
}

// SubscriptionInfo holds the channel and instrument IDs.
type SubscriptionInfo struct {
	Channel          string `json:"channel"`
	InstrumentID     string `json:"instId,omitempty"`
	InstrumentFamily string `json:"instFamily,omitempty"`
	InstrumentType   string `json:"instType,omitempty"`
	Underlying       string `json:"uly,omitempty"`
	UID              string `json:"uid,omitempty"` // user identifier

	// For Algo Orders
	AlgoID   string `json:"algoId,omitempty"`
	Currency string `json:"ccy,omitempty"`
	SpreadID string `json:"sprdId,omitempty"`
}

// WSSubscriptionInformationList websocket subscription and unsubscription operation inputs.
type WSSubscriptionInformationList struct {
	Operation string             `json:"op"`
	Arguments []SubscriptionInfo `json:"args"`
}

// OperationResponse holds common operation identification
type OperationResponse struct {
	ID        string `json:"id"`
	Operation string `json:"op"`
	Code      string `json:"code"`
	Msg       string `json:"msg"`
}

// WsPlaceOrderResponse place order response thought the websocket connection.
type WsPlaceOrderResponse struct {
	OperationResponse
	Data []OrderData `json:"data"`
}

// SpreadOrderInfo holds spread order response information
// implements the StatusCodeHolder interface
type SpreadOrderInfo struct {
	ClientOrderID string `json:"clOrdId"`
	OrderID       string `json:"ordId"`
	Tag           string `json:"tag"`
	SCode         string `json:"sCode"`
	SMsg          string `json:"sMsg"`
}

// GetSCode returns a status code value
func (a *SpreadOrderInfo) GetSCode() string { return a.SCode }

// GetSMsg returns a status message value
func (a *SpreadOrderInfo) GetSMsg() string { return a.SMsg }

type wsRequestInfo struct {
	ID             string
	Chan           chan *wsIncomingData
	Event          string
	Channel        string
	InstrumentType string
	InstrumentID   string
}

type wsIncomingData struct {
	Event    string           `json:"event,omitempty"`
	Argument SubscriptionInfo `json:"arg,omitempty"`
	Code     string           `json:"code,omitempty"`
	Message  string           `json:"msg,omitempty"`

	// For Websocket Trading Endpoints websocket responses
	ID        string          `json:"id,omitempty"`
	Operation string          `json:"op,omitempty"`
	Data      json.RawMessage `json:"data,omitempty"`
}

// copyToPlaceOrderResponse returns WSPlaceOrderResponse struct instance
func (w *wsIncomingData) copyToPlaceOrderResponse() (*WsPlaceOrderResponse, error) {
	if len(w.Data) == 0 {
		return nil, common.ErrNoResponse
	}
	var placeOrds []OrderData
	err := json.Unmarshal(w.Data, &placeOrds)
	if err != nil {
		return nil, err
	}
	return &WsPlaceOrderResponse{
		OperationResponse: OperationResponse{
			Operation: w.Operation,
			ID:        w.ID,
		},
		Data: placeOrds,
	}, nil
}

// copyResponseToInterface unmarshals the response data into the dataHolder interface.
func (w *wsIncomingData) copyResponseToInterface(dataHolder interface{}) error {
	rv := reflect.ValueOf(dataHolder)
	if rv.Kind() != reflect.Pointer {
		return errInvalidResponseParam
	}
	if len(w.Data) == 0 {
		return common.ErrNoResponse
	}
	var spreadOrderResps []SpreadOrderInfo
	return json.Unmarshal(w.Data, &spreadOrderResps)
}

// WSInstrumentResponse represents websocket instruments push message.
type WSInstrumentResponse struct {
	Argument SubscriptionInfo `json:"arg"`
	Data     []Instrument     `json:"data"`
}

// WSTickerResponse represents websocket ticker response.
type WSTickerResponse struct {
	Argument SubscriptionInfo `json:"arg"`
	Data     []TickerResponse `json:"data"`
}

// WSOpenInterestResponse represents an open interest instance.
type WSOpenInterestResponse struct {
	Argument SubscriptionInfo `json:"arg"`
	Data     []OpenInterest   `json:"data"`
}

// WsOperationInput for all websocket request inputs.
type WsOperationInput struct {
	ID        string      `json:"id"`
	Operation string      `json:"op"`
	Arguments interface{} `json:"args"`
}

// WsOrderActionResponse holds websocket response Amendment request
type WsOrderActionResponse struct {
	ID        string      `json:"id"`
	Operation string      `json:"op"`
	Data      []OrderData `json:"data"`
	Code      string      `json:"code"`
	Msg       string      `json:"msg"`
}

func (a *WsOrderActionResponse) populateFromIncomingData(incoming *wsIncomingData) error {
	if incoming == nil {
		return common.ErrNilPointer
	}
	a.ID = incoming.ID
	a.Code = incoming.Code
	a.Operation = incoming.Operation
	a.Msg = incoming.Message
	return nil
}

// SubscriptionOperationInput represents the account channel input data
type SubscriptionOperationInput struct {
	Operation string             `json:"op"`
	Arguments []SubscriptionInfo `json:"args"`
}

// WsAccountChannelPushData holds the websocket push data following the subscription.
type WsAccountChannelPushData struct {
	Argument SubscriptionInfo `json:"arg"`
	Data     []Account        `json:"data,omitempty"`
}

// WsPositionResponse represents pushed position data through the websocket channel.
type WsPositionResponse struct {
	Argument  SubscriptionInfo  `json:"arg"`
	Arguments []AccountPosition `json:"data"`
}

// PositionDataDetail position data information for the websocket push data
type PositionDataDetail struct {
	PositionID       string               `json:"posId"`
	TradeID          string               `json:"tradeId"`
	InstrumentID     string               `json:"instId"`
	InstrumentType   string               `json:"instType"`
	MarginMode       string               `json:"mgnMode"`
	PositionSide     string               `json:"posSide"`
	Position         string               `json:"pos"`
	Currency         string               `json:"ccy"`
	PositionCurrency string               `json:"posCcy"`
	AveragePrice     types.Number         `json:"avgPx"`
	UpdateTime       convert.ExchangeTime `json:"uTIme"`
}

// BalanceData represents currency and it's Cash balance with the update time.
type BalanceData struct {
	Currency    string               `json:"ccy"`
	CashBalance types.Number         `json:"cashBal"`
	UpdateTime  convert.ExchangeTime `json:"uTime"`
}

// BalanceAndPositionData represents balance and position data with the push time.
type BalanceAndPositionData struct {
	PushTime     convert.ExchangeTime `json:"pTime"`
	EventType    string               `json:"eventType"`
	BalanceData  []BalanceData        `json:"balData"`
	PositionData []PositionDataDetail `json:"posData"`
}

// WsBalanceAndPosition websocket push data for lis of BalanceAndPosition information.
type WsBalanceAndPosition struct {
	Argument SubscriptionInfo         `json:"arg"`
	Data     []BalanceAndPositionData `json:"data"`
}

// WsOrder represents a websocket order.
type WsOrder struct {
	PendingOrderItem
	AmendResult     string       `json:"amendResult"`
	Code            string       `json:"code"`
	ExecType        string       `json:"execType"`
	FillFee         types.Number `json:"fillFee"`
	FillFeeCurrency string       `json:"fillFeeCcy"`
	FillNotionalUsd types.Number `json:"fillNotionalUsd"`
	Msg             string       `json:"msg"`
	NotionalUSD     types.Number `json:"notionalUsd"`
	ReduceOnly      bool         `json:"reduceOnly,string"`
	RequestID       string       `json:"reqId"`
}

// WsOrderResponse holds order list push data through the websocket connection
type WsOrderResponse struct {
	Argument SubscriptionInfo `json:"arg"`
	Data     []WsOrder        `json:"data"`
}

// WsAlgoOrder algo order detailed data.
type WsAlgoOrder struct {
	Argument SubscriptionInfo    `json:"arg"`
	Data     []WsAlgoOrderDetail `json:"data"`
}

// WsAlgoOrderDetail algo order response pushed through the websocket conn
type WsAlgoOrderDetail struct {
	InstrumentType             string               `json:"instType"`
	InstrumentID               string               `json:"instId"`
	OrderID                    string               `json:"ordId"`
	Currency                   string               `json:"ccy"`
	AlgoID                     string               `json:"algoId"`
	Price                      types.Number         `json:"px"`
	Size                       types.Number         `json:"sz"`
	TradeMode                  string               `json:"tdMode"`
	TargetCurrency             string               `json:"tgtCcy"`
	NotionalUsd                string               `json:"notionalUsd"`
	OrderType                  string               `json:"ordType"`
	Side                       order.Side           `json:"side"`
	PositionSide               string               `json:"posSide"`
	State                      string               `json:"state"`
	Leverage                   string               `json:"lever"`
	TakeProfitTriggerPrice     types.Number         `json:"tpTriggerPx"`
	TakeProfitTriggerPriceType string               `json:"tpTriggerPxType"`
	TakeProfitOrdPrice         types.Number         `json:"tpOrdPx"`
	StopLossTriggerPrice       types.Number         `json:"slTriggerPx"`
	StopLossTriggerPriceType   string               `json:"slTriggerPxType"`
	TriggerPrice               types.Number         `json:"triggerPx"`
	TriggerPriceType           string               `json:"triggerPxType"`
	OrderPrice                 types.Number         `json:"ordPx"`
	ActualSize                 types.Number         `json:"actualSz"`
	ActualPrice                types.Number         `json:"actualPx"`
	Tag                        string               `json:"tag"`
	ActualSide                 string               `json:"actualSide"`
	TriggerTime                convert.ExchangeTime `json:"triggerTime"`
	CreationTime               convert.ExchangeTime `json:"cTime"`
}

// WsAdvancedAlgoOrder advanced algo order response.
type WsAdvancedAlgoOrder struct {
	Argument SubscriptionInfo            `json:"arg"`
	Data     []WsAdvancedAlgoOrderDetail `json:"data"`
}

// WsAdvancedAlgoOrderDetail advanced algo order response pushed through the websocket conn
type WsAdvancedAlgoOrderDetail struct {
	ActualPrice            string               `json:"actualPx"`
	ActualSide             string               `json:"actualSide"`
	ActualSize             string               `json:"actualSz"`
	AlgoID                 string               `json:"algoId"`
	Currency               string               `json:"ccy"`
	Count                  string               `json:"count"`
	InstrumentID           string               `json:"instId"`
	InstrumentType         string               `json:"instType"`
	Leverage               string               `json:"lever"`
	NotionalUsd            string               `json:"notionalUsd"`
	OrderPrice             string               `json:"ordPx"`
	OrdType                string               `json:"ordType"`
	PositionSide           string               `json:"posSide"`
	PriceLimit             string               `json:"pxLimit"`
	PriceSpread            string               `json:"pxSpread"`
	PriceVariation         string               `json:"pxVar"`
	Side                   order.Side           `json:"side"`
	StopLossOrderPrice     string               `json:"slOrdPx"`
	StopLossTriggerPrice   string               `json:"slTriggerPx"`
	State                  string               `json:"state"`
	Size                   string               `json:"sz"`
	SizeLimit              string               `json:"szLimit"`
	TradeMode              string               `json:"tdMode"`
	TimeInterval           string               `json:"timeInterval"`
	TakeProfitOrderPrice   string               `json:"tpOrdPx"`
	TakeProfitTriggerPrice string               `json:"tpTriggerPx"`
	Tag                    string               `json:"tag"`
	TriggerPrice           string               `json:"triggerPx"`
	CallbackRatio          string               `json:"callbackRatio"`
	CallbackSpread         string               `json:"callbackSpread"`
	ActivePrice            string               `json:"activePx"`
	MoveTriggerPrice       string               `json:"moveTriggerPx"`
	CreationTime           convert.ExchangeTime `json:"cTime"`
	PushTime               convert.ExchangeTime `json:"pTime"`
	TriggerTime            convert.ExchangeTime `json:"triggerTime"`
}

// WsGreeks greeks push data with the subscription info through websocket channel
type WsGreeks struct {
	Argument SubscriptionInfo `json:"arg"`
	Data     []WsGreekData    `json:"data"`
}

// WsGreekData greeks push data through websocket channel
type WsGreekData struct {
	ThetaBS   string               `json:"thetaBS"`
	ThetaPA   string               `json:"thetaPA"`
	DeltaBS   string               `json:"deltaBS"`
	DeltaPA   string               `json:"deltaPA"`
	GammaBS   string               `json:"gammaBS"`
	GammaPA   string               `json:"gammaPA"`
	VegaBS    string               `json:"vegaBS"`
	VegaPA    string               `json:"vegaPA"`
	Currency  string               `json:"ccy"`
	Timestamp convert.ExchangeTime `json:"ts"`
}

// WsRfq represents websocket push data for "rfqs" subscription
type WsRfq struct {
	Argument SubscriptionInfo `json:"arg"`
	Data     []WsRfqData      `json:"data"`
}

// WsRfqData represents rfq order response data streamed through the websocket channel
type WsRfqData struct {
	CreationTime   time.Time     `json:"cTime"`
	UpdateTime     time.Time     `json:"uTime"`
	TraderCode     string        `json:"traderCode"`
	RfqID          string        `json:"rfqId"`
	ClientRfqID    string        `json:"clRfqId"`
	State          string        `json:"state"`
	ValidUntil     string        `json:"validUntil"`
	Counterparties []string      `json:"counterparties"`
	Legs           []RfqOrderLeg `json:"legs"`
}

// WsQuote represents websocket push data for "quotes" subscription
type WsQuote struct {
	Arguments SubscriptionInfo `json:"arg"`
	Data      []WsQuoteData    `json:"data"`
}

// WsQuoteData represents a single quote order information
type WsQuoteData struct {
	ValidUntil    convert.ExchangeTime `json:"validUntil"`
	UpdatedTime   convert.ExchangeTime `json:"uTime"`
	CreationTime  convert.ExchangeTime `json:"cTime"`
	Legs          []OrderLeg           `json:"legs"`
	QuoteID       string               `json:"quoteId"`
	RfqID         string               `json:"rfqId"`
	TraderCode    string               `json:"traderCode"`
	QuoteSide     string               `json:"quoteSide"`
	State         string               `json:"state"`
	ClientQuoteID string               `json:"clQuoteId"`
}

// WsStructureBlocTrade represents websocket push data for "struc-block-trades" subscription
type WsStructureBlocTrade struct {
	Argument SubscriptionInfo       `json:"arg"`
	Data     []WsBlockTradeResponse `json:"data"`
}

// WsBlockTradeResponse represents a structure block order information
type WsBlockTradeResponse struct {
	CreationTime    convert.ExchangeTime `json:"cTime"`
	RfqID           string               `json:"rfqId"`
	ClientRfqID     string               `json:"clRfqId"`
	QuoteID         string               `json:"quoteId"`
	ClientQuoteID   string               `json:"clQuoteId"`
	BlockTradeID    string               `json:"blockTdId"`
	TakerTraderCode string               `json:"tTraderCode"`
	MakerTraderCode string               `json:"mTraderCode"`
	Legs            []OrderLeg           `json:"legs"`
}

// WsSpotGridAlgoOrder represents websocket push data for "struc-block-trades" subscription
type WsSpotGridAlgoOrder struct {
	Argument SubscriptionInfo   `json:"arg"`
	Data     []SpotGridAlgoData `json:"data"`
}

// SpotGridAlgoData represents spot grid algo orders.
type SpotGridAlgoData struct {
	AlgoID          string `json:"algoId"`
	AlgoOrderType   string `json:"algoOrdType"`
	AnnualizedRate  string `json:"annualizedRate"`
	ArbitrageNumber string `json:"arbitrageNum"`
	BaseSize        string `json:"baseSz"`
	// Algo order stop reason 0: None 1: Manual stop 2: Take profit
	// 3: Stop loss 4: Risk control 5: delivery
	CancelType           string `json:"cancelType"`
	CurBaseSize          string `json:"curBaseSz"`
	CurQuoteSize         string `json:"curQuoteSz"`
	FloatProfit          string `json:"floatProfit"`
	GridNumber           string `json:"gridNum"`
	GridProfit           string `json:"gridProfit"`
	InstrumentID         string `json:"instId"`
	InstrumentType       string `json:"instType"`
	Investment           string `json:"investment"`
	MaximumPrice         string `json:"maxPx"`
	MinimumPrice         string `json:"minPx"`
	PerMaximumProfitRate string `json:"perMaxProfitRate"`
	PerMinimumProfitRate string `json:"perMinProfitRate"`
	ProfitAndLossRatio   string `json:"pnlRatio"`
	QuoteSize            string `json:"quoteSz"`
	RunPrice             string `json:"runPx"`
	RunType              string `json:"runType"`
	SingleAmount         string `json:"singleAmt"`
	StopLossTriggerPrice string `json:"slTriggerPx"`
	State                string `json:"state"`
	// Stop result of spot grid
	// 0: default, 1: Successful selling of currency at market price,
	// -1: Failed to sell currency at market price
	StopResult string `json:"stopResult"`
	// Stop type Spot grid 1: Sell base currency 2: Keep base currency
	// Contract grid 1: Market Close All positions 2: Keep positions
	StopType               string               `json:"stopType"`
	TotalAnnualizedRate    string               `json:"totalAnnualizedRate"`
	TotalProfitAndLoss     string               `json:"totalPnl"`
	TakeProfitTriggerPrice string               `json:"tpTriggerPx"`
	TradeNum               string               `json:"tradeNum"`
	TriggerTime            convert.ExchangeTime `json:"triggerTime"`
	CreationTime           convert.ExchangeTime `json:"cTime"`
	PushTime               convert.ExchangeTime `json:"pTime"`
	UpdateTime             convert.ExchangeTime `json:"uTime"`
}

// WsContractGridAlgoOrder represents websocket push data for "grid-orders-contract" subscription
type WsContractGridAlgoOrder struct {
	Argument SubscriptionInfo        `json:"arg"`
	Data     []ContractGridAlgoOrder `json:"data"`
}

// ContractGridAlgoOrder represents contract grid algo order
type ContractGridAlgoOrder struct {
	ActualLever            string               `json:"actualLever"`
	AlgoID                 string               `json:"algoId"`
	AlgoOrderType          string               `json:"algoOrdType"`
	AnnualizedRate         types.Number         `json:"annualizedRate"`
	ArbitrageNumber        string               `json:"arbitrageNum"`
	BasePosition           bool                 `json:"basePos"`
	CancelType             string               `json:"cancelType"`
	Direction              string               `json:"direction"`
	Eq                     string               `json:"eq"`
	FloatProfit            string               `json:"floatProfit"`
	GridQuantity           string               `json:"gridNum"`
	GridProfit             string               `json:"gridProfit"`
	InstrumentID           string               `json:"instId"`
	InstrumentType         string               `json:"instType"`
	Investment             string               `json:"investment"`
	Leverage               string               `json:"lever"`
	LiqPrice               types.Number         `json:"liqPx"`
	MaxPrice               types.Number         `json:"maxPx"`
	MinPrice               types.Number         `json:"minPx"`
	CreationTime           convert.ExchangeTime `json:"cTime"`
	PushTime               convert.ExchangeTime `json:"pTime"`
	PerMaxProfitRate       types.Number         `json:"perMaxProfitRate"`
	PerMinProfitRate       types.Number         `json:"perMinProfitRate"`
	ProfitAndLossRatio     types.Number         `json:"pnlRatio"`
	RunPrice               types.Number         `json:"runPx"`
	RunType                string               `json:"runType"`
	SingleAmount           types.Number         `json:"singleAmt"`
	SlTriggerPrice         types.Number         `json:"slTriggerPx"`
	State                  string               `json:"state"`
	StopType               string               `json:"stopType"`
	Size                   types.Number         `json:"sz"`
	Tag                    string               `json:"tag"`
	TotalAnnualizedRate    string               `json:"totalAnnualizedRate"`
	TotalProfitAndLoss     types.Number         `json:"totalPnl"`
	TakeProfitTriggerPrice string               `json:"tpTriggerPx"`
	TradeNumber            string               `json:"tradeNum"`
	TriggerTime            convert.ExchangeTime `json:"triggerTime"`
	UpdateTime             convert.ExchangeTime `json:"uTime"`
	Underlying             string               `json:"uly"`
}

// WsGridSubOrderData to retrieve grid sub orders. Data will be pushed when first subscribed. Data will be pushed when triggered by events such as placing order.
type WsGridSubOrderData struct {
	Argument SubscriptionInfo   `json:"arg"`
	Data     []GridSubOrderData `json:"data"`
}

// GridSubOrderData represents a single sub order detailed info
type GridSubOrderData struct {
	AccumulatedFillSize types.Number         `json:"accFillSz"`
	AlgoID              string               `json:"algoId"`
	AlgoOrderType       string               `json:"algoOrdType"`
	AveragePrice        types.Number         `json:"avgPx"`
	CreationTime        convert.ExchangeTime `json:"cTime"`
	ContractValue       string               `json:"ctVal"`
	Fee                 types.Number         `json:"fee"`
	FeeCurrency         string               `json:"feeCcy"`
	GroupID             string               `json:"groupId"`
	InstrumentID        string               `json:"instId"`
	InstrumentType      string               `json:"instType"`
	Leverage            string               `json:"lever"`
	OrderID             string               `json:"ordId"`
	OrderType           string               `json:"ordType"`
	PushTime            convert.ExchangeTime `json:"pTime"`
	ProfitAdLoss        string               `json:"pnl"`
	PositionSide        string               `json:"posSide"`
	Price               types.Number         `json:"px"`
	Side                order.Side           `json:"side"`
	State               string               `json:"state"`
	Size                types.Number         `json:"sz"`
	Tag                 string               `json:"tag"`
	TradeMode           string               `json:"tdMode"`
	UpdateTime          convert.ExchangeTime `json:"uTime"`
}

// WsTradeOrder represents a trade push data response as a result subscription to "trades" channel
type WsTradeOrder struct {
	Argument SubscriptionInfo `json:"arg"`
	Data     []TradeResponse  `json:"data"`
}

// WsMarkPrice represents an estimated mark price push data as a result of subscription to "mark-price" channel
type WsMarkPrice struct {
	Argument SubscriptionInfo `json:"arg"`
	Data     []MarkPrice      `json:"data"`
}

// WsDeliveryEstimatedPrice represents an estimated delivery/exercise price push data as a result of subscription to "estimated-price" channel
type WsDeliveryEstimatedPrice struct {
	Argument SubscriptionInfo         `json:"arg"`
	Data     []DeliveryEstimatedPrice `json:"data"`
}

// CandlestickMarkPrice represents candlestick mark price push data as a result of  subscription to "mark-price-candle*" channel.
type CandlestickMarkPrice struct {
	Timestamp    time.Time `json:"ts"`
	OpenPrice    float64   `json:"o"`
	HighestPrice float64   `json:"h"`
	LowestPrice  float64   `json:"l"`
	ClosePrice   float64   `json:"s"`
}

// WsOrderBook order book represents order book push data which is returned as a result of subscription to "books*" channel
type WsOrderBook struct {
	Argument SubscriptionInfo  `json:"arg"`
	Action   string            `json:"action"`
	Data     []WsOrderBookData `json:"data"`
}

// WsOptionTrades represents option trade data
type WsOptionTrades struct {
	Arg  SubscriptionInfo `json:"arg"`
	Data []PublicTrade    `json:"data"`
}

// PublicTrade represents public trade item for option, block, and others
type PublicTrade struct {
	FillVolume       types.Number         `json:"fillVol"`
	ForwardPrice     types.Number         `json:"fwdPx"`
	IndexPrice       types.Number         `json:"idxPx"`
	InstrumentFamily string               `json:"instFamily"`
	InstrumentID     string               `json:"instId"`
	MarkPrice        types.Number         `json:"markPx"`
	OptionType       string               `json:"optType"`
	Price            types.Number         `json:"px"`
	Side             string               `json:"side"`
	Size             types.Number         `json:"sz"`
	TradeID          string               `json:"tradeId"`
	Timestamp        convert.ExchangeTime `json:"ts"`
}

// WsOrderBookData represents a book order push data.
type WsOrderBookData struct {
	Asks      [][4]types.Number    `json:"asks"`
	Bids      [][4]types.Number    `json:"bids"`
	Timestamp convert.ExchangeTime `json:"ts"`
	Checksum  int32                `json:"checksum,omitempty"`
}

// WsOptionSummary represents option summary
type WsOptionSummary struct {
	Argument SubscriptionInfo           `json:"arg"`
	Data     []OptionMarketDataResponse `json:"data"`
}

// WsFundingRate represents websocket push data funding rate response.
type WsFundingRate struct {
	Argument SubscriptionInfo      `json:"arg"`
	Data     []FundingRateResponse `json:"data"`
}

// WsIndexTicker represents websocket push data index ticker response
type WsIndexTicker struct {
	Argument SubscriptionInfo `json:"arg"`
	Data     []IndexTicker    `json:"data"`
}

// WsSystemStatusResponse represents websocket push data system status push data
type WsSystemStatusResponse struct {
	Argument SubscriptionInfo       `json:"arg"`
	Data     []SystemStatusResponse `json:"data"`
}

// WsPublicTradesResponse represents websocket push data of structured block trades as a result of subscription to "public-struc-block-trades"
type WsPublicTradesResponse struct {
	Argument SubscriptionInfo       `json:"arg"`
	Data     []PublicTradesResponse `json:"data"`
}

// WsBlockTicker represents websocket push data as a result of subscription to channel "block-tickers".
type WsBlockTicker struct {
	Argument SubscriptionInfo `json:"arg"`
	Data     []BlockTicker    `json:"data"`
}

// PublicBlockTrades holds public block trades
type PublicBlockTrades struct {
	Arg  SubscriptionInfo `json:"arg"`
	Data []PublicTrade    `json:"data"`
}

// PMLimitationResponse represents portfolio margin mode limitation for specific underlying
type PMLimitationResponse struct {
	MaximumSize  types.Number `json:"maxSz"`
	PositionType string       `json:"postType"`
	Underlying   string       `json:"uly"`
}

// RiskOffsetType represents risk offset type value
type RiskOffsetType struct {
	Type string `json:"type"`
}

// AutoLoan holds auto loan information
type AutoLoan struct {
	AutoLoan bool `json:"autoLoan"`
}

// AccountMode holds account mode
type AccountMode struct {
	IsoMode string `json:"isoMode"`
}

// EasyConvertDetail represents easy convert currencies list and their detail.
type EasyConvertDetail struct {
	FromData   []EasyConvertFromData `json:"fromData"`
	ToCurrency []string              `json:"toCcy"`
}

// EasyConvertFromData represents convert currency from detail
type EasyConvertFromData struct {
	FromAmount   types.Number `json:"fromAmt"`
	FromCurrency string       `json:"fromCcy"`
}

// PlaceEasyConvertParam represents easy convert request params
type PlaceEasyConvertParam struct {
	FromCurrency []string `json:"fromCcy"`
	ToCurrency   string   `json:"toCcy"`
}

// EasyConvertItem represents easy convert place order response.
type EasyConvertItem struct {
	FilFromSize  types.Number         `json:"fillFromSz"`
	FillToSize   types.Number         `json:"fillToSz"`
	FromCurrency string               `json:"fromCcy"`
	Status       string               `json:"status"`
	ToCurrency   string               `json:"toCcy"`
	UpdateTime   convert.ExchangeTime `json:"uTime"`
}

// TradeOneClickRepayParam represents click one repay param
type TradeOneClickRepayParam struct {
	DebtCurrency  []string `json:"debtCcy"`
	RepayCurrency string   `json:"repayCcy"`
}

// CurrencyOneClickRepay represents one click repay currency
type CurrencyOneClickRepay struct {
	DebtCurrency  string               `json:"debtCcy"`
	FillFromSize  types.Number         `json:"fillFromSz"`
	FillRepaySize types.Number         `json:"fillRepaySz"`
	FillToSize    types.Number         `json:"fillToSz"`
	RepayCurrency string               `json:"repayCcy"`
	Status        string               `json:"status"`
	UpdateTime    convert.ExchangeTime `json:"uTime"`
}

// CancelMMPResponse holds cancel MMP response result
type CancelMMPResponse struct {
	Result bool `json:"result"`
}

// CancelMMPAfterCountdownResponse returns list of
type CancelMMPAfterCountdownResponse struct {
	TriggerTime convert.ExchangeTime `json:"triggerTime"` // The time the cancellation is triggered. triggerTime=0 means Cancel All After is disabled.
	Timestamp   convert.ExchangeTime `json:"ts"`          // The time the request is sent.
}

// SetQuoteProductParam represents set quote product request param
type SetQuoteProductParam struct {
	InstrumentType string                   `json:"instType"`
	Data           []MakerInstrumentSetting `json:"data"`
}

// MakerInstrumentSetting represents set quote product setting info
type MakerInstrumentSetting struct {
	Underlying     string       `json:"uly"`
	InstrumentID   string       `json:"instId"`
	MaxBlockSize   types.Number `json:"maxBlockSz"`
	MakerPriceBand types.Number `json:"makerPxBand"`
}

// SetQuoteProductsResult represents set quote products result
type SetQuoteProductsResult struct {
	Result bool `json:"result"`
}

// SubAccountAPIKeyParam represents Reset the APIKey of a sub-account request param
type SubAccountAPIKeyParam struct {
	SubAccountName   string   `json:"subAcct"`         // Sub-account name
	APIKey           string   `json:"apiKey"`          // Sub-accountAPI public key
	Label            string   `json:"label,omitempty"` // Sub-account APIKey label
	APIKeyPermission string   `json:"perm,omitempty"`  // Sub-account APIKey permissions
	IP               string   `json:"ip,omitempty"`    // Sub-account APIKey linked IP addresses, separate with commas if more than
	Permissions      []string `json:"-"`
}

// SubAccountAPIKeyResponse represents sub-account api key reset response
type SubAccountAPIKeyResponse struct {
	IP               string               `json:"ip"`
	SubAccountName   string               `json:"subAcct"`
	APIKey           string               `json:"apiKey"`
	Label            string               `json:"label"`
	APIKeyPermission string               `json:"perm"`
	Timestamp        convert.ExchangeTime `json:"ts"`
}

// MarginBalanceParam represents compute margin balance request param
type MarginBalanceParam struct {
	AlgoID     string  `json:"algoId"`
	Type       string  `json:"type"`
	Amount     float64 `json:"amt,string"`               // Adjust margin balance amount Either amt or percent is required.
	Percentage float64 `json:"percent,string,omitempty"` // Adjust margin balance percentage, used In Adjusting margin balance
}

// ComputeMarginBalance represents compute margin amount request response
type ComputeMarginBalance struct {
	Leverage      types.Number `json:"lever"`
	MaximumAmount types.Number `json:"maxAmt"`
}

// AdjustMarginBalanceResponse represents algo id for response for margin balance adjust request.
type AdjustMarginBalanceResponse struct {
	AlgoID string `json:"algoId"`
}

// GridAIParameterResponse represents gri AI parameter response.
type GridAIParameterResponse struct {
	AlgoOrderType        string       `json:"algoOrdType"`
	AnnualizedRate       string       `json:"annualizedRate"`
	Currency             string       `json:"ccy"`
	Direction            string       `json:"direction"`
	Duration             string       `json:"duration"`
	GridNum              string       `json:"gridNum"`
	InstrumentID         string       `json:"instId"`
	Leverage             types.Number `json:"lever"`
	MaximumPrice         types.Number `json:"maxPx"`
	MinimumInvestment    types.Number `json:"minInvestment"`
	MinimumPrice         types.Number `json:"minPx"`
	PerMaximumProfitRate types.Number `json:"perMaxProfitRate"`
	PerMinimumProfitRate types.Number `json:"perMinProfitRate"`
	RunType              string       `json:"runType"`
}

// InvestmentData holds investment data parameter
type InvestmentData struct {
	Amount   float64       `json:"amt,string"`
	Currency currency.Code `json:"ccy"`
}

// ComputeInvestmentDataParam holds parameter values for computing investment data
type ComputeInvestmentDataParam struct {
	InstrumentID   string           `json:"instId"`
	AlgoOrderType  string           `json:"algoOrdType"` // Algo order type 'grid': Spot grid 'contract_grid': Contract grid
	GridNumber     float64          `json:"gridNum,string"`
	Direction      string           `json:"direction"` // Contract grid type 'long','short', 'neutral' Only applicable to contract grid
	MaxPrice       float64          `json:"maxPx,string"`
	MinPrice       float64          `json:"minPx,string"`
	RunType        string           `json:"runType"` // Grid type 1: Arithmetic, 2: Geometric
	Leverage       float64          `json:"lever,omitempty,string"`
	BasePosition   bool             `json:"basePos"`
	InvestmentData []InvestmentData `json:"investmentData"`
}

// InvestmentResult holds investment response
type InvestmentResult struct {
	MinInvestmentData []InvestmentData `json:"minInvestmentData"`
	SingleAmount      types.Number     `json:"singleAmt"`
}

// RSIBacktestingResponse holds response for relative strength index(RSI) backtesting
type RSIBacktestingResponse struct {
	TriggerNumber string `json:"triggerNum"`
}

// SignalBotOrderDetail holds detail of signal bot order.
type SignalBotOrderDetail struct {
	AlgoID               string               `json:"algoId"`
	ClientSuppliedAlgoID string               `json:"algoClOrdId"`
	AlgoOrderType        string               `json:"algoOrdType"`
	InstrumentType       string               `json:"instType"`
	InstrumentIDs        []string             `json:"instIds"`
	CreationTime         convert.ExchangeTime `json:"cTime"`
	UpdateTime           convert.ExchangeTime `json:"uTime"`
	State                string               `json:"state"`
	CancelType           string               `json:"cancelType"`
	TotalPnl             types.Number         `json:"totalPnl"`
	ProfitAndLossRatio   types.Number         `json:"pnlRatio"`
	TotalEq              types.Number         `json:"totalEq"`
	FloatPnl             string               `json:"floatPnl"`
	FrozenBal            string               `json:"frozenBal"`
	AvailableBalance     types.Number         `json:"availBal"`
	Lever                types.Number         `json:"lever"`
	InvestAmount         types.Number         `json:"investAmt"`
	SubOrdType           string               `json:"subOrdType"`
	Ratio                types.Number         `json:"ratio"`
	EntrySettingParam    struct {
		AllowMultipleEntry bool         `json:"allowMultipleEntry"`
		Amount             types.Number `json:"amt"`
		EntryType          string       `json:"entryType"`
		Ratio              types.Number `json:"ratio"`
	} `json:"entrySettingParam"`
	ExitSettingParam struct {
		StopLossPercentage   string `json:"slPct"`
		TakeProfitPercentage string `json:"tpPct"`
		TakeProfitSlType     string `json:"tpSlType"`
	} `json:"exitSettingParam"`
	SignalChanID     string `json:"signalChanId"`
	SignalChanName   string `json:"signalChanName"`
	SignalSourceType string `json:"signalSourceType"`

	TotalPnlRatio types.Number `json:"totalPnlRatio"`
	RealizedPnl   string       `json:"realizedPnl"`
}

// SignalBotPosition holds signal bot position information
type SignalBotPosition struct {
	AutoDecreaseLine             string               `json:"adl"`
	AlgoClientOrderID            string               `json:"algoClOrdId"`
	AlgoID                       string               `json:"algoId"`
	AveragePrice                 types.Number         `json:"avgPx"`
	CreationTime                 convert.ExchangeTime `json:"cTime"`
	Currency                     string               `json:"ccy"`
	InitialMarginRequirement     string               `json:"imr"`
	InstrumentID                 string               `json:"instId"`
	InstrumentType               string               `json:"instType"`
	Last                         types.Number         `json:"last"`
	Lever                        types.Number         `json:"lever"`
	LiquidationPrice             types.Number         `json:"liqPx"`
	MarkPrice                    types.Number         `json:"markPx"`
	MgnMode                      string               `json:"mgnMode"`
	MgnRatio                     types.Number         `json:"mgnRatio"` // Margin mode 'cross' 'isolated'
	MaintenanceMarginRequirement string               `json:"mmr"`
	NotionalUsd                  string               `json:"notionalUsd"`
	Position                     string               `json:"pos"`
	PositionSide                 string               `json:"posSide"` // Position side 'net'
	UpdateTime                   convert.ExchangeTime `json:"uTime"`
	UnrealizedProfitAndLoss      string               `json:"upl"`
	UplRatio                     types.Number         `json:"uplRatio"` // Unrealized profit and loss ratio
}

// SubOrder holds signal bot sub orders
type SubOrder struct {
	AccountFillSize   string               `json:"accFillSz"`
	AlgoClientOrderID string               `json:"algoClOrdId"`
	AlgoID            string               `json:"algoId"`
	AlgoOrdType       string               `json:"algoOrdType"`
	AveragePrice      types.Number         `json:"avgPx"`
	CreationTime      convert.ExchangeTime `json:"cTime"`
	Currency          string               `json:"ccy"`
	ClientOrderID     string               `json:"clOrdId"`
	CtVal             string               `json:"ctVal"`
	Fee               types.Number         `json:"fee"`
	FeeCurrency       string               `json:"feeCcy"`
	InstrumentID      string               `json:"instId"`
	InstrumentType    string               `json:"instType"`
	Leverage          types.Number         `json:"lever"`
	OrderID           string               `json:"ordId"`
	OrderType         string               `json:"ordType"`
	ProfitAndLoss     types.Number         `json:"pnl"`
	PosSide           string               `json:"posSide"`
	Price             types.Number         `json:"px"`
	Side              string               `json:"side"`
	State             string               `json:"state"`
	Size              types.Number         `json:"sz"`
	Tag               string               `json:"tag"`
	TdMode            string               `json:"tdMode"`
	UpdateTime        convert.ExchangeTime `json:"uTime"`
}

// SignalBotEventHistory holds history information for signal bot
type SignalBotEventHistory struct {
	AlertMsg         time.Time            `json:"alertMsg"`
	AlgoID           string               `json:"algoId"`
	EventCtime       convert.ExchangeTime `json:"eventCtime"`
	EventProcessMsg  string               `json:"eventProcessMsg"`
	EventStatus      string               `json:"eventStatus"`
	EventUtime       convert.ExchangeTime `json:"eventUtime"`
	EventType        string               `json:"eventType"`
	TriggeredOrdData []struct {
		ClientOrderID string `json:"clOrdId"`
	} `json:"triggeredOrdData"`
}

// PlaceRecurringBuyOrderParam holds parameters for placing recurring order
type PlaceRecurringBuyOrderParam struct {
	Tag                       string              `json:"tag"`
	ClientSuppliedAlgoOrderID string              `json:"algoClOrdId"`
	StrategyName              string              `json:"stgyName"` // Custom name for trading bot
	Amount                    float64             `json:"amt,string"`
	RecurringList             []RecurringListItem `json:"recurringList"`
	Period                    string              `json:"period"` // Period 'monthly' 'weekly' 'daily'

	// Recurring buy date
	// When the period is monthly, the value range is an integer of [1,28]
	// When the period is weekly, the value range is an integer of [1,7]
	// When the period is daily, the value is 1
	RecurringDay       string `json:"recurringDay"`
	RecurringTime      int64  `json:"recurringTime,string"` // Recurring buy time, the value range is an integer of [0,23]
	TimeZone           string `json:"timeZone"`
	TradeMode          string `json:"tdMode"` // Trading mode Margin mode: 'cross' Non-Margin mode: 'cash'
	InvestmentCurrency string `json:"investmentCcy"`
}

// RecurringListItem holds recurring list item
type RecurringListItem struct {
	Currency currency.Code `json:"ccy"`
	Ratio    float64       `json:"ratio,string"`
}

// RecurringListItemDetailed holds a detailed instance of recurring list item
type RecurringListItemDetailed struct {
	AveragePrice types.Number `json:"avgPx"`
	Currency     string       `json:"ccy"`
	Profit       types.Number `json:"profit"`
	Price        types.Number `json:"px"`
	Ratio        types.Number `json:"ratio"`
	TotalAmount  types.Number `json:"totalAmt"`
}

// RecurringOrderResponse holds recurring order response.
type RecurringOrderResponse struct {
	AlgoID            string `json:"algoId"`
	AlgoClientOrderID string `json:"algoClOrdId"`
	SCode             string `json:"sCode"`
	SMsg              string `json:"sMsg"`
}

// AmendRecurringOrderParam holds recurring order params.
type AmendRecurringOrderParam struct {
	AlgoID       string `json:"algoId"`
	StrategyName string `json:"stgyName"`
}

// StopRecurringBuyOrder stop recurring order
type StopRecurringBuyOrder struct {
	AlgoID string `json:"algoId"`
}

// RecurringOrderItem holds recurring order info.
type RecurringOrderItem struct {
	AlgoClOrdID        string               `json:"algoClOrdId"`
	AlgoID             string               `json:"algoId"`
	AlgoOrdType        string               `json:"algoOrdType"`
	Amount             types.Number         `json:"amt"`
	CreationTime       convert.ExchangeTime `json:"cTime"`
	Cycles             string               `json:"cycles"`
	InstrumentType     string               `json:"instType"`
	InvestmentAmount   string               `json:"investmentAmt"`
	InvestmentCurrency string               `json:"investmentCcy"`
	MarketCap          string               `json:"mktCap"`
	Period             string               `json:"period"`
	ProfitAndLossRatio types.Number         `json:"pnlRatio"`
	RecurringDay       string               `json:"recurringDay"`
	RecurringList      []RecurringListItem  `json:"recurringList"`
	RecurringTime      string               `json:"recurringTime"`
	State              string               `json:"state"`
	StgyName           string               `json:"stgyName"`
	Tag                string               `json:"tag"`
	TimeZone           string               `json:"timeZone"`
	TotalAnnRate       string               `json:"totalAnnRate"`
	TotalPnl           string               `json:"totalPnl"`
	UpdateTime         convert.ExchangeTime `json:"uTime"`
}

// RecurringOrderDeail holds detailed information about recurring order
type RecurringOrderDeail struct {
	RecurringListItem
	RecurringList []RecurringListItemDetailed `json:"recurringList"`
}

// RecurringBuySubOrder holds recurring buy sub order detail.
type RecurringBuySubOrder struct {
	AccFillSize     types.Number         `json:"accFillSz"`
	AlgoClientOrdID string               `json:"algoClOrdId"`
	AlgoID          string               `json:"algoId"`
	AlgoOrderType   string               `json:"algoOrdType"`
	AveragePrice    types.Number         `json:"avgPx"`
	CreationTime    convert.ExchangeTime `json:"cTime"`
	Fee             types.Number         `json:"fee"`
	FeeCcy          string               `json:"feeCcy"`
	InstrumentID    string               `json:"instId"`
	InstrumentType  string               `json:"instType"`
	OrderID         string               `json:"ordId"`
	OrderType       string               `json:"ordType"`
	Price           types.Number         `json:"px"`
	Side            string               `json:"side"`
	State           string               `json:"state"`
	Size            types.Number         `json:"sz"`
	Tag             string               `json:"tag"`
	TradeMode       string               `json:"tdMode"`
	UpdateTime      convert.ExchangeTime `json:"uTime"`
}

// PositionInfo represents a positions detail.
type PositionInfo struct {
	InstrumentType    string               `json:"instType"`
	InstrumentID      string               `json:"instId"`
	AlgoID            string               `json:"algoId"`
	Lever             types.Number         `json:"lever"`
	MgnMode           string               `json:"mgnMode"`
	OpenAvgPrice      types.Number         `json:"openAvgPx"`
	OpenOrdID         string               `json:"openOrdId"`
	OpenTime          convert.ExchangeTime `json:"openTime"`
	PosSide           string               `json:"posSide"`
	SlTriggerPrice    types.Number         `json:"slTriggerPx"`
	SubPos            string               `json:"subPos"`
	SubPosID          string               `json:"subPosId"`
	TpTriggerPrice    types.Number         `json:"tpTriggerPx"`
	CloseAveragePrice types.Number         `json:"closeAvgPx"`
	CloseTime         convert.ExchangeTime `json:"closeTime"`
}

// TPSLOrderParam holds Take profit and stop loss order parameters.
type TPSLOrderParam struct {
	InstrumentType            string  `json:"instType"`
	SubPositionID             string  `json:"subPosId"`
	TakeProfitTriggerPrice    float64 `json:"tpTriggerPx,omitempty,string"`
	StopLossTriggerPrice      float64 `json:"slTriggerPx,omitempty,string"`
	TakePofitTriggerPriceType string  `json:"tpTriggerPriceType"` // last: last price, 'index': index price 'mark': mark price Default is 'last'
	StopLossTriggerPriceType  string  `jsonL:"slTriggerPxType"`   // Stop-loss trigger price type 'last': last price 'index': index price 'mark': mark price Default is 'last'
	Tag                       string  `json:"tag"`
}

// PositionIDInfo holds place positions information
type PositionIDInfo struct {
	SubPosID string `json:"subPosId"`
	Tag      string `json:"tag"`
}

// CloseLeadingPositionParam request parameter for closing leading position
type CloseLeadingPositionParam struct {
	InstrumentType string `json:"instType"`
	SubPositionID  string `json:"subPosId"`
	Tag            string `json:"tag"`
}

// LeadingInstrumentItem represents leading instrument info and it's status
type LeadingInstrumentItem struct {
	Enabled      bool   `json:"enabled"`
	InstrumentID string `json:"instId"`
}

// ProfitSharingItem holds profit sharing information
type ProfitSharingItem struct {
	Ccy                 string               `json:"ccy"`
	NickName            string               `json:"nickName"`
	ProfitSharingAmount string               `json:"profitSharingAmt"`
	ProfitSharingID     string               `json:"profitSharingId"`
	InstrumentType      string               `json:"instType"`
	Timestamp           convert.ExchangeTime `json:"ts"`
}

// TotalProfitSharing holds information about total amount of profit shared since joining the platform.
type TotalProfitSharing struct {
	Currency                 string       `json:"ccy"`
	InstrumentType           string       `json:"instType"`
	TotalProfitSharingAmount types.Number `json:"totalProfitSharingAmt"`
}

// Offer represents an investment offer information for different 'staking' and 'defi' protocols
type Offer struct {
	Currency     string            `json:"ccy"`
	ProductID    string            `json:"productId"`
	Protocol     string            `json:"protocol"`
	ProtocolType string            `json:"protocolType"`
	EarningCcy   []string          `json:"earningCcy"`
	Term         string            `json:"term"`
	Apy          types.Number      `json:"apy"`
	EarlyRedeem  bool              `json:"earlyRedeem"`
	InvestData   []OfferInvestData `json:"investData"`
	EarningData  []struct {
		Currency    string `json:"ccy"`
		EarningType string `json:"earningType"`
	} `json:"earningData"`
}

// OfferInvestData represents currencies invest data information for an offer
type OfferInvestData struct {
	Currency      string       `json:"ccy"`
	Balance       types.Number `json:"bal"`
	MinimumAmount types.Number `json:"minAmt"`
	MaximumAmount types.Number `json:"maxAmt"`
}

// PurchaseRequestParam represents purchase request param specific product
type PurchaseRequestParam struct {
	ProductID  string                   `json:"productId"`
	Term       int64                    `json:"term,string,omitempty"`
	InvestData []PurchaseInvestDataItem `json:"investData"`
}

// PurchaseInvestDataItem represents purchase invest data information having the currency and amount information
type PurchaseInvestDataItem struct {
	Currency currency.Code `json:"ccy"`
	Amount   float64       `json:"amt,string"`
}

// OrderIDResponse represents purchase order ID
type OrderIDResponse struct {
	OrderID string `json:"orderId"`
}

// RedeemRequestParam represents redeem request input param
type RedeemRequestParam struct {
	OrderID          string `json:"ordId"`
	ProtocolType     string `json:"protocolType"`
	AllowEarlyRedeem bool   `json:"allowEarlyRedeem"`
}

// CancelFundingParam cancel purchase or redemption request
type CancelFundingParam struct {
	OrderID      string `json:"ordId"`
	ProtocolType string `json:"protocolType"`
}

// ActiveFundingOrder represents active purchase orders
type ActiveFundingOrder struct {
	OrderID      string `json:"ordId"`
	State        string `json:"state"`
	Currency     string `json:"ccy"`
	Protocol     string `json:"protocol"`
	ProtocolType string `json:"protocolType"`
	Term         string `json:"term"`
	Apy          string `json:"apy"`
	InvestData   []struct {
		Currency string       `json:"ccy"`
		Amount   types.Number `json:"amt"`
	} `json:"investData"`
	EarningData []struct {
		Ccy         string       `json:"ccy"`
		EarningType string       `json:"earningType"`
		Earnings    types.Number `json:"earnings"`
	} `json:"earningData"`
	PurchasedTime convert.ExchangeTime `json:"purchasedTime"`
}

// BETHAssetsBalance balance is a snapshot summarized all BETH assets
type BETHAssetsBalance struct {
	Currency              string               `json:"ccy"`
	Amount                types.Number         `json:"amt"`
	LatestInterestAccrual types.Number         `json:"latestInterestAccrual"`
	TotalInterestAccrual  types.Number         `json:"totalInterestAccrual"`
	Timestamp             convert.ExchangeTime `json:"ts"`
}

// PurchaseRedeemHistory holds purchase and redeem history
type PurchaseRedeemHistory struct {
	Amt              types.Number         `json:"amt"`
	CompletedTime    convert.ExchangeTime `json:"completedTime"`
	EstCompletedTime convert.ExchangeTime `json:"estCompletedTime"`
	RequestTime      convert.ExchangeTime `json:"requestTime"`
	Status           string               `json:"status"`
	Type             string               `json:"type"`
}

// APYItem holds annual percentage yield record
type APYItem struct {
	Rate      types.Number         `json:"rate"`
	Timestamp convert.ExchangeTime `json:"ts"`
}

// wsRequestDataChannelsMultiplexer a single multiplexer instance to multiplex websocket messages multiplexer channels
type wsRequestDataChannelsMultiplexer struct {
	// To Synchronize incoming messages coming through the websocket channel
	WsResponseChannelsMap map[string]*wsRequestInfo
	Register              chan *wsRequestInfo
	Unregister            chan string
	Message               chan *wsIncomingData
	shutdown              chan bool
}

// wsSubscriptionParameters represents toggling boolean values for subscription parameters.
type wsSubscriptionParameters struct {
	InstrumentType bool
	InstrumentID   bool
	Underlying     bool
	Currency       bool
}

// WsOrderbook5 stores the orderbook data for orderbook 5 websocket
type WsOrderbook5 struct {
	Argument struct {
		Channel      string `json:"channel"`
		InstrumentID string `json:"instId"`
	} `json:"arg"`
	Data []Book5Data `json:"data"`
}

// Book5Data stores the orderbook data for orderbook 5 websocket
type Book5Data struct {
	Asks         [][4]types.Number    `json:"asks"`
	Bids         [][4]types.Number    `json:"bids"`
	InstrumentID string               `json:"instId"`
	Timestamp    convert.ExchangeTime `json:"ts"`
	SequenceID   int64                `json:"seqId"`
}

// WsSpreadOrder represents spread order detail.
type WsSpreadOrder struct {
	SpreadID          string               `json:"sprdId"`
	OrderID           string               `json:"ordId"`
	ClientOrderID     string               `json:"clOrdId"`
	Tag               string               `json:"tag"`
	Price             types.Number         `json:"px"`
	Size              types.Number         `json:"sz"`
	OrderType         string               `json:"ordType"`
	Side              string               `json:"side"`
	FillSize          types.Number         `json:"fillSz"`
	FillPrice         types.Number         `json:"fillPx"`
	TradeID           string               `json:"tradeId"`
	AccFillSize       types.Number         `json:"accFillSz"`
	PendingFillSize   types.Number         `json:"pendingFillSz"`
	PendingSettleSize types.Number         `json:"pendingSettleSz"`
	CanceledSize      types.Number         `json:"canceledSz"`
	State             string               `json:"state"`
	AvgPrice          types.Number         `json:"avgPx"`
	CancelSource      string               `json:"cancelSource"`
	UpdateTime        convert.ExchangeTime `json:"uTime"`
	CreationTime      convert.ExchangeTime `json:"cTime"`
	Code              string               `json:"code"`
	Msg               string               `json:"msg"`
}

// WsSpreadOrderTrade trade of an order.
type WsSpreadOrderTrade struct {
	Argument struct {
		Channel  string `json:"channel"`
		SpreadID string `json:"sprdId"`
		UID      string `json:"uid"`
	} `json:"arg"`
	Data []struct {
		SpreadID      string               `json:"sprdId"`
		TradeID       string               `json:"tradeId"`
		OrderID       string               `json:"ordId"`
		ClientOrderID string               `json:"clOrdId"`
		Tag           string               `json:"tag"`
		FillPrice     types.Number         `json:"fillPx"`
		FillSize      types.Number         `json:"fillSz"`
		State         string               `json:"state"`
		Side          string               `json:"side"`
		ExecType      string               `json:"execType"`
		Timestamp     convert.ExchangeTime `json:"ts"`
		Legs          []struct {
			InstrumentID string       `json:"instId"`
			Price        types.Number `json:"px"`
			Size         types.Number `json:"sz"`
			Side         string       `json:"side"`
			Fee          types.Number `json:"fee"`
			FeeCcy       string       `json:"feeCcy"`
			TradeID      string       `json:"tradeId"`
		} `json:"legs"`
		Code string `json:"code"`
		Msg  string `json:"msg"`
	} `json:"data"`
}

// WsSpreadOrderbook holds spread orderbook data.
type WsSpreadOrderbook struct {
	Arg struct {
		Channel  string `json:"channel"`
		SpreadID string `json:"sprdId"`
	} `json:"arg"`
	Data []struct {
		Asks      [][3]types.Number    `json:"asks"`
		Bids      [][3]types.Number    `json:"bids"`
		Timestamp convert.ExchangeTime `json:"ts"`
	} `json:"data"`
}

// WsSpreadPushData holds push data.
type WsSpreadPushData struct {
	Argument SubscriptionInfo `json:"arg"`
	Data     interface{}      `json:"data"`
}

// WsSpreadPublicTicker holds spread public ticker datas.
type WsSpreadPublicTicker struct {
	SpreadID  string               `json:"sprdId"`
	Last      types.Number         `json:"last"`
	LastSize  types.Number         `json:"lastSz"`
	AskPrice  types.Number         `json:"askPx"`
	AskSize   types.Number         `json:"askSz"`
	BidPrice  types.Number         `json:"bidPx"`
	BidSize   types.Number         `json:"bidSz"`
	Timestamp convert.ExchangeTime `json:"ts"`
}

// WsSpreadPublicTrade holds trades data from sprd-public-trades.
type WsSpreadPublicTrade struct {
	SpreadID  string               `json:"sprdId"`
	Side      string               `json:"side"`
	Size      types.Number         `json:"sz"`
	Price     types.Number         `json:"px"`
	TradeID   string               `json:"tradeId"`
	Timestamp convert.ExchangeTime `json:"ts"`
}

// ExtractSpreadOrder extracts WsSpreadOrderbookData from WsSpreadOrderbook
func (a *WsSpreadOrderbook) ExtractSpreadOrder() (*WsSpreadOrderbookData, error) {
	resp := &WsSpreadOrderbookData{
		Argument: SubscriptionInfo{
			SpreadID: a.Arg.SpreadID,
			Channel:  a.Arg.Channel,
		},
		Data: make([]WsSpreadOrderbookItem, len(a.Data)),
	}
	for x := range a.Data {
		resp.Data[x].Timestamp = a.Data[x].Timestamp.Time()
		resp.Data[x].Asks = make([]orderbook.Tranche, len(a.Data[x].Asks))
		resp.Data[x].Bids = make([]orderbook.Tranche, len(a.Data[x].Bids))

		for as := range a.Data[x].Asks {
			resp.Data[x].Asks[as].Price = a.Data[x].Asks[as][0].Float64()
			resp.Data[x].Asks[as].Amount = a.Data[x].Asks[as][1].Float64()
			resp.Data[x].Asks[as].OrderCount = a.Data[x].Asks[as][2].Int64()
		}
		for as := range a.Data[x].Bids {
			resp.Data[x].Bids[as].Price = a.Data[x].Bids[as][0].Float64()
			resp.Data[x].Bids[as].Amount = a.Data[x].Bids[as][1].Float64()
			resp.Data[x].Bids[as].OrderCount = a.Data[x].Bids[as][2].Int64()
		}
	}
	return resp, nil
}

// WsSpreadOrderbookItem represents an orderbook asks and bids details.
type WsSpreadOrderbookItem struct {
	Asks      []orderbook.Tranche
	Bids      []orderbook.Tranche
	Timestamp time.Time
}

// WsSpreadOrderbookData represents orderbook response for spread instruments
type WsSpreadOrderbookData struct {
	Argument SubscriptionInfo `json:"arg"`
	Data     []WsSpreadOrderbookItem
}

// AffilateInviteesDetail represents affiliate invitee's detail.
type AffilateInviteesDetail struct {
	InviteeLv         types.Number         `json:"inviteeLv"`
	JoinTime          convert.ExchangeTime `json:"joinTime"`
	InviteeRebateRate types.Number         `json:"inviteeRebateRate"`
	TotalCommission   types.Number         `json:"totalCommission"`
}

// AffilateRebateInfo represents rebate information.
type AffilateRebateInfo struct {
	Result bool   `json:"result"`
	Type   string `json:"type"`
}

// WsDepositInfo represents a deposit information.
type WsDepositInfo struct {
	ActualDepBulkConfirm string               `json:"actualDepBlkConfirm"`
	Amount               types.Number         `json:"amt"`
	AreaCodeFrom         string               `json:"areaCodeFrom"`
	Currency             string               `json:"ccy"`
	Chain                string               `json:"chain"`
	DepositID            string               `json:"depId"`
	From                 string               `json:"from"`
	FromWdID             string               `json:"fromWdId"` // Internal transfer initiator's withdrawal ID
	PushTime             convert.ExchangeTime `json:"pTime"`
	State                string               `json:"state"`
	SubAccount           string               `json:"subAcct"`
	To                   string               `json:"to"`
	Timestamp            convert.ExchangeTime `json:"ts"`
	TransactionID        string               `json:"txId"`
	UID                  string               `json:"uid"`
}

// WsWithdrawlInfo represents push notification is triggered when a withdrawal is initiated or the withdrawal status changes.
type WsWithdrawlInfo struct {
	AddrEx           any                  `json:"addrEx"`
	Amount           types.Number         `json:"amt"`
	AreaCodeFrom     string               `json:"areaCodeFrom"`
	AreaCodeTo       string               `json:"areaCodeTo"`
	Currency         string               `json:"ccy"`
	Chain            string               `json:"chain"`
	ClientID         string               `json:"clientId"`
	Fee              types.Number         `json:"fee"`
	FeeCurrency      string               `json:"feeCcy"`
	From             string               `json:"from"`
	Memo             string               `json:"memo"`
	NonTradableAsset bool                 `json:"nonTradableAsset"`
	PushTime         convert.ExchangeTime `json:"pTime"`
	PmtID            string               `json:"pmtId"`
	State            string               `json:"state"`
	SubAcct          string               `json:"subAcct"`
	Tag              string               `json:"tag"`
	To               string               `json:"to"`
	Timestamp        convert.ExchangeTime `json:"ts"`
	TransactionID    string               `json:"txId"`
	UID              string               `json:"uid"`
	WithdrawalID     string               `json:"wdId"`
}

// RecurringBuyOrder represents a recurring buy order instance.
type RecurringBuyOrder struct {
	AlgoClOrdID        string               `json:"algoClOrdId"`
	AlgoID             string               `json:"algoId"`
	AlgoOrderType      string               `json:"algoOrdType"`
	Amount             types.Number         `json:"amt"`
	CreationTime       convert.ExchangeTime `json:"cTime"`
	Cycles             string               `json:"cycles"`
	InstrumentType     string               `json:"instType"`
	InvestmentAmount   types.Number         `json:"investmentAmt"`
	InvestmentCurrency string               `json:"investmentCcy"`
	MarketCap          string               `json:"mktCap"`
	NextInvestTime     convert.ExchangeTime `json:"nextInvestTime"`
	PushTime           convert.ExchangeTime `json:"pTime"`
	Period             string               `json:"period"`
	ProfitAndLossRatio types.Number         `json:"pnlRatio"`
	RecurringDay       string               `json:"recurringDay"`
	RecurringHour      string               `json:"recurringHour"`
	RecurringList      []struct {
		AveragePrice types.Number `json:"avgPx"`
		Currency     string       `json:"ccy"`
		Profit       string       `json:"profit"`
		Price        types.Number `json:"px"`
		Ratio        types.Number `json:"ratio"`
		TotalAmount  types.Number `json:"totalAmt"`
	} `json:"recurringList"`
	RecurringTime convert.ExchangeTime `json:"recurringTime"`
	State         string               `json:"state"`
	StrategyName  string               `json:"stgyName"`
	Tag           string               `json:"tag"`
	TimeZone      string               `json:"timeZone"`
	TotalAnnRate  string               `json:"totalAnnRate"`
	TotalPnl      string               `json:"totalPnl"`
	UpdateTime    convert.ExchangeTime `json:"uTime"`
}

// LiquidiationOrder represents a recent liquidation order instance.
type LiquidiationOrder struct {
	Arg  SubscriptionInfo `json:"arg"`
	Data []struct {
		Details []struct {
			BankruptcyLoss  types.Number         `json:"bkLoss"`
			BankruptcyPrice types.Number         `json:"bkPx"`
			Currency        string               `json:"ccy"`
			PosSide         string               `json:"posSide"`
			Side            string               `json:"side"`
			Size            types.Number         `json:"sz"`
			Timestamp       convert.ExchangeTime `json:"ts"`
		} `json:"details"`
		InstrumentFamily string `json:"instFamily"`
		InstrumentID     string `json:"instId"`
		InstrumentType   string `json:"instType"`
		Underlying       string `json:"uly"`
	} `json:"data"`
}

// ADLWarning represents auto-deleveraging warning.
type ADLWarning struct {
	Arg  SubscriptionInfo `json:"arg"`
	Data []struct {
		DecRate          string               `json:"decRate"`
		MaxBal           string               `json:"maxBal"`
		AdlRecRate       types.Number         `json:"adlRecRate"`
		AdlRecBal        types.Number         `json:"adlRecBal"`
		Balance          types.Number         `json:"bal"`
		InstrumentType   string               `json:"instType"`
		AdlRate          types.Number         `json:"adlRate"`
		InstrumentFamily string               `json:"instFamily"`
		MaxBalTimestamp  convert.ExchangeTime `json:"maxBalTs"`
		AdlType          string               `json:"adlType"`
		State            string               `json:"state"`
		AdlBalance       types.Number         `json:"adlBal"`
		Timestamp        convert.ExchangeTime `json:"ts"`
	} `json:"data"`
}

// EconomicCalendar represents macro-economic calendar data
type EconomicCalendar struct {
	Actual      types.Number         `json:"actual"`
	CalendarID  string               `json:"calendarId"`
	Date        convert.ExchangeTime `json:"date"`
	Region      string               `json:"region"`
	Category    string               `json:"category"`
	Event       string               `json:"event"`
	RefDate     convert.ExchangeTime `json:"refDate"`
	Previous    types.Number         `json:"previous"`
	Forecast    types.Number         `json:"forecast"`
	Importance  string               `json:"importance"`
	PrevInitial string               `json:"prevInitial"`
	Currency    string               `json:"ccy"`
	Unit        string               `json:"unit"`
	Timestamp   convert.ExchangeTime `json:"ts"`
	DateSpan    string               `json:"dateSpan"`
	UpdateTime  convert.ExchangeTime `json:"uTime"`
}

// EconomicCalendarResponse represents response for economic calendar
type EconomicCalendarResponse struct {
	Arg  SubscriptionInfo   `json:"arg"`
	Data []EconomicCalendar `json:"data"`
}

// CopyTradingNotification holds copy-trading notifications.
type CopyTradingNotification struct {
	Argument SubscriptionInfo `json:"arg"`
	Data     []struct {
		AveragePrice        types.Number `json:"avgPx"`
		Currency            string       `json:"ccy"`
		CopyTotalAmount     types.Number `json:"copyTotalAmt"`
		InfoType            string       `json:"infoType"`
		InstrumentID        string       `json:"instId"`
		InstrumentType      string       `json:"instType"`
		Leverage            types.Number `json:"lever"`
		MaxLeadTraderNumber string       `json:"maxLeadTraderNum"`
		MinNotional         types.Number `json:"minNotional"`
		PosSide             string       `json:"posSide"`
		RmThoreshold        string       `json:"rmThold"` // Lead trader can remove copy trader if balance of copy trader less than this value.
		Side                string       `json:"side"`
		StopLossTotalAmount types.Number `json:"slTotalAmt"`
		SlippageRatio       types.Number `json:"slippageRatio"`
		SubPosID            string       `json:"subPosId"`
		UniqueCode          string       `json:"uniqueCode"`
	} `json:"data"`
}

// FirstCopySettings holds parameters first copy settings for the certain lead trader.
type FirstCopySettings struct {
	InstrumentType       string  `json:"instType,omitempty"`
	InstrumentID         string  `json:"instId"` // Instrument ID. If there are multiple instruments, separate them with commas. Maximum of 200 instruments can be selected
	UniqueCode           string  `json:"uniqueCode"`
	CopyMgnMode          string  `json:"copyMgnMode,omitempty"` // Copy margin mode 'cross': cross 'isolated': isolated 'copy'
	CopyInstrumentIDType string  `json:"copyInstIdType"`        // Copy contract type set 'custom': custom by instId which is required；'copy': Keep your contracts consistent with this trader
	CopyMode             string  `json:"copyMode,omitempty"`    // Possible values: 'fixed_amount', 'ratio_copy', 'copyRatio', and 'fixed_amount'
	CopyRatio            float64 `json:"copyRatio,string"`
	CopyAmount           float64 `json:"copyAmt,string,omitempty"`
	CopyTotalAmount      float64 `json:"copyTotalAmt,string"`
	SubPosCloseType      string  `json:"subPosCloseType"`
	TakeProfitRatio      float64 `json:"tpRatio,string,omitempty"`
	StopLossRatio        float64 `json:"slRatio,string,omitempty"`
	StopLossTotalAmount  float64 `json:"slTotalAmt,string,omitempty"`
}

// StopCopyingParameter holds stop copying request parameter
type StopCopyingParameter struct {
	InstrumentType       string `json:"instType,omitempty"`
	UniqueCode           string `json:"uniqueCode"`
	SubPositionCloseType string `json:"subPosCloseType"`
}

// CopySetting represents a copy setting response.
type CopySetting struct {
	Currency             string       `json:"ccy"`
	CopyState            string       `json:"copyState"`
	CopyMgnMode          string       `json:"copyMgnMode"`
	SubPositionCloseType string       `json:"subPosCloseType"`
	StopLossTotalAmount  types.Number `json:"slTotalAmt"`
	CopyAmount           types.Number `json:"copyAmt"`
	CopyInstrumentIDType string       `json:"copyInstIdType"`
	CopyMode             string       `json:"copyMode"`
	CopyRatio            types.Number `json:"copyRatio"`
	CopyTotalAmount      types.Number `json:"copyTotalAmt"`
	InstrumentIDs        []struct {
		Enabled      string `json:"enabled"`
		InstrumentID string `json:"instId"`
	} `json:"instIds"`
	StopLossRatio   types.Number `json:"slRatio"`
	TakeProfitRatio types.Number `json:"tpRatio"`
}

// Leverages holds batch leverage info
type Leverages struct {
	LeadTraderLevers []LeverageInfo `json:"leadTraderLevers"`
	MyLevers         []LeverageInfo `json:"myLevers"`
	InstrumentID     string         `json:"instId"`
	MgnMode          string         `json:"mgnMode"`
}

// LeverageInfo holds leverage information.
type LeverageInfo struct {
	Leverage     types.Number `json:"lever"`
	PositionSide string       `json:"posSide"`
}

// SetMultipleLeverageResponse represents multiple leverage response
type SetMultipleLeverageResponse struct {
	FailInstrumentID string `json:"failInstId"`
	Result           string `json:"result"`
	SuccInstrumentID string `json:"succInstId"`
}

// SetLeveragesParam sets leverage parameter
type SetLeveragesParam struct {
	MarginMode   string `json:"mgnMode"`
	Leverage     int64  `json:"lever,string"`
	InstrumentID string `json:"instId,omitempty"` // Instrument ID. If there are multiple instruments, separate them with commas. Maximum of 200 instruments can be selected
}

// CopyTradingLeadTrader represents a lead trader information
type CopyTradingLeadTrader struct {
	BeginCopyTime           convert.ExchangeTime `json:"beginCopyTime"`
	Currency                string               `json:"ccy"`
	CopyTotalAmount         types.Number         `json:"copyTotalAmt"`
	CopyTotalProfitAndLoss  string               `json:"copyTotalPnl"`
	LeadMode                string               `json:"leadMode"`
	Margin                  types.Number         `json:"margin"`
	NickName                string               `json:"nickName"`
	PortLink                string               `json:"portLink"`
	ProfitSharingRatio      types.Number         `json:"profitSharingRatio"`
	TodayProfitAndLoss      types.Number         `json:"todayPnl"`
	UniqueCode              string               `json:"uniqueCode"`
	UnrealizedProfitAndLoss types.Number         `json:"upl"`
	CopyMode                string               `json:"copyMode"`
	CopyNum                 string               `json:"copyNum"`
	CopyRatio               types.Number         `json:"copyRatio"`
	CopyRelID               string               `json:"copyRelId"`
	CopyState               string               `json:"copyState"`
}

// LeadTradersRank represents lead traders rank info
type LeadTradersRank struct {
	DataVer string `json:"dataVer"`
	Ranks   []struct {
		AccCopyTraderNum string       `json:"accCopyTraderNum"`
		Aum              string       `json:"aum"`
		Ccy              string       `json:"ccy"`
		CopyState        string       `json:"copyState"`
		CopyTraderNum    string       `json:"copyTraderNum"`
		LeadDays         string       `json:"leadDays"`
		MaxCopyTraderNum string       `json:"maxCopyTraderNum"`
		NickName         string       `json:"nickName"`
		Pnl              types.Number `json:"pnl"`
		PnlRatio         types.Number `json:"pnlRatio"`
		PnlRatios        []struct {
			BeginTimestamp convert.ExchangeTime `json:"beginTs"`
			PnlRatio       types.Number         `json:"pnlRatio"`
		} `json:"pnlRatios"`
		PortLink    string       `json:"portLink"`
		TraderInsts []string     `json:"traderInsts"`
		UniqueCode  string       `json:"uniqueCode"`
		WinRatio    types.Number `json:"winRatio"`
	} `json:"ranks"`
	TotalPage string `json:"totalPage"`
}

// TraderWeeklyProfitAndLoss represents lead trader weekly pnl.
type TraderWeeklyProfitAndLoss struct {
	BeginTimestamp     convert.ExchangeTime `json:"beginTs"`
	ProfitAndLoss      types.Number         `json:"pnl"`
	ProfitAndLossRatio types.Number         `json:"pnlRatio"`
}

// LeadTraderStat represents lead trader performance info.
type LeadTraderStat struct {
	AvgSubPosNotional types.Number `json:"avgSubPosNotional"`
	Currency          string       `json:"ccy"`
	CurCopyTraderPnl  types.Number `json:"curCopyTraderPnl"`
	InvestAmount      types.Number `json:"investAmt"`
	LossDays          string       `json:"lossDays"`
	ProfitDays        string       `json:"profitDays"`
	WinRatio          types.Number `json:"winRatio"`
}

// LeadTraderCurrencyPreference holds public preference currency
type LeadTraderCurrencyPreference struct {
	Currency string       `json:"ccy"`
	Ratio    types.Number `json:"ratio"`
}

// LeadTraderCurrentLeadPosition holds leading positions of lead trader
type LeadTraderCurrentLeadPosition struct {
	Ccy            string               `json:"ccy"`
	InstrumentID   string               `json:"instId"`
	InstrumentType string               `json:"instType"`
	Lever          types.Number         `json:"lever"`
	Margin         types.Number         `json:"margin"`
	MarkPrice      types.Number         `json:"markPx"`
	MgnMode        string               `json:"mgnMode"`
	OpenAvgPrice   types.Number         `json:"openAvgPx"`
	OpenTime       convert.ExchangeTime `json:"openTime"`
	PosSide        string               `json:"posSide"`
	SubPos         string               `json:"subPos"`
	SubPosID       string               `json:"subPosId"`
	UniqueCode     string               `json:"uniqueCode"`
	Upl            types.Number         `json:"upl"`
	UplRatio       types.Number         `json:"uplRatio"`
}

// LeadPosition holds lead trader completed leading position
type LeadPosition struct {
	Currency          string               `json:"ccy"`
	CloseAveragePrice types.Number         `json:"closeAvgPx"`
	CloseTime         convert.ExchangeTime `json:"closeTime"`
	InstrumentID      string               `json:"instId"`
	InstrumentType    string               `json:"instType"`
	Leverage          types.Number         `json:"lever"`
	Margin            types.Number         `json:"margin"`
	MgnMode           string               `json:"mgnMode"`
	OpenAveragePrice  types.Number         `json:"openAvgPx"`
	OpenTime          convert.ExchangeTime `json:"openTime"`
	Pnl               string               `json:"pnl"`
	PnlRatio          types.Number         `json:"pnlRatio"`
	PosSide           string               `json:"posSide"`
	SubPosition       string               `json:"subPos"`
	SubPositionID     string               `json:"subPosId"`
	UniqueCode        string               `json:"uniqueCode"`
}

// LendingOrderParam represents a lending order request parameters.
type LendingOrderParam struct {
	Currency    currency.Code `json:"ccy"`
	Amount      float64       `json:"amt,omitempty,string"`
	Rate        float64       `json:"rate,omitempty,string"`
	Term        string        `json:"term"`
	AutoRenewal bool          `json:"autoRenewal,omitempty"`
}

// LendingOrderResponse represents an order ID response after placing a lending order.
type LendingOrderResponse []struct {
	OrdID string `json:"ordId"`
}

// LendingOrderDetail represents a lending order detail.
type LendingOrderDetail struct {
	Amount        types.Number         `json:"amt"`
	AutoRenewal   bool                 `json:"autoRenewal"`
	CreationTime  convert.ExchangeTime `json:"cTime"`
	Currency      string               `json:"ccy"`
	EarningAmt    types.Number         `json:"earningAmt"`
	OrderID       string               `json:"ordId"`
	PendingAmt    types.Number         `json:"pendingAmt"`
	Rate          types.Number         `json:"rate"`
	SettledTime   convert.ExchangeTime `json:"settledTime"`
	StartTime     convert.ExchangeTime `json:"startTime"`
	State         string               `json:"state"`
	Term          string               `json:"term"`
	TotalInterest string               `json:"totalInterest"`
	UTime         convert.ExchangeTime `json:"uTime"`
}

// LendingSubOrder represents a lending sub-order detail.
type LendingSubOrder struct {
	AccruedInterest        string               `json:"accruedInterest"`
	Amount                 types.Number         `json:"amt"`
	CTime                  convert.ExchangeTime `json:"cTime"`
	Ccy                    string               `json:"ccy"`
	EarlyTerminatedPenalty string               `json:"earlyTerminatedPenalty"`
	ExpiryTime             convert.ExchangeTime `json:"expiryTime"`
	FinalSettlementTime    convert.ExchangeTime `json:"finalSettlementTime"`
	OrdID                  string               `json:"ordId"`
	OverdueInterest        string               `json:"overdueInterest"`
	Rate                   string               `json:"rate"`
	SettledTime            convert.ExchangeTime `json:"settledTime"`
	State                  string               `json:"state"`
	SubOrdID               string               `json:"subOrdId"`
	Term                   string               `json:"term"`
	TotalInterest          string               `json:"totalInterest"`
	UpdateTime             convert.ExchangeTime `json:"uTime"`
}

// PublicLendingOffer represents a lending offer detail.
type PublicLendingOffer struct {
	Currency  string       `json:"ccy"`
	LendQuota string       `json:"lendQuota"`
	MinLend   string       `json:"minLend"`
	Rate      types.Number `json:"rate"`
	Term      string       `json:"term"`
}

// LendingAPIHistoryItem represents a lending API history item.
type LendingAPIHistoryItem struct {
	Ccy       string               `json:"ccy"`
	Rate      types.Number         `json:"rate"`
	Timestamp convert.ExchangeTime `json:"ts"`
}

// LendingVolume represents a lending volume detail for a specific currency.
type LendingVolume struct {
	Ccy           string       `json:"ccy"`
	PendingVol    types.Number `json:"pendingVol"`
	RateRangeFrom string       `json:"rateRangeFrom"`
	RateRangeTo   string       `json:"rateRangeTo"`
	Term          string       `json:"term"`
}

// SpreadOrderCancellationResponse represents a spread order cancellation response.
type SpreadOrderCancellationResponse struct {
	TriggerTime convert.ExchangeTime `json:"triggerTime"`
	Timestamp   convert.ExchangeTime `json:"ts"`
}

// ContractTakerVolume represents a contract taker sell and buy volume.
type ContractTakerVolume struct {
	Timestamp       time.Time
	TakerSellVolume float64
	TakerBuyVolume  float64
}

// ContractOpenInterestHistoryItem represents an open interest information for contract.
type ContractOpenInterestHistoryItem struct {
	Timestamp              time.Time
	OpenInterestInContract float64
	OpenInterestInCurrency float64
	OpenInterestInUSD      float64
}

func extractTakerVolumesFromSlice(takerVolumesSlice [][3]types.Number) []ContractTakerVolume {
	contractTakerVolumes := make([]ContractTakerVolume, len(takerVolumesSlice))
	for a := range takerVolumesSlice {
		contractTakerVolumes[a].Timestamp = time.UnixMilli(takerVolumesSlice[a][0].Int64())
		contractTakerVolumes[a].TakerSellVolume = takerVolumesSlice[a][1].Float64()
		contractTakerVolumes[a].TakerBuyVolume = takerVolumesSlice[a][2].Float64()
	}
	return contractTakerVolumes
}

func extractOpenInterestHistoryFromSlice(openInterestsSlice [][4]types.Number) []ContractOpenInterestHistoryItem {
	openInterestsHist := make([]ContractOpenInterestHistoryItem, len(openInterestsSlice))
	for a := range openInterestsSlice {
		openInterestsHist[a].Timestamp = time.UnixMilli(openInterestsSlice[a][0].Int64())
		openInterestsHist[a].OpenInterestInContract = openInterestsSlice[a][1].Float64()
		openInterestsHist[a].OpenInterestInCurrency = openInterestsSlice[a][2].Float64()
		openInterestsHist[a].OpenInterestInUSD = openInterestsSlice[a][3].Float64()
	}
	return openInterestsHist
}

// TopTraderContractsLongShortRatio represents the timestamp and ratio information of top traders long and short accounts/positions.
type TopTraderContractsLongShortRatio struct {
	Timestamp time.Time
	Ratio     float64
}

func extractLongShortRatio(longShortRatiosSlice [][2]types.Number) []TopTraderContractsLongShortRatio {
	topTradersLongShortRatios := make([]TopTraderContractsLongShortRatio, len(longShortRatiosSlice))
	for a := range longShortRatiosSlice {
		topTradersLongShortRatios[a].Timestamp = time.UnixMilli(longShortRatiosSlice[a][0].Int64())
		topTradersLongShortRatios[a].Ratio = longShortRatiosSlice[a][1].Float64()
	}
	return topTradersLongShortRatios
}

// AccountInstrument represents an account instrument.
type AccountInstrument struct {
	BaseCcy            string               `json:"baseCcy"`
	ContractMultiplier string               `json:"ctMult"`
	ContractType       string               `json:"ctType"`
	ContractValue      string               `json:"ctVal"`
	ContractValCcy     string               `json:"ctValCcy"`
	ExpiryTime         convert.ExchangeTime `json:"expTime"`
	InstFamily         string               `json:"instFamily"`
	InstrumentID       string               `json:"instId"`
	InstrumentType     string               `json:"instType"`
	Leverage           string               `json:"lever"`
	ListTime           convert.ExchangeTime `json:"listTime"`
	LotSz              types.Number         `json:"lotSz"`
	MaxIcebergSz       types.Number         `json:"maxIcebergSz"`
	MaxLmtAmt          types.Number         `json:"maxLmtAmt"`
	MaxLmtSz           types.Number         `json:"maxLmtSz"`
	MaxMktAmt          types.Number         `json:"maxMktAmt"`
	MaxMktSz           types.Number         `json:"maxMktSz"`
	MaxStopSz          types.Number         `json:"maxStopSz"`
	MaxTriggerSz       types.Number         `json:"maxTriggerSz"`
	MaxTwapSz          types.Number         `json:"maxTwapSz"`
	MinSz              types.Number         `json:"minSz"`
	OptType            string               `json:"optType"`
	QuoteCcy           string               `json:"quoteCcy"`
	SettleCcy          string               `json:"settleCcy"`
	State              string               `json:"state"`
	StrikePrice        string               `json:"stk"`
	TickSz             types.Number         `json:"tickSz"`
	Underlying         string               `json:"uly"`
}<|MERGE_RESOLUTION|>--- conflicted
+++ resolved
@@ -1421,11 +1421,10 @@
 
 // AccountDetail account detail information.
 type AccountDetail struct {
-<<<<<<< HEAD
 	AvailableBalance              types.Number         `json:"availBal"`
 	AvailableEquity               types.Number         `json:"availEq"`
 	CashBalance                   types.Number         `json:"cashBal"` // Cash Balance
-	Currency                      string               `json:"ccy"`
+	Currency                      currency.Code        `json:"ccy"`
 	CrossLiab                     types.Number         `json:"crossLiab"`
 	DiscountEquity                types.Number         `json:"disEq"`
 	EquityOfCurrency              types.Number         `json:"eq"`
@@ -1446,42 +1445,15 @@
 	UnrealizedCurrencyLiabilities types.Number         `json:"uplLiab"`
 	StrategyEquity                types.Number         `json:"stgyEq"`  // strategy equity
 	TotalEquity                   types.Number         `json:"totalEq"` // Total equity in USD level. Appears unused
-=======
-	AvailableBalance              types.Number     `json:"availBal"`
-	AvailableEquity               types.Number     `json:"availEq"`
-	CashBalance                   types.Number     `json:"cashBal"` // Cash Balance
-	Currency                      currency.Code    `json:"ccy"`
-	CrossLiab                     types.Number     `json:"crossLiab"`
-	DiscountEquity                types.Number     `json:"disEq"`
-	EquityOfCurrency              types.Number     `json:"eq"`
-	EquityUsd                     types.Number     `json:"eqUsd"`
-	FrozenBalance                 types.Number     `json:"frozenBal"`
-	Interest                      types.Number     `json:"interest"`
-	IsoEquity                     types.Number     `json:"isoEq"`
-	IsolatedLiabilities           types.Number     `json:"isoLiab"`
-	IsoUpl                        types.Number     `json:"isoUpl"` // Isolated unrealized profit and loss of the currency applicable to Single-currency margin and Multi-currency margin and Portfolio margin
-	LiabilitiesOfCurrency         types.Number     `json:"liab"`
-	MaxLoan                       types.Number     `json:"maxLoan"`
-	MarginRatio                   types.Number     `json:"mgnRatio"`      // Equity of the currency
-	NotionalLever                 types.Number     `json:"notionalLever"` // Leverage of the currency applicable to Single-currency margin
-	OpenOrdersMarginFrozen        types.Number     `json:"ordFrozen"`
-	Twap                          types.Number     `json:"twap"`
-	UpdateTime                    okxUnixMilliTime `json:"uTime"`
-	UnrealizedProfit              types.Number     `json:"upl"`
-	UnrealizedCurrencyLiabilities types.Number     `json:"uplLiab"`
-	StrategyEquity                types.Number     `json:"stgyEq"`  // strategy equity
-	TotalEquity                   types.Number     `json:"totalEq"` // Total equity in USD level. Appears unused
->>>>>>> cb6b3421
 }
 
 // AccountPosition account position.
 type AccountPosition struct {
-<<<<<<< HEAD
 	AutoDeleveraging             string               `json:"adl"`      // Auto-deleveraging (ADL) indicator Divided into 5 levels, from 1 to 5, the smaller the number, the weaker the adl intensity.
 	AvailablePosition            string               `json:"availPos"` // Position that can be closed Only applicable to MARGIN, FUTURES/SWAP in the long-short mode, OPTION in Simple and isolated OPTION in margin Account.
 	AveragePrice                 types.Number         `json:"avgPx"`
 	CreationTime                 convert.ExchangeTime `json:"cTime"`
-	Currency                     string               `json:"ccy"`
+	Currency                     currency.Code        `json:"ccy"`
 	DeltaBS                      string               `json:"deltaBS"` // delta：Black-Scholes Greeks in dollars,only applicable to OPTION
 	DeltaPA                      string               `json:"deltaPA"` // delta：Greeks in coins,only applicable to OPTION
 	GammaBS                      string               `json:"gammaBS"` // gamma：Black-Scholes Greeks in dollars,only applicable to OPTION
@@ -1515,46 +1487,6 @@
 	UPLRatio                     types.Number         `json:"uplRatio"` // Unrealized profit and loss ratio
 	VegaBS                       string               `json:"vegaBS"`   // vega：Black-Scholes Greeks in dollars,only applicable to OPTION
 	VegaPA                       string               `json:"vegaPA"`   // vega：Greeks in coins,only applicable to OPTION
-=======
-	AutoDeleveraging             string           `json:"adl"`      // Auto-deleveraging (ADL) indicator Divided into 5 levels, from 1 to 5, the smaller the number, the weaker the adl intensity.
-	AvailablePosition            string           `json:"availPos"` // Position that can be closed Only applicable to MARGIN, FUTURES/SWAP in the long-short mode, OPTION in Simple and isolated OPTION in margin Account.
-	AveragePrice                 types.Number     `json:"avgPx"`
-	CreationTime                 okxUnixMilliTime `json:"cTime"`
-	Currency                     currency.Code    `json:"ccy"`
-	DeltaBS                      string           `json:"deltaBS"` // delta：Black-Scholes Greeks in dollars,only applicable to OPTION
-	DeltaPA                      string           `json:"deltaPA"` // delta：Greeks in coins,only applicable to OPTION
-	GammaBS                      string           `json:"gammaBS"` // gamma：Black-Scholes Greeks in dollars,only applicable to OPTION
-	GammaPA                      string           `json:"gammaPA"` // gamma：Greeks in coins,only applicable to OPTION
-	InitialMarginRequirement     types.Number     `json:"imr"`     // Initial margin requirement, only applicable to cross.
-	InstrumentID                 string           `json:"instId"`
-	InstrumentType               asset.Item       `json:"instType"`
-	Interest                     types.Number     `json:"interest"`
-	USDPrice                     types.Number     `json:"usdPx"`
-	LastTradePrice               types.Number     `json:"last"`
-	Leverage                     types.Number     `json:"lever"`   // Leverage, not applicable to OPTION seller
-	Liabilities                  string           `json:"liab"`    // Liabilities, only applicable to MARGIN.
-	LiabilitiesCurrency          string           `json:"liabCcy"` // Liabilities currency, only applicable to MARGIN.
-	LiquidationPrice             types.Number     `json:"liqPx"`   // Estimated liquidation price Not applicable to OPTION
-	MarkPrice                    types.Number     `json:"markPx"`
-	Margin                       types.Number     `json:"margin"`
-	MarginMode                   string           `json:"mgnMode"`
-	MarginRatio                  types.Number     `json:"mgnRatio"`
-	MaintenanceMarginRequirement types.Number     `json:"mmr"`         // Maintenance margin requirement in USD level Applicable to Multi-currency margin and Portfolio margin
-	NotionalUsd                  types.Number     `json:"notionalUsd"` // Quality of Positions -- usd
-	OptionValue                  types.Number     `json:"optVal"`      // Option Value, only application to position.
-	QuantityOfPosition           types.Number     `json:"pos"`         // Quantity of positions,In the mode of autonomous transfer from position to position, after the deposit is transferred, a position with pos of 0 will be generated
-	PositionCurrency             string           `json:"posCcy"`
-	PositionID                   string           `json:"posId"`
-	PositionSide                 string           `json:"posSide"`
-	ThetaBS                      string           `json:"thetaBS"` // theta：Black-Scholes Greeks in dollars,only applicable to OPTION
-	ThetaPA                      string           `json:"thetaPA"` // theta：Greeks in coins,only applicable to OPTION
-	TradeID                      string           `json:"tradeId"`
-	UpdatedTime                  okxUnixMilliTime `json:"uTime"`    // Latest time position was adjusted,
-	UPNL                         types.Number     `json:"upl"`      // Unrealized profit and loss
-	UPLRatio                     types.Number     `json:"uplRatio"` // Unrealized profit and loss ratio
-	VegaBS                       string           `json:"vegaBS"`   // vega：Black-Scholes Greeks in dollars,only applicable to OPTION
-	VegaPA                       string           `json:"vegaPA"`   // vega：Greeks in coins,only applicable to OPTION
->>>>>>> cb6b3421
 
 	// PushTime added feature in the websocket push data.
 
