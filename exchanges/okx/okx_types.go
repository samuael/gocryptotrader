--- conflicted
+++ resolved
@@ -245,12 +245,7 @@
 // UnmarshalJSON converts the data slice into a CandlestickHistoryItem instance.
 func (c *CandlestickHistoryItem) UnmarshalJSON(data []byte) error {
 	var state string
-<<<<<<< HEAD
-	err := json.Unmarshal(data, &[6]any{&c.Timestamp, &c.OpenPrice, &c.HighestPrice, &c.LowestPrice, &c.ClosePrice, &state})
-	if err != nil {
-=======
 	if err := json.Unmarshal(data, &[6]any{&c.Timestamp, &c.OpenPrice, &c.HighestPrice, &c.LowestPrice, &c.ClosePrice, &state}); err != nil {
->>>>>>> c2bb050e
 		return err
 	}
 	if state == "1" {
