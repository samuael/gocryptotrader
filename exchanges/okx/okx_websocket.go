--- conflicted
+++ resolved
@@ -495,19 +495,10 @@
 			instrumentFamily, _ = subscriptions[i].Params["instFamily"].(string)
 		}
 
-<<<<<<< HEAD
 		switch arg.Channel {
 		case okxChannelPositions, okxChannelOrders, okxChannelAlgoOrders,
 			okxChannelEstimatedPrice, okxChannelOptSummary:
-			underlying, _ = ok.GetUnderlying(subscriptions[i].Currency, subscriptions[i].Asset)
-=======
-		if arg.Channel == okxChannelPositions ||
-			arg.Channel == okxChannelOrders ||
-			arg.Channel == okxChannelAlgoOrders ||
-			arg.Channel == okxChannelEstimatedPrice ||
-			arg.Channel == okxChannelOptSummary {
 			underlying, _ = ok.GetUnderlying(subscriptions[i].Pair, subscriptions[i].Asset)
->>>>>>> e007f69f
 		}
 
 		arg.InstrumentID = instrumentID
@@ -1561,10 +1552,10 @@
 				return nil, err
 			}
 			for p := range pairs {
-				subscriptions = append(subscriptions, stream.ChannelSubscription{
-					Channel:  subs[c],
-					Asset:    asset.Options,
-					Currency: pairs[p],
+				subscriptions = append(subscriptions, subscription.Subscription{
+					Channel: subs[c],
+					Asset:   asset.Options,
+					Pair:    pairs[p],
 				})
 			}
 		case okxCopyTrading:
@@ -1573,10 +1564,10 @@
 				return nil, err
 			}
 			for p := range pairs {
-				subscriptions = append(subscriptions, stream.ChannelSubscription{
-					Channel:  subs[c],
-					Asset:    asset.PerpetualSwap,
-					Currency: pairs[p],
+				subscriptions = append(subscriptions, subscription.Subscription{
+					Channel: subs[c],
+					Asset:   asset.PerpetualSwap,
+					Pair:    pairs[p],
 				})
 			}
 		default:
