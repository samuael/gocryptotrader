package okx

import (
	"bytes"
	"context"
	"encoding/json"
	"errors"
	"fmt"
	"hash/crc32"
	"net/http"
	"strconv"
	"strings"
	"time"

	"github.com/gorilla/websocket"
	"github.com/thrasher-corp/gocryptotrader/common"
	"github.com/thrasher-corp/gocryptotrader/common/crypto"
	"github.com/thrasher-corp/gocryptotrader/currency"
	"github.com/thrasher-corp/gocryptotrader/exchanges/asset"
	"github.com/thrasher-corp/gocryptotrader/exchanges/order"
	"github.com/thrasher-corp/gocryptotrader/exchanges/orderbook"
	"github.com/thrasher-corp/gocryptotrader/exchanges/stream"
	"github.com/thrasher-corp/gocryptotrader/exchanges/subscription"
	"github.com/thrasher-corp/gocryptotrader/exchanges/ticker"
	"github.com/thrasher-corp/gocryptotrader/exchanges/trade"
	"github.com/thrasher-corp/gocryptotrader/log"
	"github.com/thrasher-corp/gocryptotrader/types"
)

var (
	// defaultSubscribedChannels list of channels which are subscribed by default
	defaultSubscribedChannels = []string{
		okxChannelTrades,
		okxChannelOrderBooks,
		okxChannelTickers,
	}
	// defaultAuthChannels list of channels which are subscribed when authenticated
	defaultAuthChannels = []string{
		okxChannelAccount,
		okxChannelOrders,
	}
)

var (
	candlestickChannelsMap    = map[string]bool{okxChannelCandle1Y: true, okxChannelCandle6M: true, okxChannelCandle3M: true, okxChannelCandle1M: true, okxChannelCandle1W: true, okxChannelCandle1D: true, okxChannelCandle2D: true, okxChannelCandle3D: true, okxChannelCandle5D: true, okxChannelCandle12H: true, okxChannelCandle6H: true, okxChannelCandle4H: true, okxChannelCandle2H: true, okxChannelCandle1H: true, okxChannelCandle30m: true, okxChannelCandle15m: true, okxChannelCandle5m: true, okxChannelCandle3m: true, okxChannelCandle1m: true, okxChannelCandle1Yutc: true, okxChannelCandle3Mutc: true, okxChannelCandle1Mutc: true, okxChannelCandle1Wutc: true, okxChannelCandle1Dutc: true, okxChannelCandle2Dutc: true, okxChannelCandle3Dutc: true, okxChannelCandle5Dutc: true, okxChannelCandle12Hutc: true, okxChannelCandle6Hutc: true}
	candlesticksMarkPriceMap  = map[string]bool{okxChannelMarkPriceCandle1Y: true, okxChannelMarkPriceCandle6M: true, okxChannelMarkPriceCandle3M: true, okxChannelMarkPriceCandle1M: true, okxChannelMarkPriceCandle1W: true, okxChannelMarkPriceCandle1D: true, okxChannelMarkPriceCandle2D: true, okxChannelMarkPriceCandle3D: true, okxChannelMarkPriceCandle5D: true, okxChannelMarkPriceCandle12H: true, okxChannelMarkPriceCandle6H: true, okxChannelMarkPriceCandle4H: true, okxChannelMarkPriceCandle2H: true, okxChannelMarkPriceCandle1H: true, okxChannelMarkPriceCandle30m: true, okxChannelMarkPriceCandle15m: true, okxChannelMarkPriceCandle5m: true, okxChannelMarkPriceCandle3m: true, okxChannelMarkPriceCandle1m: true, okxChannelMarkPriceCandle1Yutc: true, okxChannelMarkPriceCandle3Mutc: true, okxChannelMarkPriceCandle1Mutc: true, okxChannelMarkPriceCandle1Wutc: true, okxChannelMarkPriceCandle1Dutc: true, okxChannelMarkPriceCandle2Dutc: true, okxChannelMarkPriceCandle3Dutc: true, okxChannelMarkPriceCandle5Dutc: true, okxChannelMarkPriceCandle12Hutc: true, okxChannelMarkPriceCandle6Hutc: true}
	candlesticksIndexPriceMap = map[string]bool{okxChannelIndexCandle1Y: true, okxChannelIndexCandle6M: true, okxChannelIndexCandle3M: true, okxChannelIndexCandle1M: true, okxChannelIndexCandle1W: true, okxChannelIndexCandle1D: true, okxChannelIndexCandle2D: true, okxChannelIndexCandle3D: true, okxChannelIndexCandle5D: true, okxChannelIndexCandle12H: true, okxChannelIndexCandle6H: true, okxChannelIndexCandle4H: true, okxChannelIndexCandle2H: true, okxChannelIndexCandle1H: true, okxChannelIndexCandle30m: true, okxChannelIndexCandle15m: true, okxChannelIndexCandle5m: true, okxChannelIndexCandle3m: true, okxChannelIndexCandle1m: true, okxChannelIndexCandle1Yutc: true, okxChannelIndexCandle3Mutc: true, okxChannelIndexCandle1Mutc: true, okxChannelIndexCandle1Wutc: true, okxChannelIndexCandle1Dutc: true, okxChannelIndexCandle2Dutc: true, okxChannelIndexCandle3Dutc: true, okxChannelIndexCandle5Dutc: true, okxChannelIndexCandle12Hutc: true, okxChannelIndexCandle6Hutc: true}
)

var (
	pingMsg = []byte("ping")
	pongMsg = []byte("pong")
)

const (
	// wsOrderbookChecksumDelimiter to be used in validating checksum
	wsOrderbookChecksumDelimiter = ":"
	// allowableIterations use the first 25 bids and asks in the full load to form a string
	allowableIterations = 25
	// wsOrderbookSnapshot orderbook push data type 'snapshot'
	wsOrderbookSnapshot = "snapshot"
	// wsOrderbookUpdate orderbook push data type 'update'
	wsOrderbookUpdate = "update"
	// maxConnByteLen total length of multiple channels cannot exceed 4096 bytes.
	maxConnByteLen = 4096

	// Candlestick channels
	markPrice        = "mark-price-"
	indexCandlestick = "index-"
	candle           = "candle"

	// Spread Order

	// Operations
	okxSpreadOrder           = "sprd-order"
	okxSpreadAmendOrder      = "sprd-amend-order"
	okxSpreadCancelOrder     = "sprd-cancel-order"
	okxSpreadCancelAllOrders = "sprd-mass-cancel"

	// Subscriptions
	okxSpreadOrders = "sprd-orders"
	okxSpreadTrades = "sprd-trades"

	// Public Spread Subscriptions
	okxSpreadOrderbookLevel1 = "sprd-bbo-tbt"
	okxSpreadOrderbook       = "sprd-books5"
	okxSpreadPublicTrades    = "sprd-public-trades"
	okxSpreadPublicTicker    = "sprd-tickers"

	// Withdrawal Info Channel subscriptions
	okxWithdrawalInfo = "withdrawal-info"
	okxDepositInfo    = "deposit-info"

	// Ticker channel
	okxChannelTickers                = "tickers"
	okxChannelIndexTickers           = "index-tickers"
	okxChannelStatus                 = "status"
	okxChannelPublicStrucBlockTrades = "public-struc-block-trades"
	okxChannelPublicBlockTrades      = "public-block-trades"
	okxChannelBlockTickers           = "block-tickers"

	// Private Channels
	okxChannelAccount              = "account"
	okxChannelPositions            = "positions"
	okxChannelBalanceAndPosition   = "balance_and_position"
	okxChannelOrders               = "orders"
	okxChannelAlgoOrders           = "orders-algo"
	okxChannelAlgoAdvance          = "algo-advance"
	okxChannelLiquidationWarning   = "liquidation-warning"
	okxChannelAccountGreeks        = "account-greeks"
	okxChannelRfqs                 = "rfqs"
	okxChannelQuotes               = "quotes"
	okxChannelStructureBlockTrades = "struc-block-trades"
	okxChannelSpotGridOrder        = "grid-orders-spot"
	okxChannelGridOrdersContract   = "grid-orders-contract"
	okxChannelMoonGridAlgoOrders   = "grid-orders-moon"
	okxChannelGridPositions        = "grid-positions"
	okxChannelGridSubOrders        = "grid-sub-orders"
	okxRecurringBuyChannel         = "algo-recurring-buy"
	okxLiquidationOrders           = "liquidation-orders"
	okxADLWarning                  = "adl-warning"
	okxEconomicCalendar            = "economic-calendar"

	// Public channels
	okxChannelInstruments     = "instruments"
	okxChannelOpenInterest    = "open-interest"
	okxChannelTrades          = "trades"
	okxChannelAllTrades       = "trades-all"
	okxChannelEstimatedPrice  = "estimated-price"
	okxChannelMarkPrice       = "mark-price"
	okxChannelPriceLimit      = "price-limit"
	okxChannelOrderBooks      = "books"
	okxChannelOptionTrades    = "option-trades"
	okxChannelOrderBooks5     = "books5"
	okxChannelOrderBooks50TBT = "books50-l2-tbt"
	okxChannelOrderBooksTBT   = "books-l2-tbt"
	okxChannelBBOTBT          = "bbo-tbt"
	okxChannelOptSummary      = "opt-summary"
	okxChannelFundingRate     = "funding-rate"

	// Websocket trade endpoint operations
	okxOpOrder             = "order"
	okxOpBatchOrders       = "batch-orders"
	okxOpCancelOrder       = "cancel-order"
	okxOpBatchCancelOrders = "batch-cancel-orders"
	okxOpAmendOrder        = "amend-order"
	okxOpBatchAmendOrders  = "batch-amend-orders"
	okxOpMassCancelOrder   = "mass-cancel"

	// Candlestick lengths
	okxChannelCandle1Y     = candle + "1Y"
	okxChannelCandle6M     = candle + "6M"
	okxChannelCandle3M     = candle + "3M"
	okxChannelCandle1M     = candle + "1M"
	okxChannelCandle1W     = candle + "1W"
	okxChannelCandle1D     = candle + "1D"
	okxChannelCandle2D     = candle + "2D"
	okxChannelCandle3D     = candle + "3D"
	okxChannelCandle5D     = candle + "5D"
	okxChannelCandle12H    = candle + "12H"
	okxChannelCandle6H     = candle + "6H"
	okxChannelCandle4H     = candle + "4H"
	okxChannelCandle2H     = candle + "2H"
	okxChannelCandle1H     = candle + "1H"
	okxChannelCandle30m    = candle + "30m"
	okxChannelCandle15m    = candle + "15m"
	okxChannelCandle5m     = candle + "5m"
	okxChannelCandle3m     = candle + "3m"
	okxChannelCandle1m     = candle + "1m"
	okxChannelCandle1Yutc  = candle + "1Yutc"
	okxChannelCandle3Mutc  = candle + "3Mutc"
	okxChannelCandle1Mutc  = candle + "1Mutc"
	okxChannelCandle1Wutc  = candle + "1Wutc"
	okxChannelCandle1Dutc  = candle + "1Dutc"
	okxChannelCandle2Dutc  = candle + "2Dutc"
	okxChannelCandle3Dutc  = candle + "3Dutc"
	okxChannelCandle5Dutc  = candle + "5Dutc"
	okxChannelCandle12Hutc = candle + "12Hutc"
	okxChannelCandle6Hutc  = candle + "6Hutc"

	// Index Candlesticks Channels
	okxChannelIndexCandle1Y     = indexCandlestick + okxChannelCandle1Y
	okxChannelIndexCandle6M     = indexCandlestick + okxChannelCandle6M
	okxChannelIndexCandle3M     = indexCandlestick + okxChannelCandle3M
	okxChannelIndexCandle1M     = indexCandlestick + okxChannelCandle1M
	okxChannelIndexCandle1W     = indexCandlestick + okxChannelCandle1W
	okxChannelIndexCandle1D     = indexCandlestick + okxChannelCandle1D
	okxChannelIndexCandle2D     = indexCandlestick + okxChannelCandle2D
	okxChannelIndexCandle3D     = indexCandlestick + okxChannelCandle3D
	okxChannelIndexCandle5D     = indexCandlestick + okxChannelCandle5D
	okxChannelIndexCandle12H    = indexCandlestick + okxChannelCandle12H
	okxChannelIndexCandle6H     = indexCandlestick + okxChannelCandle6H
	okxChannelIndexCandle4H     = indexCandlestick + okxChannelCandle4H
	okxChannelIndexCandle2H     = indexCandlestick + okxChannelCandle2H
	okxChannelIndexCandle1H     = indexCandlestick + okxChannelCandle1H
	okxChannelIndexCandle30m    = indexCandlestick + okxChannelCandle30m
	okxChannelIndexCandle15m    = indexCandlestick + okxChannelCandle15m
	okxChannelIndexCandle5m     = indexCandlestick + okxChannelCandle5m
	okxChannelIndexCandle3m     = indexCandlestick + okxChannelCandle3m
	okxChannelIndexCandle1m     = indexCandlestick + okxChannelCandle1m
	okxChannelIndexCandle1Yutc  = indexCandlestick + okxChannelCandle1Yutc
	okxChannelIndexCandle3Mutc  = indexCandlestick + okxChannelCandle3Mutc
	okxChannelIndexCandle1Mutc  = indexCandlestick + okxChannelCandle1Mutc
	okxChannelIndexCandle1Wutc  = indexCandlestick + okxChannelCandle1Wutc
	okxChannelIndexCandle1Dutc  = indexCandlestick + okxChannelCandle1Dutc
	okxChannelIndexCandle2Dutc  = indexCandlestick + okxChannelCandle2Dutc
	okxChannelIndexCandle3Dutc  = indexCandlestick + okxChannelCandle3Dutc
	okxChannelIndexCandle5Dutc  = indexCandlestick + okxChannelCandle5Dutc
	okxChannelIndexCandle12Hutc = indexCandlestick + okxChannelCandle12Hutc
	okxChannelIndexCandle6Hutc  = indexCandlestick + okxChannelCandle6Hutc

	// Mark price candlesticks channel
	okxChannelMarkPriceCandle1Y     = markPrice + okxChannelCandle1Y
	okxChannelMarkPriceCandle6M     = markPrice + okxChannelCandle6M
	okxChannelMarkPriceCandle3M     = markPrice + okxChannelCandle3M
	okxChannelMarkPriceCandle1M     = markPrice + okxChannelCandle1M
	okxChannelMarkPriceCandle1W     = markPrice + okxChannelCandle1W
	okxChannelMarkPriceCandle1D     = markPrice + okxChannelCandle1D
	okxChannelMarkPriceCandle2D     = markPrice + okxChannelCandle2D
	okxChannelMarkPriceCandle3D     = markPrice + okxChannelCandle3D
	okxChannelMarkPriceCandle5D     = markPrice + okxChannelCandle5D
	okxChannelMarkPriceCandle12H    = markPrice + okxChannelCandle12H
	okxChannelMarkPriceCandle6H     = markPrice + okxChannelCandle6H
	okxChannelMarkPriceCandle4H     = markPrice + okxChannelCandle4H
	okxChannelMarkPriceCandle2H     = markPrice + okxChannelCandle2H
	okxChannelMarkPriceCandle1H     = markPrice + okxChannelCandle1H
	okxChannelMarkPriceCandle30m    = markPrice + okxChannelCandle30m
	okxChannelMarkPriceCandle15m    = markPrice + okxChannelCandle15m
	okxChannelMarkPriceCandle5m     = markPrice + okxChannelCandle5m
	okxChannelMarkPriceCandle3m     = markPrice + okxChannelCandle3m
	okxChannelMarkPriceCandle1m     = markPrice + okxChannelCandle1m
	okxChannelMarkPriceCandle1Yutc  = markPrice + okxChannelCandle1Yutc
	okxChannelMarkPriceCandle3Mutc  = markPrice + okxChannelCandle3Mutc
	okxChannelMarkPriceCandle1Mutc  = markPrice + okxChannelCandle1Mutc
	okxChannelMarkPriceCandle1Wutc  = markPrice + okxChannelCandle1Wutc
	okxChannelMarkPriceCandle1Dutc  = markPrice + okxChannelCandle1Dutc
	okxChannelMarkPriceCandle2Dutc  = markPrice + okxChannelCandle2Dutc
	okxChannelMarkPriceCandle3Dutc  = markPrice + okxChannelCandle3Dutc
	okxChannelMarkPriceCandle5Dutc  = markPrice + okxChannelCandle5Dutc
	okxChannelMarkPriceCandle12Hutc = markPrice + okxChannelCandle12Hutc
	okxChannelMarkPriceCandle6Hutc  = markPrice + okxChannelCandle6Hutc

	// Copy trading websocket endpoints.
	okxCopyTrading = "copytrading-notification"
)

// WsConnect initiates a websocket connection
func (ok *Okx) WsConnect() error {
	if !ok.Websocket.IsEnabled() || !ok.IsEnabled() {
		return stream.ErrWebsocketNotEnabled
	}
	var dialer websocket.Dialer
	dialer.ReadBufferSize = 8192
	dialer.WriteBufferSize = 8192

	err := ok.Websocket.Conn.Dial(&dialer, http.Header{})
	if err != nil {
		return err
	}
	ok.Websocket.Wg.Add(1)
	go ok.wsReadData(ok.Websocket.Conn)
	if ok.Verbose {
		log.Debugf(log.ExchangeSys, "Successful connection to %v\n",
			ok.Websocket.GetWebsocketURL())
	}
	ok.Websocket.Conn.SetupPingHandler(stream.PingHandler{
		MessageType: websocket.TextMessage,
		Message:     pingMsg,
		Delay:       time.Second * 20,
	})
	if ok.Websocket.CanUseAuthenticatedEndpoints() {
		err = ok.WsAuth(context.TODO())
		if err != nil {
			log.Errorf(log.ExchangeSys, "Error connecting auth socket: %s\n", err.Error())
			ok.Websocket.SetCanUseAuthenticatedEndpoints(false)
		}
	}
	return nil
}

// WsAuth will connect to Okx's Private websocket connection and Authenticate with a login payload.
func (ok *Okx) WsAuth(ctx context.Context) error {
	if !ok.Websocket.CanUseAuthenticatedEndpoints() {
		return fmt.Errorf("%v AuthenticatedWebsocketAPISupport not enabled", ok.Name)
	}
	creds, err := ok.GetCredentials(ctx)
	if err != nil {
		return err
	}
	var dialer websocket.Dialer
	err = ok.Websocket.AuthConn.Dial(&dialer, http.Header{})
	if err != nil {
		return err
	}
	ok.Websocket.Wg.Add(1)
	go ok.wsReadData(ok.Websocket.AuthConn)
	if ok.Verbose {
		log.Debugf(log.ExchangeSys, "Successful connection of authenticated stream to %v\n",
			ok.Websocket.GetWebsocketURL())
	}
	ok.Websocket.AuthConn.SetupPingHandler(stream.PingHandler{
		MessageType: websocket.TextMessage,
		Message:     pingMsg,
		Delay:       time.Second * 20,
	})

	ok.Websocket.SetCanUseAuthenticatedEndpoints(true)
	timeUnix := time.Now()
	signPath := "/users/self/verify"
	hmac, err := crypto.GetHMAC(crypto.HashSHA256,
		[]byte(strconv.FormatInt(timeUnix.UTC().Unix(), 10)+http.MethodGet+signPath),
		[]byte(creds.Secret),
	)
	if err != nil {
		return err
	}
	base64Sign := crypto.Base64Encode(hmac)
	err = ok.Websocket.AuthConn.SendJSONMessage(WebsocketEventRequest{
		Operation: operationLogin,
		Arguments: []WebsocketLoginData{
			{
				APIKey:     creds.Key,
				Passphrase: creds.ClientID,
				Timestamp:  timeUnix,
				Sign:       base64Sign,
			},
		},
	})
	if err != nil {
		return err
	}
	timer := time.NewTimer(ok.WebsocketResponseCheckTimeout)
	randomID, err := common.GenerateRandomString(16)
	if err != nil {
		return fmt.Errorf("%w, generating random string for incoming websocket response failed", err)
	}
	wsResponse := make(chan *wsIncomingData)
	ok.WsResponseMultiplexer.Register <- &wsRequestInfo{
		ID:    randomID,
		Chan:  wsResponse,
		Event: operationLogin,
	}
	ok.WsRequestSemaphore <- 1
	defer func() {
		<-ok.WsRequestSemaphore
	}()
	defer func() { ok.WsResponseMultiplexer.Unregister <- randomID }()
	for {
		select {
		case data := <-wsResponse:
			if data.Event == operationLogin && data.Code == "0" {
				ok.Websocket.SetCanUseAuthenticatedEndpoints(true)
				return nil
			} else if data.Event == "error" &&
				(data.Code == "60022" || data.Code == "60009" || data.Code == "60004") {
				ok.Websocket.SetCanUseAuthenticatedEndpoints(false)
				return fmt.Errorf("%w code: %s message: %s", errWebsocketStreamNotAuthenticated, data.Code, data.Message)
			}
			continue
		case <-timer.C:
			timer.Stop()
			return fmt.Errorf("%s websocket connection: timeout waiting for response with an operation: %v",
				ok.Name,
				operationLogin)
		}
	}
}

// wsReadData sends msgs from public and auth websockets to data handler
func (ok *Okx) wsReadData(ws stream.Connection) {
	defer ok.Websocket.Wg.Done()
	for {
		resp := ws.ReadMessage()
		if resp.Raw == nil {
			return
		}
		if err := ok.WsHandleData(resp.Raw); err != nil {
			ok.Websocket.DataHandler <- err
		}
	}
}

// Subscribe sends a websocket subscription request to several channels to receive data.
func (ok *Okx) Subscribe(channelsToSubscribe subscription.List) error {
	return ok.handleSubscription(operationSubscribe, channelsToSubscribe)
}

// Unsubscribe sends a websocket unsubscription request to several channels to receive data.
func (ok *Okx) Unsubscribe(channelsToUnsubscribe subscription.List) error {
	return ok.handleSubscription(operationUnsubscribe, channelsToUnsubscribe)
}

// handleSubscription sends a subscription and unsubscription information thought the websocket endpoint.
// as of the okx, exchange this endpoint sends subscription and unsubscription messages but with a list of json objects.
func (ok *Okx) handleSubscription(operation string, subscriptions subscription.List) error {
	request := WSSubscriptionInformationList{Operation: operation}
	authRequests := WSSubscriptionInformationList{Operation: operation}
	ok.WsRequestSemaphore <- 1
	defer func() { <-ok.WsRequestSemaphore }()
	var channels subscription.List
	var authChannels subscription.List
	for i := 0; i < len(subscriptions); i++ {
		s := subscriptions[i]
		if len(s.Pairs) > 1 {
			return subscription.ErrNotSinglePair
		}
		arg := SubscriptionInfo{
			Channel: s.Channel,
		}
		var (
			instrumentID, underlying, instrumentType,
			instrumentFamily, algoID, uid string
			okay, authSubscription bool
		)

		switch arg.Channel {
		case okxChannelAccount,
			okxChannelPositions,
			okxChannelBalanceAndPosition,
			okxChannelOrders,
			okxChannelAlgoOrders,
			okxChannelAlgoAdvance,
			okxChannelLiquidationWarning,
			okxChannelAccountGreeks,
			okxChannelRfqs,
			okxChannelQuotes,
			okxChannelStructureBlockTrades,
			okxChannelSpotGridOrder,
			okxChannelGridOrdersContract,
			okxChannelMoonGridAlgoOrders,
			okxChannelGridPositions,
			okxChannelGridSubOrders,
			okxRecurringBuyChannel,
			okxDepositInfo,
			okxLiquidationOrders,
			okxADLWarning,
			okxWithdrawalInfo,
			okxEconomicCalendar,
			okxCopyTrading:
			authSubscription = true
		}

<<<<<<< HEAD
		switch arg.Channel {
		case okxChannelGridPositions,
			okxRecurringBuyChannel:
			algoID, _ = subscriptions[i].Params["algoId"].(string)
		}

		switch arg.Channel {
		case okxChannelGridSubOrders,
			okxChannelGridPositions:
			uid, _ = subscriptions[i].Params["uid"].(string)
=======
		if arg.Channel == okxChannelGridPositions {
			algoID, _ = s.Params["algoId"].(string)
		}

		if arg.Channel == okcChannelGridSubOrders ||
			arg.Channel == okxChannelGridPositions {
			uid, _ = s.Params["uid"].(string)
>>>>>>> 06b9980f
		}

		if strings.HasPrefix(arg.Channel, "candle") ||
			arg.Channel == okxChannelTickers ||
			arg.Channel == okxChannelOrderBooks ||
			arg.Channel == okxChannelOrderBooks5 ||
			arg.Channel == okxChannelOrderBooks50TBT ||
			arg.Channel == okxChannelOrderBooksTBT ||
			arg.Channel == okxChannelFundingRate ||
<<<<<<< HEAD
			arg.Channel == okxChannelAllTrades ||
			arg.Channel == okxChannelTrades ||
			arg.Channel == okxChannelOptionTrades ||
			arg.Channel == okxCopyTrading {
			if subscriptions[i].Params["instId"] != "" {
				instrumentID, okay = subscriptions[i].Params["instId"].(string)
=======
			arg.Channel == okxChannelTrades {
			if s.Params["instId"] != "" {
				instrumentID, okay = s.Params["instId"].(string)
>>>>>>> 06b9980f
				if !okay {
					instrumentID = ""
				}
			} else if s.Params["instrumentID"] != "" {
				instrumentID, okay = s.Params["instrumentID"].(string)
				if !okay {
					instrumentID = ""
				}
			}
			if instrumentID == "" {
				if len(s.Pairs) != 1 {
					return subscription.ErrNotSinglePair
				}
				format, err := ok.GetPairFormat(s.Asset, false)
				if err != nil {
					return err
				}
				p := s.Pairs[0]
				if p.Base.String() == "" || p.Quote.String() == "" {
					return errIncompleteCurrencyPair
				}
				instrumentID = format.Format(p)
			}
		}
<<<<<<< HEAD
		switch arg.Channel {
		case okxChannelInstruments, okxChannelPositions, okxChannelOrders, okxChannelAlgoOrders,
			okxChannelAlgoAdvance, okxChannelLiquidationWarning, okxChannelSpotGridOrder,
			okxChannelGridOrdersContract, okxChannelMoonGridAlgoOrders, okxChannelEstimatedPrice,
			okxADLWarning, okxLiquidationOrders, okxRecurringBuyChannel, okxCopyTrading:
			instrumentType = ok.GetInstrumentTypeFromAssetItem(subscriptions[i].Asset)
=======
		if arg.Channel == okxChannelInstruments ||
			arg.Channel == okxChannelPositions ||
			arg.Channel == okxChannelOrders ||
			arg.Channel == okxChannelAlgoOrders ||
			arg.Channel == okxChannelAlgoAdvance ||
			arg.Channel == okxChannelLiquidationWarning ||
			arg.Channel == okxChannelSpotGridOrder ||
			arg.Channel == okxChannelGridOrdersContract ||
			arg.Channel == okxChannelEstimatedPrice {
			instrumentType = ok.GetInstrumentTypeFromAssetItem(s.Asset)
>>>>>>> 06b9980f
		}
		switch arg.Channel {
		case okxChannelOptionTrades, okxADLWarning:
			instrumentFamily, _ = subscriptions[i].Params["instFamily"].(string)
		}

<<<<<<< HEAD
		switch arg.Channel {
		case okxChannelPositions, okxChannelOrders, okxChannelAlgoOrders,
			okxChannelEstimatedPrice, okxChannelOptSummary:
			underlying, _ = ok.GetUnderlying(subscriptions[i].Pair, subscriptions[i].Asset)
=======
		if arg.Channel == okxChannelPositions ||
			arg.Channel == okxChannelOrders ||
			arg.Channel == okxChannelAlgoOrders ||
			arg.Channel == okxChannelEstimatedPrice ||
			arg.Channel == okxChannelOptSummary {
			if len(s.Pairs) == 1 {
				underlying, _ = ok.GetUnderlying(s.Pairs[0], s.Asset)
			}
>>>>>>> 06b9980f
		}

		arg.InstrumentID = instrumentID
		arg.Underlying = underlying
		arg.InstrumentType = instrumentType
		arg.UID = uid
		arg.AlgoID = algoID
		arg.InstrumentFamily = instrumentFamily

		if authSubscription {
			authChannels = append(authChannels, s)
			authRequests.Arguments = append(authRequests.Arguments, arg)
			authChunk, err := json.Marshal(authRequests)
			if err != nil {
				return err
			}
			if len(authChunk) > maxConnByteLen {
				authRequests.Arguments = authRequests.Arguments[:len(authRequests.Arguments)-1]
				i--
				err = ok.Websocket.AuthConn.SendJSONMessage(authRequests)
				if err != nil {
					return err
				}
				if operation == operationUnsubscribe {
					err = ok.Websocket.RemoveSubscriptions(channels...)
				} else {
					err = ok.Websocket.AddSuccessfulSubscriptions(channels...)
				}
				if err != nil {
					return err
				}
				authChannels = subscription.List{}
				authRequests.Arguments = []SubscriptionInfo{}
			}
		} else {
			channels = append(channels, s)
			request.Arguments = append(request.Arguments, arg)
			chunk, err := json.Marshal(request)
			if err != nil {
				return err
			}
			if len(chunk) > maxConnByteLen {
				i--
				err = ok.Websocket.Conn.SendJSONMessage(request)
				if err != nil {
					return err
				}
				if operation == operationUnsubscribe {
					err = ok.Websocket.RemoveSubscriptions(channels...)
				} else {
					err = ok.Websocket.AddSuccessfulSubscriptions(channels...)
				}
				if err != nil {
					return err
				}
				channels = subscription.List{}
				request.Arguments = []SubscriptionInfo{}
				continue
			}
		}
	}

	if len(request.Arguments) > 0 {
		if err := ok.Websocket.Conn.SendJSONMessage(request); err != nil {
			return err
		}
	}

	if len(authRequests.Arguments) > 0 && ok.Websocket.CanUseAuthenticatedEndpoints() {
		if err := ok.Websocket.AuthConn.SendJSONMessage(authRequests); err != nil {
			return err
		}
	}

	channels = append(channels, authChannels...)
	if operation == operationUnsubscribe {
		return ok.Websocket.RemoveSubscriptions(channels...)
	}

	return ok.Websocket.AddSuccessfulSubscriptions(channels...)
}

// WsHandleData will read websocket raw data and pass to appropriate handler
func (ok *Okx) WsHandleData(respRaw []byte) error {
	var resp wsIncomingData
	err := json.Unmarshal(respRaw, &resp)
	if err != nil {
		if bytes.Equal(respRaw, pongMsg) {
			return nil
		}
		return fmt.Errorf("%w unmarshalling %v", err, respRaw)
	}
	if (resp.Event != "" && (resp.Event == "login" || resp.Event == "error")) || resp.Operation != "" {
		ok.WsResponseMultiplexer.Message <- &resp
		return nil
	}
	if len(resp.Data) == 0 {
		return nil
	}
	switch resp.Argument.Channel {
	case okxChannelCandle1Y, okxChannelCandle6M, okxChannelCandle3M, okxChannelCandle1M, okxChannelCandle1W,
		okxChannelCandle1D, okxChannelCandle2D, okxChannelCandle3D, okxChannelCandle5D, okxChannelCandle12H,
		okxChannelCandle6H, okxChannelCandle4H, okxChannelCandle2H, okxChannelCandle1H, okxChannelCandle30m,
		okxChannelCandle15m, okxChannelCandle5m, okxChannelCandle3m, okxChannelCandle1m, okxChannelCandle1Yutc,
		okxChannelCandle3Mutc, okxChannelCandle1Mutc, okxChannelCandle1Wutc, okxChannelCandle1Dutc,
		okxChannelCandle2Dutc, okxChannelCandle3Dutc, okxChannelCandle5Dutc, okxChannelCandle12Hutc,
		okxChannelCandle6Hutc:
		return ok.wsProcessCandles(respRaw)
	case okxChannelIndexCandle1Y, okxChannelIndexCandle6M, okxChannelIndexCandle3M, okxChannelIndexCandle1M,
		okxChannelIndexCandle1W, okxChannelIndexCandle1D, okxChannelIndexCandle2D, okxChannelIndexCandle3D,
		okxChannelIndexCandle5D, okxChannelIndexCandle12H, okxChannelIndexCandle6H, okxChannelIndexCandle4H,
		okxChannelIndexCandle2H, okxChannelIndexCandle1H, okxChannelIndexCandle30m, okxChannelIndexCandle15m,
		okxChannelIndexCandle5m, okxChannelIndexCandle3m, okxChannelIndexCandle1m, okxChannelIndexCandle1Yutc,
		okxChannelIndexCandle3Mutc, okxChannelIndexCandle1Mutc, okxChannelIndexCandle1Wutc,
		okxChannelIndexCandle1Dutc, okxChannelIndexCandle2Dutc, okxChannelIndexCandle3Dutc, okxChannelIndexCandle5Dutc,
		okxChannelIndexCandle12Hutc, okxChannelIndexCandle6Hutc:
		return ok.wsProcessIndexCandles(respRaw)
	case okxChannelTickers:
		return ok.wsProcessTickers(respRaw)
	case okxChannelIndexTickers:
		var response WsIndexTicker
		return ok.wsProcessPushData(respRaw, &response)
	case okxChannelStatus:
		var response WsSystemStatusResponse
		return ok.wsProcessPushData(respRaw, &response)
	case okxChannelPublicStrucBlockTrades:
		var response WsPublicTradesResponse
		return ok.wsProcessPushData(respRaw, &response)
	case okxChannelPublicBlockTrades:
		return ok.wsProcessBlockPublicTrades(respRaw)
	case okxChannelBlockTickers:
		var response WsBlockTicker
		return ok.wsProcessPushData(respRaw, &response)
	case okxChannelAccountGreeks:
		var response WsGreeks
		return ok.wsProcessPushData(respRaw, &response)
	case okxChannelAccount:
		var response WsAccountChannelPushData
		return ok.wsProcessPushData(respRaw, &response)
	case okxChannelPositions,
		okxChannelLiquidationWarning:
		var response WsPositionResponse
		return ok.wsProcessPushData(respRaw, &response)
	case okxChannelBalanceAndPosition:
		var response WsBalanceAndPosition
		return ok.wsProcessPushData(respRaw, &response)
	case okxChannelOrders:
		return ok.wsProcessOrders(respRaw)
	case okxChannelAlgoOrders:
		var response WsAlgoOrder
		return ok.wsProcessPushData(respRaw, &response)
	case okxChannelAlgoAdvance:
		var response WsAdvancedAlgoOrder
		return ok.wsProcessPushData(respRaw, &response)
	case okxChannelRfqs:
		var response WsRfq
		return ok.wsProcessPushData(respRaw, &response)
	case okxChannelQuotes:
		var response WsQuote
		return ok.wsProcessPushData(respRaw, &response)
	case okxChannelStructureBlockTrades:
		var response WsStructureBlocTrade
		return ok.wsProcessPushData(respRaw, &response)
	case okxChannelSpotGridOrder:
		var response WsSpotGridAlgoOrder
		return ok.wsProcessPushData(respRaw, &response)
	case okxChannelGridOrdersContract:
		var response WsContractGridAlgoOrder
		return ok.wsProcessPushData(respRaw, &response)
	case okxChannelGridPositions:
		var response WsContractGridAlgoOrder
		return ok.wsProcessPushData(respRaw, &response)
	case okxChannelGridSubOrders:
		var response WsGridSubOrderData
		return ok.wsProcessPushData(respRaw, &response)
	case okxChannelInstruments:
		var response WSInstrumentResponse
		return ok.wsProcessPushData(respRaw, &response)
	case okxChannelOpenInterest:
		var response WSOpenInterestResponse
		return ok.wsProcessPushData(respRaw, &response)
	case okxChannelTrades,
		okxChannelAllTrades:
		return ok.wsProcessTrades(respRaw)
	case okxChannelEstimatedPrice:
		var response WsDeliveryEstimatedPrice
		return ok.wsProcessPushData(respRaw, &response)
	case okxChannelMarkPrice,
		okxChannelPriceLimit:
		var response WsMarkPrice
		return ok.wsProcessPushData(respRaw, &response)
	case okxChannelOrderBooks5:
		return ok.wsProcessOrderbook5(respRaw)
	case okxSpreadOrderbookLevel1,
		okxSpreadOrderbook:
		return ok.wsProcessSpreadOrderbook(respRaw)
	case okxSpreadPublicTrades:
		return ok.wsProcessPublicSpreadTrades(respRaw)
	case okxSpreadPublicTicker:
		return ok.wsProcessPublicSpreadTicker(respRaw)
	case okxChannelOrderBooks,
		okxChannelOrderBooks50TBT,
		okxChannelBBOTBT,
		okxChannelOrderBooksTBT:
		return ok.wsProcessOrderBooks(respRaw)
	case okxChannelOptionTrades:
		return ok.wsProcessOptionTrades(respRaw)
	case okxChannelOptSummary:
		var response WsOptionSummary
		return ok.wsProcessPushData(respRaw, &response)
	case okxChannelFundingRate:
		var response WsFundingRate
		return ok.wsProcessPushData(respRaw, &response)
	case okxChannelMarkPriceCandle1Y, okxChannelMarkPriceCandle6M, okxChannelMarkPriceCandle3M, okxChannelMarkPriceCandle1M,
		okxChannelMarkPriceCandle1W, okxChannelMarkPriceCandle1D, okxChannelMarkPriceCandle2D, okxChannelMarkPriceCandle3D,
		okxChannelMarkPriceCandle5D, okxChannelMarkPriceCandle12H, okxChannelMarkPriceCandle6H, okxChannelMarkPriceCandle4H,
		okxChannelMarkPriceCandle2H, okxChannelMarkPriceCandle1H, okxChannelMarkPriceCandle30m, okxChannelMarkPriceCandle15m,
		okxChannelMarkPriceCandle5m, okxChannelMarkPriceCandle3m, okxChannelMarkPriceCandle1m, okxChannelMarkPriceCandle1Yutc,
		okxChannelMarkPriceCandle3Mutc, okxChannelMarkPriceCandle1Mutc, okxChannelMarkPriceCandle1Wutc, okxChannelMarkPriceCandle1Dutc,
		okxChannelMarkPriceCandle2Dutc, okxChannelMarkPriceCandle3Dutc, okxChannelMarkPriceCandle5Dutc, okxChannelMarkPriceCandle12Hutc,
		okxChannelMarkPriceCandle6Hutc:
		return ok.wsHandleMarkPriceCandles(respRaw)
	case okxSpreadOrders:
		return ok.wsProcessSpreadOrders(respRaw)
	case okxSpreadTrades:
		return ok.wsProcessSpreadTrades(respRaw)
	case okxWithdrawalInfo:
		resp := &struct {
			Arguments SubscriptionInfo `json:"arg"`
			Data      []WsDepositInfo  `json:"data"`
		}{}
		return ok.wsProcessPushData(respRaw, resp)
	case okxDepositInfo:
		resp := &struct {
			Arguments SubscriptionInfo  `json:"arg"`
			Data      []WsWithdrawlInfo `json:"data"`
		}{}
		return ok.wsProcessPushData(respRaw, resp)
	case okxRecurringBuyChannel:
		resp := &struct {
			Arguments SubscriptionInfo    `json:"arg"`
			Data      []RecurringBuyOrder `json:"data"`
		}{}
		return ok.wsProcessPushData(respRaw, resp)
	case okxLiquidationOrders:
		var resp LiquidiationOrder
		return ok.wsProcessPushData(respRaw, &resp)
	case okxADLWarning:
		var resp ADLWarning
		return ok.wsProcessPushData(respRaw, &resp)
	case okxEconomicCalendar:
		var resp EconomicCalendarResponse
		return ok.wsProcessPushData(respRaw, &resp)
	case okxCopyTrading:
		var resp CopyTradingNotification
		return ok.wsProcessPushData(respRaw, &resp)
	default:
		ok.Websocket.DataHandler <- stream.UnhandledMessageWarning{Message: ok.Name + stream.UnhandledMessage + string(respRaw)}
		return nil
	}
}

// wsProcessSpreadTrades handle and process spread order trades
func (ok *Okx) wsProcessSpreadTrades(respRaw []byte) error {
	if respRaw == nil {
		return errNilArgument
	}
	var resp WsSpreadOrderTrade
	err := json.Unmarshal(respRaw, &resp)
	if err != nil {
		return err
	}
	if len(resp.Data) == 0 {
		return errNoCandlestickDataFound
	}
	pair, err := ok.GetPairFromInstrumentID(resp.Argument.SpreadID)
	if err != nil {
		return err
	}
	trades := make([]trade.Data, len(resp.Data))
	for x := range resp.Data {
		oSide, err := order.StringToOrderSide(resp.Data[x].Side)
		if err != nil {
			return err
		}
		trades[x] = trade.Data{
			Amount:       resp.Data[x].FillSize.Float64(),
			AssetType:    asset.Spread,
			CurrencyPair: pair,
			Exchange:     ok.Name,
			Side:         oSide,
			Timestamp:    resp.Data[x].Timestamp.Time(),
			TID:          resp.Data[x].TradeID,
			Price:        resp.Data[x].FillPrice.Float64(),
		}
	}
	return trade.AddTradesToBuffer(ok.Name, trades...)
}

// wsProcessSpreadOrders retrieve order information from the sprd-order Websocket channel.
// Data will not be pushed when first subscribed.
// Data will only be pushed when triggered by events such as placing/canceling order.
func (ok *Okx) wsProcessSpreadOrders(respRaw []byte) error {
	if respRaw == nil {
		return errNilArgument
	}
	resp := &struct {
		Argument SubscriptionInfo `json:"arg"`
		Data     []WsSpreadOrder  `json:"data"`
	}{}
	err := json.Unmarshal(respRaw, &resp)
	if err != nil {
		return err
	}
	if len(resp.Data) == 0 {
		return errNoCandlestickDataFound
	}
	pair, err := ok.GetPairFromInstrumentID(resp.Argument.InstrumentID)
	if err != nil {
		return err
	}

	for x := range resp.Data {
		oSide, err := order.StringToOrderSide(resp.Data[x].Side)
		if err != nil {
			return err
		}
		oStatus, err := order.StringToOrderStatus(resp.Data[x].State)
		if err != nil {
			return err
		}
		oType, err := order.StringToOrderType(resp.Data[x].OrderType)
		if err != nil {
			return err
		}
		d := &order.Detail{
			Amount:               resp.Data[x].Size.Float64(),
			AverageExecutedPrice: resp.Data[x].AvgPrice.Float64(),
			ClientOrderID:        resp.Data[x].ClientOrderID,
			Date:                 resp.Data[x].CreationTime.Time(),
			Exchange:             ok.Name,
			ExecutedAmount:       resp.Data[x].FillSize.Float64(),
			OrderID:              resp.Data[x].OrderID,
			Pair:                 pair,
			Price:                resp.Data[x].Price.Float64(),
			QuoteAmount:          resp.Data[x].Size.Float64() * resp.Data[x].Price.Float64(),
			RemainingAmount:      resp.Data[x].Size.Float64() - resp.Data[x].FillSize.Float64(),
			Side:                 oSide,
			Status:               oStatus,
			Type:                 oType,
			LastUpdated:          resp.Data[x].UpdateTime.Time(),
		}
		ok.Websocket.DataHandler <- d
	}
	return nil
}

// wsProcessIndexCandles processes index candlestick data
func (ok *Okx) wsProcessIndexCandles(respRaw []byte) error {
	if respRaw == nil {
		return errNilArgument
	}
	response := struct {
		Argument SubscriptionInfo  `json:"arg"`
		Data     [][5]types.Number `json:"data"`
	}{}
	err := json.Unmarshal(respRaw, &response)
	if err != nil {
		return err
	}
	if len(response.Data) == 0 {
		return errNoCandlestickDataFound
	}

	pair, err := currency.NewPairFromString(response.Argument.InstrumentID)
	if err != nil {
		return err
	}
	assets, err := ok.GetAssetsFromInstrumentTypeOrID(response.Argument.InstrumentType, response.Argument.InstrumentID)
	if err != nil {
		return err
	}
	candleInterval := strings.TrimPrefix(response.Argument.Channel, candle)
	for i := range response.Data {
		candlesData := response.Data[i]
		myCandle := stream.KlineData{
			Pair:       pair,
			Exchange:   ok.Name,
			Timestamp:  time.UnixMilli(candlesData[0].Int64()),
			Interval:   candleInterval,
			OpenPrice:  candlesData[1].Float64(),
			HighPrice:  candlesData[2].Float64(),
			LowPrice:   candlesData[3].Float64(),
			ClosePrice: candlesData[4].Float64(),
		}
		for i := range assets {
			myCandle.AssetType = assets[i]
			ok.Websocket.DataHandler <- myCandle
		}
	}
	return nil
}

// wsProcessPublicSpreadTicker process spread order ticker push data.
func (ok *Okx) wsProcessPublicSpreadTicker(respRaw []byte) error {
	var resp WsSpreadPushData
	data := []WsSpreadPublicTicker{}
	resp.Data = data
	err := json.Unmarshal(respRaw, &resp)
	if err != nil {
		return err
	}
	pair, err := currency.NewPairFromString(resp.Argument.SpreadID)
	if err != nil {
		return err
	}
	tickers := make([]ticker.Price, len(data))
	for x := range data {
		tickers[x] = ticker.Price{
			Last:         data[x].Last.Float64(),
			Bid:          data[x].BidPrice.Float64(),
			Ask:          data[x].AskPrice.Float64(),
			Pair:         pair,
			ExchangeName: ok.Name,
			AssetType:    asset.Spread,
			LastUpdated:  data[x].Timestamp.Time(),
		}
	}
	ok.Websocket.DataHandler <- tickers
	return nil
}

// wsProcessPublicSpreadTrades retrieve the recent trades data from sprd-public-trades.
// Data will be pushed whenever there is a trade.
// Every update contains only one trade.
func (ok *Okx) wsProcessPublicSpreadTrades(respRaw []byte) error {
	var resp WsSpreadPushData
	data := []WsSpreadPublicTrade{}
	resp.Data = data
	err := json.Unmarshal(respRaw, &resp)
	if err != nil {
		return err
	}
	pair, err := currency.NewPairFromString(resp.Argument.SpreadID)
	if err != nil {
		return err
	}
	trades := make([]trade.Data, len(data))
	for x := range data {
		oSide, err := order.StringToOrderSide(data[x].Side)
		if err != nil {
			return err
		}
		trades[x] = trade.Data{
			TID:          data[x].TradeID,
			Exchange:     ok.Name,
			CurrencyPair: pair,
			AssetType:    asset.Spread,
			Side:         oSide,
			Price:        data[x].Price.Float64(),
			Amount:       data[x].Size.Float64(),
			Timestamp:    data[x].Timestamp.Time(),
		}
	}
	return trade.AddTradesToBuffer(ok.Name, trades...)
}

// wsProcessSpreadOrderbook process spread orderbook data.
func (ok *Okx) wsProcessSpreadOrderbook(respRaw []byte) error {
	var resp WsSpreadOrderbook
	err := json.Unmarshal(respRaw, &resp)
	if err != nil {
		return err
	}
	pair, err := ok.GetPairFromInstrumentID(resp.Arg.SpreadID)
	if err != nil {
		return err
	}
	extractedResponse, err := resp.ExtractSpreadOrder()
	if err != nil {
		return err
	}
	for x := range extractedResponse.Data {
		err = ok.Websocket.Orderbook.LoadSnapshot(&orderbook.Base{
			Asset:           asset.Spread,
			Asks:            extractedResponse.Data[x].Asks,
			Bids:            extractedResponse.Data[x].Bids,
			LastUpdated:     resp.Data[x].Timestamp.Time(),
			Pair:            pair,
			Exchange:        ok.Name,
			VerifyOrderbook: ok.CanVerifyOrderbook})
		if err != nil {
			return err
		}
	}
	return nil
}

// wsProcessOrderbook5 processes orderbook data
func (ok *Okx) wsProcessOrderbook5(data []byte) error {
	var resp WsOrderbook5
	err := json.Unmarshal(data, &resp)
	if err != nil {
		return err
	}

	if len(resp.Data) != 1 {
		return fmt.Errorf("%s - no data returned", ok.Name)
	}

	assets, err := ok.GetAssetsFromInstrumentTypeOrID("", resp.Argument.InstrumentID)
	if err != nil {
		return err
	}

	pair, err := currency.NewPairFromString(resp.Argument.InstrumentID)
	if err != nil {
		return err
	}

	asks := make([]orderbook.Tranche, len(resp.Data[0].Asks))
	for x := range resp.Data[0].Asks {
		asks[x].Price = resp.Data[0].Asks[x][0].Float64()
		asks[x].Amount = resp.Data[0].Asks[x][1].Float64()
	}

	bids := make([]orderbook.Tranche, len(resp.Data[0].Bids))
	for x := range resp.Data[0].Bids {
		bids[x].Price = resp.Data[0].Bids[x][0].Float64()
		bids[x].Amount = resp.Data[0].Bids[x][1].Float64()
	}

	for x := range assets {
		err = ok.Websocket.Orderbook.LoadSnapshot(&orderbook.Base{
			Asset:           assets[x],
			Asks:            asks,
			Bids:            bids,
			LastUpdated:     resp.Data[0].Timestamp.Time(),
			Pair:            pair,
			Exchange:        ok.Name,
			VerifyOrderbook: ok.CanVerifyOrderbook})
		if err != nil {
			return err
		}
	}
	return nil
}

// wsProcessOptionTrades handles options trade data
func (ok *Okx) wsProcessOptionTrades(data []byte) error {
	var resp WsOptionTrades
	err := json.Unmarshal(data, &resp)
	if err != nil {
		return err
	}
	trades := make([]trade.Data, len(resp.Data))
	for i := range resp.Data {
		var pair currency.Pair
		pair, err = ok.GetPairFromInstrumentID(resp.Data[i].InstrumentID)
		if err != nil {
			return err
		}
		oSide, err := order.StringToOrderSide(resp.Data[i].Side)
		if err != nil {
			return err
		}
		trades[i] = trade.Data{
			Amount:       resp.Data[i].Size.Float64(),
			AssetType:    asset.Options,
			CurrencyPair: pair,
			Exchange:     ok.Name,
			Side:         oSide,
			Timestamp:    resp.Data[i].Timestamp.Time(),
			TID:          resp.Data[i].TradeID,
			Price:        resp.Data[i].Price.Float64(),
		}
	}
	return trade.AddTradesToBuffer(ok.Name, trades...)
}

// wsProcessOrderBooks processes "snapshot" and "update" order book
func (ok *Okx) wsProcessOrderBooks(data []byte) error {
	var response WsOrderBook
	err := json.Unmarshal(data, &response)
	if err != nil {
		return err
	}
	if response.Argument.Channel == okxChannelOrderBooks &&
		response.Action != wsOrderbookUpdate &&
		response.Action != wsOrderbookSnapshot {
		return errors.New("invalid order book action")
	}
	assets, err := ok.GetAssetsFromInstrumentTypeOrID(response.Argument.InstrumentType, response.Argument.InstrumentID)
	if err != nil {
		return err
	}
	pair, err := currency.NewPairFromString(response.Argument.InstrumentID)
	if err != nil {
		return err
	}
	if !pair.IsPopulated() {
		return errIncompleteCurrencyPair
	}
	pair.Delimiter = currency.DashDelimiter
	for i := range response.Data {
		if response.Action == wsOrderbookSnapshot {
			err = ok.WsProcessSnapshotOrderBook(&response.Data[i], pair, assets)
		} else {
			if len(response.Data[i].Asks) == 0 && len(response.Data[i].Bids) == 0 {
				return nil
			}
			err = ok.WsProcessUpdateOrderbook(&response.Data[i], pair, assets)
		}
		if err != nil {
			if errors.Is(err, errInvalidChecksum) {
				err = ok.Subscribe(subscription.List{
					{
						Channel: response.Argument.Channel,
						Asset:   assets[0],
						Pairs:   currency.Pairs{pair},
					},
				})
				if err != nil {
					ok.Websocket.DataHandler <- err
				}
			} else {
				return err
			}
		}
	}
	if ok.Verbose {
		log.Debugf(log.ExchangeSys,
			"%s passed checksum for pair %v",
			ok.Name, pair,
		)
	}
	return nil
}

// WsProcessSnapshotOrderBook processes snapshot order books
func (ok *Okx) WsProcessSnapshotOrderBook(data *WsOrderBookData, pair currency.Pair, assets []asset.Item) error {
	signedChecksum, err := ok.CalculateOrderbookChecksum(data)
	if err != nil {
		return fmt.Errorf("%w %v: unable to calculate orderbook checksum: %s",
			errInvalidChecksum,
			pair,
			err)
	}
	if signedChecksum != data.Checksum {
		return fmt.Errorf("%w %v",
			errInvalidChecksum,
			pair)
	}

	asks, err := ok.AppendWsOrderbookItems(data.Asks)
	if err != nil {
		return err
	}
	bids, err := ok.AppendWsOrderbookItems(data.Bids)
	if err != nil {
		return err
	}
	for i := range assets {
		newOrderBook := orderbook.Base{
			Asset:           assets[i],
			Asks:            asks,
			Bids:            bids,
			LastUpdated:     data.Timestamp.Time(),
			Pair:            pair,
			Exchange:        ok.Name,
			VerifyOrderbook: ok.CanVerifyOrderbook,
		}
		err = ok.Websocket.Orderbook.LoadSnapshot(&newOrderBook)
		if err != nil {
			return err
		}
	}
	return nil
}

// WsProcessUpdateOrderbook updates an existing orderbook using websocket data
// After merging WS data, it will sort, validate and finally update the existing
// orderbook
func (ok *Okx) WsProcessUpdateOrderbook(data *WsOrderBookData, pair currency.Pair, assets []asset.Item) error {
	update := orderbook.Update{
		Pair:       pair,
		UpdateTime: data.Timestamp.Time(),
	}
	var err error
	update.Asks, err = ok.AppendWsOrderbookItems(data.Asks)
	if err != nil {
		return err
	}
	update.Bids, err = ok.AppendWsOrderbookItems(data.Bids)
	if err != nil {
		return err
	}
	update.Checksum = uint32(data.Checksum)
	for i := range assets {
		ob := update
		ob.Asset = assets[i]
		err = ok.Websocket.Orderbook.Update(&ob)
		if err != nil {
			return err
		}
	}
	return nil
}

// AppendWsOrderbookItems adds websocket orderbook data bid/asks into an orderbook item array
func (ok *Okx) AppendWsOrderbookItems(entries [][4]types.Number) (orderbook.Tranches, error) {
	items := make(orderbook.Tranches, len(entries))
	for j := range entries {
		items[j] = orderbook.Tranche{Amount: entries[j][1].Float64(), Price: entries[j][0].Float64()}
	}
	return items, nil
}

// CalculateUpdateOrderbookChecksum alternates over the first 25 bid and ask
// entries of a merged orderbook. The checksum is made up of the price and the
// quantity with a semicolon (:) deliminating them. This will also work when
// there are less than 25 entries (for whatever reason)
// eg Bid:Ask:Bid:Ask:Ask:Ask
func (ok *Okx) CalculateUpdateOrderbookChecksum(orderbookData *orderbook.Base, checksumVal uint32) error {
	var checksum strings.Builder
	for i := 0; i < allowableIterations; i++ {
		if len(orderbookData.Bids)-1 >= i {
			price := strconv.FormatFloat(orderbookData.Bids[i].Price, 'f', -1, 64)
			amount := strconv.FormatFloat(orderbookData.Bids[i].Amount, 'f', -1, 64)
			checksum.WriteString(price + wsOrderbookChecksumDelimiter + amount + wsOrderbookChecksumDelimiter)
		}
		if len(orderbookData.Asks)-1 >= i {
			price := strconv.FormatFloat(orderbookData.Asks[i].Price, 'f', -1, 64)
			amount := strconv.FormatFloat(orderbookData.Asks[i].Amount, 'f', -1, 64)
			checksum.WriteString(price + wsOrderbookChecksumDelimiter + amount + wsOrderbookChecksumDelimiter)
		}
	}
	checksumStr := strings.TrimSuffix(checksum.String(), wsOrderbookChecksumDelimiter)
	if crc32.ChecksumIEEE([]byte(checksumStr)) != checksumVal {
		return fmt.Errorf("%s order book update checksum failed for pair %v", ok.Name, orderbookData.Pair)
	}
	return nil
}

// CalculateOrderbookChecksum alternates over the first 25 bid and ask entries from websocket data.
func (ok *Okx) CalculateOrderbookChecksum(orderbookData *WsOrderBookData) (int32, error) {
	var checksum strings.Builder
	for i := 0; i < allowableIterations; i++ {
		if len(orderbookData.Bids)-1 >= i {
			bidPrice := orderbookData.Bids[i][0].String()
			bidAmount := orderbookData.Bids[i][1].String()
			checksum.WriteString(
				bidPrice +
					wsOrderbookChecksumDelimiter +
					bidAmount +
					wsOrderbookChecksumDelimiter)
		}
		if len(orderbookData.Asks)-1 >= i {
			askPrice := orderbookData.Asks[i][0].String()
			askAmount := orderbookData.Asks[i][1].String()
			checksum.WriteString(askPrice +
				wsOrderbookChecksumDelimiter +
				askAmount +
				wsOrderbookChecksumDelimiter)
		}
	}
	checksumStr := strings.TrimSuffix(checksum.String(), wsOrderbookChecksumDelimiter)
	return int32(crc32.ChecksumIEEE([]byte(checksumStr))), nil
}

// wsHandleMarkPriceCandles processes candlestick mark price push data as a result of  subscription to "mark-price-candle*" channel.
func (ok *Okx) wsHandleMarkPriceCandles(data []byte) error {
	tempo := &struct {
		Argument SubscriptionInfo  `json:"arg"`
		Data     [][5]types.Number `json:"data"`
	}{}
	err := json.Unmarshal(data, tempo)
	if err != nil {
		return err
	}
	candles := make([]CandlestickMarkPrice, len(tempo.Data))
	for x := range tempo.Data {
		candles[x] = CandlestickMarkPrice{
			Timestamp:    time.UnixMilli(tempo.Data[x][0].Int64()),
			OpenPrice:    tempo.Data[x][1].Float64(),
			HighestPrice: tempo.Data[x][2].Float64(),
			LowestPrice:  tempo.Data[x][3].Float64(),
			ClosePrice:   tempo.Data[x][4].Float64(),
		}
	}
	ok.Websocket.DataHandler <- candles
	return nil
}

// wsProcessTrades handles a list of trade information.
func (ok *Okx) wsProcessTrades(data []byte) error {
	var response WsTradeOrder
	err := json.Unmarshal(data, &response)
	if err != nil {
		return err
	}
	assets, err := ok.GetAssetsFromInstrumentTypeOrID(response.Argument.InstrumentType, response.Argument.InstrumentID)
	if err != nil {
		return err
	}
	trades := make([]trade.Data, 0, len(response.Data)*len(assets))
	for i := range response.Data {
		pair, err := currency.NewPairFromString(response.Data[i].InstrumentID)
		if err != nil {
			return err
		}
		for j := range assets {
			trades = append(trades, trade.Data{
				Amount:       response.Data[i].Quantity.Float64(),
				AssetType:    assets[j],
				CurrencyPair: pair,
				Exchange:     ok.Name,
				Side:         response.Data[i].Side,
				Timestamp:    response.Data[i].Timestamp.Time(),
				TID:          response.Data[i].TradeID,
				Price:        response.Data[i].Price.Float64(),
			})
		}
	}
	return trade.AddTradesToBuffer(ok.Name, trades...)
}

// wsProcessOrders handles websocket order push data responses.
func (ok *Okx) wsProcessOrders(respRaw []byte) error {
	var response WsOrderResponse
	err := json.Unmarshal(respRaw, &response)
	if err != nil {
		return err
	}
	a := GetAssetTypeFromInstrumentType(response.Argument.InstrumentType)
	for x := range response.Data {
		orderType, err := order.StringToOrderType(response.Data[x].OrderType)
		if err != nil {
			ok.Websocket.DataHandler <- order.ClassificationError{
				Exchange: ok.Name,
				OrderID:  response.Data[x].OrderID,
				Err:      err,
			}
		}
		orderStatus, err := order.StringToOrderStatus(response.Data[x].State)
		if err != nil {
			ok.Websocket.DataHandler <- order.ClassificationError{
				Exchange: ok.Name,
				OrderID:  response.Data[x].OrderID,
				Err:      err,
			}
		}
		pair, err := currency.NewPairFromString(response.Data[x].InstrumentID)
		if err != nil {
			return err
		}

		avgPrice := response.Data[x].AveragePrice.Float64()
		orderAmount := response.Data[x].Size.Float64()
		execAmount := response.Data[x].AccumulatedFillSize.Float64()

		var quoteAmount float64
		if response.Data[x].SizeType == "quote_ccy" {
			// Size is quote amount.
			quoteAmount = orderAmount
			if orderStatus == order.Filled {
				// We prefer to take execAmount over calculating from quoteAmount / avgPrice
				// because it avoids rounding issues
				orderAmount = execAmount
			} else {
				if avgPrice > 0 {
					orderAmount /= avgPrice
				} else {
					// Size not in Base, and we can't derive a sane value for it
					orderAmount = 0
				}
			}
		}

		var remainingAmount float64
		// Float64 rounding may lead to execAmount > orderAmount by a tiny fraction
		// noting that the order can be fully executed before it's marked as status Filled
		if orderStatus != order.Filled && orderAmount > execAmount {
			remainingAmount = orderAmount - execAmount
		}

		d := &order.Detail{
			Amount:               orderAmount,
			AssetType:            a,
			AverageExecutedPrice: avgPrice,
			ClientOrderID:        response.Data[x].ClientOrderID,
			Date:                 response.Data[x].CreationTime.Time(),
			Exchange:             ok.Name,
			ExecutedAmount:       execAmount,
			Fee:                  0.0 - response.Data[x].Fee.Float64(),
			FeeAsset:             response.Data[x].FeeCurrency,
			OrderID:              response.Data[x].OrderID,
			Pair:                 pair,
			Price:                response.Data[x].Price.Float64(),
			QuoteAmount:          quoteAmount,
			RemainingAmount:      remainingAmount,
			Side:                 response.Data[x].Side,
			Status:               orderStatus,
			Type:                 orderType,
		}
		if orderStatus == order.Filled {
			d.CloseTime = response.Data[x].FillTime.Time()
			if d.Amount == 0 {
				d.Amount = d.ExecutedAmount
			}
		}
		ok.Websocket.DataHandler <- d
	}
	return nil
}

// wsProcessCandles handler to get a list of candlestick messages.
func (ok *Okx) wsProcessCandles(respRaw []byte) error {
	if respRaw == nil {
		return errNilArgument
	}
	response := struct {
		Argument SubscriptionInfo  `json:"arg"`
		Data     [][7]types.Number `json:"data"`
	}{}
	err := json.Unmarshal(respRaw, &response)
	if err != nil {
		return err
	}
	if len(response.Data) == 0 {
		return errNoCandlestickDataFound
	}
	pair, err := currency.NewPairFromString(response.Argument.InstrumentID)
	if err != nil {
		return err
	}
	var assets []asset.Item
	assets, err = ok.GetAssetsFromInstrumentTypeOrID(response.Argument.InstrumentType, response.Argument.InstrumentID)
	if err != nil {
		return err
	}
	candleInterval := strings.TrimPrefix(response.Argument.Channel, candle)
	for i := range response.Data {
		for j := range assets {
			ok.Websocket.DataHandler <- stream.KlineData{
				Timestamp:  time.UnixMilli(response.Data[i][0].Int64()),
				Pair:       pair,
				AssetType:  assets[j],
				Exchange:   ok.Name,
				Interval:   candleInterval,
				OpenPrice:  response.Data[i][1].Float64(),
				ClosePrice: response.Data[i][4].Float64(),
				HighPrice:  response.Data[i][2].Float64(),
				LowPrice:   response.Data[i][3].Float64(),
				Volume:     response.Data[i][5].Float64(),
			}
		}
	}
	return nil
}

// wsProcessTickers handles the trade ticker information.
func (ok *Okx) wsProcessTickers(data []byte) error {
	var response WSTickerResponse
	err := json.Unmarshal(data, &response)
	if err != nil {
		return err
	}
	for i := range response.Data {
		var assets []asset.Item
		assets, err = ok.GetAssetsFromInstrumentTypeOrID(response.Argument.InstrumentType, response.Data[i].InstrumentID)
		if err != nil {
			return err
		}
		c, err := currency.NewPairFromString(response.Data[i].InstrumentID)
		if err != nil {
			return err
		}
		var baseVolume float64
		var quoteVolume float64
		if cap(assets) == 2 {
			baseVolume = response.Data[i].Vol24H.Float64()
			quoteVolume = response.Data[i].VolCcy24H.Float64()
		} else {
			baseVolume = response.Data[i].VolCcy24H.Float64()
			quoteVolume = response.Data[i].Vol24H.Float64()
		}
		for j := range assets {
			tickData := &ticker.Price{
				ExchangeName: ok.Name,
				Open:         response.Data[i].Open24H.Float64(),
				Volume:       baseVolume,
				QuoteVolume:  quoteVolume,
				High:         response.Data[i].High24H.Float64(),
				Low:          response.Data[i].Low24H.Float64(),
				Bid:          response.Data[i].BestBidPrice.Float64(),
				Ask:          response.Data[i].BestAskPrice.Float64(),
				BidSize:      response.Data[i].BestBidSize.Float64(),
				AskSize:      response.Data[i].BestAskSize.Float64(),
				Last:         response.Data[i].LastTradePrice.Float64(),
				AssetType:    assets[j],
				Pair:         c,
				LastUpdated:  response.Data[i].TickerDataGenerationTime.Time(),
			}
			ok.Websocket.DataHandler <- tickData
		}
	}
	return nil
}

// GenerateDefaultSubscriptions returns a list of default subscription message.
func (ok *Okx) GenerateDefaultSubscriptions() (subscription.List, error) {
	var subscriptions subscription.List
	assets := ok.GetAssetTypes(true)
	subs := make([]string, 0, len(defaultSubscribedChannels)+len(defaultAuthChannels))
	subs = append(subs, defaultSubscribedChannels...)
	if ok.Websocket.CanUseAuthenticatedEndpoints() {
		subs = append(subs, defaultAuthChannels...)
	}
	for c := range subs {
		switch subs[c] {
		case okxChannelOrders:
			for x := range assets {
				subscriptions = append(subscriptions, &subscription.Subscription{
					Channel: subs[c],
					Asset:   assets[x],
				})
			}
		case okxChannelCandle5m, okxChannelTickers, okxChannelOrderBooks,
			okxChannelFundingRate, okxChannelOrderBooks5, okxChannelOrderBooks50TBT,
			okxChannelOrderBooksTBT, okxChannelTrades:
			for x := range assets {
				pairs, err := ok.GetEnabledPairs(assets[x])
				if err != nil {
					return nil, err
				}
				for p := range pairs {
					subscriptions = append(subscriptions, &subscription.Subscription{
						Channel: subs[c],
						Asset:   assets[x],
						Pairs:   currency.Pairs{pairs[p]},
					})
				}
			}
		case okxChannelOptionTrades:
			pairs, err := ok.GetEnabledPairs(asset.Options)
			if err != nil {
				return nil, err
			}
			for p := range pairs {
				subscriptions = append(subscriptions, subscription.Subscription{
					Channel: subs[c],
					Asset:   asset.Options,
					Pair:    pairs[p],
				})
			}
		case okxCopyTrading:
			pairs, err := ok.GetEnabledPairs(asset.PerpetualSwap)
			if err != nil {
				return nil, err
			}
			for p := range pairs {
				subscriptions = append(subscriptions, subscription.Subscription{
					Channel: subs[c],
					Asset:   asset.PerpetualSwap,
					Pair:    pairs[p],
				})
			}
		default:
			subscriptions = append(subscriptions, &subscription.Subscription{
				Channel: subs[c],
			})
		}
	}
	return subscriptions, nil
}

// wsProcessBlockPublicTrades handles the recent block trades data by individual legs.
func (ok *Okx) wsProcessBlockPublicTrades(data []byte) error {
	var resp PublicBlockTrades
	err := json.Unmarshal(data, &resp)
	if err != nil {
		return err
	}
	trades := make([]trade.Data, len(resp.Data))
	for i := range resp.Data {
		var pair currency.Pair
		pair, err = ok.GetPairFromInstrumentID(resp.Data[i].InstrumentID)
		if err != nil {
			return err
		}
		oSide, err := order.StringToOrderSide(resp.Data[i].Side)
		if err != nil {
			return err
		}
		trades[i] = trade.Data{
			Amount:       resp.Data[i].Size.Float64(),
			AssetType:    asset.Options,
			CurrencyPair: pair,
			Exchange:     ok.Name,
			Side:         oSide,
			Timestamp:    resp.Data[i].Timestamp.Time(),
			TID:          resp.Data[i].TradeID,
			Price:        resp.Data[i].Price.Float64(),
		}
	}
	return trade.AddTradesToBuffer(ok.Name, trades...)
}

// wsProcessPushData processes push data coming through the websocket channel
func (ok *Okx) wsProcessPushData(data []byte, resp interface{}) error {
	if err := json.Unmarshal(data, resp); err != nil {
		return err
	}
	ok.Websocket.DataHandler <- resp
	return nil
}

// Websocket Trade methods

// WsPlaceOrder places an order thought the websocket connection stream, and returns a SubmitResponse and error message.
func (ok *Okx) WsPlaceOrder(arg *PlaceOrderRequestParam) (*OrderData, error) {
	if arg == nil {
		return nil, errNilArgument
	}
	err := ok.validatePlaceOrderParams(arg)
	if err != nil {
		return nil, err
	}
	if !ok.Websocket.CanUseAuthenticatedEndpoints() {
		return nil, errWebsocketStreamNotAuthenticated
	}
	randomID, err := common.GenerateRandomString(32, common.SmallLetters, common.CapitalLetters, common.NumberCharacters)
	if err != nil {
		return nil, err
	}
	input := WsOperationInput{
		ID:        randomID,
		Arguments: []PlaceOrderRequestParam{*arg},
		Operation: okxOpOrder,
	}
	err = ok.Websocket.AuthConn.SendJSONMessage(input)
	if err != nil {
		return nil, err
	}
	timer := time.NewTimer(ok.WebsocketResponseMaxLimit)
	wsResponse := make(chan *wsIncomingData)
	ok.WsResponseMultiplexer.Register <- &wsRequestInfo{
		ID:   randomID,
		Chan: wsResponse,
	}
	defer func() { ok.WsResponseMultiplexer.Unregister <- randomID }()
	for {
		select {
		case data := <-wsResponse:
			if data.Operation == okxOpOrder && data.ID == input.ID {
				var dataHolder *OrderData
				return dataHolder, ok.handleIncomingData(data, dataHolder)
			}
			continue
		case <-timer.C:
			timer.Stop()
			return nil, fmt.Errorf("%s websocket connection: timeout waiting for response with an operation: %v",
				ok.Name,
				input.Operation)
		}
	}
}

// WsPlaceMultipleOrder creates an order through the websocket stream.
func (ok *Okx) WsPlaceMultipleOrder(args []PlaceOrderRequestParam) ([]OrderData, error) {
	var err error
	for x := range args {
		arg := args[x]
		err = ok.validatePlaceOrderParams(&arg)
		if err != nil {
			return nil, err
		}
	}
	if !ok.Websocket.CanUseAuthenticatedEndpoints() {
		return nil, errWebsocketStreamNotAuthenticated
	}
	randomID, err := common.GenerateRandomString(4, common.NumberCharacters)
	if err != nil {
		return nil, err
	}
	input := WsOperationInput{
		ID:        randomID,
		Arguments: args,
		Operation: okxOpBatchOrders,
	}
	err = ok.Websocket.AuthConn.SendJSONMessage(input)
	if err != nil {
		return nil, err
	}
	timer := time.NewTimer(ok.WebsocketResponseMaxLimit)
	wsResponse := make(chan *wsIncomingData)
	ok.WsResponseMultiplexer.Register <- &wsRequestInfo{
		ID:   randomID,
		Chan: wsResponse,
	}
	defer func() { ok.WsResponseMultiplexer.Unregister <- randomID }()
	for {
		select {
		case data := <-wsResponse:
			if data.Operation == okxOpBatchOrders && data.ID == input.ID {
				if data.Code == "0" || data.Code == "2" {
					var resp *WsPlaceOrderResponse
					resp, err = data.copyToPlaceOrderResponse()
					if err != nil {
						return nil, err
					}
					return resp.Data, nil
				}
				var resp WsOrderActionResponse
				err = resp.populateFromIncomingData(data)
				if err != nil {
					return nil, err
				}
				err = json.Unmarshal(data.Data, &(resp.Data))
				if err != nil {
					return nil, err
				}
				if len(data.Data) == 0 {
					return nil, fmt.Errorf("error code:%s message: %v", data.Code, ErrorCodes[data.Code])
				}
				var errs error
				for x := range resp.Data {
					if resp.Data[x].SCode != "0" {
						errs = common.AppendError(errs, fmt.Errorf("error code:%s message: %s", resp.Data[x].SCode, resp.Data[x].SMessage))
					}
				}
				return nil, errs
			}
			continue
		case <-timer.C:
			timer.Stop()
			return nil, fmt.Errorf("%s websocket connection: timeout waiting for response with an operation: %v",
				ok.Name,
				input.Operation)
		}
	}
}

// WsCancelOrder websocket function to cancel a trade order
func (ok *Okx) WsCancelOrder(arg CancelOrderRequestParam) (*OrderData, error) {
	if arg.InstrumentID == "" {
		return nil, errMissingInstrumentID
	}
	if arg.OrderID == "" && arg.ClientOrderID == "" {
		return nil, errors.New("either order id or client supplier id is required")
	}
	if !ok.Websocket.CanUseAuthenticatedEndpoints() {
		return nil, errWebsocketStreamNotAuthenticated
	}
	randomID, err := common.GenerateRandomString(4, common.NumberCharacters)
	if err != nil {
		return nil, err
	}
	input := WsOperationInput{
		ID:        randomID,
		Arguments: []CancelOrderRequestParam{arg},
		Operation: okxOpCancelOrder,
	}
	err = ok.Websocket.AuthConn.SendJSONMessage(input)
	if err != nil {
		return nil, err
	}
	timer := time.NewTimer(ok.WebsocketResponseMaxLimit)
	wsResponse := make(chan *wsIncomingData)
	ok.WsResponseMultiplexer.Register <- &wsRequestInfo{
		ID:   randomID,
		Chan: wsResponse,
	}
	defer func() { ok.WsResponseMultiplexer.Unregister <- randomID }()
	for {
		select {
		case data := <-wsResponse:
			if data.Operation == okxOpCancelOrder && data.ID == input.ID {
				var dataHolder *OrderData
				return dataHolder, ok.handleIncomingData(data, dataHolder)
			}
			continue
		case <-timer.C:
			timer.Stop()
			return nil, fmt.Errorf("%s websocket connection: timeout waiting for response with an operation: %v",
				ok.Name,
				input.Operation)
		}
	}
}

// WsCancelMultipleOrder cancel multiple order through the websocket channel.
func (ok *Okx) WsCancelMultipleOrder(args []CancelOrderRequestParam) ([]OrderData, error) {
	for x := range args {
		arg := args[x]
		if arg.InstrumentID == "" {
			return nil, errMissingInstrumentID
		}
		if arg.OrderID == "" && arg.ClientOrderID == "" {
			return nil, errors.New("either order id or client supplier id is required")
		}
	}
	if !ok.Websocket.CanUseAuthenticatedEndpoints() {
		return nil, errWebsocketStreamNotAuthenticated
	}
	randomID, err := common.GenerateRandomString(4, common.NumberCharacters)
	if err != nil {
		return nil, err
	}
	input := WsOperationInput{
		ID:        randomID,
		Arguments: args,
		Operation: okxOpBatchCancelOrders,
	}
	err = ok.Websocket.AuthConn.SendJSONMessage(input)
	if err != nil {
		return nil, err
	}
	timer := time.NewTimer(ok.WebsocketResponseMaxLimit)
	wsResponse := make(chan *wsIncomingData)
	ok.WsResponseMultiplexer.Register <- &wsRequestInfo{
		ID:   randomID,
		Chan: wsResponse,
	}
	defer func() { ok.WsResponseMultiplexer.Unregister <- randomID }()
	for {
		select {
		case data := <-wsResponse:
			if data.Operation == okxOpBatchCancelOrders && data.ID == input.ID {
				if data.Code == "0" || data.Code == "2" {
					var resp *WsPlaceOrderResponse
					resp, err = data.copyToPlaceOrderResponse()
					if err != nil {
						return nil, err
					}
					return resp.Data, nil
				}
				if len(data.Data) == 0 {
					return nil, fmt.Errorf("error code:%s message: %v", data.Code, ErrorCodes[data.Code])
				}
				var resp WsOrderActionResponse
				err = resp.populateFromIncomingData(data)
				if err != nil {
					return nil, err
				}
				err = json.Unmarshal(data.Data, &(resp.Data))
				if err != nil {
					return nil, err
				}
				var errs error
				for x := range resp.Data {
					if resp.Data[x].SCode != "0" {
						errs = common.AppendError(errs, fmt.Errorf("error code:%s message: %v", resp.Data[x].SCode, resp.Data[x].SMessage))
					}
				}
				return nil, errs
			}
			continue
		case <-timer.C:
			timer.Stop()
			return nil, fmt.Errorf("%s websocket connection: timeout waiting for response with an operation: %v",
				ok.Name,
				input.Operation)
		}
	}
}

// WsAmendOrder method to amend trade order using a request thought the websocket channel.
func (ok *Okx) WsAmendOrder(arg *AmendOrderRequestParams) (*OrderData, error) {
	if arg == nil {
		return nil, errNilArgument
	}
	if arg.InstrumentID == "" {
		return nil, errMissingInstrumentID
	}
	if arg.ClientOrderID == "" && arg.OrderID == "" {
		return nil, errMissingClientOrderIDOrOrderID
	}
	if arg.NewQuantity <= 0 && arg.NewPrice <= 0 {
		return nil, errInvalidNewSizeOrPriceInformation
	}
	if !ok.Websocket.CanUseAuthenticatedEndpoints() {
		return nil, errWebsocketStreamNotAuthenticated
	}
	randomID, err := common.GenerateRandomString(4, common.NumberCharacters)
	if err != nil {
		return nil, err
	}
	input := WsOperationInput{
		ID:        randomID,
		Operation: okxOpAmendOrder,
		Arguments: []AmendOrderRequestParams{*arg},
	}
	err = ok.Websocket.AuthConn.SendJSONMessage(input)
	if err != nil {
		return nil, err
	}
	timer := time.NewTimer(ok.WebsocketResponseMaxLimit)
	wsResponse := make(chan *wsIncomingData)
	ok.WsResponseMultiplexer.Register <- &wsRequestInfo{
		ID:   randomID,
		Chan: wsResponse,
	}
	defer func() { ok.WsResponseMultiplexer.Unregister <- randomID }()
	for {
		select {
		case data := <-wsResponse:
			if data.Operation == okxOpAmendOrder && data.ID == input.ID {
				var dataHolder *OrderData
				return dataHolder, ok.handleIncomingData(data, dataHolder)
			}
			continue
		case <-timer.C:
			timer.Stop()
			return nil, fmt.Errorf("%s websocket connection: timeout waiting for response with an operation: %v",
				ok.Name,
				input.Operation)
		}
	}
}

// WsAmendMultipleOrders a request through the websocket connection to amend multiple trade orders.
func (ok *Okx) WsAmendMultipleOrders(args []AmendOrderRequestParams) ([]OrderData, error) {
	for x := range args {
		if args[x].InstrumentID == "" {
			return nil, errMissingInstrumentID
		}
		if args[x].ClientOrderID == "" && args[x].OrderID == "" {
			return nil, errMissingClientOrderIDOrOrderID
		}
		if args[x].NewQuantity <= 0 && args[x].NewPrice <= 0 {
			return nil, errInvalidNewSizeOrPriceInformation
		}
	}
	if !ok.Websocket.CanUseAuthenticatedEndpoints() {
		return nil, errWebsocketStreamNotAuthenticated
	}
	randomID, err := common.GenerateRandomString(4, common.NumberCharacters)
	if err != nil {
		return nil, err
	}
	input := &WsOperationInput{
		ID:        randomID,
		Operation: okxOpBatchAmendOrders,
		Arguments: args,
	}
	err = ok.Websocket.AuthConn.SendJSONMessage(input)
	if err != nil {
		return nil, err
	}
	timer := time.NewTimer(ok.WebsocketResponseMaxLimit)
	wsResponse := make(chan *wsIncomingData)
	ok.WsResponseMultiplexer.Register <- &wsRequestInfo{
		ID:   randomID,
		Chan: wsResponse,
	}
	defer func() { ok.WsResponseMultiplexer.Unregister <- randomID }()
	for {
		select {
		case data := <-wsResponse:
			if data.Operation == okxOpBatchAmendOrders && data.ID == input.ID {
				if data.Code == "0" || data.Code == "2" {
					var resp *WsPlaceOrderResponse
					resp, err = data.copyToPlaceOrderResponse()
					if err != nil {
						return nil, err
					}
					return resp.Data, nil
				}
				if len(data.Data) == 0 {
					return nil, fmt.Errorf("error code:%s message: %v", data.Code, ErrorCodes[data.Code])
				}
				var resp WsOrderActionResponse
				err = resp.populateFromIncomingData(data)
				if err != nil {
					return nil, err
				}
				err = json.Unmarshal(data.Data, &(resp.Data))
				if err != nil {
					return nil, err
				}
				var errs error
				for x := range resp.Data {
					if resp.Data[x].SCode != "0" {
						errs = common.AppendError(errs, fmt.Errorf("error code:%s message: %v", resp.Data[x].SCode, resp.Data[x].SMessage))
					}
				}
				return nil, errs
			}
			continue
		case <-timer.C:
			timer.Stop()
			return nil, fmt.Errorf("%s websocket connection: timeout waiting for response with an operation: %v",
				ok.Name,
				input.Operation)
		}
	}
}

// WsMassCancelOrders cancel all the MMP pending orders of an instrument family.
// Only applicable to Option in Portfolio Margin mode, and MMP privilege is required.
func (ok *Okx) WsMassCancelOrders(args []CancelMassReqParam) (bool, error) {
	for x := range args {
		if args[x].InstrumentType == "" {
			return false, errInstrumentTypeRequired
		}
		if args[x].InstrumentFamily == "" {
			return false, errInstrumentFamilyRequired
		}
	}
	if !ok.Websocket.CanUseAuthenticatedEndpoints() {
		return false, errWebsocketStreamNotAuthenticated
	}
	randomID, err := common.GenerateRandomString(4, common.NumberCharacters)
	if err != nil {
		return false, err
	}
	input := &WsOperationInput{
		ID:        randomID,
		Operation: okxOpMassCancelOrder,
		Arguments: args,
	}
	err = ok.Websocket.AuthConn.SendJSONMessage(input)
	if err != nil {
		return false, err
	}
	timer := time.NewTimer(ok.WebsocketResponseMaxLimit)
	wsResponse := make(chan *wsIncomingData)
	ok.WsResponseMultiplexer.Register <- &wsRequestInfo{
		ID:   randomID,
		Chan: wsResponse,
	}
	defer func() { ok.WsResponseMultiplexer.Unregister <- randomID }()
	for {
		select {
		case data := <-wsResponse:
			if data.Operation == okxOpMassCancelOrder && data.ID == input.ID {
				if data.Code == "0" || data.Code == "2" {
					resp := []struct {
						Result bool `json:"result"`
					}{}
					err := json.Unmarshal(data.Data, &resp)
					if err != nil {
						return false, err
					}
					if len(data.Data) == 0 {
						return false, fmt.Errorf("error code:%s message: %v", data.Code, ErrorCodes[data.Code])
					}
					return resp[0].Result, nil
				}
			}
			continue
		case <-timer.C:
			timer.Stop()
			return false, fmt.Errorf("%s websocket connection: timeout waiting for response with an operation: %v",
				ok.Name,
				input.Operation)
		}
	}
}

// Run this functions distributes websocket request responses to
func (m *wsRequestDataChannelsMultiplexer) Run() {
	tickerData := time.NewTicker(time.Second)
	for {
		select {
		case <-m.shutdown:
			// We've consumed the shutdown, so create a new chan for subsequent runs
			m.shutdown = make(chan bool)
			return
		case <-tickerData.C:
			for x, myChan := range m.WsResponseChannelsMap {
				if myChan == nil {
					delete(m.WsResponseChannelsMap, x)
				}
			}
		case id := <-m.Unregister:
			delete(m.WsResponseChannelsMap, id)
		case reg := <-m.Register:
			m.WsResponseChannelsMap[reg.ID] = reg
		case msg := <-m.Message:
			if msg.ID != "" && m.WsResponseChannelsMap[msg.ID] != nil {
				m.WsResponseChannelsMap[msg.ID].Chan <- msg
				continue
			}
			for _, myChan := range m.WsResponseChannelsMap {
				if (msg.Event == "error" || myChan.Event == operationLogin) &&
					(msg.Code == "60009" || msg.Code == "60004" || msg.Code == "60022" || msg.Code == "0") &&
					strings.Contains(msg.Message, myChan.Channel) {
					myChan.Chan <- msg
					continue
				} else if msg.Event != myChan.Event ||
					msg.Argument.Channel != myChan.Channel ||
					msg.Argument.InstrumentType != myChan.InstrumentType ||
					msg.Argument.InstrumentID != myChan.InstrumentID {
					continue
				}
				myChan.Chan <- msg
				break
			}
		}
	}
}

// Shutdown causes the multiplexer to exit its Run loop
// All channels are left open, but websocket shutdown first will ensure no more messages block on multiplexer reading
func (m *wsRequestDataChannelsMultiplexer) Shutdown() {
	close(m.shutdown)
}

// wsChannelSubscription sends a subscription or unsubscription request for different channels through the websocket stream.
func (ok *Okx) wsChannelSubscription(operation, channel string, assetType asset.Item, pair currency.Pair, tInstrumentType, tInstrumentID, tUnderlying bool) error {
	if operation != operationSubscribe && operation != operationUnsubscribe {
		return errInvalidWebsocketEvent
	}
	if channel == "" {
		return errMissingValidChannelInformation
	}
	var underlying string
	var instrumentID string
	var instrumentType string
	var format currency.PairFormat
	var err error
	if tInstrumentType {
		instrumentType = ok.GetInstrumentTypeFromAssetItem(assetType)
		if instrumentType != okxInstTypeSpot &&
			instrumentType != okxInstTypeMargin &&
			instrumentType != okxInstTypeSwap &&
			instrumentType != okxInstTypeFutures &&
			instrumentType != okxInstTypeOption {
			instrumentType = okxInstTypeANY
		}
	}
	if tUnderlying {
		if !pair.IsEmpty() {
			underlying, _ = ok.GetUnderlying(pair, assetType)
		}
	}
	if tInstrumentID {
		format, err = ok.GetPairFormat(assetType, false)
		if err != nil {
			return err
		}
		if !pair.IsPopulated() {
			return errIncompleteCurrencyPair
		}
		instrumentID = format.Format(pair)
	}
	input := &SubscriptionOperationInput{
		Operation: operation,
		Arguments: []SubscriptionInfo{
			{
				Channel:        channel,
				InstrumentType: instrumentType,
				Underlying:     underlying,
				InstrumentID:   instrumentID,
			},
		},
	}
	ok.WsRequestSemaphore <- 1
	defer func() { <-ok.WsRequestSemaphore }()
	return ok.Websocket.Conn.SendJSONMessage(input)
}

// Private Channel Websocket methods

// wsAuthChannelSubscription send a subscription or unsubscription request for different channels through the websocket stream.
func (ok *Okx) wsAuthChannelSubscription(operation, channel string, assetType asset.Item, pair currency.Pair, uid, algoID string, params wsSubscriptionParameters) error {
	if operation != operationSubscribe && operation != operationUnsubscribe {
		return errInvalidWebsocketEvent
	}
	var underlying string
	var instrumentID string
	var instrumentType string
	var ccy string
	if params.InstrumentType {
		instrumentType = ok.GetInstrumentTypeFromAssetItem(assetType)
		if instrumentType != okxInstTypeMargin &&
			instrumentType != okxInstTypeSwap &&
			instrumentType != okxInstTypeFutures &&
			instrumentType != okxInstTypeOption {
			instrumentType = okxInstTypeANY
		}
	}
	if params.Underlying {
		if !pair.IsEmpty() {
			underlying, _ = ok.GetUnderlying(pair, assetType)
		}
	}
	if params.InstrumentID {
		if !pair.IsPopulated() {
			return errIncompleteCurrencyPair
		}
		format, err := ok.GetPairFormat(assetType, false)
		if err != nil {
			return err
		}
		instrumentID = format.Format(pair)
	}
	if params.Currency {
		if !pair.IsEmpty() {
			if !pair.Base.IsEmpty() {
				ccy = strings.ToUpper(pair.Base.String())
			} else {
				ccy = strings.ToUpper(pair.Quote.String())
			}
		}
	}
	if channel == "" {
		return errMissingValidChannelInformation
	}
	input := &SubscriptionOperationInput{
		Operation: operation,
		Arguments: []SubscriptionInfo{
			{
				Channel:        channel,
				InstrumentType: instrumentType,
				Underlying:     underlying,
				InstrumentID:   instrumentID,
				AlgoID:         algoID,
				Currency:       ccy,
				UID:            uid,
			},
		},
	}
	ok.WsRequestSemaphore <- 1
	defer func() { <-ok.WsRequestSemaphore }()
	return ok.Websocket.AuthConn.SendJSONMessage(input)
}

// WsAccountSubscription retrieve account information. Data will be pushed when triggered by
// events such as placing order, canceling order, transaction execution, etc.
// It will also be pushed in regular interval according to subscription granularity.
func (ok *Okx) WsAccountSubscription(operation string, assetType asset.Item, pair currency.Pair) error {
	return ok.wsAuthChannelSubscription(operation, okxChannelAccount, assetType, pair, "", "", wsSubscriptionParameters{Currency: true})
}

// WsPositionChannel retrieve the position data. The first snapshot will be sent in accordance with the granularity of the subscription. Data will be pushed when certain actions, such placing or canceling an order, trigger it. It will also be pushed periodically based on the granularity of the subscription.
func (ok *Okx) WsPositionChannel(operation string, assetType asset.Item, pair currency.Pair) error {
	return ok.wsAuthChannelSubscription(operation, okxChannelPositions, assetType, pair, "", "", wsSubscriptionParameters{InstrumentType: true})
}

// BalanceAndPositionSubscription retrieve account balance and position information. Data will be pushed when triggered by events such as filled order, funding transfer.
func (ok *Okx) BalanceAndPositionSubscription(operation, uid string) error {
	return ok.wsAuthChannelSubscription(operation, okxChannelBalanceAndPosition, asset.Empty, currency.EMPTYPAIR, uid, "", wsSubscriptionParameters{})
}

// WsOrderChannel for subscribing for orders.
func (ok *Okx) WsOrderChannel(operation string, assetType asset.Item, pair currency.Pair, _ string) error {
	return ok.wsAuthChannelSubscription(operation, okxChannelOrders, assetType, pair, "", "", wsSubscriptionParameters{InstrumentType: true, InstrumentID: true, Underlying: true})
}

// AlgoOrdersSubscription for subscribing to algo - order channels
func (ok *Okx) AlgoOrdersSubscription(operation string, assetType asset.Item, pair currency.Pair) error {
	return ok.wsAuthChannelSubscription(operation, okxChannelAlgoOrders, assetType, pair, "", "", wsSubscriptionParameters{InstrumentType: true, InstrumentID: true, Underlying: true})
}

// AdvanceAlgoOrdersSubscription algo order subscription to retrieve advance algo orders (including Iceberg order, TWAP order, Trailing order). Data will be pushed when first subscribed. Data will be pushed when triggered by events such as placing/canceling order.
func (ok *Okx) AdvanceAlgoOrdersSubscription(operation string, assetType asset.Item, pair currency.Pair, algoID string) error {
	return ok.wsAuthChannelSubscription(operation, okxChannelAlgoAdvance, assetType, pair, "", algoID, wsSubscriptionParameters{InstrumentType: true, InstrumentID: true})
}

// PositionRiskWarningSubscription this push channel is only used as a risk warning, and is not recommended as a risk judgment for strategic trading
// In the case that the market is not moving violently, there may be the possibility that the position has been liquidated at the same time that this message is pushed.
func (ok *Okx) PositionRiskWarningSubscription(operation string, assetType asset.Item, pair currency.Pair) error {
	return ok.wsAuthChannelSubscription(operation, okxChannelLiquidationWarning, assetType, pair, "", "", wsSubscriptionParameters{InstrumentType: true, InstrumentID: true, Underlying: true})
}

// AccountGreeksSubscription algo order subscription to retrieve account greeks information. Data will be pushed when triggered by events such as increase/decrease positions or cash balance in account, and will also be pushed in regular interval according to subscription granularity.
func (ok *Okx) AccountGreeksSubscription(operation string, pair currency.Pair) error {
	return ok.wsAuthChannelSubscription(operation, okxChannelAccountGreeks, asset.Empty, pair, "", "", wsSubscriptionParameters{Currency: true})
}

// RfqSubscription subscription to retrieve Rfq updates on Rfq orders.
func (ok *Okx) RfqSubscription(operation, uid string) error {
	return ok.wsAuthChannelSubscription(operation, okxChannelRfqs, asset.Empty, currency.EMPTYPAIR, uid, "", wsSubscriptionParameters{})
}

// QuotesSubscription subscription to retrieve Quote subscription
func (ok *Okx) QuotesSubscription(operation string) error {
	return ok.wsAuthChannelSubscription(operation, okxChannelQuotes, asset.Empty, currency.EMPTYPAIR, "", "", wsSubscriptionParameters{})
}

// StructureBlockTradesSubscription to retrieve Structural block subscription
func (ok *Okx) StructureBlockTradesSubscription(operation string) error {
	return ok.wsAuthChannelSubscription(operation, okxChannelStructureBlockTrades, asset.Empty, currency.EMPTYPAIR, "", "", wsSubscriptionParameters{})
}

// SpotGridAlgoOrdersSubscription to retrieve spot grid algo orders. Data will be pushed when first subscribed. Data will be pushed when triggered by events such as placing/canceling order.
func (ok *Okx) SpotGridAlgoOrdersSubscription(operation string, assetType asset.Item, pair currency.Pair, algoID string) error {
	return ok.wsAuthChannelSubscription(operation, okxChannelSpotGridOrder, assetType, pair, "", algoID, wsSubscriptionParameters{InstrumentType: true, Underlying: true})
}

// ContractGridAlgoOrders to retrieve contract grid algo orders. Data will be pushed when first subscribed. Data will be pushed when triggered by events such as placing/canceling order.
func (ok *Okx) ContractGridAlgoOrders(operation string, assetType asset.Item, pair currency.Pair, algoID string) error {
	return ok.wsAuthChannelSubscription(operation, okxChannelGridOrdersContract, assetType, pair, "", algoID, wsSubscriptionParameters{InstrumentType: true, Underlying: true})
}

// GridPositionsSubscription to retrieve grid positions. Data will be pushed when first subscribed. Data will be pushed when triggered by events such as placing/canceling order.
func (ok *Okx) GridPositionsSubscription(operation, algoID string) error {
	return ok.wsAuthChannelSubscription(operation, okxChannelGridPositions, asset.Empty, currency.EMPTYPAIR, "", algoID, wsSubscriptionParameters{})
}

// GridSubOrders to retrieve grid sub orders. Data will be pushed when first subscribed. Data will be pushed when triggered by events such as placing order.
func (ok *Okx) GridSubOrders(operation, algoID string) error {
	return ok.wsAuthChannelSubscription(operation, okxChannelGridSubOrders, asset.Empty, currency.EMPTYPAIR, "", algoID, wsSubscriptionParameters{})
}

// Public Websocket stream subscription

// InstrumentsSubscription to subscribe for instruments. The full instrument list will be pushed
// for the first time after subscription. Subsequently, the instruments will be pushed if there is any change to the instrument’s state (such as delivery of FUTURES,
// exercise of OPTION, listing of new contracts / trading pairs, trading suspension, etc.).
func (ok *Okx) InstrumentsSubscription(operation string, assetType asset.Item, pair currency.Pair) error {
	return ok.wsChannelSubscription(operation, okxChannelInstruments, assetType, pair, true, false, false)
}

// TickersSubscription subscribing to "ticker" channel to retrieve the last traded price, bid price, ask price and 24-hour trading volume of instruments. Data will be pushed every 100 ms.
func (ok *Okx) TickersSubscription(operation string, assetType asset.Item, pair currency.Pair) error {
	return ok.wsChannelSubscription(operation, okxChannelTickers, assetType, pair, false, true, false)
}

// OpenInterestSubscription to subscribe or unsubscribe to "open-interest" channel to retrieve the open interest. Data will by pushed every 3 seconds.
func (ok *Okx) OpenInterestSubscription(operation string, assetType asset.Item, pair currency.Pair) error {
	if assetType != asset.Futures && assetType != asset.Options && assetType != asset.PerpetualSwap {
		return fmt.Errorf("%w, received '%v' only FUTURES, SWAP and OPTION asset types are supported", errInvalidInstrumentType, assetType)
	}
	return ok.wsChannelSubscription(operation, okxChannelOpenInterest, assetType, pair, false, true, false)
}

// CandlesticksSubscription to subscribe or unsubscribe to "candle" channels to retrieve the candlesticks data of an instrument. the push frequency is the fastest interval 500ms push the data.
func (ok *Okx) CandlesticksSubscription(operation, channel string, assetType asset.Item, pair currency.Pair) error {
	if _, okay := candlestickChannelsMap[channel]; !okay {
		return errMissingValidChannelInformation
	}
	return ok.wsChannelSubscription(operation, channel, assetType, pair, false, true, false)
}

// TradesSubscription to subscribe or unsubscribe to "trades" channel to retrieve the recent trades data. Data will be pushed whenever there is a trade. Every update contain only one trade.
func (ok *Okx) TradesSubscription(operation string, assetType asset.Item, pair currency.Pair) error {
	return ok.wsChannelSubscription(operation, okxChannelTrades, assetType, pair, false, true, false)
}

// EstimatedDeliveryExercisePriceSubscription to subscribe or unsubscribe to "estimated-price" channel to retrieve the estimated delivery/exercise price of FUTURES contracts and OPTION.
func (ok *Okx) EstimatedDeliveryExercisePriceSubscription(operation string, assetType asset.Item, pair currency.Pair) error {
	if assetType != asset.Futures && assetType != asset.Options {
		return fmt.Errorf("%w, received '%v' only FUTURES and OPTION asset types are supported", errInvalidInstrumentType, assetType)
	}
	return ok.wsChannelSubscription(operation, okxChannelEstimatedPrice, assetType, pair, true, true, false)
}

// MarkPriceSubscription to subscribe or unsubscribe to the "mark-price" to retrieve the mark price. Data will be pushed every 200 ms when the mark price changes, and will be pushed every 10 seconds when the mark price does not change.
func (ok *Okx) MarkPriceSubscription(operation string, assetType asset.Item, pair currency.Pair) error {
	return ok.wsChannelSubscription(operation, okxChannelMarkPrice, assetType, pair, false, true, false)
}

// MarkPriceCandlesticksSubscription to subscribe or unsubscribe to "mark-price-candles" channels to retrieve the candlesticks data of the mark price. Data will be pushed every 500 ms.
func (ok *Okx) MarkPriceCandlesticksSubscription(operation, channel string, assetType asset.Item, pair currency.Pair) error {
	if _, okay := candlesticksMarkPriceMap[channel]; !okay {
		return fmt.Errorf("%w channel: %v", errMissingValidChannelInformation, channel)
	}
	return ok.wsChannelSubscription(operation, channel, assetType, pair, false, true, false)
}

// PriceLimitSubscription subscribe or unsubscribe to "price-limit" channel to retrieve the maximum buy price and minimum sell price of the instrument. Data will be pushed every 5 seconds when there are changes in limits, and will not be pushed when there is no changes on limit.
func (ok *Okx) PriceLimitSubscription(operation string, assetType asset.Item, pair currency.Pair) error {
	if operation != operationSubscribe && operation != operationUnsubscribe {
		return errInvalidWebsocketEvent
	}
	return ok.wsChannelSubscription(operation, okxChannelPriceLimit, assetType, pair, false, true, false)
}

// OrderBooksSubscription subscribe or unsubscribe to "books*" channel to retrieve order book data.
func (ok *Okx) OrderBooksSubscription(operation, channel string, assetType asset.Item, pair currency.Pair) error {
	if channel != okxChannelOrderBooks && channel != okxChannelOrderBooks5 && channel != okxChannelOrderBooks50TBT && channel != okxChannelOrderBooksTBT && channel != okxChannelBBOTBT {
		return fmt.Errorf("%w channel: %v", errMissingValidChannelInformation, channel)
	}
	return ok.wsChannelSubscription(operation, channel, assetType, pair, false, true, false)
}

// OptionSummarySubscription a method to subscribe or unsubscribe to "opt-summary" channel
// to retrieve detailed pricing information of all OPTION contracts. Data will be pushed at once.
func (ok *Okx) OptionSummarySubscription(operation string, pair currency.Pair) error {
	return ok.wsChannelSubscription(operation, okxChannelOptSummary, asset.Options, pair, false, false, true)
}

// FundingRateSubscription a method to subscribe and unsubscribe to "funding-rate" channel.
// retrieve funding rate. Data will be pushed in 30s to 90s.
func (ok *Okx) FundingRateSubscription(operation string, assetType asset.Item, pair currency.Pair) error {
	return ok.wsChannelSubscription(operation, okxChannelFundingRate, assetType, pair, false, true, false)
}

// IndexCandlesticksSubscription a method to subscribe and unsubscribe to "index-candle*" channel
// to retrieve the candlesticks data of the index. Data will be pushed every 500 ms.
func (ok *Okx) IndexCandlesticksSubscription(operation, channel string, assetType asset.Item, pair currency.Pair) error {
	if _, okay := candlesticksIndexPriceMap[channel]; !okay {
		return fmt.Errorf("%w channel: %v", errMissingValidChannelInformation, channel)
	}
	return ok.wsChannelSubscription(operation, channel, assetType, pair, false, true, false)
}

// IndexTickerChannel a method to subscribe and unsubscribe to "index-tickers" channel
func (ok *Okx) IndexTickerChannel(operation string, assetType asset.Item, pair currency.Pair) error {
	return ok.wsChannelSubscription(operation, okxChannelIndexTickers, assetType, pair, false, true, false)
}

// StatusSubscription get the status of system maintenance and push when the system maintenance status changes.
// First subscription: "Push the latest change data"; every time there is a state change, push the changed content
func (ok *Okx) StatusSubscription(operation string, assetType asset.Item, pair currency.Pair) error {
	return ok.wsChannelSubscription(operation, okxChannelStatus, assetType, pair, false, false, false)
}

// PublicStructureBlockTradesSubscription a method to subscribe or unsubscribe to "public-struc-block-trades" channel
func (ok *Okx) PublicStructureBlockTradesSubscription(operation string, assetType asset.Item, pair currency.Pair) error {
	return ok.wsChannelSubscription(operation, okxChannelPublicStrucBlockTrades, assetType, pair, false, false, false)
}

// BlockTickerSubscription a method to subscribe and unsubscribe to a "block-tickers" channel to retrieve the latest block trading volume in the last 24 hours.
// The data will be pushed when triggered by transaction execution event. In addition, it will also be pushed in 5 minutes interval according to subscription granularity.
func (ok *Okx) BlockTickerSubscription(operation string, assetType asset.Item, pair currency.Pair) error {
	return ok.wsChannelSubscription(operation, okxChannelBlockTickers, assetType, pair, false, true, false)
}

// PublicBlockTradesSubscription a method to subscribe and unsubscribe to a "public-block-trades" channel to retrieve the recent block trades data by individual legs.
// Each leg in a block trade is pushed in a separate update. Data will be pushed whenever there is a block trade.
func (ok *Okx) PublicBlockTradesSubscription(operation string, assetType asset.Item, pair currency.Pair) error {
	return ok.wsChannelSubscription(operation, okxChannelPublicBlockTrades, assetType, pair, false, true, false)
}

// Websocket Spread Trade methods

// handleIncomingData extracts the incoming data to the dataHolder interface after few checks and return nil or return error message otherwise
func (ok *Okx) handleIncomingData(data *wsIncomingData, dataHolder StatusCodeHolder) error {
	sliceDataHolder := []StatusCodeHolder{dataHolder}
	if data.Code == "0" || data.Code == "1" {
		err := data.copyResponseToInterface(&sliceDataHolder)
		if err != nil {
			return err
		}
		if dataHolder == nil {
			return errNoValidResponseFromServer
		}
		if data.Code == "1" {
			return fmt.Errorf("error code:%s message: %s", dataHolder.GetSCode(), dataHolder.GetSMsg())
		}
		return nil
	}
	return fmt.Errorf("error code:%s message: %v", data.Code, ErrorCodes[data.Code])
}

// WsPlaceSpreadOrder places a spread order thought the websocket connection stream, and returns a SubmitResponse and error message.
func (ok *Okx) WsPlaceSpreadOrder(arg *SpreadOrderParam) (*SpreadOrderResponse, error) {
	if arg == nil {
		return nil, errNilArgument
	}
	err := ok.validatePlaceSpreadOrderParam(arg)
	if err != nil {
		return nil, err
	}
	if !ok.Websocket.CanUseAuthenticatedEndpoints() {
		return nil, errWebsocketStreamNotAuthenticated
	}
	randomID, err := common.GenerateRandomString(32, common.SmallLetters, common.CapitalLetters, common.NumberCharacters)
	if err != nil {
		return nil, err
	}
	input := WsOperationInput{
		ID:        randomID,
		Arguments: []SpreadOrderParam{*arg},
		Operation: okxSpreadOrder,
	}
	err = ok.Websocket.AuthConn.SendJSONMessage(input)
	if err != nil {
		return nil, err
	}
	timer := time.NewTimer(ok.WebsocketResponseMaxLimit)
	wsResponse := make(chan *wsIncomingData)
	ok.WsResponseMultiplexer.Register <- &wsRequestInfo{
		ID:   randomID,
		Chan: wsResponse,
	}
	defer func() { ok.WsResponseMultiplexer.Unregister <- randomID }()
	for {
		select {
		case data := <-wsResponse:
			if data.Operation == okxSpreadOrder && data.ID == input.ID {
				var dataHolder *SpreadOrderResponse
				return dataHolder, ok.handleIncomingData(data, dataHolder)
			}
			continue
		case <-timer.C:
			timer.Stop()
			return nil, fmt.Errorf("%s websocket connection: timeout waiting for response with an operation: %v",
				ok.Name,
				input.Operation)
		}
	}
}

// WsAmandSpreadOrder amends incomplete spread order through the websocket channel.
func (ok *Okx) WsAmandSpreadOrder(arg *AmendSpreadOrderParam) (*SpreadOrderResponse, error) {
	if arg == nil || *arg == (AmendSpreadOrderParam{}) {
		return nil, errNilArgument
	}
	if arg.OrderID == "" && arg.ClientOrderID == "" {
		return nil, errMissingClientOrderIDOrOrderID
	}
	if arg.NewPrice == 0 && arg.NewSize == 0 {
		return nil, errSizeOrPriceIsRequired
	}
	if !ok.Websocket.CanUseAuthenticatedEndpoints() {
		return nil, errWebsocketStreamNotAuthenticated
	}
	randomID, err := common.GenerateRandomString(32, common.SmallLetters, common.CapitalLetters, common.NumberCharacters)
	if err != nil {
		return nil, err
	}
	input := WsOperationInput{
		ID:        randomID,
		Arguments: []AmendSpreadOrderParam{*arg},
		Operation: okxSpreadAmendOrder,
	}
	err = ok.Websocket.AuthConn.SendJSONMessage(input)
	if err != nil {
		return nil, err
	}
	timer := time.NewTimer(ok.WebsocketResponseMaxLimit)
	wsResponse := make(chan *wsIncomingData)
	ok.WsResponseMultiplexer.Register <- &wsRequestInfo{
		ID:   randomID,
		Chan: wsResponse,
	}
	defer func() { ok.WsResponseMultiplexer.Unregister <- randomID }()
	for {
		select {
		case data := <-wsResponse:
			if data.Operation == okxSpreadAmendOrder && data.ID == input.ID {
				var dataHolder *SpreadOrderResponse
				return dataHolder, ok.handleIncomingData(data, dataHolder)
			}
			continue
		case <-timer.C:
			timer.Stop()
			return nil, fmt.Errorf("%s websocket connection: timeout waiting for response with an operation: %v",
				ok.Name,
				input.Operation)
		}
	}
}

// WsCancelSpreadOrder cancels an incomplete spread order through the websocket connection.
func (ok *Okx) WsCancelSpreadOrder(orderID, clientOrderID string) (*SpreadOrderResponse, error) {
	if orderID == "" && clientOrderID == "" {
		return nil, errMissingClientOrderIDOrOrderID
	}
	if !ok.Websocket.CanUseAuthenticatedEndpoints() {
		return nil, errWebsocketStreamNotAuthenticated
	}
	arg := make(map[string]string)
	if orderID != "" {
		arg["ordId"] = orderID
	}
	if clientOrderID != "" {
		arg["clOrdId"] = clientOrderID
	}
	randomID, err := common.GenerateRandomString(32, common.SmallLetters, common.CapitalLetters, common.NumberCharacters)
	if err != nil {
		return nil, err
	}
	input := WsOperationInput{
		ID:        randomID,
		Arguments: []map[string]string{arg},
		Operation: okxSpreadCancelOrder,
	}
	err = ok.Websocket.AuthConn.SendJSONMessage(input)
	if err != nil {
		return nil, err
	}
	timer := time.NewTimer(ok.WebsocketResponseMaxLimit)
	wsResponse := make(chan *wsIncomingData)
	ok.WsResponseMultiplexer.Register <- &wsRequestInfo{
		ID:   randomID,
		Chan: wsResponse,
	}
	defer func() { ok.WsResponseMultiplexer.Unregister <- randomID }()
	for {
		select {
		case data := <-wsResponse:
			if data.Operation == okxSpreadCancelOrder && data.ID == input.ID {
				var dataHolder *SpreadOrderResponse
				return dataHolder, ok.handleIncomingData(data, dataHolder)
			}
			continue
		case <-timer.C:
			timer.Stop()
			return nil, fmt.Errorf("%s websocket connection: timeout waiting for response with an operation: %v",
				ok.Name,
				input.Operation)
		}
	}
}

// WsCancelAllSpreadOrders cancels all spread orders and return success message through the websocket channel.
func (ok *Okx) WsCancelAllSpreadOrders(spreadID string) (bool, error) {
	if !ok.Websocket.CanUseAuthenticatedEndpoints() {
		return false, errWebsocketStreamNotAuthenticated
	}
	arg := make(map[string]string, 1)
	if spreadID != "" {
		arg["sprdId"] = spreadID
	}
	randomID, err := common.GenerateRandomString(32, common.SmallLetters, common.CapitalLetters, common.NumberCharacters)
	if err != nil {
		return false, err
	}
	input := WsOperationInput{
		ID:        randomID,
		Arguments: []map[string]string{arg},
		Operation: okxSpreadCancelAllOrders,
	}
	err = ok.Websocket.AuthConn.SendJSONMessage(input)
	if err != nil {
		return false, err
	}
	timer := time.NewTimer(ok.WebsocketResponseMaxLimit)
	wsResponse := make(chan *wsIncomingData)
	ok.WsResponseMultiplexer.Register <- &wsRequestInfo{
		ID:   randomID,
		Chan: wsResponse,
	}
	defer func() { ok.WsResponseMultiplexer.Unregister <- randomID }()
	for {
		select {
		case data := <-wsResponse:
			if data.Operation == okxSpreadCancelAllOrders && data.ID == input.ID {
				dataHolder := &ResponseSuccess{}
				return dataHolder.Result, ok.handleIncomingData(data, dataHolder)
			}
			continue
		case <-timer.C:
			timer.Stop()
			return false, fmt.Errorf("%s websocket connection: timeout waiting for response with an operation: %v",
				ok.Name,
				input.Operation)
		}
	}
}<|MERGE_RESOLUTION|>--- conflicted
+++ resolved
@@ -440,7 +440,6 @@
 			authSubscription = true
 		}
 
-<<<<<<< HEAD
 		switch arg.Channel {
 		case okxChannelGridPositions,
 			okxRecurringBuyChannel:
@@ -451,15 +450,6 @@
 		case okxChannelGridSubOrders,
 			okxChannelGridPositions:
 			uid, _ = subscriptions[i].Params["uid"].(string)
-=======
-		if arg.Channel == okxChannelGridPositions {
-			algoID, _ = s.Params["algoId"].(string)
-		}
-
-		if arg.Channel == okcChannelGridSubOrders ||
-			arg.Channel == okxChannelGridPositions {
-			uid, _ = s.Params["uid"].(string)
->>>>>>> 06b9980f
 		}
 
 		if strings.HasPrefix(arg.Channel, "candle") ||
@@ -469,18 +459,12 @@
 			arg.Channel == okxChannelOrderBooks50TBT ||
 			arg.Channel == okxChannelOrderBooksTBT ||
 			arg.Channel == okxChannelFundingRate ||
-<<<<<<< HEAD
 			arg.Channel == okxChannelAllTrades ||
 			arg.Channel == okxChannelTrades ||
 			arg.Channel == okxChannelOptionTrades ||
 			arg.Channel == okxCopyTrading {
 			if subscriptions[i].Params["instId"] != "" {
 				instrumentID, okay = subscriptions[i].Params["instId"].(string)
-=======
-			arg.Channel == okxChannelTrades {
-			if s.Params["instId"] != "" {
-				instrumentID, okay = s.Params["instId"].(string)
->>>>>>> 06b9980f
 				if !okay {
 					instrumentID = ""
 				}
@@ -505,46 +489,22 @@
 				instrumentID = format.Format(p)
 			}
 		}
-<<<<<<< HEAD
 		switch arg.Channel {
 		case okxChannelInstruments, okxChannelPositions, okxChannelOrders, okxChannelAlgoOrders,
 			okxChannelAlgoAdvance, okxChannelLiquidationWarning, okxChannelSpotGridOrder,
 			okxChannelGridOrdersContract, okxChannelMoonGridAlgoOrders, okxChannelEstimatedPrice,
 			okxADLWarning, okxLiquidationOrders, okxRecurringBuyChannel, okxCopyTrading:
 			instrumentType = ok.GetInstrumentTypeFromAssetItem(subscriptions[i].Asset)
-=======
-		if arg.Channel == okxChannelInstruments ||
-			arg.Channel == okxChannelPositions ||
-			arg.Channel == okxChannelOrders ||
-			arg.Channel == okxChannelAlgoOrders ||
-			arg.Channel == okxChannelAlgoAdvance ||
-			arg.Channel == okxChannelLiquidationWarning ||
-			arg.Channel == okxChannelSpotGridOrder ||
-			arg.Channel == okxChannelGridOrdersContract ||
-			arg.Channel == okxChannelEstimatedPrice {
-			instrumentType = ok.GetInstrumentTypeFromAssetItem(s.Asset)
->>>>>>> 06b9980f
 		}
 		switch arg.Channel {
 		case okxChannelOptionTrades, okxADLWarning:
 			instrumentFamily, _ = subscriptions[i].Params["instFamily"].(string)
 		}
 
-<<<<<<< HEAD
 		switch arg.Channel {
 		case okxChannelPositions, okxChannelOrders, okxChannelAlgoOrders,
 			okxChannelEstimatedPrice, okxChannelOptSummary:
-			underlying, _ = ok.GetUnderlying(subscriptions[i].Pair, subscriptions[i].Asset)
-=======
-		if arg.Channel == okxChannelPositions ||
-			arg.Channel == okxChannelOrders ||
-			arg.Channel == okxChannelAlgoOrders ||
-			arg.Channel == okxChannelEstimatedPrice ||
-			arg.Channel == okxChannelOptSummary {
-			if len(s.Pairs) == 1 {
-				underlying, _ = ok.GetUnderlying(s.Pairs[0], s.Asset)
-			}
->>>>>>> 06b9980f
+			underlying, _ = ok.GetUnderlying(subscriptions[i].Pairs[0], subscriptions[i].Asset)
 		}
 
 		arg.InstrumentID = instrumentID
@@ -1595,10 +1555,10 @@
 				return nil, err
 			}
 			for p := range pairs {
-				subscriptions = append(subscriptions, subscription.Subscription{
+				subscriptions = append(subscriptions, &subscription.Subscription{
 					Channel: subs[c],
 					Asset:   asset.Options,
-					Pair:    pairs[p],
+					Pairs:   pairs[p : p+1],
 				})
 			}
 		case okxCopyTrading:
@@ -1607,10 +1567,10 @@
 				return nil, err
 			}
 			for p := range pairs {
-				subscriptions = append(subscriptions, subscription.Subscription{
+				subscriptions = append(subscriptions, &subscription.Subscription{
 					Channel: subs[c],
 					Asset:   asset.PerpetualSwap,
-					Pair:    pairs[p],
+					Pairs:   pairs[p : p+1],
 				})
 			}
 		default:
