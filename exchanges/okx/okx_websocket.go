--- conflicted
+++ resolved
@@ -1434,15 +1434,11 @@
 	if arg.InstrumentID == "" {
 		return nil, errMissingInstrumentID
 	}
-<<<<<<< HEAD
 	spotWebsocket, err := ok.Websocket.GetAssetWebsocket(asset.Spot)
 	if err != nil {
 		return nil, fmt.Errorf("%w asset type: %v", err, asset.Spot)
 	}
-	if arg.OrderID == "" && arg.ClientSupplierOrderID == "" {
-=======
 	if arg.OrderID == "" && arg.ClientOrderID == "" {
->>>>>>> 4c928b49
 		return nil, fmt.Errorf("either order id or client supplier id is required")
 	}
 	randomID, err := common.GenerateRandomString(4, common.NumberCharacters)
