--- conflicted
+++ resolved
@@ -2,6 +2,7 @@
 
 import (
 	"errors"
+	"sync"
 	"testing"
 
 	"github.com/thrasher-corp/gocryptotrader/currency"
@@ -44,12 +45,8 @@
 					},
 				},
 			},
-<<<<<<< HEAD
 			Websocket: &stream.WrapperWebsocket{
 				Wg:          new(sync.WaitGroup),
-=======
-			Websocket: &stream.Websocket{
->>>>>>> 59469331
 				DataHandler: make(chan interface{}, 1),
 			},
 		},
