package bithumb

import (
	"context"
	"errors"
	"fmt"
	"math"
	"sort"
	"strconv"
	"time"

	"github.com/thrasher-corp/gocryptotrader/common"
	"github.com/thrasher-corp/gocryptotrader/common/convert"
	"github.com/thrasher-corp/gocryptotrader/config"
	"github.com/thrasher-corp/gocryptotrader/currency"
	exchange "github.com/thrasher-corp/gocryptotrader/exchanges"
	"github.com/thrasher-corp/gocryptotrader/exchanges/account"
	"github.com/thrasher-corp/gocryptotrader/exchanges/asset"
	"github.com/thrasher-corp/gocryptotrader/exchanges/currencystate"
	"github.com/thrasher-corp/gocryptotrader/exchanges/deposit"
	"github.com/thrasher-corp/gocryptotrader/exchanges/fundingrate"
	"github.com/thrasher-corp/gocryptotrader/exchanges/futures"
	"github.com/thrasher-corp/gocryptotrader/exchanges/kline"
	"github.com/thrasher-corp/gocryptotrader/exchanges/order"
	"github.com/thrasher-corp/gocryptotrader/exchanges/orderbook"
	"github.com/thrasher-corp/gocryptotrader/exchanges/protocol"
	"github.com/thrasher-corp/gocryptotrader/exchanges/request"
	"github.com/thrasher-corp/gocryptotrader/exchanges/stream"
	"github.com/thrasher-corp/gocryptotrader/exchanges/ticker"
	"github.com/thrasher-corp/gocryptotrader/exchanges/trade"
	"github.com/thrasher-corp/gocryptotrader/log"
	"github.com/thrasher-corp/gocryptotrader/portfolio/withdraw"
)

const wsRateLimitMillisecond = 1000

var errNotEnoughPairs = errors.New("at least one currency is required to fetch order history")

// SetDefaults sets the basic defaults for Bithumb
func (b *Bithumb) SetDefaults() {
	b.Name = "Bithumb"
	b.Enabled = true
	b.Verbose = true
	b.API.CredentialsValidator.RequiresKey = true
	b.API.CredentialsValidator.RequiresSecret = true

	requestFmt := &currency.PairFormat{Uppercase: true, Delimiter: currency.UnderscoreDelimiter}
	configFmt := &currency.PairFormat{Uppercase: true, Delimiter: currency.DashDelimiter}
	err := b.SetGlobalPairsManager(requestFmt, configFmt, asset.Spot)
	if err != nil {
		log.Errorln(log.ExchangeSys, err)
	}

	b.Features = exchange.Features{
		Supports: exchange.FeaturesSupported{
			REST: true,
			RESTCapabilities: protocol.Features{
				TickerBatching:      true,
				TickerFetching:      true,
				TradeFetching:       true,
				OrderbookFetching:   true,
				AutoPairUpdates:     true,
				AccountInfo:         true,
				CryptoWithdrawal:    true,
				FiatDeposit:         true,
				FiatWithdraw:        true,
				GetOrder:            true,
				CancelOrder:         true,
				SubmitOrder:         true,
				DepositHistory:      true,
				WithdrawalHistory:   true,
				UserTradeHistory:    true,
				TradeFee:            true,
				FiatWithdrawalFee:   true,
				CryptoDepositFee:    true,
				CryptoWithdrawalFee: true,
				KlineFetching:       true,
			},
			Websocket: true,
			WebsocketCapabilities: protocol.Features{
				TradeFetching:     true,
				TickerFetching:    true,
				OrderbookFetching: true,
				Subscribe:         true,
			},
			WithdrawPermissions: exchange.AutoWithdrawCrypto |
				exchange.AutoWithdrawFiat,
			Kline: kline.ExchangeCapabilitiesSupported{
				Intervals: true,
			},
		},
		Enabled: exchange.FeaturesEnabled{
			AutoPairUpdates: true,
			Kline: kline.ExchangeCapabilitiesEnabled{
				Intervals: kline.DeployExchangeIntervals(
					kline.IntervalCapacity{Interval: kline.OneMin},
					kline.IntervalCapacity{Interval: kline.ThreeMin},
					kline.IntervalCapacity{Interval: kline.FiveMin},
					kline.IntervalCapacity{Interval: kline.TenMin},
					kline.IntervalCapacity{Interval: kline.ThirtyMin},
					kline.IntervalCapacity{Interval: kline.OneHour},
					// NOTE: The supported time intervals below are returned
					// offset to the Asia/Seoul time zone. This may lead to
					// issues with candle quality and conversion as the
					// intervals may be broken up. Therefore the below intervals
					// are constructed from hourly candles.
					// kline.IntervalCapacity{Interval: kline.SixHour},
					// kline.IntervalCapacity{Interval: kline.TwelveHour},
					// kline.IntervalCapacity{Interval: kline.OneDay},
				),
				GlobalResultLimit: 1500,
			},
		},
	}
	b.Requester, err = request.New(b.Name,
		common.NewHTTPClientWithTimeout(exchange.DefaultHTTPTimeout),
		request.WithLimiter(GetRateLimit()))
	if err != nil {
		log.Errorln(log.ExchangeSys, err)
	}
	b.API.Endpoints = b.NewEndpoints()
	err = b.API.Endpoints.SetDefaultEndpoints(map[exchange.URL]string{
		exchange.RestSpot:      apiURL,
		exchange.WebsocketSpot: wsEndpoint,
	})
	if err != nil {
		log.Errorln(log.ExchangeSys, err)
	}

<<<<<<< HEAD
	b.Websocket = stream.NewWrapper()
=======
	b.Websocket = stream.NewWebsocket()
>>>>>>> 59469331
	b.WebsocketResponseMaxLimit = exchange.DefaultWebsocketResponseMaxLimit
	b.WebsocketResponseCheckTimeout = exchange.DefaultWebsocketResponseCheckTimeout
}

// Setup takes in the supplied exchange configuration details and sets params
func (b *Bithumb) Setup(exch *config.Exchange) error {
	err := exch.Validate()
	if err != nil {
		return err
	}
	if !exch.Enabled {
		b.SetEnabled(false)
		return nil
	}
	err = b.SetupDefaults(exch)
	if err != nil {
		return err
	}

	location, err = time.LoadLocation("Asia/Seoul")
	if err != nil {
		return err
	}

	ePoint, err := b.API.Endpoints.GetURL(exchange.WebsocketSpot)
	if err != nil {
		return err
	}
	err = b.Websocket.Setup(&stream.WebsocketWrapperSetup{
		ExchangeConfig:         exch,
		ConnectionMonitorDelay: exch.ConnectionMonitorDelay,
		Features:               &b.Features.Supports.WebsocketCapabilities,
	})
	if err != nil {
		return err
	}
	spotWebsocket, err := b.Websocket.AddWebsocket(&stream.WebsocketSetup{
		DefaultURL:            wsEndpoint,
		RunningURL:            ePoint,
		Connector:             b.WsConnect,
		Subscriber:            b.Subscribe,
<<<<<<< HEAD
		GenerateSubscriptions: b.GenerateSubscriptions,
		AssetType:             asset.Spot,
=======
		GenerateSubscriptions: b.generateSubscriptions,
		Features:              &b.Features.Supports.WebsocketCapabilities,
>>>>>>> 59469331
	})
	if err != nil {
		return err
	}
	return spotWebsocket.SetupNewConnection(stream.ConnectionSetup{
		ResponseCheckTimeout: exch.WebsocketResponseCheckTimeout,
		ResponseMaxLimit:     exch.WebsocketResponseMaxLimit,
		RateLimit:            wsRateLimitMillisecond,
	})
}

// FetchTradablePairs returns a list of the exchanges tradable pairs
func (b *Bithumb) FetchTradablePairs(ctx context.Context, _ asset.Item) (currency.Pairs, error) {
	currencies, err := b.GetTradablePairs(ctx)
	if err != nil {
		return nil, err
	}

	pairs := make([]currency.Pair, len(currencies))
	for x := range currencies {
		var pair currency.Pair
		pair, err = currency.NewPairFromStrings(currencies[x], "KRW")
		if err != nil {
			return nil, err
		}
		pairs[x] = pair
	}
	return pairs, nil
}

// UpdateTradablePairs updates the exchanges available pairs and stores
// them in the exchanges config
func (b *Bithumb) UpdateTradablePairs(ctx context.Context, forceUpdate bool) error {
	pairs, err := b.FetchTradablePairs(ctx, asset.Spot)
	if err != nil {
		return err
	}
	err = b.UpdatePairs(pairs, asset.Spot, false, forceUpdate)
	if err != nil {
		return err
	}
	return b.EnsureOnePairEnabled()
}

// UpdateTickers updates the ticker for all currency pairs of a given asset type
func (b *Bithumb) UpdateTickers(ctx context.Context, a asset.Item) error {
	tickers, err := b.GetAllTickers(ctx)
	if err != nil {
		return err
	}
	pairs, err := b.GetEnabledPairs(a)
	if err != nil {
		return err
	}

	for i := range pairs {
		curr := pairs[i].Base.String()
		t, ok := tickers[curr]
		if !ok {
			return fmt.Errorf("enabled pair %s [%s] not found in returned ticker map %v",
				pairs[i], pairs, tickers)
		}
		err = ticker.ProcessTicker(&ticker.Price{
			High:         t.MaxPrice,
			Low:          t.MinPrice,
			Volume:       t.UnitsTraded24Hr,
			Open:         t.OpeningPrice,
			Close:        t.ClosingPrice,
			Pair:         pairs[i],
			ExchangeName: b.Name,
			AssetType:    a,
		})
		if err != nil {
			return err
		}
	}
	return nil
}

// UpdateTicker updates and returns the ticker for a currency pair
func (b *Bithumb) UpdateTicker(ctx context.Context, p currency.Pair, a asset.Item) (*ticker.Price, error) {
	if err := b.UpdateTickers(ctx, a); err != nil {
		return nil, err
	}
	return ticker.GetTicker(b.Name, p, a)
}

// FetchTicker returns the ticker for a currency pair
func (b *Bithumb) FetchTicker(ctx context.Context, p currency.Pair, a asset.Item) (*ticker.Price, error) {
	tickerNew, err := ticker.GetTicker(b.Name, p, a)
	if err != nil {
		return b.UpdateTicker(ctx, p, a)
	}
	return tickerNew, nil
}

// FetchOrderbook returns orderbook base on the currency pair
func (b *Bithumb) FetchOrderbook(ctx context.Context, p currency.Pair, assetType asset.Item) (*orderbook.Base, error) {
	ob, err := orderbook.Get(b.Name, p, assetType)
	if err != nil {
		return b.UpdateOrderbook(ctx, p, assetType)
	}
	return ob, nil
}

// UpdateOrderbook updates and returns the orderbook for a currency pair
func (b *Bithumb) UpdateOrderbook(ctx context.Context, p currency.Pair, assetType asset.Item) (*orderbook.Base, error) {
	if p.IsEmpty() {
		return nil, currency.ErrCurrencyPairEmpty
	}
	if err := b.CurrencyPairs.IsAssetEnabled(assetType); err != nil {
		return nil, err
	}
	book := &orderbook.Base{
		Exchange:        b.Name,
		Pair:            p,
		Asset:           assetType,
		VerifyOrderbook: b.CanVerifyOrderbook,
	}
	curr := p.Base.String()

	orderbookNew, err := b.GetOrderBook(ctx, curr)
	if err != nil {
		return book, err
	}

	book.Bids = make(orderbook.Tranches, len(orderbookNew.Data.Bids))
	for i := range orderbookNew.Data.Bids {
		book.Bids[i] = orderbook.Tranche{
			Amount: orderbookNew.Data.Bids[i].Quantity,
			Price:  orderbookNew.Data.Bids[i].Price,
		}
	}

	book.Asks = make(orderbook.Tranches, len(orderbookNew.Data.Asks))
	for i := range orderbookNew.Data.Asks {
		book.Asks[i] = orderbook.Tranche{
			Amount: orderbookNew.Data.Asks[i].Quantity,
			Price:  orderbookNew.Data.Asks[i].Price,
		}
	}

	err = book.Process()
	if err != nil {
		return book, err
	}
	return orderbook.Get(b.Name, p, assetType)
}

// UpdateAccountInfo retrieves balances for all enabled currencies for the
// Bithumb exchange
func (b *Bithumb) UpdateAccountInfo(ctx context.Context, assetType asset.Item) (account.Holdings, error) {
	var info account.Holdings
	bal, err := b.GetAccountBalance(ctx, "ALL")
	if err != nil {
		return info, err
	}

	exchangeBalances := make([]account.Balance, 0, len(bal.Total))
	for key, totalAmount := range bal.Total {
		hold, ok := bal.InUse[key]
		if !ok {
			return info, fmt.Errorf("getAccountInfo error - in use item not found for currency %s",
				key)
		}

		avail, ok := bal.Available[key]
		if !ok {
			avail = totalAmount - hold
		}

		exchangeBalances = append(exchangeBalances, account.Balance{
			Currency: currency.NewCode(key),
			Total:    totalAmount,
			Hold:     hold,
			Free:     avail,
		})
	}

	info.Accounts = append(info.Accounts, account.SubAccount{
		Currencies: exchangeBalances,
		AssetType:  assetType,
	})

	info.Exchange = b.Name
	creds, err := b.GetCredentials(ctx)
	if err != nil {
		return account.Holdings{}, err
	}
	err = account.Process(&info, creds)
	if err != nil {
		return account.Holdings{}, err
	}

	return info, nil
}

// FetchAccountInfo retrieves balances for all enabled currencies
func (b *Bithumb) FetchAccountInfo(ctx context.Context, assetType asset.Item) (account.Holdings, error) {
	creds, err := b.GetCredentials(ctx)
	if err != nil {
		return account.Holdings{}, err
	}
	acc, err := account.GetHoldings(b.Name, creds, assetType)
	if err != nil {
		return b.UpdateAccountInfo(ctx, assetType)
	}
	return acc, nil
}

// GetAccountFundingHistory returns funding history, deposits and
// withdrawals
func (b *Bithumb) GetAccountFundingHistory(_ context.Context) ([]exchange.FundingHistory, error) {
	return nil, common.ErrFunctionNotSupported
}

// GetWithdrawalsHistory returns previous withdrawals data
func (b *Bithumb) GetWithdrawalsHistory(ctx context.Context, c currency.Code, _ asset.Item) ([]exchange.WithdrawalHistory, error) {
	transactions, err := b.GetUserTransactions(ctx, 0, 0, 3, c, currency.EMPTYCODE)
	if err != nil {
		return nil, err
	}
	resp := make([]exchange.WithdrawalHistory, len(transactions.Data))
	for i := range transactions.Data {
		resp[i] = exchange.WithdrawalHistory{
			Timestamp: time.UnixMilli(transactions.Data[i].TransferDate),
			Currency:  transactions.Data[i].OrderCurrency.String(),
			Amount:    transactions.Data[i].Amount,
			Fee:       transactions.Data[i].Fee,
		}
	}
	return resp, nil
}

// GetRecentTrades returns the most recent trades for a currency and asset
func (b *Bithumb) GetRecentTrades(ctx context.Context, p currency.Pair, assetType asset.Item) ([]trade.Data, error) {
	var err error
	p, err = b.FormatExchangeCurrency(p, assetType)
	if err != nil {
		return nil, err
	}
	tradeData, err := b.GetTransactionHistory(ctx, p.String())
	if err != nil {
		return nil, err
	}
	resp := make([]trade.Data, len(tradeData.Data))
	for i := range tradeData.Data {
		var side order.Side
		side, err = order.StringToOrderSide(tradeData.Data[i].Type)
		if err != nil {
			return nil, err
		}
		var t time.Time
		t, err = time.Parse(time.DateTime, tradeData.Data[i].TransactionDate)
		if err != nil {
			return nil, err
		}
		resp[i] = trade.Data{
			Exchange:     b.Name,
			CurrencyPair: p,
			AssetType:    assetType,
			Side:         side,
			Price:        tradeData.Data[i].Price,
			Amount:       tradeData.Data[i].UnitsTraded,
			Timestamp:    t,
		}
	}

	err = b.AddTradesToBuffer(resp...)
	if err != nil {
		return nil, err
	}

	sort.Sort(trade.ByDate(resp))
	return resp, nil
}

// GetHistoricTrades returns historic trade data within the timeframe provided
func (b *Bithumb) GetHistoricTrades(_ context.Context, _ currency.Pair, _ asset.Item, _, _ time.Time) ([]trade.Data, error) {
	return nil, common.ErrFunctionNotSupported
}

// SubmitOrder submits a new order
// TODO: Fill this out to support limit orders
func (b *Bithumb) SubmitOrder(ctx context.Context, s *order.Submit) (*order.SubmitResponse, error) {
	if err := s.Validate(); err != nil {
		return nil, err
	}

	fPair, err := b.FormatExchangeCurrency(s.Pair, s.AssetType)
	if err != nil {
		return nil, err
	}

	var orderID string
	if s.Side.IsLong() {
		var result MarketBuy
		result, err = b.MarketBuyOrder(ctx, fPair, s.Amount)
		if err != nil {
			return nil, err
		}
		orderID = result.OrderID
	} else if s.Side.IsShort() {
		var result MarketSell
		result, err = b.MarketSellOrder(ctx, fPair, s.Amount)
		if err != nil {
			return nil, err
		}
		orderID = result.OrderID
	}
	return s.DeriveSubmitResponse(orderID)
}

// ModifyOrder will allow of changing orderbook placement and limit to
// market conversion
func (b *Bithumb) ModifyOrder(_ context.Context, _ *order.Modify) (*order.ModifyResponse, error) {
	return nil, common.ErrFunctionNotSupported
}

// CancelOrder cancels an order by its corresponding ID number
func (b *Bithumb) CancelOrder(ctx context.Context, o *order.Cancel) error {
	if err := o.Validate(o.StandardCancel()); err != nil {
		return err
	}

	_, err := b.CancelTrade(ctx, o.Side.String(), o.OrderID, o.Pair.Base.String())
	return err
}

// CancelBatchOrders cancels an orders by their corresponding ID numbers
func (b *Bithumb) CancelBatchOrders(_ context.Context, _ []order.Cancel) (*order.CancelBatchResponse, error) {
	return nil, common.ErrFunctionNotSupported
}

// CancelAllOrders cancels all orders associated with a currency pair
func (b *Bithumb) CancelAllOrders(ctx context.Context, orderCancellation *order.Cancel) (order.CancelAllResponse, error) {
	if err := orderCancellation.Validate(); err != nil {
		return order.CancelAllResponse{}, err
	}

	cancelAllOrdersResponse := order.CancelAllResponse{
		Status: make(map[string]string),
	}

	var allOrders []OrderData
	currs, err := b.GetEnabledPairs(asset.Spot)
	if err != nil {
		return cancelAllOrdersResponse, err
	}

	for i := range currs {
		orders, err := b.GetOrders(ctx, "", orderCancellation.Side.String(), 100, time.Time{}, currs[i].Base, currency.EMPTYCODE)
		if err != nil {
			return cancelAllOrdersResponse, err
		}
		allOrders = append(allOrders, orders.Data...)
	}

	for i := range allOrders {
		_, err := b.CancelTrade(ctx,
			orderCancellation.Side.String(),
			allOrders[i].OrderID,
			orderCancellation.Pair.Base.String())
		if err != nil {
			cancelAllOrdersResponse.Status[allOrders[i].OrderID] = err.Error()
		}
	}

	return cancelAllOrdersResponse, nil
}

// GetOrderInfo returns order information based on order ID
func (b *Bithumb) GetOrderInfo(ctx context.Context, orderID string, pair currency.Pair, _ asset.Item) (*order.Detail, error) {
	if pair.IsEmpty() {
		return nil, currency.ErrCurrencyPairEmpty
	}
	orders, err := b.GetOrders(ctx, orderID, "", 0, time.Time{}, pair.Base, currency.EMPTYCODE)
	if err != nil {
		return nil, err
	}
	for i := range orders.Data {
		if orders.Data[i].OrderID != orderID {
			continue
		}
		orderDetail := order.Detail{
			Amount:          orders.Data[i].Units,
			Exchange:        b.Name,
			ExecutedAmount:  orders.Data[i].Units - orders.Data[i].UnitsRemaining,
			OrderID:         orders.Data[i].OrderID,
			Date:            orders.Data[i].OrderDate.Time(),
			Price:           orders.Data[i].Price,
			RemainingAmount: orders.Data[i].UnitsRemaining,
			Pair:            pair,
		}

		if orders.Data[i].Type == "bid" {
			orderDetail.Side = order.Buy
		} else if orders.Data[i].Type == "ask" {
			orderDetail.Side = order.Sell
		}
		return &orderDetail, nil
	}
	return nil, fmt.Errorf("%w %v", order.ErrOrderNotFound, orderID)
}

// GetDepositAddress returns a deposit address for a specified currency
func (b *Bithumb) GetDepositAddress(ctx context.Context, cryptocurrency currency.Code, _, _ string) (*deposit.Address, error) {
	addr, err := b.GetWalletAddress(ctx, cryptocurrency)
	if err != nil {
		return nil, err
	}

	return &deposit.Address{
		Address: addr.Data.WalletAddress,
		Tag:     addr.Data.Tag,
	}, nil
}

// WithdrawCryptocurrencyFunds returns a withdrawal ID when a withdrawal is
// submitted
func (b *Bithumb) WithdrawCryptocurrencyFunds(ctx context.Context, withdrawRequest *withdraw.Request) (*withdraw.ExchangeResponse, error) {
	if err := withdrawRequest.Validate(); err != nil {
		return nil, err
	}
	v, err := b.WithdrawCrypto(ctx,
		withdrawRequest.Crypto.Address,
		withdrawRequest.Crypto.AddressTag,
		withdrawRequest.Currency.String(),
		withdrawRequest.Amount)
	if err != nil {
		return nil, err
	}
	return &withdraw.ExchangeResponse{
		ID:     v.Message,
		Status: v.Status,
	}, err
}

// WithdrawFiatFunds returns a withdrawal ID when a
// withdrawal is submitted
func (b *Bithumb) WithdrawFiatFunds(ctx context.Context, withdrawRequest *withdraw.Request) (*withdraw.ExchangeResponse, error) {
	if err := withdrawRequest.Validate(); err != nil {
		return nil, err
	}
	if math.Trunc(withdrawRequest.Amount) != withdrawRequest.Amount {
		return nil, errors.New("currency KRW does not support decimal places")
	}
	if !withdrawRequest.Currency.Equal(currency.KRW) {
		return nil, fmt.Errorf("only KRW supported, received '%v'", withdrawRequest.Currency)
	}
	bankDetails := strconv.FormatFloat(withdrawRequest.Fiat.Bank.BankCode, 'f', -1, 64) +
		"_" + withdrawRequest.Fiat.Bank.BankName
	resp, err := b.RequestKRWWithdraw(ctx,
		bankDetails,
		withdrawRequest.Fiat.Bank.AccountNumber,
		int64(withdrawRequest.Amount))
	if err != nil {
		return nil, err
	}
	if resp.Status != "0000" {
		return nil, errors.New(resp.Message)
	}

	return &withdraw.ExchangeResponse{
		Status: resp.Status,
	}, nil
}

// WithdrawFiatFundsToInternationalBank is not supported as Bithumb only withdraws KRW to South Korean banks
func (b *Bithumb) WithdrawFiatFundsToInternationalBank(_ context.Context, _ *withdraw.Request) (*withdraw.ExchangeResponse, error) {
	return nil, common.ErrFunctionNotSupported
}

// GetFeeByType returns an estimate of fee based on type of transaction
func (b *Bithumb) GetFeeByType(ctx context.Context, feeBuilder *exchange.FeeBuilder) (float64, error) {
	if feeBuilder == nil {
		return 0, fmt.Errorf("%T %w", feeBuilder, common.ErrNilPointer)
	}
	if !b.AreCredentialsValid(ctx) && // Todo check connection status
		feeBuilder.FeeType == exchange.CryptocurrencyTradeFee {
		feeBuilder.FeeType = exchange.OfflineTradeFee
	}
	return b.GetFee(feeBuilder)
}

// GetActiveOrders retrieves any orders that are active/open
func (b *Bithumb) GetActiveOrders(ctx context.Context, req *order.MultiOrderRequest) (order.FilteredOrders, error) {
	err := req.Validate()
	if err != nil {
		return nil, err
	}

	if len(req.Pairs) == 0 {
		return nil, errNotEnoughPairs
	}

	format, err := b.GetPairFormat(req.AssetType, false)
	if err != nil {
		return nil, err
	}

	var orders []order.Detail
	for x := range req.Pairs {
		var resp Orders
		resp, err = b.GetOrders(ctx, "", "", 1000, time.Time{}, req.Pairs[x].Base, currency.EMPTYCODE)
		if err != nil {
			return nil, err
		}

		for i := range resp.Data {
			if resp.Data[i].Status != "placed" {
				continue
			}

			orderDetail := order.Detail{
				Amount:          resp.Data[i].Units,
				Exchange:        b.Name,
				ExecutedAmount:  resp.Data[i].Units - resp.Data[i].UnitsRemaining,
				OrderID:         resp.Data[i].OrderID,
				Date:            resp.Data[i].OrderDate.Time(),
				Price:           resp.Data[i].Price,
				RemainingAmount: resp.Data[i].UnitsRemaining,
				Status:          order.Active,
				Pair: currency.NewPairWithDelimiter(resp.Data[i].OrderCurrency,
					resp.Data[i].PaymentCurrency,
					format.Delimiter),
			}

			if resp.Data[i].Type == "bid" {
				orderDetail.Side = order.Buy
			} else if resp.Data[i].Type == "ask" {
				orderDetail.Side = order.Sell
			}

			orders = append(orders, orderDetail)
		}
	}
	return req.Filter(b.Name, orders), nil
}

// GetOrderHistory retrieves account order information
// Can Limit response to specific order status
func (b *Bithumb) GetOrderHistory(ctx context.Context, req *order.MultiOrderRequest) (order.FilteredOrders, error) {
	err := req.Validate()
	if err != nil {
		return nil, err
	}

	if len(req.Pairs) == 0 {
		return nil, errNotEnoughPairs
	}

	format, err := b.GetPairFormat(req.AssetType, false)
	if err != nil {
		return nil, err
	}

	var orders []order.Detail
	for x := range req.Pairs {
		var resp Orders
		resp, err = b.GetOrders(ctx, "", "", 1000, time.Time{}, req.Pairs[x].Base, currency.EMPTYCODE)
		if err != nil {
			return nil, err
		}

		for i := range resp.Data {
			if resp.Data[i].Status == "placed" {
				continue
			}

			orderDetail := order.Detail{
				Amount:          resp.Data[i].Units,
				ExecutedAmount:  resp.Data[i].Units - resp.Data[i].UnitsRemaining,
				RemainingAmount: resp.Data[i].UnitsRemaining,
				Exchange:        b.Name,
				OrderID:         resp.Data[i].OrderID,
				Date:            resp.Data[i].OrderDate.Time(),
				Price:           resp.Data[i].Price,
				Pair: currency.NewPairWithDelimiter(resp.Data[i].OrderCurrency,
					resp.Data[i].PaymentCurrency,
					format.Delimiter),
			}

			if resp.Data[i].Type == "bid" {
				orderDetail.Side = order.Buy
			} else if resp.Data[i].Type == "ask" {
				orderDetail.Side = order.Sell
			}

			orderDetail.InferCostsAndTimes()
			orders = append(orders, orderDetail)
		}
	}
	return req.Filter(b.Name, orders), nil
}

// ValidateAPICredentials validates current credentials used for wrapper
// functionality
func (b *Bithumb) ValidateAPICredentials(ctx context.Context, assetType asset.Item) error {
	_, err := b.UpdateAccountInfo(ctx, assetType)
	return b.CheckTransientError(err)
}

// FormatExchangeKlineInterval returns Interval to exchange formatted string
func (b *Bithumb) FormatExchangeKlineInterval(in kline.Interval) string {
	return in.Short()
}

// GetHistoricCandles returns candles between a time period for a set time interval
func (b *Bithumb) GetHistoricCandles(ctx context.Context, pair currency.Pair, a asset.Item, interval kline.Interval, start, end time.Time) (*kline.Item, error) {
	req, err := b.GetKlineRequest(pair, a, interval, start, end, true)
	if err != nil {
		return nil, err
	}

	candle, err := b.GetCandleStick(ctx,
		req.RequestFormatted.String(),
		b.FormatExchangeKlineInterval(req.ExchangeInterval))
	if err != nil {
		return nil, err
	}

	timeSeries := make([]kline.Candle, 0, len(candle.Data))
	for x := range candle.Data {
		var tempCandle kline.Candle
		if tempCandle.Time, err = convert.TimeFromUnixTimestampFloat(candle.Data[x][0]); err != nil {
			return nil, fmt.Errorf("unable to convert timestamp: %w", err)
		}
		if tempCandle.Time.Before(req.Start) {
			continue
		}
		if tempCandle.Time.After(req.End) {
			break
		}
		if tempCandle.Open, err = convert.FloatFromString(candle.Data[x][1]); err != nil {
			return nil, fmt.Errorf("kline open conversion failed: %w", err)
		}
		if tempCandle.High, err = convert.FloatFromString(candle.Data[x][2]); err != nil {
			return nil, fmt.Errorf("kline high conversion failed: %w", err)
		}
		if tempCandle.Low, err = convert.FloatFromString(candle.Data[x][3]); err != nil {
			return nil, fmt.Errorf("kline low conversion failed: %w", err)
		}
		if tempCandle.Close, err = convert.FloatFromString(candle.Data[x][4]); err != nil {
			return nil, fmt.Errorf("kline close conversion failed: %w", err)
		}
		if tempCandle.Volume, err = convert.FloatFromString(candle.Data[x][5]); err != nil {
			return nil, fmt.Errorf("kline volume conversion failed: %w", err)
		}
		timeSeries = append(timeSeries, tempCandle)
	}
	return req.ProcessResponse(timeSeries)
}

// GetHistoricCandlesExtended returns candles between a time period for a set time interval
func (b *Bithumb) GetHistoricCandlesExtended(_ context.Context, _ currency.Pair, _ asset.Item, _ kline.Interval, _, _ time.Time) (*kline.Item, error) {
	return nil, common.ErrFunctionNotSupported
}

// UpdateOrderExecutionLimits sets exchange executions for a required asset type
func (b *Bithumb) UpdateOrderExecutionLimits(ctx context.Context, _ asset.Item) error {
	limits, err := b.FetchExchangeLimits(ctx)
	if err != nil {
		return fmt.Errorf("cannot update exchange execution limits: %w", err)
	}
	return b.LoadLimits(limits)
}

// UpdateCurrencyStates updates currency states for exchange
func (b *Bithumb) UpdateCurrencyStates(ctx context.Context, a asset.Item) error {
	status, err := b.GetAssetStatusAll(ctx)
	if err != nil {
		return err
	}

	payload := make(map[currency.Code]currencystate.Options)
	for coin, options := range status.Data {
		payload[currency.NewCode(coin)] = currencystate.Options{
			Withdraw: convert.BoolPtr(options.WithdrawalStatus == 1),
			Deposit:  convert.BoolPtr(options.DepositStatus == 1),
		}
	}
	return b.States.UpdateAll(a, payload)
}

// GetServerTime returns the current exchange server time.
func (b *Bithumb) GetServerTime(_ context.Context, _ asset.Item) (time.Time, error) {
	return time.Time{}, common.ErrFunctionNotSupported
}

// GetFuturesContractDetails returns all contracts from the exchange by asset type
func (b *Bithumb) GetFuturesContractDetails(context.Context, asset.Item) ([]futures.Contract, error) {
	return nil, common.ErrFunctionNotSupported
}

// GetLatestFundingRates returns the latest funding rates data
func (b *Bithumb) GetLatestFundingRates(context.Context, *fundingrate.LatestRateRequest) ([]fundingrate.LatestRateResponse, error) {
	return nil, common.ErrFunctionNotSupported
}

// GetCurrencyTradeURL returns the URL to the exchange's trade page for the given asset and currency pair
func (b *Bithumb) GetCurrencyTradeURL(_ context.Context, a asset.Item, cp currency.Pair) (string, error) {
	_, err := b.CurrencyPairs.IsPairEnabled(cp, a)
	if err != nil {
		return "", err
	}
	cp.Delimiter = currency.DashDelimiter
	return tradeBaseURL + cp.Upper().String(), nil
}<|MERGE_RESOLUTION|>--- conflicted
+++ resolved
@@ -127,11 +127,7 @@
 		log.Errorln(log.ExchangeSys, err)
 	}
 
-<<<<<<< HEAD
 	b.Websocket = stream.NewWrapper()
-=======
-	b.Websocket = stream.NewWebsocket()
->>>>>>> 59469331
 	b.WebsocketResponseMaxLimit = exchange.DefaultWebsocketResponseMaxLimit
 	b.WebsocketResponseCheckTimeout = exchange.DefaultWebsocketResponseCheckTimeout
 }
@@ -173,13 +169,8 @@
 		RunningURL:            ePoint,
 		Connector:             b.WsConnect,
 		Subscriber:            b.Subscribe,
-<<<<<<< HEAD
-		GenerateSubscriptions: b.GenerateSubscriptions,
+		GenerateSubscriptions: b.generateSubscriptions,
 		AssetType:             asset.Spot,
-=======
-		GenerateSubscriptions: b.generateSubscriptions,
-		Features:              &b.Features.Supports.WebsocketCapabilities,
->>>>>>> 59469331
 	})
 	if err != nil {
 		return err
