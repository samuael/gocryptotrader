package bithumb

import (
	"context"
	"errors"
	"fmt"
	"math"
	"sort"
	"strconv"
	"sync"
	"time"

	"github.com/thrasher-corp/gocryptotrader/common"
	"github.com/thrasher-corp/gocryptotrader/common/convert"
	"github.com/thrasher-corp/gocryptotrader/config"
	"github.com/thrasher-corp/gocryptotrader/currency"
	exchange "github.com/thrasher-corp/gocryptotrader/exchanges"
	"github.com/thrasher-corp/gocryptotrader/exchanges/account"
	"github.com/thrasher-corp/gocryptotrader/exchanges/asset"
	"github.com/thrasher-corp/gocryptotrader/exchanges/currencystate"
	"github.com/thrasher-corp/gocryptotrader/exchanges/deposit"
	"github.com/thrasher-corp/gocryptotrader/exchanges/kline"
	"github.com/thrasher-corp/gocryptotrader/exchanges/order"
	"github.com/thrasher-corp/gocryptotrader/exchanges/orderbook"
	"github.com/thrasher-corp/gocryptotrader/exchanges/protocol"
	"github.com/thrasher-corp/gocryptotrader/exchanges/request"
	"github.com/thrasher-corp/gocryptotrader/exchanges/stream"
	"github.com/thrasher-corp/gocryptotrader/exchanges/ticker"
	"github.com/thrasher-corp/gocryptotrader/exchanges/trade"
	"github.com/thrasher-corp/gocryptotrader/log"
	"github.com/thrasher-corp/gocryptotrader/portfolio/withdraw"
)

const wsRateLimitMillisecond = 1000

var errNotEnoughPairs = errors.New("at least one currency is required to fetch order history")

// GetDefaultConfig returns a default exchange config
func (b *Bithumb) GetDefaultConfig(ctx context.Context) (*config.Exchange, error) {
	b.SetDefaults()
	exchCfg, err := b.GetStandardConfig()
	if err != nil {
		return nil, err
	}

	err = b.SetupDefaults(exchCfg)
	if err != nil {
		return nil, err
	}

	if b.Features.Supports.RESTCapabilities.AutoPairUpdates {
		err = b.UpdateTradablePairs(ctx, true)
		if err != nil {
			return nil, err
		}
	}

	return exchCfg, nil
}

// SetDefaults sets the basic defaults for Bithumb
func (b *Bithumb) SetDefaults() {
	b.Name = "Bithumb"
	b.Enabled = true
	b.Verbose = true
	b.API.CredentialsValidator.RequiresKey = true
	b.API.CredentialsValidator.RequiresSecret = true

	requestFmt := &currency.PairFormat{Uppercase: true, Delimiter: currency.UnderscoreDelimiter}
	configFmt := &currency.PairFormat{Uppercase: true, Delimiter: currency.DashDelimiter}
	err := b.SetGlobalPairsManager(requestFmt, configFmt, asset.Spot)
	if err != nil {
		log.Errorln(log.ExchangeSys, err)
	}

	b.Features = exchange.Features{
		Supports: exchange.FeaturesSupported{
			REST: true,
			RESTCapabilities: protocol.Features{
				TickerBatching:      true,
				TickerFetching:      true,
				TradeFetching:       true,
				OrderbookFetching:   true,
				AutoPairUpdates:     true,
				AccountInfo:         true,
				CryptoWithdrawal:    true,
				FiatDeposit:         true,
				FiatWithdraw:        true,
				GetOrder:            true,
				CancelOrder:         true,
				SubmitOrder:         true,
				DepositHistory:      true,
				WithdrawalHistory:   true,
				UserTradeHistory:    true,
				TradeFee:            true,
				FiatWithdrawalFee:   true,
				CryptoDepositFee:    true,
				CryptoWithdrawalFee: true,
				KlineFetching:       true,
			},
			Websocket: true,
			WebsocketCapabilities: protocol.Features{
				TradeFetching:     true,
				TickerFetching:    true,
				OrderbookFetching: true,
				Subscribe:         true,
			},
			WithdrawPermissions: exchange.AutoWithdrawCrypto |
				exchange.AutoWithdrawFiat,
			Kline: kline.ExchangeCapabilitiesSupported{
				Intervals: true,
			},
		},
		Enabled: exchange.FeaturesEnabled{
			AutoPairUpdates: true,
			Kline: kline.ExchangeCapabilitiesEnabled{
				Intervals: kline.DeployExchangeIntervals(
					kline.IntervalCapacity{Interval: kline.OneMin},
					kline.IntervalCapacity{Interval: kline.ThreeMin},
					kline.IntervalCapacity{Interval: kline.FiveMin},
					kline.IntervalCapacity{Interval: kline.TenMin},
					kline.IntervalCapacity{Interval: kline.ThirtyMin},
					kline.IntervalCapacity{Interval: kline.OneHour},
					// NOTE: The supported time intervals below are returned
					// offset to the Asia/Seoul time zone. This may lead to
					// issues with candle quality and conversion as the
					// intervals may be broken up. Therefore the below intervals
					// are constructed from hourly candles.
					// kline.IntervalCapacity{Interval: kline.SixHour},
					// kline.IntervalCapacity{Interval: kline.TwelveHour},
					// kline.IntervalCapacity{Interval: kline.OneDay},
				),
				GlobalResultLimit: 1500,
			},
		},
	}
	b.Requester, err = request.New(b.Name,
		common.NewHTTPClientWithTimeout(exchange.DefaultHTTPTimeout),
		request.WithLimiter(SetRateLimit()))
	if err != nil {
		log.Errorln(log.ExchangeSys, err)
	}
	b.API.Endpoints = b.NewEndpoints()
	err = b.API.Endpoints.SetDefaultEndpoints(map[exchange.URL]string{
		exchange.RestSpot:      apiURL,
		exchange.WebsocketSpot: wsEndpoint,
	})
	if err != nil {
		log.Errorln(log.ExchangeSys, err)
	}

	b.Websocket = stream.NewWrapper()
	b.WebsocketResponseMaxLimit = exchange.DefaultWebsocketResponseMaxLimit
	b.WebsocketResponseCheckTimeout = exchange.DefaultWebsocketResponseCheckTimeout
}

// Setup takes in the supplied exchange configuration details and sets params
func (b *Bithumb) Setup(exch *config.Exchange) error {
	err := exch.Validate()
	if err != nil {
		return err
	}
	if !exch.Enabled {
		b.SetEnabled(false)
		return nil
	}
	err = b.SetupDefaults(exch)
	if err != nil {
		return err
	}

	location, err = time.LoadLocation("Asia/Seoul")
	if err != nil {
		return err
	}

	ePoint, err := b.API.Endpoints.GetURL(exchange.WebsocketSpot)
	if err != nil {
		return err
	}
<<<<<<< HEAD
	err = b.Websocket.Setup(&stream.WebsocketWrapperSetup{
		ExchangeConfig:         exch,
		ConnectionMonitorDelay: exch.ConnectionMonitorDelay,
		Features:               &b.Features.Supports.WebsocketCapabilities,
=======
	err = b.Websocket.Setup(&stream.WebsocketSetup{
		ExchangeConfig:        exch,
		DefaultURL:            wsEndpoint,
		RunningURL:            ePoint,
		Connector:             b.WsConnect,
		Subscriber:            b.Subscribe,
		GenerateSubscriptions: b.GenerateSubscriptions,
		Features:              &b.Features.Supports.WebsocketCapabilities,
>>>>>>> e8c91231
	})
	if err != nil {
		return err
	}
	spotWebsocket, err := b.Websocket.AddWebsocket(&stream.WebsocketSetup{
		DefaultURL:            wsEndpoint,
		RunningURL:            ePoint,
		Connector:             b.WsConnect,
		Subscriber:            b.Subscribe,
		GenerateSubscriptions: b.GenerateSubscriptions,
		AssetType:             asset.Spot,
	})
	if err != nil {
		return err
	}
	return spotWebsocket.SetupNewConnection(stream.ConnectionSetup{
		ResponseCheckTimeout: exch.WebsocketResponseCheckTimeout,
		ResponseMaxLimit:     exch.WebsocketResponseMaxLimit,
		RateLimit:            wsRateLimitMillisecond,
	})
}

// Start starts the Bithumb go routine
func (b *Bithumb) Start(ctx context.Context, wg *sync.WaitGroup) error {
	if wg == nil {
		return fmt.Errorf("%T %w", wg, common.ErrNilPointer)
	}
	wg.Add(1)
	go func() {
		b.Run(ctx)
		wg.Done()
	}()
	return nil
}

// Run implements the Bithumb wrapper
func (b *Bithumb) Run(ctx context.Context) {
	if b.Verbose {
		b.PrintEnabledPairs()
	}

	err := b.UpdateOrderExecutionLimits(ctx, asset.Empty)
	if err != nil {
		log.Errorf(log.ExchangeSys,
			"%s failed to set exchange order execution limits. Err: %v",
			b.Name,
			err)
	}

	if !b.GetEnabledFeatures().AutoPairUpdates {
		return
	}

	err = b.UpdateTradablePairs(ctx, false)
	if err != nil {
		log.Errorf(log.ExchangeSys, "%s failed to update tradable pairs. Err: %s", b.Name, err)
	}
}

// FetchTradablePairs returns a list of the exchanges tradable pairs
func (b *Bithumb) FetchTradablePairs(ctx context.Context, _ asset.Item) (currency.Pairs, error) {
	currencies, err := b.GetTradablePairs(ctx)
	if err != nil {
		return nil, err
	}

	pairs := make([]currency.Pair, len(currencies))
	for x := range currencies {
		var pair currency.Pair
		pair, err = currency.NewPairFromStrings(currencies[x], "KRW")
		if err != nil {
			return nil, err
		}
		pairs[x] = pair
	}
	return pairs, nil
}

// UpdateTradablePairs updates the exchanges available pairs and stores
// them in the exchanges config
func (b *Bithumb) UpdateTradablePairs(ctx context.Context, forceUpdate bool) error {
	pairs, err := b.FetchTradablePairs(ctx, asset.Spot)
	if err != nil {
		return err
	}
	err = b.UpdatePairs(pairs, asset.Spot, false, forceUpdate)
	if err != nil {
		return err
	}
	return b.EnsureOnePairEnabled()
}

// UpdateTickers updates the ticker for all currency pairs of a given asset type
func (b *Bithumb) UpdateTickers(ctx context.Context, a asset.Item) error {
	tickers, err := b.GetAllTickers(ctx)
	if err != nil {
		return err
	}
	pairs, err := b.GetEnabledPairs(a)
	if err != nil {
		return err
	}

	for i := range pairs {
		curr := pairs[i].Base.String()
		t, ok := tickers[curr]
		if !ok {
			return fmt.Errorf("enabled pair %s [%s] not found in returned ticker map %v",
				pairs[i], pairs, tickers)
		}
		err = ticker.ProcessTicker(&ticker.Price{
			High:         t.MaxPrice,
			Low:          t.MinPrice,
			Volume:       t.UnitsTraded24Hr,
			Open:         t.OpeningPrice,
			Close:        t.ClosingPrice,
			Pair:         pairs[i],
			ExchangeName: b.Name,
			AssetType:    a,
		})
		if err != nil {
			return err
		}
	}
	return nil
}

// UpdateTicker updates and returns the ticker for a currency pair
func (b *Bithumb) UpdateTicker(ctx context.Context, p currency.Pair, a asset.Item) (*ticker.Price, error) {
	if err := b.UpdateTickers(ctx, a); err != nil {
		return nil, err
	}
	return ticker.GetTicker(b.Name, p, a)
}

// FetchTicker returns the ticker for a currency pair
func (b *Bithumb) FetchTicker(ctx context.Context, p currency.Pair, a asset.Item) (*ticker.Price, error) {
	tickerNew, err := ticker.GetTicker(b.Name, p, a)
	if err != nil {
		return b.UpdateTicker(ctx, p, a)
	}
	return tickerNew, nil
}

// FetchOrderbook returns orderbook base on the currency pair
func (b *Bithumb) FetchOrderbook(ctx context.Context, p currency.Pair, assetType asset.Item) (*orderbook.Base, error) {
	ob, err := orderbook.Get(b.Name, p, assetType)
	if err != nil {
		return b.UpdateOrderbook(ctx, p, assetType)
	}
	return ob, nil
}

// UpdateOrderbook updates and returns the orderbook for a currency pair
func (b *Bithumb) UpdateOrderbook(ctx context.Context, p currency.Pair, assetType asset.Item) (*orderbook.Base, error) {
	if p.IsEmpty() {
		return nil, currency.ErrCurrencyPairEmpty
	}
	if err := b.CurrencyPairs.IsAssetEnabled(assetType); err != nil {
		return nil, err
	}
	book := &orderbook.Base{
		Exchange:        b.Name,
		Pair:            p,
		Asset:           assetType,
		VerifyOrderbook: b.CanVerifyOrderbook,
	}
	curr := p.Base.String()

	orderbookNew, err := b.GetOrderBook(ctx, curr)
	if err != nil {
		return book, err
	}

	book.Bids = make(orderbook.Items, len(orderbookNew.Data.Bids))
	for i := range orderbookNew.Data.Bids {
		book.Bids[i] = orderbook.Item{
			Amount: orderbookNew.Data.Bids[i].Quantity,
			Price:  orderbookNew.Data.Bids[i].Price,
		}
	}

	book.Asks = make(orderbook.Items, len(orderbookNew.Data.Asks))
	for i := range orderbookNew.Data.Asks {
		book.Asks[i] = orderbook.Item{
			Amount: orderbookNew.Data.Asks[i].Quantity,
			Price:  orderbookNew.Data.Asks[i].Price,
		}
	}

	err = book.Process()
	if err != nil {
		return book, err
	}
	return orderbook.Get(b.Name, p, assetType)
}

// UpdateAccountInfo retrieves balances for all enabled currencies for the
// Bithumb exchange
func (b *Bithumb) UpdateAccountInfo(ctx context.Context, assetType asset.Item) (account.Holdings, error) {
	var info account.Holdings
	bal, err := b.GetAccountBalance(ctx, "ALL")
	if err != nil {
		return info, err
	}

	exchangeBalances := make([]account.Balance, 0, len(bal.Total))
	for key, totalAmount := range bal.Total {
		hold, ok := bal.InUse[key]
		if !ok {
			return info, fmt.Errorf("getAccountInfo error - in use item not found for currency %s",
				key)
		}

		avail, ok := bal.Available[key]
		if !ok {
			avail = totalAmount - hold
		}

		exchangeBalances = append(exchangeBalances, account.Balance{
			Currency: currency.NewCode(key),
			Total:    totalAmount,
			Hold:     hold,
			Free:     avail,
		})
	}

	info.Accounts = append(info.Accounts, account.SubAccount{
		Currencies: exchangeBalances,
		AssetType:  assetType,
	})

	info.Exchange = b.Name
	creds, err := b.GetCredentials(ctx)
	if err != nil {
		return account.Holdings{}, err
	}
	err = account.Process(&info, creds)
	if err != nil {
		return account.Holdings{}, err
	}

	return info, nil
}

// FetchAccountInfo retrieves balances for all enabled currencies
func (b *Bithumb) FetchAccountInfo(ctx context.Context, assetType asset.Item) (account.Holdings, error) {
	creds, err := b.GetCredentials(ctx)
	if err != nil {
		return account.Holdings{}, err
	}
	acc, err := account.GetHoldings(b.Name, creds, assetType)
	if err != nil {
		return b.UpdateAccountInfo(ctx, assetType)
	}
	return acc, nil
}

// GetAccountFundingHistory returns funding history, deposits and
// withdrawals
func (b *Bithumb) GetAccountFundingHistory(_ context.Context) ([]exchange.FundingHistory, error) {
	return nil, common.ErrFunctionNotSupported
}

// GetWithdrawalsHistory returns previous withdrawals data
func (b *Bithumb) GetWithdrawalsHistory(ctx context.Context, c currency.Code, _ asset.Item) ([]exchange.WithdrawalHistory, error) {
	transactions, err := b.GetUserTransactions(ctx, 0, 0, 3, c, currency.EMPTYCODE)
	if err != nil {
		return nil, err
	}
	resp := make([]exchange.WithdrawalHistory, len(transactions.Data))
	for i := range transactions.Data {
		resp[i] = exchange.WithdrawalHistory{
			Timestamp: time.UnixMilli(transactions.Data[i].TransferDate),
			Currency:  transactions.Data[i].OrderCurrency.String(),
			Amount:    transactions.Data[i].Amount,
			Fee:       transactions.Data[i].Fee,
		}
	}
	return resp, nil
}

// GetRecentTrades returns the most recent trades for a currency and asset
func (b *Bithumb) GetRecentTrades(ctx context.Context, p currency.Pair, assetType asset.Item) ([]trade.Data, error) {
	var err error
	p, err = b.FormatExchangeCurrency(p, assetType)
	if err != nil {
		return nil, err
	}
	tradeData, err := b.GetTransactionHistory(ctx, p.String())
	if err != nil {
		return nil, err
	}
	resp := make([]trade.Data, len(tradeData.Data))
	for i := range tradeData.Data {
		var side order.Side
		side, err = order.StringToOrderSide(tradeData.Data[i].Type)
		if err != nil {
			return nil, err
		}
		var t time.Time
		t, err = time.Parse(time.DateTime, tradeData.Data[i].TransactionDate)
		if err != nil {
			return nil, err
		}
		resp[i] = trade.Data{
			Exchange:     b.Name,
			CurrencyPair: p,
			AssetType:    assetType,
			Side:         side,
			Price:        tradeData.Data[i].Price,
			Amount:       tradeData.Data[i].UnitsTraded,
			Timestamp:    t,
		}
	}

	err = b.AddTradesToBuffer(resp...)
	if err != nil {
		return nil, err
	}

	sort.Sort(trade.ByDate(resp))
	return resp, nil
}

// GetHistoricTrades returns historic trade data within the timeframe provided
func (b *Bithumb) GetHistoricTrades(_ context.Context, _ currency.Pair, _ asset.Item, _, _ time.Time) ([]trade.Data, error) {
	return nil, common.ErrFunctionNotSupported
}

// SubmitOrder submits a new order
// TODO: Fill this out to support limit orders
func (b *Bithumb) SubmitOrder(ctx context.Context, s *order.Submit) (*order.SubmitResponse, error) {
	if err := s.Validate(); err != nil {
		return nil, err
	}

	fPair, err := b.FormatExchangeCurrency(s.Pair, s.AssetType)
	if err != nil {
		return nil, err
	}

	var orderID string
	if s.Side.IsLong() {
		var result MarketBuy
		result, err = b.MarketBuyOrder(ctx, fPair, s.Amount)
		if err != nil {
			return nil, err
		}
		orderID = result.OrderID
	} else if s.Side.IsShort() {
		var result MarketSell
		result, err = b.MarketSellOrder(ctx, fPair, s.Amount)
		if err != nil {
			return nil, err
		}
		orderID = result.OrderID
	}
	return s.DeriveSubmitResponse(orderID)
}

// ModifyOrder will allow of changing orderbook placement and limit to
// market conversion
func (b *Bithumb) ModifyOrder(_ context.Context, _ *order.Modify) (*order.ModifyResponse, error) {
	return nil, common.ErrFunctionNotSupported
}

// CancelOrder cancels an order by its corresponding ID number
func (b *Bithumb) CancelOrder(ctx context.Context, o *order.Cancel) error {
	if err := o.Validate(o.StandardCancel()); err != nil {
		return err
	}

	_, err := b.CancelTrade(ctx, o.Side.String(), o.OrderID, o.Pair.Base.String())
	return err
}

// CancelBatchOrders cancels an orders by their corresponding ID numbers
func (b *Bithumb) CancelBatchOrders(_ context.Context, _ []order.Cancel) (*order.CancelBatchResponse, error) {
	return nil, common.ErrFunctionNotSupported
}

// CancelAllOrders cancels all orders associated with a currency pair
func (b *Bithumb) CancelAllOrders(ctx context.Context, orderCancellation *order.Cancel) (order.CancelAllResponse, error) {
	if err := orderCancellation.Validate(); err != nil {
		return order.CancelAllResponse{}, err
	}

	cancelAllOrdersResponse := order.CancelAllResponse{
		Status: make(map[string]string),
	}

	var allOrders []OrderData
	currs, err := b.GetEnabledPairs(asset.Spot)
	if err != nil {
		return cancelAllOrdersResponse, err
	}

	for i := range currs {
		orders, err := b.GetOrders(ctx, "", orderCancellation.Side.String(), 100, time.Time{}, currs[i].Base, currency.EMPTYCODE)
		if err != nil {
			return cancelAllOrdersResponse, err
		}
		allOrders = append(allOrders, orders.Data...)
	}

	for i := range allOrders {
		_, err := b.CancelTrade(ctx,
			orderCancellation.Side.String(),
			allOrders[i].OrderID,
			orderCancellation.Pair.Base.String())
		if err != nil {
			cancelAllOrdersResponse.Status[allOrders[i].OrderID] = err.Error()
		}
	}

	return cancelAllOrdersResponse, nil
}

// GetOrderInfo returns order information based on order ID
func (b *Bithumb) GetOrderInfo(ctx context.Context, orderID string, pair currency.Pair, _ asset.Item) (*order.Detail, error) {
	if pair.IsEmpty() {
		return nil, currency.ErrCurrencyPairEmpty
	}
	orders, err := b.GetOrders(ctx, orderID, "", 0, time.Time{}, pair.Base, currency.EMPTYCODE)
	if err != nil {
		return nil, err
	}
	for i := range orders.Data {
		if orders.Data[i].OrderID != orderID {
			continue
		}
		orderDetail := order.Detail{
			Amount:          orders.Data[i].Units,
			Exchange:        b.Name,
			ExecutedAmount:  orders.Data[i].Units - orders.Data[i].UnitsRemaining,
			OrderID:         orders.Data[i].OrderID,
			Date:            orders.Data[i].OrderDate.Time(),
			Price:           orders.Data[i].Price,
			RemainingAmount: orders.Data[i].UnitsRemaining,
			Pair:            pair,
		}

		if orders.Data[i].Type == "bid" {
			orderDetail.Side = order.Buy
		} else if orders.Data[i].Type == "ask" {
			orderDetail.Side = order.Sell
		}
		return &orderDetail, nil
	}
	return nil, fmt.Errorf("%w %v", order.ErrOrderNotFound, orderID)
}

// GetDepositAddress returns a deposit address for a specified currency
func (b *Bithumb) GetDepositAddress(ctx context.Context, cryptocurrency currency.Code, _, _ string) (*deposit.Address, error) {
	addr, err := b.GetWalletAddress(ctx, cryptocurrency)
	if err != nil {
		return nil, err
	}

	return &deposit.Address{
		Address: addr.Data.WalletAddress,
		Tag:     addr.Data.Tag,
	}, nil
}

// WithdrawCryptocurrencyFunds returns a withdrawal ID when a withdrawal is
// submitted
func (b *Bithumb) WithdrawCryptocurrencyFunds(ctx context.Context, withdrawRequest *withdraw.Request) (*withdraw.ExchangeResponse, error) {
	if err := withdrawRequest.Validate(); err != nil {
		return nil, err
	}
	v, err := b.WithdrawCrypto(ctx,
		withdrawRequest.Crypto.Address,
		withdrawRequest.Crypto.AddressTag,
		withdrawRequest.Currency.String(),
		withdrawRequest.Amount)
	if err != nil {
		return nil, err
	}
	return &withdraw.ExchangeResponse{
		ID:     v.Message,
		Status: v.Status,
	}, err
}

// WithdrawFiatFunds returns a withdrawal ID when a
// withdrawal is submitted
func (b *Bithumb) WithdrawFiatFunds(ctx context.Context, withdrawRequest *withdraw.Request) (*withdraw.ExchangeResponse, error) {
	if err := withdrawRequest.Validate(); err != nil {
		return nil, err
	}
	if math.Trunc(withdrawRequest.Amount) != withdrawRequest.Amount {
		return nil, errors.New("currency KRW does not support decimal places")
	}
	if !withdrawRequest.Currency.Equal(currency.KRW) {
		return nil, fmt.Errorf("only KRW supported, received '%v'", withdrawRequest.Currency)
	}
	bankDetails := strconv.FormatFloat(withdrawRequest.Fiat.Bank.BankCode, 'f', -1, 64) +
		"_" + withdrawRequest.Fiat.Bank.BankName
	resp, err := b.RequestKRWWithdraw(ctx,
		bankDetails,
		withdrawRequest.Fiat.Bank.AccountNumber,
		int64(withdrawRequest.Amount))
	if err != nil {
		return nil, err
	}
	if resp.Status != "0000" {
		return nil, errors.New(resp.Message)
	}

	return &withdraw.ExchangeResponse{
		Status: resp.Status,
	}, nil
}

// WithdrawFiatFundsToInternationalBank is not supported as Bithumb only withdraws KRW to South Korean banks
func (b *Bithumb) WithdrawFiatFundsToInternationalBank(_ context.Context, _ *withdraw.Request) (*withdraw.ExchangeResponse, error) {
	return nil, common.ErrFunctionNotSupported
}

// GetFeeByType returns an estimate of fee based on type of transaction
func (b *Bithumb) GetFeeByType(ctx context.Context, feeBuilder *exchange.FeeBuilder) (float64, error) {
	if feeBuilder == nil {
		return 0, fmt.Errorf("%T %w", feeBuilder, common.ErrNilPointer)
	}
	if !b.AreCredentialsValid(ctx) && // Todo check connection status
		feeBuilder.FeeType == exchange.CryptocurrencyTradeFee {
		feeBuilder.FeeType = exchange.OfflineTradeFee
	}
	return b.GetFee(feeBuilder)
}

// GetActiveOrders retrieves any orders that are active/open
func (b *Bithumb) GetActiveOrders(ctx context.Context, req *order.MultiOrderRequest) (order.FilteredOrders, error) {
	err := req.Validate()
	if err != nil {
		return nil, err
	}

	if len(req.Pairs) == 0 {
		return nil, errNotEnoughPairs
	}

	format, err := b.GetPairFormat(req.AssetType, false)
	if err != nil {
		return nil, err
	}

	var orders []order.Detail
	for x := range req.Pairs {
		var resp Orders
		resp, err = b.GetOrders(ctx, "", "", 1000, time.Time{}, req.Pairs[x].Base, currency.EMPTYCODE)
		if err != nil {
			return nil, err
		}

		for i := range resp.Data {
			if resp.Data[i].Status != "placed" {
				continue
			}

			orderDetail := order.Detail{
				Amount:          resp.Data[i].Units,
				Exchange:        b.Name,
				ExecutedAmount:  resp.Data[i].Units - resp.Data[i].UnitsRemaining,
				OrderID:         resp.Data[i].OrderID,
				Date:            resp.Data[i].OrderDate.Time(),
				Price:           resp.Data[i].Price,
				RemainingAmount: resp.Data[i].UnitsRemaining,
				Status:          order.Active,
				Pair: currency.NewPairWithDelimiter(resp.Data[i].OrderCurrency,
					resp.Data[i].PaymentCurrency,
					format.Delimiter),
			}

			if resp.Data[i].Type == "bid" {
				orderDetail.Side = order.Buy
			} else if resp.Data[i].Type == "ask" {
				orderDetail.Side = order.Sell
			}

			orders = append(orders, orderDetail)
		}
	}
	return req.Filter(b.Name, orders), nil
}

// GetOrderHistory retrieves account order information
// Can Limit response to specific order status
func (b *Bithumb) GetOrderHistory(ctx context.Context, req *order.MultiOrderRequest) (order.FilteredOrders, error) {
	err := req.Validate()
	if err != nil {
		return nil, err
	}

	if len(req.Pairs) == 0 {
		return nil, errNotEnoughPairs
	}

	format, err := b.GetPairFormat(req.AssetType, false)
	if err != nil {
		return nil, err
	}

	var orders []order.Detail
	for x := range req.Pairs {
		var resp Orders
		resp, err = b.GetOrders(ctx, "", "", 1000, time.Time{}, req.Pairs[x].Base, currency.EMPTYCODE)
		if err != nil {
			return nil, err
		}

		for i := range resp.Data {
			if resp.Data[i].Status == "placed" {
				continue
			}

			orderDetail := order.Detail{
				Amount:          resp.Data[i].Units,
				ExecutedAmount:  resp.Data[i].Units - resp.Data[i].UnitsRemaining,
				RemainingAmount: resp.Data[i].UnitsRemaining,
				Exchange:        b.Name,
				OrderID:         resp.Data[i].OrderID,
				Date:            resp.Data[i].OrderDate.Time(),
				Price:           resp.Data[i].Price,
				Pair: currency.NewPairWithDelimiter(resp.Data[i].OrderCurrency,
					resp.Data[i].PaymentCurrency,
					format.Delimiter),
			}

			if resp.Data[i].Type == "bid" {
				orderDetail.Side = order.Buy
			} else if resp.Data[i].Type == "ask" {
				orderDetail.Side = order.Sell
			}

			orderDetail.InferCostsAndTimes()
			orders = append(orders, orderDetail)
		}
	}
	return req.Filter(b.Name, orders), nil
}

// ValidateAPICredentials validates current credentials used for wrapper
// functionality
func (b *Bithumb) ValidateAPICredentials(ctx context.Context, assetType asset.Item) error {
	_, err := b.UpdateAccountInfo(ctx, assetType)
	return b.CheckTransientError(err)
}

// FormatExchangeKlineInterval returns Interval to exchange formatted string
func (b *Bithumb) FormatExchangeKlineInterval(in kline.Interval) string {
	return in.Short()
}

// GetHistoricCandles returns candles between a time period for a set time interval
func (b *Bithumb) GetHistoricCandles(ctx context.Context, pair currency.Pair, a asset.Item, interval kline.Interval, start, end time.Time) (*kline.Item, error) {
	req, err := b.GetKlineRequest(pair, a, interval, start, end, true)
	if err != nil {
		return nil, err
	}

	candle, err := b.GetCandleStick(ctx,
		req.RequestFormatted.String(),
		b.FormatExchangeKlineInterval(req.ExchangeInterval))
	if err != nil {
		return nil, err
	}

	timeSeries := make([]kline.Candle, 0, len(candle.Data))
	for x := range candle.Data {
		var tempCandle kline.Candle
		if tempCandle.Time, err = convert.TimeFromUnixTimestampFloat(candle.Data[x][0]); err != nil {
			return nil, fmt.Errorf("unable to convert timestamp: %w", err)
		}
		if tempCandle.Time.Before(req.Start) {
			continue
		}
		if tempCandle.Time.After(req.End) {
			break
		}
		if tempCandle.Open, err = convert.FloatFromString(candle.Data[x][1]); err != nil {
			return nil, fmt.Errorf("kline open conversion failed: %w", err)
		}
		if tempCandle.High, err = convert.FloatFromString(candle.Data[x][2]); err != nil {
			return nil, fmt.Errorf("kline high conversion failed: %w", err)
		}
		if tempCandle.Low, err = convert.FloatFromString(candle.Data[x][3]); err != nil {
			return nil, fmt.Errorf("kline low conversion failed: %w", err)
		}
		if tempCandle.Close, err = convert.FloatFromString(candle.Data[x][4]); err != nil {
			return nil, fmt.Errorf("kline close conversion failed: %w", err)
		}
		if tempCandle.Volume, err = convert.FloatFromString(candle.Data[x][5]); err != nil {
			return nil, fmt.Errorf("kline volume conversion failed: %w", err)
		}
		timeSeries = append(timeSeries, tempCandle)
	}
	return req.ProcessResponse(timeSeries)
}

// GetHistoricCandlesExtended returns candles between a time period for a set time interval
func (b *Bithumb) GetHistoricCandlesExtended(_ context.Context, _ currency.Pair, _ asset.Item, _ kline.Interval, _, _ time.Time) (*kline.Item, error) {
	return nil, common.ErrFunctionNotSupported
}

// UpdateOrderExecutionLimits sets exchange executions for a required asset type
func (b *Bithumb) UpdateOrderExecutionLimits(ctx context.Context, _ asset.Item) error {
	limits, err := b.FetchExchangeLimits(ctx)
	if err != nil {
		return fmt.Errorf("cannot update exchange execution limits: %w", err)
	}
	return b.LoadLimits(limits)
}

// UpdateCurrencyStates updates currency states for exchange
func (b *Bithumb) UpdateCurrencyStates(ctx context.Context, a asset.Item) error {
	status, err := b.GetAssetStatusAll(ctx)
	if err != nil {
		return err
	}

	payload := make(map[currency.Code]currencystate.Options)
	for coin, options := range status.Data {
		payload[currency.NewCode(coin)] = currencystate.Options{
			Withdraw: convert.BoolPtr(options.WithdrawalStatus == 1),
			Deposit:  convert.BoolPtr(options.DepositStatus == 1),
		}
	}
	return b.States.UpdateAll(a, payload)
}

// GetServerTime returns the current exchange server time.
func (b *Bithumb) GetServerTime(_ context.Context, _ asset.Item) (time.Time, error) {
	return time.Time{}, common.ErrFunctionNotSupported
}<|MERGE_RESOLUTION|>--- conflicted
+++ resolved
@@ -178,21 +178,10 @@
 	if err != nil {
 		return err
 	}
-<<<<<<< HEAD
 	err = b.Websocket.Setup(&stream.WebsocketWrapperSetup{
 		ExchangeConfig:         exch,
 		ConnectionMonitorDelay: exch.ConnectionMonitorDelay,
 		Features:               &b.Features.Supports.WebsocketCapabilities,
-=======
-	err = b.Websocket.Setup(&stream.WebsocketSetup{
-		ExchangeConfig:        exch,
-		DefaultURL:            wsEndpoint,
-		RunningURL:            ePoint,
-		Connector:             b.WsConnect,
-		Subscriber:            b.Subscribe,
-		GenerateSubscriptions: b.GenerateSubscriptions,
-		Features:              &b.Features.Supports.WebsocketCapabilities,
->>>>>>> e8c91231
 	})
 	if err != nil {
 		return err
