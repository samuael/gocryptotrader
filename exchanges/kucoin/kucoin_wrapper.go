package kucoin

import (
	"context"
	"errors"
	"fmt"
	"sort"
	"strings"
	"time"

	"github.com/shopspring/decimal"
	"github.com/thrasher-corp/gocryptotrader/common"
	"github.com/thrasher-corp/gocryptotrader/common/key"
	"github.com/thrasher-corp/gocryptotrader/config"
	"github.com/thrasher-corp/gocryptotrader/currency"
	"github.com/thrasher-corp/gocryptotrader/exchange/websocket"
	"github.com/thrasher-corp/gocryptotrader/exchange/websocket/buffer"
	exchange "github.com/thrasher-corp/gocryptotrader/exchanges"
	"github.com/thrasher-corp/gocryptotrader/exchanges/account"
	"github.com/thrasher-corp/gocryptotrader/exchanges/asset"
	"github.com/thrasher-corp/gocryptotrader/exchanges/collateral"
	"github.com/thrasher-corp/gocryptotrader/exchanges/deposit"
	"github.com/thrasher-corp/gocryptotrader/exchanges/fundingrate"
	"github.com/thrasher-corp/gocryptotrader/exchanges/futures"
	"github.com/thrasher-corp/gocryptotrader/exchanges/kline"
	"github.com/thrasher-corp/gocryptotrader/exchanges/margin"
	"github.com/thrasher-corp/gocryptotrader/exchanges/order"
	"github.com/thrasher-corp/gocryptotrader/exchanges/orderbook"
	"github.com/thrasher-corp/gocryptotrader/exchanges/protocol"
	"github.com/thrasher-corp/gocryptotrader/exchanges/request"
	"github.com/thrasher-corp/gocryptotrader/exchanges/ticker"
	"github.com/thrasher-corp/gocryptotrader/exchanges/trade"
	"github.com/thrasher-corp/gocryptotrader/log"
	"github.com/thrasher-corp/gocryptotrader/portfolio/withdraw"
)

// SetDefaults sets the basic defaults for Kucoin
func (ku *Kucoin) SetDefaults() {
	ku.Name = "Kucoin"
	ku.Enabled = true
	ku.Verbose = false

	ku.API.CredentialsValidator.RequiresKey = true
	ku.API.CredentialsValidator.RequiresSecret = true
	ku.API.CredentialsValidator.RequiresClientID = true

	for _, a := range []asset.Item{asset.Spot, asset.Margin, asset.Futures} {
		ps := currency.PairStore{
			AssetEnabled:  true,
			RequestFormat: &currency.PairFormat{Uppercase: true, Delimiter: currency.DashDelimiter},
			ConfigFormat:  &currency.PairFormat{Uppercase: true, Delimiter: currency.DashDelimiter},
		}
		if a == asset.Futures {
			ps.RequestFormat.Delimiter = ""
			ps.ConfigFormat.Delimiter = currency.UnderscoreDelimiter
		}
		if err := ku.SetAssetPairStore(a, ps); err != nil {
			log.Errorf(log.ExchangeSys, "%s error storing `%s` default asset formats: %s", ku.Name, a, err)
		}
	}

	ku.Features = exchange.Features{
		CurrencyTranslations: currency.NewTranslations(map[currency.Code]currency.Code{
			currency.XBT:   currency.BTC,
			currency.USDTM: currency.USDT,
			currency.USDM:  currency.USD,
			currency.USDCM: currency.USDC,
		}),
		TradingRequirements: protocol.TradingRequirements{
			ClientOrderID: true,
		},
		Supports: exchange.FeaturesSupported{
			REST:      true,
			Websocket: true,
			RESTCapabilities: protocol.Features{
				TickerFetching:    true,
				TickerBatching:    true,
				OrderbookFetching: true,
				AutoPairUpdates:   true,
				AccountInfo:       true,
				CryptoWithdrawal:  true,
				SubmitOrder:       true,
				GetOrder:          true,
				GetOrders:         true,
				CancelOrder:       true,
				CancelOrders:      true,
				TradeFetching:     true,
				UserTradeHistory:  true,
				KlineFetching:     true,
				DepositHistory:    true,
				WithdrawalHistory: true,
			},
			WebsocketCapabilities: protocol.Features{
				TickerFetching:         true,
				OrderbookFetching:      true,
				Subscribe:              true,
				Unsubscribe:            true,
				AuthenticatedEndpoints: true,
				AccountInfo:            true,
				GetOrders:              true,
				TradeFetching:          true,
				KlineFetching:          true,
				GetOrder:               true,
			},
			FuturesCapabilities: exchange.FuturesCapabilities{
				Positions:                 true,
				Leverage:                  true,
				CollateralMode:            true,
				FundingRates:              true,
				MaximumFundingRateHistory: kline.ThreeMonth.Duration(),
				SupportedFundingRateFrequencies: map[kline.Interval]bool{
					kline.EightHour: true,
				},
				FundingRateBatching: map[asset.Item]bool{
					asset.Futures: true,
				},
				OpenInterest: exchange.OpenInterestSupport{
					Supported:          true,
					SupportedViaTicker: true,
					SupportsRestBatch:  true,
				},
			},
			MaximumOrderHistory: kline.OneDay.Duration() * 7,
			WithdrawPermissions: exchange.AutoWithdrawCrypto,
		},
		Enabled: exchange.FeaturesEnabled{
			AutoPairUpdates: true,
			Kline: kline.ExchangeCapabilitiesEnabled{
				Intervals: kline.DeployExchangeIntervals(
					kline.IntervalCapacity{Interval: kline.OneMin},
					kline.IntervalCapacity{Interval: kline.ThreeMin},
					kline.IntervalCapacity{Interval: kline.FiveMin},
					kline.IntervalCapacity{Interval: kline.FifteenMin},
					kline.IntervalCapacity{Interval: kline.ThirtyMin},
					kline.IntervalCapacity{Interval: kline.OneHour},
					kline.IntervalCapacity{Interval: kline.TwoHour},
					kline.IntervalCapacity{Interval: kline.FourHour},
					kline.IntervalCapacity{Interval: kline.SixHour},
					kline.IntervalCapacity{Interval: kline.EightHour},
					kline.IntervalCapacity{Interval: kline.TwelveHour},
					kline.IntervalCapacity{Interval: kline.OneDay},
					kline.IntervalCapacity{Interval: kline.OneWeek},
				),
				GlobalResultLimit: 500,
			},
		},
		Subscriptions: defaultSubscriptions.Clone(),
	}

	var err error
	ku.Requester, err = request.New(ku.Name,
		common.NewHTTPClientWithTimeout(exchange.DefaultHTTPTimeout),
		request.WithLimiter(GetRateLimit()))
	if err != nil {
		log.Errorln(log.ExchangeSys, err)
	}

	ku.API.Endpoints = ku.NewEndpoints()
	err = ku.API.Endpoints.SetDefaultEndpoints(map[exchange.URL]string{
		exchange.RestSpot:      kucoinAPIURL,
		exchange.RestFutures:   kucoinFuturesAPIURL,
		exchange.WebsocketSpot: kucoinWebsocketURL,
	})
	if err != nil {
		log.Errorln(log.ExchangeSys, err)
	}
	ku.Websocket = websocket.NewManager()
	ku.WebsocketResponseMaxLimit = exchange.DefaultWebsocketResponseMaxLimit
	ku.WebsocketResponseCheckTimeout = exchange.DefaultWebsocketResponseCheckTimeout
	ku.WebsocketOrderbookBufferLimit = exchange.DefaultWebsocketOrderbookBufferLimit
}

// Setup takes in the supplied exchange configuration details and sets params
func (ku *Kucoin) Setup(exch *config.Exchange) error {
	err := exch.Validate()
	if err != nil {
		return err
	}
	if !exch.Enabled {
		ku.SetEnabled(false)
		return nil
	}
	err = ku.SetupDefaults(exch)
	if err != nil {
		return err
	}

	ku.checkSubscriptions()

	wsRunningEndpoint, err := ku.API.Endpoints.GetURL(exchange.WebsocketSpot)
	if err != nil {
		return err
	}
	err = ku.Websocket.Setup(
		&websocket.ManagerSetup{
			ExchangeConfig:        exch,
			DefaultURL:            kucoinWebsocketURL,
			RunningURL:            wsRunningEndpoint,
			Connector:             ku.WsConnect,
			Subscriber:            ku.Subscribe,
			Unsubscriber:          ku.Unsubscribe,
			GenerateSubscriptions: ku.generateSubscriptions,
			Features:              &ku.Features.Supports.WebsocketCapabilities,
			OrderbookBufferConfig: buffer.Config{
				SortBuffer:            true,
				SortBufferByUpdateIDs: true,
				UpdateIDProgression:   true,
			},
			TradeFeed: ku.Features.Enabled.TradeFeed,
		})
	if err != nil {
		return err
	}
	return ku.Websocket.SetupNewConnection(&websocket.ConnectionSetup{
		ResponseCheckTimeout: exch.WebsocketResponseCheckTimeout,
		ResponseMaxLimit:     exch.WebsocketResponseMaxLimit,
		RateLimit:            request.NewRateLimitWithWeight(time.Second, 2, 1),
	})
}

// FetchTradablePairs returns a list of the exchanges tradable pairs
func (ku *Kucoin) FetchTradablePairs(ctx context.Context, assetType asset.Item) (currency.Pairs, error) {
	var cp currency.Pair
	switch assetType {
	case asset.Futures:
		myPairs, err := ku.GetFuturesOpenContracts(ctx)
		if err != nil {
			return nil, err
		}
		pairs := make(currency.Pairs, 0, len(myPairs))
		for x := range myPairs {
			if strings.ToLower(myPairs[x].Status) != "open" { //nolint:gocritic // strings.ToLower is faster
				continue
			}
			cp, err = currency.NewPairFromStrings(myPairs[x].BaseCurrency, myPairs[x].Symbol[len(myPairs[x].BaseCurrency):])
			if err != nil {
				return nil, err
			}
			pairs = pairs.Add(cp)
		}
		configFormat, err := ku.GetPairFormat(asset.Futures, false)
		if err != nil {
			return nil, err
		}
		return pairs.Format(configFormat), nil
	case asset.Spot, asset.Margin:
		myPairs, err := ku.GetSymbols(ctx, "")
		if err != nil {
			return nil, err
		}
		pairs := make(currency.Pairs, 0, len(myPairs))
		for x := range myPairs {
			if !myPairs[x].EnableTrading || (assetType == asset.Margin && !myPairs[x].IsMarginEnabled) {
				continue
			}
			// Symbol field must be used to generate pair as this is the symbol
			// to fetch data from the API. e.g. BSV-USDT name is BCHSV-USDT as symbol.
			cp, err = currency.NewPairFromString(strings.ToUpper(myPairs[x].Symbol))
			if err != nil {
				return nil, err
			}
			pairs = pairs.Add(cp)
		}
		return pairs, nil
	default:
		return nil, fmt.Errorf("%w %v", asset.ErrNotSupported, assetType)
	}
}

// UpdateTradablePairs updates the exchanges available pairs and stores
// them in the exchanges config
func (ku *Kucoin) UpdateTradablePairs(ctx context.Context, forceUpdate bool) error {
	assets := ku.GetAssetTypes(true)
	for a := range assets {
		pairs, err := ku.FetchTradablePairs(ctx, assets[a])
		if err != nil {
			return err
		}
		if len(pairs) == 0 {
			return fmt.Errorf("%v; no tradable pairs", currency.ErrCurrencyPairsEmpty)
		}
		err = ku.UpdatePairs(pairs, assets[a], false, forceUpdate)
		if err != nil {
			return err
		}
	}
	return nil
}

// UpdateTicker updates and returns the ticker for a currency pair
func (ku *Kucoin) UpdateTicker(ctx context.Context, p currency.Pair, assetType asset.Item) (*ticker.Price, error) {
	p, err := ku.FormatExchangeCurrency(p, assetType)
	if err != nil {
		return nil, err
	}
	if err := ku.UpdateTickers(ctx, assetType); err != nil {
		return nil, err
	}
	return ticker.GetTicker(ku.Name, p, assetType)
}

// UpdateTickers updates all currency pairs of a given asset type
func (ku *Kucoin) UpdateTickers(ctx context.Context, assetType asset.Item) error {
	var errs error
	switch assetType {
	case asset.Futures:
		ticks, err := ku.GetFuturesOpenContracts(ctx)
		if err != nil {
			return err
		}
		pairs, err := ku.GetEnabledPairs(asset.Futures)
		if err != nil {
			return err
		}
		for x := range ticks {
			var pair currency.Pair
			pair, err = currency.NewPairFromStrings(ticks[x].BaseCurrency, ticks[x].Symbol[len(ticks[x].BaseCurrency):])
			if err != nil {
				return err
			}
			if !pairs.Contains(pair, true) {
				continue
			}
			err = ticker.ProcessTicker(&ticker.Price{
				Last:         ticks[x].LastTradePrice,
				High:         ticks[x].HighPrice,
				Low:          ticks[x].LowPrice,
				Volume:       ticks[x].VolumeOf24h,
				OpenInterest: ticks[x].OpenInterest.Float64(),
				Pair:         pair,
				ExchangeName: ku.Name,
				AssetType:    assetType,
			})
			if err != nil {
				errs = common.AppendError(errs, err)
			}
		}
	case asset.Spot, asset.Margin:
		ticks, err := ku.GetTickers(ctx)
		if err != nil {
			return err
		}
		for t := range ticks.Tickers {
			pair, enabled, err := ku.MatchSymbolCheckEnabled(ticks.Tickers[t].Symbol, assetType, true)
			if err != nil && !errors.Is(err, currency.ErrPairNotFound) {
				return err
			}
			if !enabled {
				continue
			}

			err = ticker.ProcessTicker(&ticker.Price{
				Last:         ticks.Tickers[t].Last,
				High:         ticks.Tickers[t].High,
				Low:          ticks.Tickers[t].Low,
				Volume:       ticks.Tickers[t].Volume,
				Ask:          ticks.Tickers[t].Sell,
				Bid:          ticks.Tickers[t].Buy,
				Pair:         pair,
				ExchangeName: ku.Name,
				AssetType:    assetType,
				LastUpdated:  ticks.Time.Time(),
			})
			if err != nil {
				errs = common.AppendError(errs, err)
			}
		}
	default:
		return fmt.Errorf("%w %v", asset.ErrNotSupported, assetType)
	}
	return errs
}

// UpdateOrderbook updates and returns the orderbook for a currency pair
func (ku *Kucoin) UpdateOrderbook(ctx context.Context, pair currency.Pair, assetType asset.Item) (*orderbook.Base, error) {
	err := ku.CurrencyPairs.IsAssetEnabled(assetType)
	if err != nil {
		return nil, err
	}
	pair, err = ku.FormatExchangeCurrency(pair, assetType)
	if err != nil {
		return nil, err
	}
	var ordBook *Orderbook
	switch assetType {
	case asset.Futures:
		ordBook, err = ku.GetFuturesOrderbook(ctx, pair.String())
	case asset.Spot, asset.Margin:
		ordBook, err = ku.GetPartOrderbook100(ctx, pair.String())
	default:
		return nil, fmt.Errorf("%w %v", asset.ErrNotSupported, assetType)
	}
	if err != nil {
		return nil, err
	}

	book := &orderbook.Base{
		Exchange:        ku.Name,
		Pair:            pair,
		Asset:           assetType,
		VerifyOrderbook: ku.CanVerifyOrderbook,
		Asks:            ordBook.Asks,
		Bids:            ordBook.Bids,
	}
	err = book.Process()
	if err != nil {
		return book, err
	}
	return orderbook.Get(ku.Name, pair, assetType)
}

// UpdateAccountInfo retrieves balances for all enabled currencies
func (ku *Kucoin) UpdateAccountInfo(ctx context.Context, assetType asset.Item) (account.Holdings, error) {
	holding := account.Holdings{Exchange: ku.Name}
	err := ku.CurrencyPairs.IsAssetEnabled(assetType)
	if err != nil {
		return holding, fmt.Errorf("%w %v", asset.ErrNotSupported, assetType)
	}
	switch assetType {
	case asset.Futures:
		balances := make([]account.Balance, 2)
		for i, settlement := range []string{"XBT", "USDT"} {
			accountH, err := ku.GetFuturesAccountOverview(ctx, settlement)
			if err != nil {
				return account.Holdings{}, err
			}

			balances[i] = account.Balance{
				Currency: currency.NewCode(accountH.Currency),
				Total:    accountH.AvailableBalance + accountH.FrozenFunds,
				Hold:     accountH.FrozenFunds,
				Free:     accountH.AvailableBalance,
			}
		}
		holding.Accounts = append(holding.Accounts, account.SubAccount{
			AssetType:  assetType,
			Currencies: balances,
		})
	case asset.Spot, asset.Margin:
		accountH, err := ku.GetAllAccounts(ctx, currency.EMPTYCODE, "")
		if err != nil {
			return account.Holdings{}, err
		}
		for x := range accountH {
			if accountH[x].AccountType == "margin" && assetType == asset.Spot {
				continue
			} else if accountH[x].AccountType == "trade" && assetType == asset.Margin {
				continue
			}
			holding.Accounts = append(holding.Accounts, account.SubAccount{
				AssetType: assetType,
				Currencies: []account.Balance{
					{
						Currency: currency.NewCode(accountH[x].Currency),
						Total:    accountH[x].Balance.Float64(),
						Hold:     accountH[x].Holds.Float64(),
						Free:     accountH[x].Available.Float64(),
					},
				},
			})
		}
	default:
		return holding, fmt.Errorf("%w %v", asset.ErrNotSupported, assetType)
	}
	return holding, nil
}

// GetAccountFundingHistory returns funding history, deposits and
// withdrawals
func (ku *Kucoin) GetAccountFundingHistory(ctx context.Context) ([]exchange.FundingHistory, error) {
	withdrawalsData, err := ku.GetWithdrawalList(ctx, currency.EMPTYCODE, "", time.Time{}, time.Time{})
	if err != nil {
		return nil, err
	}
	depositsData, err := ku.GetHistoricalDepositList(ctx, currency.EMPTYCODE, "", time.Time{}, time.Time{})
	if err != nil {
		return nil, err
	}
	fundingData := make([]exchange.FundingHistory, len(withdrawalsData.Items)+len(depositsData.Items))
	for x := range depositsData.Items {
		fundingData[x] = exchange.FundingHistory{
			Timestamp:    depositsData.Items[x].CreatedAt.Time(),
			ExchangeName: ku.Name,
			TransferType: "deposit",
			CryptoTxID:   depositsData.Items[x].WalletTxID,
			Status:       depositsData.Items[x].Status,
			Amount:       depositsData.Items[x].Amount,
			Currency:     depositsData.Items[x].Currency,
		}
	}
	length := len(depositsData.Items)
	for x := range withdrawalsData.Items {
		fundingData[length+x] = exchange.FundingHistory{
			Fee:             withdrawalsData.Items[x].Fee,
			Timestamp:       withdrawalsData.Items[x].UpdatedAt.Time(),
			ExchangeName:    ku.Name,
			TransferType:    "withdrawal",
			CryptoToAddress: withdrawalsData.Items[x].Address,
			CryptoTxID:      withdrawalsData.Items[x].WalletTxID,
			Status:          withdrawalsData.Items[x].Status,
			Amount:          withdrawalsData.Items[x].Amount,
			Currency:        withdrawalsData.Items[x].Currency,
			TransferID:      withdrawalsData.Items[x].ID,
		}
	}
	return fundingData, nil
}

// GetWithdrawalsHistory returns previous withdrawals data
func (ku *Kucoin) GetWithdrawalsHistory(ctx context.Context, c currency.Code, assetType asset.Item) ([]exchange.WithdrawalHistory, error) {
	if !ku.SupportsAsset(assetType) {
		return nil, asset.ErrNotSupported
	}
	var withdrawals *HistoricalDepositWithdrawalResponse
	withdrawals, err := ku.GetHistoricalWithdrawalList(ctx, c.Upper(), "", time.Time{}, time.Time{})
	if err != nil {
		return nil, err
	}
	resp := make([]exchange.WithdrawalHistory, len(withdrawals.Items))
	for x := range withdrawals.Items {
		resp[x] = exchange.WithdrawalHistory{
			Status:       withdrawals.Items[x].Status,
			CryptoTxID:   withdrawals.Items[x].WalletTxID,
			Timestamp:    withdrawals.Items[x].CreatedAt.Time(),
			Amount:       withdrawals.Items[x].Amount,
			TransferType: "withdrawal",
			Currency:     c.String(),
		}
	}
	return resp, nil
}

// GetRecentTrades returns the most recent trades for a currency and asset
func (ku *Kucoin) GetRecentTrades(ctx context.Context, p currency.Pair, assetType asset.Item) ([]trade.Data, error) {
	p, err := ku.FormatExchangeCurrency(p, assetType)
	if err != nil {
		return nil, err
	}
	var resp []trade.Data
	switch assetType {
	case asset.Futures:
		tradeData, err := ku.GetFuturesTradeHistory(ctx, p.String())
		if err != nil {
			return nil, err
		}
		var side order.Side
		for i := range tradeData {
			side, err = order.StringToOrderSide(tradeData[0].Side)
			if err != nil {
				return nil, err
			}
			resp = append(resp, trade.Data{
				TID:          tradeData[i].TradeID,
				Exchange:     ku.Name,
				CurrencyPair: p,
				AssetType:    assetType,
				Price:        tradeData[i].Price,
				Amount:       tradeData[i].Size,
				Timestamp:    tradeData[i].FilledTime.Time(),
				Side:         side,
			})
		}
	case asset.Spot, asset.Margin:
		tradeData, err := ku.GetTradeHistory(ctx, p.String())
		if err != nil {
			return nil, err
		}
		var side order.Side
		for i := range tradeData {
			side, err = order.StringToOrderSide(tradeData[0].Side)
			if err != nil {
				return nil, err
			}
			resp = append(resp, trade.Data{
				TID:          tradeData[i].Sequence,
				Exchange:     ku.Name,
				CurrencyPair: p,
				Side:         side,
				AssetType:    assetType,
				Price:        tradeData[i].Price,
				Amount:       tradeData[i].Size,
				Timestamp:    tradeData[i].Time.Time(),
			})
		}
	default:
		return nil, fmt.Errorf("%w %v", asset.ErrNotSupported, assetType)
	}
	if ku.IsSaveTradeDataEnabled() {
		err := trade.AddTradesToBuffer(resp...)
		if err != nil {
			return nil, err
		}
	}
	sort.Sort(trade.ByDate(resp))
	return resp, nil
}

// GetHistoricTrades returns historic trade data within the timeframe provided
func (ku *Kucoin) GetHistoricTrades(_ context.Context, _ currency.Pair, _ asset.Item, _, _ time.Time) ([]trade.Data, error) {
	return nil, common.ErrFunctionNotSupported
}

// SubmitOrder submits a new order
// For OCO (One Cancels the Other) orders, the StopLoss parameters under the order submission argument field RiskManagementModes are treated as stop values,
// and the TakeProfit parameters are treated as limit order.
func (ku *Kucoin) SubmitOrder(ctx context.Context, s *order.Submit) (*order.SubmitResponse, error) {
	sideString, err := ku.OrderSideString(s.Side)
	if err != nil {
		return nil, err
	}
	s.Pair, err = ku.FormatExchangeCurrency(s.Pair, s.AssetType)
	if err != nil {
		return nil, err
	}
	var o string
	switch s.AssetType {
	case asset.Futures:
		if s.Leverage == 0 {
			s.Leverage = 1
		}
		var orderType, stopOrderType, stopOrderBoundary string
		switch s.Type {
		case order.Stop, order.StopLimit, order.TrailingStop:
			orderType = "limit"
			if s.TriggerPrice == 0 {
				break
			}
			switch s.TriggerPriceType {
			case order.IndexPrice:
				stopOrderType = "IP"
			case order.MarkPrice:
				stopOrderType = "MP"
			case order.LastPrice:
				stopOrderType = "TP"
			}
			switch s.Type {
			case order.StopLimit:
				switch s.Side {
				case order.Sell:
					stopOrderBoundary = "up"
				case order.Buy:
					stopOrderBoundary = "down"
				}
			case order.TrailingStop, order.Stop:
				switch s.Side {
				case order.Sell:
					// Stop-loss when order type is order.Stop
					stopOrderBoundary = "down"
				case order.Buy:
					// Take Profit when order type is order.Stop
					stopOrderBoundary = "up"
				}
			}
		case order.Market, order.Limit:
			orderType = s.Type.Lower()
		default:
			return nil, order.ErrUnsupportedOrderType
		}
		o, err = ku.PostFuturesOrder(ctx, &FuturesOrderParam{
			ClientOrderID: s.ClientOrderID,
			Side:          sideString,
			Symbol:        s.Pair,
			OrderType:     orderType,
			Size:          s.Amount,
			Price:         s.Price,
			Leverage:      s.Leverage,
			VisibleSize:   0,
			ReduceOnly:    s.ReduceOnly,
			PostOnly:      s.TimeInForce.Is(order.PostOnly),
			Hidden:        s.Hidden,
			Stop:          stopOrderBoundary,
			StopPrice:     s.TriggerPrice,
			StopPriceType: stopOrderType,
			Iceberg:       s.Iceberg,
		})
		if err != nil {
			return nil, err
		}
		return s.DeriveSubmitResponse(o)
	case asset.Spot:
		switch s.Type {
		case order.Limit, order.Market, order.StopLimit, order.StopMarket:
			var oType order.Type
			switch s.Type {
			case order.Limit, order.StopLimit:
				oType = order.Limit
			case order.Market, order.StopMarket:
				oType = order.Market
			}
			var timeInForce string
			if oType == order.Limit {
				switch {
<<<<<<< HEAD
				case s.TimeInForce.Is(order.FillOrKill) ||
					s.TimeInForce.Is(order.ImmediateOrCancel):
=======
				case s.TimeInForce.Is(order.FillOrKill) || s.TimeInForce.Is(order.ImmediateOrCancel):
>>>>>>> 7a52b706
					timeInForce = s.TimeInForce.String()
				default:
					timeInForce = order.GoodTillCancel.String()
				}
			}
			var stopType string
			var stopPrice float64
			switch {
			case s.RiskManagementModes.StopLoss.Enabled && s.RiskManagementModes.StopEntry.Enabled:
				return nil, errors.New("can not enable more than one risk management")
			case s.RiskManagementModes.StopEntry.Enabled:
				stopType = "entry"
				stopPrice = s.RiskManagementModes.StopEntry.Price
			case s.RiskManagementModes.StopLoss.Enabled:
				stopType = "loss"
				stopPrice = s.RiskManagementModes.StopLoss.Price
			}
			var o string
			if stopType != "" {
				o, err = ku.PostStopOrder(ctx,
					s.ClientOrderID,
					sideString,
					s.Pair.String(),
					oType.Lower(), "", stopType, "", SpotTradeType,
					timeInForce, s.Amount, s.Price, stopPrice, 0,
					0, 0, s.TimeInForce.Is(order.PostOnly), s.Hidden, s.Iceberg)
				if err != nil {
					return nil, err
				}
				return s.DeriveSubmitResponse(o)
			}
			o, err = ku.PostOrder(ctx, &SpotOrderParam{
				ClientOrderID: s.ClientOrderID,
				Side:          sideString,
				Symbol:        s.Pair,
				OrderType:     s.Type.Lower(),
				Size:          s.Amount,
				Price:         s.Price,
				PostOnly:      s.TimeInForce.Is(order.PostOnly),
				Hidden:        s.Hidden,
				TimeInForce:   timeInForce,
				Iceberg:       s.Iceberg,
				TradeType:     SpotTradeType,
				ReduceOnly:    s.ReduceOnly,
			})
			if err != nil {
				return nil, err
			}
			return s.DeriveSubmitResponse(o)
		case order.OCO:
			switch {
			case !s.RiskManagementModes.TakeProfit.Enabled || s.RiskManagementModes.TakeProfit.Price <= 0:
				return nil, errors.New("take profit price is required")
			case !s.RiskManagementModes.StopLoss.Enabled || s.RiskManagementModes.StopLoss.Price <= 0:
				return nil, errors.New("stop loss price is required")
			}
			switch s.Side {
			case order.Sell:
				if s.RiskManagementModes.TakeProfit.Price <= s.RiskManagementModes.StopLoss.Price {
					return nil, errors.New("stop loss price must be below take profit trigger price for sell orders")
				}
			case order.Buy:
				if s.RiskManagementModes.TakeProfit.Price >= s.RiskManagementModes.StopLoss.Price {
					return nil, errors.New("stop loss price must be greater than take profit trigger price for buy orders")
				}
			}

			limitPrice := s.RiskManagementModes.TakeProfit.Price
			stopPrice := s.RiskManagementModes.StopLoss.Price

			var o string
			o, err = ku.PlaceOCOOrder(ctx, &OCOOrderParams{
				Symbol:        s.Pair,
				Side:          sideString,
				Price:         s.Price,
				Size:          s.Amount,
				StopPrice:     stopPrice,
				LimitPrice:    limitPrice,
				ClientOrderID: s.ClientOrderID,
			})
			if err != nil {
				return nil, err
			}
			return s.DeriveSubmitResponse(o)
		default:
			return nil, order.ErrUnsupportedOrderType
		}
	case asset.Margin:
		o, err := ku.PostMarginOrder(ctx,
			&MarginOrderParam{
				ClientOrderID: s.ClientOrderID,
				Side:          sideString,
				Symbol:        s.Pair,
				OrderType:     s.Type.Lower(),
				MarginModel:   MarginModeToString(s.MarginType),
				Price:         s.Price,
				Size:          s.Amount,
				VisibleSize:   s.Amount,
				PostOnly:      s.TimeInForce.Is(order.PostOnly),
				Hidden:        s.Hidden,
				AutoBorrow:    s.AutoBorrow,
				AutoRepay:     s.AutoBorrow,
				Iceberg:       s.Iceberg,
			})
		if err != nil {
			return nil, err
		}
		ret, err := s.DeriveSubmitResponse(o.OrderID)
		if err != nil {
			return nil, err
		}
		ret.BorrowSize = o.BorrowSize
		ret.LoanApplyID = o.LoanApplyID
		return ret, nil
	default:
		return nil, fmt.Errorf("%w %v", asset.ErrNotSupported, s.AssetType)
	}
}

// MarginModeToString returns a string representation of a MarginMode
func MarginModeToString(mType margin.Type) string {
	switch mType {
	case margin.Isolated:
		return mType.String()
	case margin.Multi:
		return "cross"
	default:
		return ""
	}
}

// ModifyOrder will allow of changing orderbook placement and limit to
// market conversion
func (ku *Kucoin) ModifyOrder(_ context.Context, _ *order.Modify) (*order.ModifyResponse, error) {
	return nil, common.ErrFunctionNotSupported
}

// CancelOrder cancels an order by its corresponding ID number
func (ku *Kucoin) CancelOrder(ctx context.Context, ord *order.Cancel) error {
	if ord == nil {
		return common.ErrNilPointer
	}
	err := ku.CurrencyPairs.IsAssetEnabled(ord.AssetType)
	if err != nil {
		return err
	}
	pairFormat, err := ku.GetPairFormat(ord.AssetType, true)
	if err != nil {
		return err
	}
	ord.Pair = ord.Pair.Format(pairFormat)
	switch ord.AssetType {
	case asset.Spot, asset.Margin:
		if ord.OrderID == "" && ord.ClientOrderID == "" {
			return fmt.Errorf("%w, either clientOrderID or OrderID is required", order.ErrOrderIDNotSet)
		}
		switch ord.Type {
		case order.OCO:
			if ord.OrderID != "" {
				_, err = ku.CancelOCOOrderByOrderID(ctx, ord.OrderID)
			} else if ord.ClientOrderID != "" {
				_, err = ku.CancelOCOOrderByClientOrderID(ctx, ord.ClientOrderID)
			}
		case order.Stop, order.StopLimit:
			if ord.OrderID != "" {
				_, err = ku.CancelStopOrder(ctx, ord.OrderID)
			} else {
				_, err = ku.CancelStopOrderByClientOrderID(ctx, ord.ClientOrderID, ord.Pair.String())
			}
		default:
			if ord.OrderID != "" {
				_, err = ku.CancelSingleOrder(ctx, ord.OrderID)
			} else {
				_, err = ku.CancelOrderByClientOID(ctx, ord.ClientOrderID)
			}
		}
		return err
	case asset.Futures:
		if ord.OrderID == "" && ord.ClientOrderID == "" {
			return fmt.Errorf("%w, either clientOrderID or OrderID is required", order.ErrOrderIDNotSet)
		}
		if ord.OrderID == "" {
			if ord.Pair.IsEmpty() {
				return fmt.Errorf("%w, symbol information is required", currency.ErrCurrencyPairEmpty)
			}
			_, err = ku.CancelFuturesOrderByClientOrderID(ctx, ord.Pair.String(), ord.ClientOrderID)
		} else {
			_, err = ku.CancelFuturesOrderByOrderID(ctx, ord.OrderID)
		}
		if err != nil {
			return err
		}
	default:
		return fmt.Errorf("%w asset type: %v", asset.ErrNotSupported, ord.AssetType)
	}
	return nil
}

// CancelBatchOrders cancels orders by their corresponding ID numbers
func (ku *Kucoin) CancelBatchOrders(_ context.Context, _ []order.Cancel) (*order.CancelBatchResponse, error) {
	return nil, common.ErrFunctionNotSupported
}

// CancelAllOrders cancels all orders associated with a currency pair
func (ku *Kucoin) CancelAllOrders(ctx context.Context, orderCancellation *order.Cancel) (order.CancelAllResponse, error) {
	if orderCancellation == nil {
		return order.CancelAllResponse{}, common.ErrNilPointer
	}
	err := ku.CurrencyPairs.IsAssetEnabled(orderCancellation.AssetType)
	if err != nil {
		return order.CancelAllResponse{}, err
	}
	result := order.CancelAllResponse{}
	err = orderCancellation.Validate()
	if err != nil {
		return result, err
	}
	var pairString string
	if !orderCancellation.Pair.IsEmpty() {
		orderCancellation.Pair, err = ku.FormatExchangeCurrency(orderCancellation.Pair, orderCancellation.AssetType)
		if err != nil {
			return result, err
		}
		pairString = orderCancellation.Pair.String()
	}
	var values []string
	switch orderCancellation.AssetType {
	case asset.Margin, asset.Spot:
		var orderIDs []string
		if orderCancellation.OrderID != "" {
			orderIDs = append(orderIDs, orderCancellation.OrderID)
		}
		if orderCancellation.ClientOrderID != "" {
			orderIDs = append(orderIDs, orderCancellation.ClientOrderID)
		}
		switch orderCancellation.Type {
		case order.OCO:
			var response *OCOOrderCancellationResponse
			response, err = ku.CancelOCOMultipleOrders(ctx, orderIDs, orderCancellation.Pair.String())
			if err != nil {
				return order.CancelAllResponse{}, err
			}
			values = response.CancelledOrderIDs
		case order.Stop, order.StopLimit:
			values, err = ku.CancelStopOrders(ctx,
				orderCancellation.Pair.String(),
				ku.AccountToTradeTypeString(orderCancellation.AssetType, MarginModeToString(orderCancellation.MarginType)),
				orderIDs)
			if err != nil {
				return order.CancelAllResponse{}, err
			}
		default:
			tradeType := ku.AccountToTradeTypeString(orderCancellation.AssetType, MarginModeToString(orderCancellation.MarginType))
			values, err = ku.CancelAllOpenOrders(ctx, pairString, tradeType)
			if err != nil {
				return order.CancelAllResponse{}, err
			}
		}
	case asset.Futures:
		values, err = ku.CancelMultipleFuturesLimitOrders(ctx, orderCancellation.Pair.String())
		if err != nil {
			return result, err
		}
		stopOrders, err := ku.CancelAllFuturesStopOrders(ctx, orderCancellation.Pair.String())
		if err != nil {
			return result, err
		}
		values = append(values, stopOrders...)
	default:
		return order.CancelAllResponse{}, fmt.Errorf("%w %v", asset.ErrNotSupported, orderCancellation.AssetType)
	}
	result.Status = map[string]string{}
	for x := range values {
		result.Status[values[x]] = order.Cancelled.String()
	}
	return result, nil
}

// GetOrderInfo returns order information based on order ID
func (ku *Kucoin) GetOrderInfo(ctx context.Context, orderID string, pair currency.Pair, assetType asset.Item) (*order.Detail, error) {
	err := ku.CurrencyPairs.IsAssetEnabled(assetType)
	if err != nil {
		return nil, err
	}
	pair, err = ku.FormatExchangeCurrency(pair, assetType)
	if err != nil {
		return nil, err
	}
	switch assetType {
	case asset.Futures:
		var orderDetail *FuturesOrder
		orderDetail, err = ku.GetFuturesOrderDetails(ctx, orderID, "")
		if err != nil {
			return nil, err
		}
		var nPair currency.Pair
		nPair, err = currency.NewPairFromString(orderDetail.Symbol)
		if err != nil {
			return nil, err
		}
		var oType order.Type
		oType, err = order.StringToOrderType(orderDetail.OrderType)
		if err != nil {
			return nil, err
		}
		var side order.Side
		side, err = order.StringToOrderSide(orderDetail.Side)
		if err != nil {
			return nil, err
		}
		switch side {
		case order.Sell:
			side = order.Short
		case order.Buy:
			side = order.Long
		}
		if !pair.IsEmpty() && !nPair.Equal(pair) {
			return nil, fmt.Errorf("order with id %s and symbol %v does not exist", orderID, pair)
		}
		var oStatus order.Status
		if orderDetail.IsActive {
			oStatus = order.Active
		} else {
			oStatus = order.Closed
		}
		return &order.Detail{
			Exchange:             ku.Name,
			OrderID:              orderDetail.ID,
			Pair:                 pair,
			Type:                 oType,
			Side:                 side,
			AssetType:            assetType,
			ExecutedAmount:       orderDetail.DealSize,
			RemainingAmount:      orderDetail.Size - orderDetail.DealSize,
			Amount:               orderDetail.Size,
			Price:                orderDetail.Price,
			Date:                 orderDetail.CreatedAt.Time(),
			HiddenOrder:          orderDetail.Hidden,
			TimeInForce:          StringToTimeInForce(orderDetail.TimeInForce, orderDetail.PostOnly),
			ReduceOnly:           orderDetail.ReduceOnly,
			Leverage:             orderDetail.Leverage,
			AverageExecutedPrice: orderDetail.Price,
			QuoteAmount:          orderDetail.Size,
			ClientOrderID:        orderDetail.ClientOid,
			Status:               oStatus,
			CloseTime:            orderDetail.EndAt.Time(),
			LastUpdated:          orderDetail.UpdatedAt.Time(),
		}, nil
	case asset.Spot, asset.Margin:
		orderDetail, err := ku.GetOrderByID(ctx, orderID)
		if err != nil {
			return nil, err
		}
		nPair, err := currency.NewPairFromString(orderDetail.Symbol)
		if err != nil {
			return nil, err
		}
		oType, err := order.StringToOrderType(orderDetail.Type)
		if err != nil {
			return nil, err
		}
		side, err := order.StringToOrderSide(orderDetail.Side)
		if err != nil {
			return nil, err
		}
		if !pair.IsEmpty() && !nPair.Equal(pair) {
			return nil, fmt.Errorf("order with id %s and currency Pair %v does not exist", orderID, pair)
		}
		var oStatus order.Status
		if orderDetail.IsActive {
			oStatus = order.Active
		} else {
			oStatus = order.Closed
		}
		var orderAssetType asset.Item
		var mType margin.Type
		switch orderDetail.TradeType {
		case SpotTradeType:
			orderAssetType = asset.Spot
		case CrossMarginTradeType:
			mType = margin.Multi
			orderAssetType = asset.Margin
		case IsolatedMarginTradeType:
			mType = margin.Isolated
			orderAssetType = asset.Margin
		}
		if orderAssetType != assetType {
			return nil, fmt.Errorf("%w, expected order asset type %v, got %v", asset.ErrInvalidAsset, assetType, orderAssetType)
		}
		var remainingSize float64
		if orderDetail.RemainSize.Float64() != 0 {
			remainingSize = orderDetail.RemainSize.Float64()
		} else {
			remainingSize = orderDetail.Size.Float64() - orderDetail.DealSize.Float64()
		}
		return &order.Detail{
			Exchange:             ku.Name,
			OrderID:              orderDetail.ID,
			Pair:                 pair,
			Type:                 oType,
			Side:                 side,
			Fee:                  orderDetail.Fee.Float64(),
			AssetType:            assetType,
			ExecutedAmount:       orderDetail.DealSize.Float64(),
			RemainingAmount:      remainingSize,
			Amount:               orderDetail.Size.Float64(),
			Price:                orderDetail.Price.Float64(),
			Date:                 orderDetail.CreatedAt.Time(),
			HiddenOrder:          orderDetail.Hidden,
			TimeInForce:          StringToTimeInForce(orderDetail.TimeInForce, orderDetail.PostOnly),
			AverageExecutedPrice: orderDetail.Price.Float64(),
			FeeAsset:             currency.NewCode(orderDetail.FeeCurrency),
			ClientOrderID:        orderDetail.ClientOID,
			Status:               oStatus,
			CloseTime:            orderDetail.CreatedAt.Time(),
			MarginType:           mType,
			LastUpdated:          orderDetail.LastUpdatedAt.Time(),
		}, nil
	default:
		return nil, fmt.Errorf("%w %v", asset.ErrNotSupported, assetType)
	}
}

// GetDepositAddress returns a deposit address for a specified currency
func (ku *Kucoin) GetDepositAddress(ctx context.Context, c currency.Code, _, chain string) (*deposit.Address, error) {
	ad, err := ku.GetDepositAddressesV2(ctx, c.Upper())
	if err != nil {
		return nil, err
	}
	if chain != "" {
		// check if there is a matching chain address.
		for a := range ad {
			if strings.EqualFold(ad[a].Chain, chain) {
				return &deposit.Address{
					Address: ad[a].Address,
					Chain:   ad[a].Chain,
					Tag:     ad[a].Memo,
				}, nil
			}
		}
		return nil, fmt.Errorf("%w matching the chain name %s", errNoDepositAddress, chain)
	}
	if len(ad) > 1 {
		return nil, errMultipleDepositAddress
	} else if len(ad) == 0 {
		return nil, errNoDepositAddress
	}
	return &deposit.Address{
		Address: ad[0].Address,
		Chain:   ad[0].Chain,
		Tag:     ad[0].Memo,
	}, nil
}

// WithdrawCryptocurrencyFunds returns a withdrawal ID when a withdrawal is
// submitted
// The endpoint was deprecated for futures, please transfer assets from the FUTURES account to the MAIN account first,
// and then withdraw from the MAIN account
func (ku *Kucoin) WithdrawCryptocurrencyFunds(ctx context.Context, withdrawRequest *withdraw.Request) (*withdraw.ExchangeResponse, error) {
	if err := withdrawRequest.Validate(); err != nil {
		return nil, err
	}
	withdrawalID, err := ku.ApplyWithdrawal(ctx, withdrawRequest.Currency, withdrawRequest.Crypto.Address, withdrawRequest.Crypto.AddressTag, withdrawRequest.Description, withdrawRequest.Crypto.Chain, "INTERNAL", withdrawRequest.InternalTransfer, withdrawRequest.Amount)
	if err != nil {
		return nil, err
	}
	return &withdraw.ExchangeResponse{
		ID: withdrawalID,
	}, nil
}

// WithdrawFiatFunds returns a withdrawal ID when a withdrawal is submitted
func (ku *Kucoin) WithdrawFiatFunds(_ context.Context, _ *withdraw.Request) (*withdraw.ExchangeResponse, error) {
	return nil, common.ErrFunctionNotSupported
}

// WithdrawFiatFundsToInternationalBank returns a withdrawal ID when a withdrawal is
// submitted
func (ku *Kucoin) WithdrawFiatFundsToInternationalBank(_ context.Context, _ *withdraw.Request) (*withdraw.ExchangeResponse, error) {
	return nil, common.ErrFunctionNotSupported
}

// OrderTypeToString returns an order type instance from string.
func OrderTypeToString(oType order.Type) (string, error) {
	switch oType {
	case order.Limit:
		return "limit", nil
	case order.Market:
		return "market", nil
	case order.StopLimit:
		return "limit_stop", nil
	case order.StopMarket:
		return "market_stop", nil
	case order.AnyType, order.UnknownType:
		return "", nil
	default:
		return "", order.ErrUnsupportedOrderType
	}
}

// GetActiveOrders retrieves any orders that are active/open
func (ku *Kucoin) GetActiveOrders(ctx context.Context, getOrdersRequest *order.MultiOrderRequest) (order.FilteredOrders, error) {
	if getOrdersRequest == nil {
		return nil, common.ErrNilPointer
	}
	err := ku.CurrencyPairs.IsAssetEnabled(getOrdersRequest.AssetType)
	if err != nil {
		return nil, err
	}
	if err := getOrdersRequest.Validate(); err != nil {
		return nil, err
	}
	format, err := ku.GetPairFormat(getOrdersRequest.AssetType, true)
	if err != nil {
		return nil, err
	}
	getOrdersRequest.Pairs = getOrdersRequest.Pairs.Format(format)
	var pair string
	var orders []order.Detail
	switch getOrdersRequest.AssetType {
	case asset.Futures:
		if len(getOrdersRequest.Pairs) == 1 {
			pair = format.Format(getOrdersRequest.Pairs[0])
		}
		sideString, err := ku.OrderSideString(getOrdersRequest.Side)
		if err != nil {
			return nil, err
		}
		oType, err := OrderTypeToString(getOrdersRequest.Type)
		if err != nil {
			return nil, err
		}
		futuresOrders, err := ku.GetFuturesOrders(ctx, "active", pair, sideString, oType, getOrdersRequest.StartTime, getOrdersRequest.EndTime)
		if err != nil {
			return nil, err
		}
		for x := range futuresOrders.Items {
			if !futuresOrders.Items[x].IsActive {
				continue
			}
			var dPair currency.Pair
			var enabled bool
			dPair, enabled, err = ku.MatchSymbolCheckEnabled(futuresOrders.Items[x].Symbol, getOrdersRequest.AssetType, false)
			if err != nil {
				return nil, err
			}
			if !enabled {
				continue
			}

			side, err := order.StringToOrderSide(futuresOrders.Items[x].Side)
			if err != nil {
				return nil, err
			}

			switch side {
			case order.Sell:
				side = order.Short
			case order.Buy:
				side = order.Long
			}

			oType, err := order.StringToOrderType(futuresOrders.Items[x].OrderType)
			if err != nil {
				return nil, fmt.Errorf("asset type: %v order type: %v err: %w", getOrdersRequest.AssetType, getOrdersRequest.Type, err)
			}

			status, err := order.StringToOrderStatus(futuresOrders.Items[x].Status)
			if err != nil {
				return nil, err
			}
			orders = append(orders, order.Detail{
				OrderID:            futuresOrders.Items[x].ID,
				ClientOrderID:      futuresOrders.Items[x].ClientOid,
				Amount:             futuresOrders.Items[x].Size,
				ContractAmount:     futuresOrders.Items[x].Size,
				RemainingAmount:    futuresOrders.Items[x].Size - futuresOrders.Items[x].FilledSize,
				ExecutedAmount:     futuresOrders.Items[x].FilledSize,
				Exchange:           ku.Name,
				Date:               futuresOrders.Items[x].CreatedAt.Time(),
				LastUpdated:        futuresOrders.Items[x].UpdatedAt.Time(),
				Price:              futuresOrders.Items[x].Price,
				Side:               side,
				Type:               oType,
				Pair:               dPair,
				TimeInForce:        StringToTimeInForce(futuresOrders.Items[x].TimeInForce, futuresOrders.Items[x].PostOnly),
				ReduceOnly:         futuresOrders.Items[x].ReduceOnly,
				Status:             status,
				SettlementCurrency: currency.NewCode(futuresOrders.Items[x].SettleCurrency),
				Leverage:           futuresOrders.Items[x].Leverage,
				AssetType:          getOrdersRequest.AssetType,
				HiddenOrder:        futuresOrders.Items[x].Hidden,
			})
		}
	case asset.Spot, asset.Margin:
		var singlePair currency.Pair
		if len(getOrdersRequest.Pairs) == 1 {
			singlePair = getOrdersRequest.Pairs[0]
		}
		switch getOrdersRequest.Type {
		case order.OCO:
			response, err := ku.GetOCOOrderList(ctx, 500, 1, singlePair.String(), getOrdersRequest.StartTime, getOrdersRequest.EndTime, []string{})
			if err != nil {
				return nil, err
			}
			for a := range response.Items {
				if response.Items[a].Status != "NEW" {
					continue
				}
				cp, err := currency.NewPairFromString(response.Items[a].Symbol)
				if err != nil {
					return nil, err
				}
				if len(getOrdersRequest.Pairs) > 1 && !getOrdersRequest.Pairs.Contains(cp, true) {
					continue
				}
				status, err := order.StringToOrderStatus(response.Items[a].Status)
				if err != nil {
					return nil, err
				}
				orders = append(orders, order.Detail{
					OrderID:       response.Items[a].OrderID,
					ClientOrderID: response.Items[a].ClientOrderID,
					Exchange:      ku.Name,
					LastUpdated:   response.Items[a].OrderTime.Time(),
					Type:          order.OCO,
					Pair:          cp,
					Status:        status,
				})
			}
		case order.Stop, order.StopLimit, order.StopMarket, order.ConditionalStop:
			// NOTE: The orderType values 'limit', 'market', 'limit_stop', and 'market_stop' trigger an "The order type is invalid" error.
			// As a result, these options are currently unavailable.
			tradeType := SpotTradeType
			if getOrdersRequest.AssetType == asset.Margin {
				if getOrdersRequest.MarginType == margin.Multi {
					tradeType = CrossMarginTradeType
				} else {
					tradeType = IsolatedMarginTradeType
				}
			}
			response, err := ku.ListStopOrders(ctx, singlePair.String(), getOrdersRequest.Side.Lower(), "", tradeType, []string{getOrdersRequest.FromOrderID}, getOrdersRequest.StartTime, getOrdersRequest.EndTime, 0, 0)
			if err != nil {
				return nil, err
			}
			for a := range response.Items {
				if response.Items[a].Status != "New" {
					continue
				}
				var dPair currency.Pair
				var enabled bool
				dPair, enabled, err = ku.MatchSymbolCheckEnabled(response.Items[a].Symbol, getOrdersRequest.AssetType, false)
				if err != nil {
					return nil, err
				}
				if !enabled {
					continue
				}
				if len(getOrdersRequest.Pairs) > 1 && !getOrdersRequest.Pairs.Contains(dPair, true) {
					continue
				}
				side, err := order.StringToOrderSide(response.Items[a].Side)
				if err != nil {
					return nil, err
				}
				status, err := order.StringToOrderStatus(response.Items[a].Status)
				if err != nil {
					return nil, err
				}
				orders = append(orders, order.Detail{
					OrderID:        response.Items[a].ID,
					ClientOrderID:  response.Items[a].ClientOID,
					Amount:         response.Items[a].Size,
					ContractAmount: response.Items[a].Size,
					Exchange:       ku.Name,
					Date:           response.Items[a].CreatedAt.Time(),
					LastUpdated:    response.Items[a].OrderTime.Time(),
					Price:          response.Items[a].Price,
					Side:           side,
					Type:           order.Stop,
					Pair:           dPair,
					TimeInForce:    StringToTimeInForce(response.Items[a].TimeInForce, response.Items[a].PostOnly),
					Status:         status,
					AssetType:      getOrdersRequest.AssetType,
					HiddenOrder:    response.Items[a].Hidden,
				})
			}
		default:
			if len(getOrdersRequest.Pairs) == 1 {
				pair = format.Format(getOrdersRequest.Pairs[0])
			}
			sideString, err := ku.OrderSideString(getOrdersRequest.Side)
			if err != nil {
				return nil, err
			}
			oType, err := OrderTypeToString(getOrdersRequest.Type)
			if err != nil {
				return nil, fmt.Errorf("asset type: %v order type: %v err: %w", getOrdersRequest.AssetType, getOrdersRequest.Type, err)
			}
			spotOrders, err := ku.ListOrders(ctx, "active", pair, sideString, oType, "", getOrdersRequest.StartTime, getOrdersRequest.EndTime)
			if err != nil {
				return nil, err
			}
			for x := range spotOrders.Items {
				if !spotOrders.Items[x].IsActive {
					continue
				}
				var dPair currency.Pair
				var isEnabled bool
				dPair, isEnabled, err = ku.MatchSymbolCheckEnabled(spotOrders.Items[x].Symbol, getOrdersRequest.AssetType, true)
				if err != nil {
					return nil, err
				}
				if !isEnabled {
					continue
				}
				if len(getOrdersRequest.Pairs) > 0 && !getOrdersRequest.Pairs.Contains(dPair, true) {
					continue
				}
				side, err := order.StringToOrderSide(spotOrders.Items[x].Side)
				if err != nil {
					return nil, err
				}
				oType, err := order.StringToOrderType(spotOrders.Items[x].TradeType)
				if err != nil {
					return nil, err
				}
				orders = append(orders, order.Detail{
					OrderID:         spotOrders.Items[x].ID,
					Amount:          spotOrders.Items[x].Size.Float64(),
					RemainingAmount: spotOrders.Items[x].Size.Float64() - spotOrders.Items[x].DealSize.Float64(),
					ExecutedAmount:  spotOrders.Items[x].DealSize.Float64(),
					Exchange:        ku.Name,
					Date:            spotOrders.Items[x].CreatedAt.Time(),
					Price:           spotOrders.Items[x].Price.Float64(),
					Side:            side,
					Type:            oType,
					Pair:            dPair,
				})
			}
		}
	default:
		return nil, fmt.Errorf("%w %v", asset.ErrNotSupported, getOrdersRequest.AssetType)
	}
	return orders, nil
}

// GetOrderHistory retrieves account order information
// Can Limit response to specific order status
func (ku *Kucoin) GetOrderHistory(ctx context.Context, getOrdersRequest *order.MultiOrderRequest) (order.FilteredOrders, error) {
	if getOrdersRequest == nil {
		return nil, common.ErrNilPointer
	}
	if err := ku.CurrencyPairs.IsAssetEnabled(getOrdersRequest.AssetType); err != nil {
		return nil, err
	}
	if err := getOrdersRequest.Validate(); err != nil {
		return nil, err
	}

	sideString, err := ku.OrderSideString(getOrdersRequest.Side)
	if err != nil {
		return nil, err
	}

	var orders []order.Detail
	var orderSide order.Side
	var orderStatus order.Status
	var oType order.Type
	var pair currency.Pair
	switch getOrdersRequest.AssetType {
	case asset.Futures:
		var futuresOrders *FutureOrdersResponse
		var newOrders *FutureOrdersResponse
		if len(getOrdersRequest.Pairs) == 0 {
			futuresOrders, err = ku.GetFuturesOrders(ctx, "", "", sideString, getOrdersRequest.Type.Lower(), getOrdersRequest.StartTime, getOrdersRequest.EndTime)
			if err != nil {
				return nil, err
			}
		} else {
			for x := range getOrdersRequest.Pairs {
				getOrdersRequest.Pairs[x], err = ku.FormatExchangeCurrency(getOrdersRequest.Pairs[x], getOrdersRequest.AssetType)
				if err != nil {
					return nil, err
				}
				newOrders, err = ku.GetFuturesOrders(ctx, "", getOrdersRequest.Pairs[x].String(), sideString, getOrdersRequest.Type.Lower(), getOrdersRequest.StartTime, getOrdersRequest.EndTime)
				if err != nil {
					return nil, fmt.Errorf("%w while fetching for symbol %s", err, getOrdersRequest.Pairs[x].String())
				}
				if futuresOrders == nil {
					futuresOrders = newOrders
				} else {
					futuresOrders.Items = append(futuresOrders.Items, newOrders.Items...)
				}
			}
		}
		orders = make(order.FilteredOrders, 0, len(futuresOrders.Items))
		for i := range orders {
			orderSide, err = order.StringToOrderSide(futuresOrders.Items[i].Side)
			if err != nil {
				return nil, err
			}
			var isEnabled bool
			pair, isEnabled, err = ku.MatchSymbolCheckEnabled(futuresOrders.Items[i].Symbol, getOrdersRequest.AssetType, true)
			if err != nil {
				return nil, err
			}
			if !isEnabled {
				continue
			}
			oType, err = order.StringToOrderType(futuresOrders.Items[i].OrderType)
			if err != nil {
				log.Errorf(log.ExchangeSys, "%s %v", ku.Name, err)
			}
			orders = append(orders, order.Detail{
				Price:           futuresOrders.Items[i].Price,
				Amount:          futuresOrders.Items[i].Size,
				ExecutedAmount:  futuresOrders.Items[i].DealSize,
				RemainingAmount: futuresOrders.Items[i].Size - futuresOrders.Items[i].DealSize,
				Date:            futuresOrders.Items[i].CreatedAt.Time(),
				Exchange:        ku.Name,
				OrderID:         futuresOrders.Items[i].ID,
				Side:            orderSide,
				Status:          orderStatus,
				Type:            oType,
				Pair:            pair,
			})
			orders[i].InferCostsAndTimes()
		}
	case asset.Spot, asset.Margin:
		var singlePair currency.Pair
		if len(getOrdersRequest.Pairs) == 1 {
			singlePair = getOrdersRequest.Pairs[0]
		}
		switch getOrdersRequest.Type {
		case order.OCO:
			var response *OCOOrders
			response, err = ku.GetOCOOrderList(ctx, 500, 1, singlePair.String(), getOrdersRequest.StartTime, getOrdersRequest.EndTime, []string{})
			if err != nil {
				return nil, err
			}
			var cp currency.Pair
			for a := range response.Items {
				cp, err = currency.NewPairFromString(response.Items[a].Symbol)
				if err != nil {
					return nil, err
				}
				if len(getOrdersRequest.Pairs) > 1 && !getOrdersRequest.Pairs.Contains(cp, true) {
					continue
				}
				var status order.Status
				status, err = order.StringToOrderStatus(response.Items[a].Status)
				if err != nil {
					return nil, err
				}
				orders = append(orders, order.Detail{
					OrderID:       response.Items[a].OrderID,
					ClientOrderID: response.Items[a].ClientOrderID,
					Exchange:      ku.Name,
					LastUpdated:   response.Items[a].OrderTime.Time(),
					Type:          order.OCO,
					Pair:          cp,
					Status:        status,
				})
			}
		case order.Stop, order.StopLimit, order.StopMarket, order.ConditionalStop:
			// NOTE: The orderType values 'limit', 'market', 'limit_stop', and 'market_stop' trigger an "The order type is invalid" error.
			// As a result, these options are currently unavailable.
			tradeType := SpotTradeType
			if getOrdersRequest.AssetType == asset.Margin {
				if getOrdersRequest.MarginType == margin.Multi {
					tradeType = CrossMarginTradeType
				} else {
					tradeType = IsolatedMarginTradeType
				}
			}
			var response *StopOrderListResponse
			response, err = ku.ListStopOrders(ctx, singlePair.String(), sideString, "", tradeType, []string{getOrdersRequest.FromOrderID}, getOrdersRequest.StartTime, getOrdersRequest.EndTime, 0, 0)
			if err != nil {
				return nil, err
			}
			for a := range response.Items {
				var dPair currency.Pair
				var enabled bool
				dPair, enabled, err = ku.MatchSymbolCheckEnabled(response.Items[a].Symbol, getOrdersRequest.AssetType, false)
				if err != nil {
					return nil, err
				}
				if !enabled {
					continue
				}
				if len(getOrdersRequest.Pairs) > 1 && !getOrdersRequest.Pairs.Contains(dPair, true) {
					continue
				}
				var (
					side   order.Side
					status order.Status
				)
				side, err = order.StringToOrderSide(response.Items[a].Side)
				if err != nil {
					return nil, err
				}
				status, err = order.StringToOrderStatus(response.Items[a].Status)
				if err != nil {
					return nil, err
				}
				orders = append(orders, order.Detail{
					OrderID:        response.Items[a].ID,
					ClientOrderID:  response.Items[a].ClientOID,
					Amount:         response.Items[a].Size,
					ContractAmount: response.Items[a].Size,
					TriggerPrice:   response.Items[a].StopPrice,
					Exchange:       ku.Name,
					Date:           response.Items[a].CreatedAt.Time(),
					LastUpdated:    response.Items[a].OrderTime.Time(),
					Price:          response.Items[a].Price,
					Side:           side,
					Type:           order.Stop,
					Pair:           dPair,
					TimeInForce:    StringToTimeInForce(response.Items[a].TimeInForce, response.Items[a].PostOnly),
					Status:         status,
					AssetType:      getOrdersRequest.AssetType,
					HiddenOrder:    response.Items[a].Hidden,
				})
			}
		default:
			var responseOrders *OrdersListResponse
			var newOrders *OrdersListResponse
			if len(getOrdersRequest.Pairs) == 0 {
				responseOrders, err = ku.ListOrders(ctx, "", "", sideString, getOrdersRequest.Type.Lower(), "", getOrdersRequest.StartTime, getOrdersRequest.EndTime)
				if err != nil {
					return nil, err
				}
			} else {
				for x := range getOrdersRequest.Pairs {
					newOrders, err = ku.ListOrders(ctx, "", getOrdersRequest.Pairs[x].String(), sideString, getOrdersRequest.Type.Lower(), "", getOrdersRequest.StartTime, getOrdersRequest.EndTime)
					if err != nil {
						return nil, fmt.Errorf("%w while fetching for symbol %s", err, getOrdersRequest.Pairs[x].String())
					}
					if responseOrders == nil {
						responseOrders = newOrders
					} else {
						responseOrders.Items = append(responseOrders.Items, newOrders.Items...)
					}
				}
			}
			orders = make([]order.Detail, len(responseOrders.Items))
			for i := range orders {
				orderSide, err = order.StringToOrderSide(responseOrders.Items[i].Side)
				if err != nil {
					return nil, err
				}
				var orderStatus order.Status
				pair, err = currency.NewPairFromString(responseOrders.Items[i].Symbol)
				if err != nil {
					return nil, err
				}
				var oType order.Type
				oType, err = order.StringToOrderType(responseOrders.Items[i].Type)
				if err != nil {
					log.Errorf(log.ExchangeSys, "%s %v", ku.Name, err)
				}
				orders[i] = order.Detail{
					Price:           responseOrders.Items[i].Price.Float64(),
					Amount:          responseOrders.Items[i].Size.Float64(),
					ExecutedAmount:  responseOrders.Items[i].DealSize.Float64(),
					RemainingAmount: responseOrders.Items[i].Size.Float64() - responseOrders.Items[i].DealSize.Float64(),
					Date:            responseOrders.Items[i].CreatedAt.Time(),
					Exchange:        ku.Name,
					OrderID:         responseOrders.Items[i].ID,
					Side:            orderSide,
					Status:          orderStatus,
					Type:            oType,
					Pair:            pair,
				}
				orders[i].InferCostsAndTimes()
			}
		}
	}
	return getOrdersRequest.Filter(ku.Name, orders), nil
}

// GetFeeByType returns an estimate of fee based on the type of transaction
func (ku *Kucoin) GetFeeByType(ctx context.Context, feeBuilder *exchange.FeeBuilder) (float64, error) {
	if feeBuilder == nil {
		return 0, fmt.Errorf("%T %w", feeBuilder, common.ErrNilPointer)
	}
	if !ku.AreCredentialsValid(ctx) &&
		feeBuilder.FeeType == exchange.CryptocurrencyTradeFee {
		feeBuilder.FeeType = exchange.OfflineTradeFee
	}
	if feeBuilder.Pair.IsEmpty() {
		return 0, currency.ErrCurrencyPairEmpty
	}
	switch feeBuilder.FeeType {
	case exchange.CryptocurrencyWithdrawalFee,
		exchange.CryptocurrencyTradeFee:
		fee, err := ku.GetTradingFee(ctx, currency.Pairs{feeBuilder.Pair})
		if err != nil {
			return 0, err
		}
		if feeBuilder.IsMaker {
			return feeBuilder.Amount * fee[0].MakerFeeRate, nil
		}
		return feeBuilder.Amount * fee[0].TakerFeeRate, nil
	case exchange.OfflineTradeFee:
		return feeBuilder.Amount * 0.001, nil
	case exchange.CryptocurrencyDepositFee:
		return 0, nil
	default:
		if !feeBuilder.FiatCurrency.IsEmpty() {
			fee, err := ku.GetBasicFee(ctx, "1")
			if err != nil {
				return 0, err
			}
			if feeBuilder.IsMaker {
				return feeBuilder.Amount * fee.MakerFeeRate, nil
			}
			return feeBuilder.Amount * fee.TakerFeeRate, nil
		}
		return 0, errors.New("can't construct fee")
	}
}

// ValidateCredentials validates current credentials used for wrapper
func (ku *Kucoin) ValidateCredentials(ctx context.Context, assetType asset.Item) error {
	err := ku.CurrencyPairs.IsAssetEnabled(assetType)
	if err != nil {
		return err
	}
	_, err = ku.UpdateAccountInfo(ctx, assetType)
	return ku.CheckTransientError(err)
}

// GetHistoricCandles returns candles between a time period for a set time interval
func (ku *Kucoin) GetHistoricCandles(ctx context.Context, pair currency.Pair, a asset.Item, interval kline.Interval, start, end time.Time) (*kline.Item, error) {
	req, err := ku.GetKlineRequest(pair, a, interval, start, end, false)
	if err != nil {
		return nil, err
	}
	var timeseries []kline.Candle
	switch a {
	case asset.Futures:
		var candles []FuturesKline
		candles, err := ku.GetFuturesKline(ctx, int64(interval.Duration().Minutes()), req.RequestFormatted.String(), req.Start, req.End)
		if err != nil {
			return nil, err
		}
		for x := range candles {
			timeseries = append(
				timeseries, kline.Candle{
					Time:   candles[x].StartTime,
					Open:   candles[x].Open,
					High:   candles[x].High,
					Low:    candles[x].Low,
					Close:  candles[x].Close,
					Volume: candles[x].Volume,
				})
		}
	case asset.Spot, asset.Margin:
		intervalString, err := IntervalToString(interval)
		if err != nil {
			return nil, err
		}
		var candles []Kline
		candles, err = ku.GetKlines(ctx, req.RequestFormatted.String(), intervalString, req.Start, req.End)
		if err != nil {
			return nil, err
		}
		for x := range candles {
			timeseries = append(
				timeseries, kline.Candle{
					Time:   candles[x].StartTime,
					Open:   candles[x].Open,
					High:   candles[x].High,
					Low:    candles[x].Low,
					Close:  candles[x].Close,
					Volume: candles[x].Volume,
				})
		}
	default:
		return nil, fmt.Errorf("%w asset type: %v", asset.ErrNotSupported, a)
	}
	return req.ProcessResponse(timeseries)
}

// GetHistoricCandlesExtended returns candles between a time period for a set time interval
func (ku *Kucoin) GetHistoricCandlesExtended(ctx context.Context, pair currency.Pair, a asset.Item, interval kline.Interval, start, end time.Time) (*kline.Item, error) {
	req, err := ku.GetKlineExtendedRequest(pair, a, interval, start, end)
	if err != nil {
		return nil, err
	}

	var timeSeries []kline.Candle
	switch a {
	case asset.Futures:
		for x := range req.RangeHolder.Ranges {
			var candles []FuturesKline
			candles, err = ku.GetFuturesKline(ctx, int64(interval.Duration().Minutes()), req.RequestFormatted.String(), req.RangeHolder.Ranges[x].Start.Time, req.RangeHolder.Ranges[x].End.Time)
			if err != nil {
				return nil, err
			}
			for y := range candles {
				timeSeries = append(
					timeSeries, kline.Candle{
						Time:   candles[y].StartTime,
						Open:   candles[y].Open,
						High:   candles[y].High,
						Low:    candles[y].Low,
						Close:  candles[y].Close,
						Volume: candles[y].Volume,
					})
			}
		}
		return req.ProcessResponse(timeSeries)
	case asset.Spot, asset.Margin:
		var intervalString string
		intervalString, err = IntervalToString(interval)
		if err != nil {
			return nil, err
		}
		var candles []Kline
		for x := range req.RangeHolder.Ranges {
			candles, err = ku.GetKlines(ctx, req.RequestFormatted.String(), intervalString, req.RangeHolder.Ranges[x].Start.Time, req.RangeHolder.Ranges[x].End.Time)
			if err != nil {
				return nil, err
			}
			for x := range candles {
				timeSeries = append(
					timeSeries, kline.Candle{
						Time:   candles[x].StartTime,
						Open:   candles[x].Open,
						High:   candles[x].High,
						Low:    candles[x].Low,
						Close:  candles[x].Close,
						Volume: candles[x].Volume,
					})
			}
		}
		return req.ProcessResponse(timeSeries)
	default:
		return nil, fmt.Errorf("%w asset type: %v", asset.ErrNotSupported, a)
	}
}

// GetServerTime returns the current exchange server time.
func (ku *Kucoin) GetServerTime(ctx context.Context, a asset.Item) (time.Time, error) {
	switch a {
	case asset.Spot, asset.Margin:
		return ku.GetCurrentServerTime(ctx)
	case asset.Futures:
		return ku.GetFuturesServerTime(ctx)
	default:
		return time.Time{}, fmt.Errorf("%w %v", asset.ErrNotSupported, a)
	}
}

// GetAvailableTransferChains returns the available transfer blockchains for the specific
// cryptocurrency
func (ku *Kucoin) GetAvailableTransferChains(ctx context.Context, cryptocurrency currency.Code) ([]string, error) {
	if cryptocurrency.IsEmpty() {
		return nil, currency.ErrCurrencyCodeEmpty
	}
	currencyDetail, err := ku.GetCurrencyDetailV3(ctx, cryptocurrency, "")
	if err != nil {
		return nil, err
	}
	chains := make([]string, len(currencyDetail.Chains))
	for x := range currencyDetail.Chains {
		chains[x] = currencyDetail.Chains[x].ChainName
	}
	return chains, nil
}

// ValidateAPICredentials validates current credentials used for wrapper
// functionality
func (ku *Kucoin) ValidateAPICredentials(ctx context.Context, assetType asset.Item) error {
	_, err := ku.UpdateAccountInfo(ctx, assetType)
	return ku.CheckTransientError(err)
}

// GetFuturesContractDetails returns details about futures contracts
func (ku *Kucoin) GetFuturesContractDetails(ctx context.Context, item asset.Item) ([]futures.Contract, error) {
	if !item.IsFutures() {
		return nil, futures.ErrNotFuturesAsset
	}
	if !ku.SupportsAsset(item) || item != asset.Futures {
		return nil, fmt.Errorf("%w %v", asset.ErrNotSupported, item)
	}

	contracts, err := ku.GetFuturesOpenContracts(ctx)
	if err != nil {
		return nil, err
	}

	resp := make([]futures.Contract, len(contracts))
	for i := range contracts {
		var cp, underlying currency.Pair
		underlying, err = currency.NewPairFromStrings(contracts[i].BaseCurrency, contracts[i].QuoteCurrency)
		if err != nil {
			return nil, err
		}
		cp, err = currency.NewPairFromStrings(contracts[i].BaseCurrency, contracts[i].Symbol[len(contracts[i].BaseCurrency):])
		if err != nil {
			return nil, err
		}
		settleCurr := currency.NewCode(contracts[i].SettleCurrency)
		var ct futures.ContractType
		if contracts[i].ContractType == "FFWCSX" {
			ct = futures.Perpetual
		} else {
			ct = futures.Quarterly
		}
		contractSettlementType := futures.Linear
		if contracts[i].IsInverse {
			contractSettlementType = futures.Inverse
		}
		var fri time.Duration
		if len(ku.Features.Supports.FuturesCapabilities.SupportedFundingRateFrequencies) == 1 {
			// can infer funding rate interval from the only funding rate frequency defined
			for k := range ku.Features.Supports.FuturesCapabilities.SupportedFundingRateFrequencies {
				fri = k.Duration()
			}
		}
		timeOfCurrentFundingRate := time.Now().Add((time.Duration(contracts[i].NextFundingRateTime) * time.Millisecond) - fri).Truncate(time.Hour).UTC()
		resp[i] = futures.Contract{
			Exchange:             ku.Name,
			Name:                 cp,
			Underlying:           underlying,
			SettlementCurrencies: currency.Currencies{settleCurr},
			MarginCurrency:       settleCurr,
			Asset:                item,
			StartDate:            contracts[i].FirstOpenDate.Time(),
			EndDate:              contracts[i].ExpireDate.Time(),
			IsActive:             !strings.EqualFold(contracts[i].Status, "closed"),
			Status:               contracts[i].Status,
			Multiplier:           contracts[i].Multiplier,
			MaxLeverage:          contracts[i].MaxLeverage,
			SettlementType:       contractSettlementType,
			LatestRate: fundingrate.Rate{
				Rate: decimal.NewFromFloat(contracts[i].FundingFeeRate),
				Time: timeOfCurrentFundingRate, // kucoin pays every 8 hours
			},
			Type: ct,
		}
	}
	return resp, nil
}

// GetLatestFundingRates returns the latest funding rates data
func (ku *Kucoin) GetLatestFundingRates(ctx context.Context, r *fundingrate.LatestRateRequest) ([]fundingrate.LatestRateResponse, error) {
	if r == nil {
		return nil, fmt.Errorf("%w LatestRateRequest", common.ErrNilPointer)
	}
	var fri time.Duration
	if len(ku.Features.Supports.FuturesCapabilities.SupportedFundingRateFrequencies) == 1 {
		// can infer funding rate interval from the only funding rate frequency defined
		for k := range ku.Features.Supports.FuturesCapabilities.SupportedFundingRateFrequencies {
			fri = k.Duration()
		}
	}
	if r.Pair.IsEmpty() {
		contracts, err := ku.GetFuturesOpenContracts(ctx)
		if err != nil {
			return nil, err
		}
		if r.IncludePredictedRate {
			log.Warnf(log.ExchangeSys, "%s predicted rate for all currencies requires an additional %v requests", ku.Name, len(contracts))
		}
		timeChecked := time.Now()
		resp := make([]fundingrate.LatestRateResponse, 0, len(contracts))
		for i := range contracts {
			timeOfNextFundingRate := time.Now().Add(time.Duration(contracts[i].NextFundingRateTime) * time.Millisecond).Truncate(time.Hour).UTC()
			var cp currency.Pair
			cp, err = currency.NewPairFromStrings(contracts[i].BaseCurrency, contracts[i].Symbol[len(contracts[i].BaseCurrency):])
			if err != nil {
				return nil, err
			}
			var isPerp bool
			isPerp, err = ku.IsPerpetualFutureCurrency(r.Asset, cp)
			if err != nil {
				return nil, err
			}
			if !isPerp {
				continue
			}

			rate := fundingrate.LatestRateResponse{
				Exchange: ku.Name,
				Asset:    r.Asset,
				Pair:     cp,
				LatestRate: fundingrate.Rate{
					Time: timeOfNextFundingRate.Add(-fri),
					Rate: decimal.NewFromFloat(contracts[i].FundingFeeRate),
				},
				TimeOfNextRate: timeOfNextFundingRate,
				TimeChecked:    timeChecked,
			}
			if r.IncludePredictedRate {
				var fr *FuturesFundingRate
				fr, err = ku.GetFuturesCurrentFundingRate(ctx, contracts[i].Symbol)
				if err != nil {
					return nil, err
				}
				rate.PredictedUpcomingRate = fundingrate.Rate{
					Time: timeOfNextFundingRate,
					Rate: decimal.NewFromFloat(fr.PredictedValue),
				}
			}
			resp = append(resp, rate)
		}
		return resp, nil
	}
	resp := make([]fundingrate.LatestRateResponse, 1)
	is, err := ku.IsPerpetualFutureCurrency(r.Asset, r.Pair)
	if err != nil {
		return nil, err
	}
	if !is {
		return nil, fmt.Errorf("%w %s %v", futures.ErrNotPerpetualFuture, r.Asset, r.Pair)
	}
	fPair, err := ku.FormatExchangeCurrency(r.Pair, r.Asset)
	if err != nil {
		return nil, err
	}
	var fr *FuturesFundingRate
	fr, err = ku.GetFuturesCurrentFundingRate(ctx, fPair.String())
	if err != nil {
		return nil, err
	}
	rate := fundingrate.LatestRateResponse{
		Exchange: ku.Name,
		Asset:    r.Asset,
		Pair:     r.Pair,
		LatestRate: fundingrate.Rate{
			Time: fr.TimePoint.Time(),
			Rate: decimal.NewFromFloat(fr.Value),
		},
		TimeOfNextRate: fr.TimePoint.Time().Add(fri).Truncate(time.Hour).UTC(),
		TimeChecked:    time.Now(),
	}
	if r.IncludePredictedRate {
		rate.PredictedUpcomingRate = fundingrate.Rate{
			Time: rate.TimeOfNextRate,
			Rate: decimal.NewFromFloat(fr.PredictedValue),
		}
	}
	resp[0] = rate
	return resp, nil
}

// IsPerpetualFutureCurrency ensures a given asset and currency is a perpetual future
func (ku *Kucoin) IsPerpetualFutureCurrency(a asset.Item, cp currency.Pair) (bool, error) {
	return a == asset.Futures && (cp.Quote.Equal(currency.USDTM) || cp.Quote.Equal(currency.USDM)), nil
}

// GetHistoricalFundingRates returns funding rates for a given asset and currency for a time period
func (ku *Kucoin) GetHistoricalFundingRates(ctx context.Context, r *fundingrate.HistoricalRatesRequest) (*fundingrate.HistoricalRates, error) {
	if r == nil {
		return nil, fmt.Errorf("%w LatestRateRequest", common.ErrNilPointer)
	}
	if r.Asset != asset.Futures {
		return nil, fmt.Errorf("%w %v", asset.ErrNotSupported, r.Asset)
	}

	if r.Pair.IsEmpty() {
		return nil, currency.ErrCurrencyPairEmpty
	}

	if !r.StartDate.IsZero() && !r.EndDate.IsZero() {
		err := common.StartEndTimeCheck(r.StartDate, r.EndDate)
		if err != nil {
			return nil, err
		}
	}
	var err error
	r.Pair, err = ku.FormatExchangeCurrency(r.Pair, r.Asset)
	if err != nil {
		return nil, err
	}

	records, err := ku.GetPublicFundingRate(ctx, r.Pair.String(), r.StartDate, r.EndDate)
	if err != nil {
		return nil, err
	}

	if len(records) == 0 {
		return nil, fundingrate.ErrNoFundingRatesFound
	}
	fundingRates := make([]fundingrate.Rate, 0, len(records))
	for i := range records {
		if (!r.EndDate.IsZero() && r.EndDate.Before(records[i].Timepoint.Time())) ||
			(!r.StartDate.IsZero() && r.StartDate.After(records[i].Timepoint.Time())) {
			continue
		}

		fundingRates = append(fundingRates, fundingrate.Rate{
			Rate: decimal.NewFromFloat(records[i].FundingRate),
			Time: records[i].Timepoint.Time(),
		})
	}

	if len(fundingRates) == 0 {
		return nil, fundingrate.ErrNoFundingRatesFound
	}

	return &fundingrate.HistoricalRates{
		Exchange:        ku.Name,
		Asset:           r.Asset,
		Pair:            r.Pair,
		FundingRates:    fundingRates,
		StartDate:       fundingRates[len(fundingRates)-1].Time,
		EndDate:         fundingRates[0].Time,
		LatestRate:      fundingRates[0],
		PaymentCurrency: r.PaymentCurrency,
	}, nil
}

// GetLeverage gets the account's initial leverage for the asset type and pair
func (ku *Kucoin) GetLeverage(_ context.Context, _ asset.Item, _ currency.Pair, _ margin.Type, _ order.Side) (float64, error) {
	return -1, fmt.Errorf("%w leverage is set during order placement, view orders to view leverage", common.ErrFunctionNotSupported)
}

// SetLeverage sets the account's initial leverage for the asset type and pair
func (ku *Kucoin) SetLeverage(_ context.Context, _ asset.Item, _ currency.Pair, _ margin.Type, _ float64, _ order.Side) error {
	return fmt.Errorf("%w leverage is set during order placement", common.ErrFunctionNotSupported)
}

// SetMarginType sets the default margin type for when opening a new position
func (ku *Kucoin) SetMarginType(_ context.Context, _ asset.Item, _ currency.Pair, _ margin.Type) error {
	return fmt.Errorf("%w must be set via website", common.ErrFunctionNotSupported)
}

// SetCollateralMode sets the collateral type for your account
func (ku *Kucoin) SetCollateralMode(_ context.Context, _ asset.Item, _ collateral.Mode) error {
	return fmt.Errorf("%w must be set via website", common.ErrFunctionNotSupported)
}

// GetCollateralMode returns the collateral type for your account
func (ku *Kucoin) GetCollateralMode(_ context.Context, _ asset.Item) (collateral.Mode, error) {
	return collateral.UnknownMode, fmt.Errorf("%w only via website", common.ErrFunctionNotSupported)
}

// ChangePositionMargin will modify a position/currencies margin parameters
func (ku *Kucoin) ChangePositionMargin(ctx context.Context, r *margin.PositionChangeRequest) (*margin.PositionChangeResponse, error) {
	if r == nil {
		return nil, fmt.Errorf("%w HistoricalRatesRequest", common.ErrNilPointer)
	}
	if r.Asset != asset.Futures {
		return nil, fmt.Errorf("%w %v", futures.ErrNotFuturesAsset, r.Asset)
	}
	if r.Pair.IsEmpty() {
		return nil, currency.ErrCurrencyPairEmpty
	}
	if r.MarginType != margin.Isolated {
		return nil, fmt.Errorf("%w %v", margin.ErrMarginTypeUnsupported, r.MarginType)
	}
	fPair, err := ku.FormatExchangeCurrency(r.Pair, r.Asset)
	if err != nil {
		return nil, err
	}

	resp, err := ku.AddMargin(ctx, fPair.String(), fmt.Sprintf("%s%v%v", r.Pair, r.NewAllocatedMargin, time.Now().Unix()), r.NewAllocatedMargin)
	if err != nil {
		return nil, err
	}
	if resp == nil {
		return nil, fmt.Errorf("%s - %s", ku.Name, "no response received")
	}
	return &margin.PositionChangeResponse{
		Exchange:        ku.Name,
		Pair:            r.Pair,
		Asset:           r.Asset,
		AllocatedMargin: resp.PosMargin,
		MarginType:      r.MarginType,
	}, nil
}

// GetFuturesPositionSummary returns position summary details for an active position
func (ku *Kucoin) GetFuturesPositionSummary(ctx context.Context, r *futures.PositionSummaryRequest) (*futures.PositionSummary, error) {
	if r == nil {
		return nil, fmt.Errorf("%w HistoricalRatesRequest", common.ErrNilPointer)
	}
	if r.Asset != asset.Futures {
		return nil, fmt.Errorf("%w %v", futures.ErrNotPerpetualFuture, r.Asset)
	}
	if r.Pair.IsEmpty() {
		return nil, currency.ErrCurrencyPairEmpty
	}
	fPair, err := ku.FormatExchangeCurrency(r.Pair, r.Asset)
	if err != nil {
		return nil, err
	}
	pos, err := ku.GetFuturesPosition(ctx, fPair.String())
	if err != nil {
		return nil, err
	}
	marginType := margin.Isolated
	if pos.CrossMode {
		marginType = margin.Multi
	}
	contracts, err := ku.GetFuturesContractDetails(ctx, r.Asset)
	if err != nil {
		return nil, err
	}
	var multiplier, contractSize float64
	var settlementType futures.ContractSettlementType
	for i := range contracts {
		if !contracts[i].Name.Equal(fPair) {
			continue
		}
		multiplier = contracts[i].Multiplier
		contractSize = multiplier * pos.CurrentQty
		settlementType = contracts[i].SettlementType
	}

	ao, err := ku.GetFuturesAccountOverview(ctx, fPair.Base.String())
	if err != nil {
		return nil, err
	}

	return &futures.PositionSummary{
		Pair:                         r.Pair,
		Asset:                        r.Asset,
		MarginType:                   marginType,
		CollateralMode:               collateral.MultiMode,
		Currency:                     currency.NewCode(pos.SettleCurrency),
		StartDate:                    pos.OpeningTimestamp.Time(),
		AvailableEquity:              decimal.NewFromFloat(ao.AccountEquity),
		MarginBalance:                decimal.NewFromFloat(ao.MarginBalance),
		NotionalSize:                 decimal.NewFromFloat(pos.MarkValue),
		Leverage:                     decimal.NewFromFloat(pos.RealLeverage),
		MaintenanceMarginRequirement: decimal.NewFromFloat(pos.MaintMarginReq),
		InitialMarginRequirement:     decimal.NewFromFloat(pos.PosInit),
		EstimatedLiquidationPrice:    decimal.NewFromFloat(pos.LiquidationPrice),
		CollateralUsed:               decimal.NewFromFloat(pos.PosCost),
		MarkPrice:                    decimal.NewFromFloat(pos.MarkPrice),
		CurrentSize:                  decimal.NewFromFloat(pos.CurrentQty),
		ContractSize:                 decimal.NewFromFloat(contractSize),
		ContractMultiplier:           decimal.NewFromFloat(multiplier),
		ContractSettlementType:       settlementType,
		AverageOpenPrice:             decimal.NewFromFloat(pos.AvgEntryPrice),
		UnrealisedPNL:                decimal.NewFromFloat(pos.UnrealisedPnl),
		RealisedPNL:                  decimal.NewFromFloat(pos.RealisedPnl),
		MaintenanceMarginFraction:    decimal.NewFromFloat(pos.MaintMarginReq),
		FreeCollateral:               decimal.NewFromFloat(ao.AvailableBalance),
		TotalCollateral:              decimal.NewFromFloat(ao.AccountEquity),
		FrozenBalance:                decimal.NewFromFloat(ao.FrozenFunds),
	}, nil
}

// GetFuturesPositionOrders returns the orders for futures positions
func (ku *Kucoin) GetFuturesPositionOrders(ctx context.Context, r *futures.PositionsRequest) ([]futures.PositionResponse, error) {
	if r == nil {
		return nil, fmt.Errorf("%w HistoricalRatesRequest", common.ErrNilPointer)
	}
	if r.Asset != asset.Futures {
		return nil, fmt.Errorf("%w %v", futures.ErrNotPerpetualFuture, r.Asset)
	}
	if len(r.Pairs) == 0 {
		return nil, currency.ErrCurrencyPairEmpty
	}
	err := common.StartEndTimeCheck(r.StartDate, r.EndDate)
	if err != nil {
		return nil, err
	}
	if !r.EndDate.IsZero() && r.EndDate.Sub(r.StartDate) > ku.Features.Supports.MaximumOrderHistory {
		if r.RespectOrderHistoryLimits {
			r.StartDate = time.Now().Add(-ku.Features.Supports.MaximumOrderHistory)
		} else {
			return nil, fmt.Errorf("%w max lookup %v", futures.ErrOrderHistoryTooLarge, time.Now().Add(-ku.Features.Supports.MaximumOrderHistory))
		}
	}
	contracts, err := ku.GetFuturesContractDetails(ctx, r.Asset)
	if err != nil {
		return nil, err
	}
	resp := make([]futures.PositionResponse, len(r.Pairs))
	for x := range r.Pairs {
		var multiplier float64
		fPair, err := ku.FormatExchangeCurrency(r.Pairs[x], r.Asset)
		if err != nil {
			return nil, err
		}
		for i := range contracts {
			if !contracts[i].Name.Equal(fPair) {
				continue
			}
			multiplier = contracts[i].Multiplier
		}

		positionOrders, err := ku.GetFuturesOrders(ctx, "", fPair.String(), "", "", r.StartDate, r.EndDate)
		if err != nil {
			return nil, err
		}
		resp[x].Orders = make([]order.Detail, len(positionOrders.Items))
		for y := range positionOrders.Items {
			side, err := order.StringToOrderSide(positionOrders.Items[y].Side)
			if err != nil {
				return nil, err
			}
			oType, err := order.StringToOrderType(positionOrders.Items[y].OrderType)
			if err != nil {
				return nil, fmt.Errorf("asset type: %v err: %w", r.Asset, err)
			}
			oStatus, err := order.StringToOrderStatus(positionOrders.Items[y].Status)
			if err != nil {
				return nil, fmt.Errorf("asset type: %v err: %w", r.Asset, err)
			}
			resp[x].Orders[y] = order.Detail{
				Leverage:        positionOrders.Items[y].Leverage,
				Price:           positionOrders.Items[y].Price,
				Amount:          positionOrders.Items[y].Size * multiplier,
				ContractAmount:  positionOrders.Items[y].Size,
				ExecutedAmount:  positionOrders.Items[y].FilledSize,
				RemainingAmount: positionOrders.Items[y].Size - positionOrders.Items[y].FilledSize,
				CostAsset:       currency.NewCode(positionOrders.Items[y].SettleCurrency),
				Exchange:        ku.Name,
				OrderID:         positionOrders.Items[y].ID,
				ClientOrderID:   positionOrders.Items[y].ClientOid,
				Type:            oType,
				Side:            side,
				Status:          oStatus,
				AssetType:       asset.Futures,
				Date:            positionOrders.Items[y].CreatedAt.Time(),
				CloseTime:       positionOrders.Items[y].EndAt.Time(),
				LastUpdated:     positionOrders.Items[y].UpdatedAt.Time(),
				Pair:            fPair,
			}
		}
	}
	return resp, nil
}

// UpdateOrderExecutionLimits updates order execution limits
func (ku *Kucoin) UpdateOrderExecutionLimits(ctx context.Context, a asset.Item) error {
	if !ku.SupportsAsset(a) {
		return fmt.Errorf("%w %v", asset.ErrNotSupported, a)
	}

	var limits []order.MinMaxLevel
	switch a {
	case asset.Spot, asset.Margin:
		symbols, err := ku.GetSymbols(ctx, "")
		if err != nil {
			return err
		}
		limits = make([]order.MinMaxLevel, 0, len(symbols))
		for x := range symbols {
			if a == asset.Margin && !symbols[x].IsMarginEnabled {
				continue
			}
			pair, enabled, err := ku.MatchSymbolCheckEnabled(symbols[x].Symbol, a, true)
			if err != nil && !errors.Is(err, currency.ErrPairNotFound) {
				return err
			}
			if !enabled {
				continue
			}
			limits = append(limits, order.MinMaxLevel{
				Pair:                    pair,
				Asset:                   a,
				AmountStepIncrementSize: symbols[x].BaseIncrement,
				QuoteStepIncrementSize:  symbols[x].QuoteIncrement,
				PriceStepIncrementSize:  symbols[x].PriceIncrement,
				MinimumBaseAmount:       symbols[x].BaseMinSize,
				MaximumBaseAmount:       symbols[x].BaseMaxSize,
				MinimumQuoteAmount:      symbols[x].QuoteMinSize,
				MaximumQuoteAmount:      symbols[x].QuoteMaxSize,
			})
		}
	case asset.Futures:
		contract, err := ku.GetFuturesOpenContracts(ctx)
		if err != nil {
			return err
		}
		limits = make([]order.MinMaxLevel, 0, len(contract))
		for x := range contract {
			pair, enabled, err := ku.MatchSymbolCheckEnabled(contract[x].Symbol, a, false)
			if err != nil && !errors.Is(err, currency.ErrPairNotFound) {
				return err
			}
			if !enabled {
				continue
			}
			limits = append(limits, order.MinMaxLevel{
				Pair:                    pair,
				Asset:                   a,
				AmountStepIncrementSize: contract[x].LotSize,
				QuoteStepIncrementSize:  contract[x].TickSize,
				MaximumBaseAmount:       contract[x].MaxOrderQty,
				MaximumQuoteAmount:      contract[x].MaxPrice,
			})
		}
	}

	return ku.LoadLimits(limits)
}

// GetOpenInterest returns the open interest rate for a given asset pair
func (ku *Kucoin) GetOpenInterest(ctx context.Context, k ...key.PairAsset) ([]futures.OpenInterest, error) {
	for i := range k {
		if k[i].Asset != asset.Futures {
			// avoid API calls or returning errors after a successful retrieval
			return nil, fmt.Errorf("%w %v %v", asset.ErrNotSupported, k[i].Asset, k[i].Pair())
		}
	}
	contracts, err := ku.GetFuturesOpenContracts(ctx)
	if err != nil {
		return nil, err
	}
	resp := make([]futures.OpenInterest, 0, len(contracts))
	for i := range contracts {
		var symbol currency.Pair
		var enabled bool
		symbol, enabled, err = ku.MatchSymbolCheckEnabled(contracts[i].Symbol, asset.Futures, true)
		if err != nil && !errors.Is(err, currency.ErrPairNotFound) {
			return nil, err
		}
		if !enabled {
			continue
		}
		var appendData bool
		for j := range k {
			if k[j].Pair().Equal(symbol) {
				appendData = true
				break
			}
		}
		if len(k) > 0 && !appendData {
			continue
		}
		resp = append(resp, futures.OpenInterest{
			Key: key.ExchangePairAsset{
				Exchange: ku.Name,
				Base:     symbol.Base.Item,
				Quote:    symbol.Quote.Item,
				Asset:    asset.Futures,
			},
			OpenInterest: contracts[i].OpenInterest.Float64(),
		})
	}
	return resp, nil
}

// GetCurrencyTradeURL returns the URL to the exchange's trade page for the given asset and currency pair
func (ku *Kucoin) GetCurrencyTradeURL(_ context.Context, a asset.Item, cp currency.Pair) (string, error) {
	_, err := ku.CurrencyPairs.IsPairEnabled(cp, a)
	if err != nil {
		return "", err
	}
	cp.Delimiter = currency.DashDelimiter
	switch a {
	case asset.Spot:
		return tradeBaseURL + tradeSpot + cp.Upper().String(), nil
	case asset.Margin:
		return tradeBaseURL + tradeSpot + tradeMargin + cp.Upper().String(), nil
	case asset.Futures:
		cp.Delimiter = ""
		return tradeBaseURL + tradeFutures + tradeSpot + cp.Upper().String(), nil
	default:
		return "", fmt.Errorf("%w %v", asset.ErrNotSupported, a)
	}
}

// StringToTimeInForce returns an order.TimeInForder instance from string
func StringToTimeInForce(tif string, postOnly bool) order.TimeInForce {
<<<<<<< HEAD
=======
	tif = strings.ToUpper(tif)
>>>>>>> 7a52b706
	var out order.TimeInForce
	switch tif {
	case "GTT":
		out = order.GoodTillTime
	case "IOC":
		out = order.ImmediateOrCancel
	case "FOK":
		out = order.FillOrKill
	default:
		out = order.GoodTillCancel
	}
	if postOnly {
		out |= order.PostOnly
	}
	return out
}<|MERGE_RESOLUTION|>--- conflicted
+++ resolved
@@ -690,12 +690,7 @@
 			var timeInForce string
 			if oType == order.Limit {
 				switch {
-<<<<<<< HEAD
-				case s.TimeInForce.Is(order.FillOrKill) ||
-					s.TimeInForce.Is(order.ImmediateOrCancel):
-=======
 				case s.TimeInForce.Is(order.FillOrKill) || s.TimeInForce.Is(order.ImmediateOrCancel):
->>>>>>> 7a52b706
 					timeInForce = s.TimeInForce.String()
 				default:
 					timeInForce = order.GoodTillCancel.String()
@@ -2463,10 +2458,7 @@
 
 // StringToTimeInForce returns an order.TimeInForder instance from string
 func StringToTimeInForce(tif string, postOnly bool) order.TimeInForce {
-<<<<<<< HEAD
-=======
 	tif = strings.ToUpper(tif)
->>>>>>> 7a52b706
 	var out order.TimeInForce
 	switch tif {
 	case "GTT":
