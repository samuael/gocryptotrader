package kucoin

import (
	"context"
	"errors"
	"fmt"
	"sort"
	"strings"
	"time"

	"github.com/shopspring/decimal"
	"github.com/thrasher-corp/gocryptotrader/common"
	"github.com/thrasher-corp/gocryptotrader/common/key"
	"github.com/thrasher-corp/gocryptotrader/config"
	"github.com/thrasher-corp/gocryptotrader/currency"
	exchange "github.com/thrasher-corp/gocryptotrader/exchanges"
	"github.com/thrasher-corp/gocryptotrader/exchanges/account"
	"github.com/thrasher-corp/gocryptotrader/exchanges/asset"
	"github.com/thrasher-corp/gocryptotrader/exchanges/collateral"
	"github.com/thrasher-corp/gocryptotrader/exchanges/deposit"
	"github.com/thrasher-corp/gocryptotrader/exchanges/fundingrate"
	"github.com/thrasher-corp/gocryptotrader/exchanges/futures"
	"github.com/thrasher-corp/gocryptotrader/exchanges/kline"
	"github.com/thrasher-corp/gocryptotrader/exchanges/margin"
	"github.com/thrasher-corp/gocryptotrader/exchanges/order"
	"github.com/thrasher-corp/gocryptotrader/exchanges/orderbook"
	"github.com/thrasher-corp/gocryptotrader/exchanges/protocol"
	"github.com/thrasher-corp/gocryptotrader/exchanges/request"
	"github.com/thrasher-corp/gocryptotrader/exchanges/stream"
	"github.com/thrasher-corp/gocryptotrader/exchanges/stream/buffer"
	"github.com/thrasher-corp/gocryptotrader/exchanges/subscription"
	"github.com/thrasher-corp/gocryptotrader/exchanges/ticker"
	"github.com/thrasher-corp/gocryptotrader/exchanges/trade"
	"github.com/thrasher-corp/gocryptotrader/log"
	"github.com/thrasher-corp/gocryptotrader/portfolio/withdraw"
)

// GetDefaultConfig returns a default exchange config
func (ku *Kucoin) GetDefaultConfig(ctx context.Context) (*config.Exchange, error) {
	ku.SetDefaults()
	exchCfg, err := ku.GetStandardConfig()
	if err != nil {
		return nil, err
	}

	err = ku.SetupDefaults(exchCfg)
	if err != nil {
		return nil, err
	}

	if ku.Features.Supports.RESTCapabilities.AutoPairUpdates {
		err := ku.UpdateTradablePairs(ctx, true)
		if err != nil {
			return nil, err
		}
	}
	return exchCfg, nil
}

// SetDefaults sets the basic defaults for Kucoin
func (ku *Kucoin) SetDefaults() {
	ku.Name = "Kucoin"
	ku.Enabled = true
	ku.Verbose = false

	ku.API.CredentialsValidator.RequiresKey = true
	ku.API.CredentialsValidator.RequiresSecret = true
	ku.API.CredentialsValidator.RequiresClientID = true

	spot := currency.PairStore{
		RequestFormat: &currency.PairFormat{Uppercase: true, Delimiter: currency.DashDelimiter},
		ConfigFormat:  &currency.PairFormat{Uppercase: true, Delimiter: currency.DashDelimiter},
	}
	futures := currency.PairStore{
		RequestFormat: &currency.PairFormat{Uppercase: true},
		ConfigFormat:  &currency.PairFormat{Uppercase: true, Delimiter: currency.UnderscoreDelimiter},
	}
	err := ku.StoreAssetPairFormat(asset.Spot, spot)
	if err != nil {
		log.Errorln(log.ExchangeSys, err)
	}
	err = ku.StoreAssetPairFormat(asset.Margin, spot)
	if err != nil {
		log.Errorln(log.ExchangeSys, err)
	}
	err = ku.StoreAssetPairFormat(asset.Futures, futures)
	if err != nil {
		log.Errorln(log.ExchangeSys, err)
	}
	ku.Features = exchange.Features{
		Supports: exchange.FeaturesSupported{
			REST:      true,
			Websocket: true,
			RESTCapabilities: protocol.Features{
				TickerFetching:    true,
				TickerBatching:    true,
				OrderbookFetching: true,
				AutoPairUpdates:   true,
				AccountInfo:       true,
				CryptoWithdrawal:  true,
				SubmitOrder:       true,
				GetOrder:          true,
				GetOrders:         true,
				CancelOrder:       true,
				CancelOrders:      true,
				TradeFetching:     true,
				UserTradeHistory:  true,
				KlineFetching:     true,
				DepositHistory:    true,
				WithdrawalHistory: true,
			},
			WebsocketCapabilities: protocol.Features{
				TickerFetching:         true,
				OrderbookFetching:      true,
				Subscribe:              true,
				Unsubscribe:            true,
				AuthenticatedEndpoints: true,
				AccountInfo:            true,
				GetOrders:              true,
				TradeFetching:          true,
				KlineFetching:          true,
				GetOrder:               true,
			},
			FuturesCapabilities: exchange.FuturesCapabilities{
				Positions:                 true,
				Leverage:                  true,
				CollateralMode:            true,
				FundingRates:              true,
				MaximumFundingRateHistory: kline.ThreeMonth.Duration(),
				SupportedFundingRateFrequencies: map[kline.Interval]bool{
					kline.EightHour: true,
				},
				FundingRateBatching: map[asset.Item]bool{
					asset.Futures: true,
				},
				OpenInterest: exchange.OpenInterestSupport{
					Supported:          true,
					SupportedViaTicker: true,
					SupportsRestBatch:  true,
				},
			},
			MaximumOrderHistory: kline.OneDay.Duration() * 7,
			WithdrawPermissions: exchange.AutoWithdrawCrypto,
		},
		Enabled: exchange.FeaturesEnabled{
			AutoPairUpdates: true,
			Kline: kline.ExchangeCapabilitiesEnabled{
				Intervals: kline.DeployExchangeIntervals(
					kline.IntervalCapacity{Interval: kline.OneMin},
					kline.IntervalCapacity{Interval: kline.ThreeMin},
					kline.IntervalCapacity{Interval: kline.FiveMin},
					kline.IntervalCapacity{Interval: kline.FifteenMin},
					kline.IntervalCapacity{Interval: kline.ThirtyMin},
					kline.IntervalCapacity{Interval: kline.OneHour},
					kline.IntervalCapacity{Interval: kline.TwoHour},
					kline.IntervalCapacity{Interval: kline.FourHour},
					kline.IntervalCapacity{Interval: kline.SixHour},
					kline.IntervalCapacity{Interval: kline.EightHour},
					kline.IntervalCapacity{Interval: kline.TwelveHour},
					kline.IntervalCapacity{Interval: kline.OneDay},
					kline.IntervalCapacity{Interval: kline.OneWeek},
				),
				GlobalResultLimit: 1500,
			},
		},
		Subscriptions: []*subscription.Subscription{
			// Where we can we use generic names
			{Enabled: true, Channel: subscription.TickerChannel},                                         // marketTickerChannel
			{Enabled: true, Channel: subscription.AllTradesChannel},                                      // marketMatchChannel
			{Enabled: true, Channel: subscription.OrderbookChannel, Interval: kline.HundredMilliseconds}, // marketOrderbookLevel2Channels
			{Enabled: true, Channel: futuresTickerV2Channel},
			{Enabled: true, Channel: futuresOrderbookLevel2Depth50Channel},
			{Enabled: true, Channel: marginFundingbookChangeChannel, Authenticated: true},
			{Enabled: true, Channel: accountBalanceChannel, Authenticated: true},
			{Enabled: true, Channel: marginPositionChannel, Authenticated: true},
			{Enabled: true, Channel: marginLoanChannel, Authenticated: true},
			{Enabled: true, Channel: futuresTradeOrderChannel, Authenticated: true},
			{Enabled: true, Channel: futuresStopOrdersLifecycleEventChannel, Authenticated: true},
			{Enabled: true, Channel: futuresAccountBalanceEventChannel, Authenticated: true},
		},
	}
	ku.Requester, err = request.New(ku.Name,
		common.NewHTTPClientWithTimeout(exchange.DefaultHTTPTimeout),
		request.WithLimiter(SetRateLimit()))
	if err != nil {
		log.Errorln(log.ExchangeSys, err)
	}

	ku.API.Endpoints = ku.NewEndpoints()
	err = ku.API.Endpoints.SetDefaultEndpoints(map[exchange.URL]string{
		exchange.RestSpot:      kucoinAPIURL,
		exchange.RestFutures:   kucoinFuturesAPIURL,
		exchange.WebsocketSpot: kucoinWebsocketURL,
	})
	if err != nil {
		log.Errorln(log.ExchangeSys, err)
	}
	ku.Websocket = stream.NewWebsocket()
	ku.WebsocketResponseMaxLimit = exchange.DefaultWebsocketResponseMaxLimit
	ku.WebsocketResponseCheckTimeout = exchange.DefaultWebsocketResponseCheckTimeout
	ku.WebsocketOrderbookBufferLimit = exchange.DefaultWebsocketOrderbookBufferLimit
}

// Setup takes in the supplied exchange configuration details and sets params
func (ku *Kucoin) Setup(exch *config.Exchange) error {
	err := exch.Validate()
	if err != nil {
		return err
	}
	if !exch.Enabled {
		ku.SetEnabled(false)
		return nil
	}
	err = ku.SetupDefaults(exch)
	if err != nil {
		return err
	}

	wsRunningEndpoint, err := ku.API.Endpoints.GetURL(exchange.WebsocketSpot)
	if err != nil {
		return err
	}
	err = ku.Websocket.Setup(
		&stream.WebsocketSetup{
			ExchangeConfig:        exch,
			DefaultURL:            kucoinWebsocketURL,
			RunningURL:            wsRunningEndpoint,
			Connector:             ku.WsConnect,
			Subscriber:            ku.Subscribe,
			Unsubscriber:          ku.Unsubscribe,
			GenerateSubscriptions: ku.GenerateDefaultSubscriptions,
			Features:              &ku.Features.Supports.WebsocketCapabilities,
			OrderbookBufferConfig: buffer.Config{
				SortBuffer:            true,
				SortBufferByUpdateIDs: true,
				UpdateIDProgression:   true,
			},
			TradeFeed: ku.Features.Enabled.TradeFeed,
		})
	if err != nil {
		return err
	}
	return ku.Websocket.SetupNewConnection(stream.ConnectionSetup{
		ResponseCheckTimeout: exch.WebsocketResponseCheckTimeout,
		ResponseMaxLimit:     exch.WebsocketResponseMaxLimit,
		RateLimit:            500,
	})
}

// FetchTradablePairs returns a list of the exchanges tradable pairs
func (ku *Kucoin) FetchTradablePairs(ctx context.Context, assetType asset.Item) (currency.Pairs, error) {
	var cp currency.Pair
	switch assetType {
	case asset.Futures:
		myPairs, err := ku.GetFuturesOpenContracts(ctx)
		if err != nil {
			return nil, err
		}
		pairs := make(currency.Pairs, 0, len(myPairs))
		for x := range myPairs {
			if strings.ToLower(myPairs[x].Status) != "open" { //nolint:gocritic // strings.ToLower is faster
				continue
			}
			cp, err = currency.NewPairFromStrings(myPairs[x].BaseCurrency, myPairs[x].Symbol[len(myPairs[x].BaseCurrency):])
			if err != nil {
				return nil, err
			}
			pairs = pairs.Add(cp)
		}
		configFormat, err := ku.GetPairFormat(asset.Futures, false)
		if err != nil {
			return nil, err
		}
		return pairs.Format(configFormat), nil
	case asset.Spot, asset.Margin:
		myPairs, err := ku.GetSymbols(ctx, "")
		if err != nil {
			return nil, err
		}
		pairs := make(currency.Pairs, 0, len(myPairs))
		for x := range myPairs {
			if !myPairs[x].EnableTrading || (assetType == asset.Margin && !myPairs[x].IsMarginEnabled) {
				continue
			}
			// Symbol field must be used to generate pair as this is the symbol
			// to fetch data from the API. e.g. BSV-USDT name is BCHSV-USDT as symbol.
			cp, err = currency.NewPairFromString(strings.ToUpper(myPairs[x].Symbol))
			if err != nil {
				return nil, err
			}
			pairs = pairs.Add(cp)
		}
		return pairs, nil
	default:
		return nil, fmt.Errorf("%w %v", asset.ErrNotSupported, assetType)
	}
}

// UpdateTradablePairs updates the exchanges available pairs and stores
// them in the exchanges config
func (ku *Kucoin) UpdateTradablePairs(ctx context.Context, forceUpdate bool) error {
	assets := ku.GetAssetTypes(true)
	for a := range assets {
		pairs, err := ku.FetchTradablePairs(ctx, assets[a])
		if err != nil {
			return err
		}
		if len(pairs) == 0 {
			return fmt.Errorf("%v; no tradable pairs", currency.ErrCurrencyPairsEmpty)
		}
		err = ku.UpdatePairs(pairs, assets[a], false, forceUpdate)
		if err != nil {
			return err
		}
	}
	return nil
}

// UpdateTicker updates and returns the ticker for a currency pair
func (ku *Kucoin) UpdateTicker(ctx context.Context, p currency.Pair, assetType asset.Item) (*ticker.Price, error) {
	p, err := ku.FormatExchangeCurrency(p, assetType)
	if err != nil {
		return nil, err
	}
	if err := ku.UpdateTickers(ctx, assetType); err != nil {
		return nil, err
	}
	return ticker.GetTicker(ku.Name, p, assetType)
}

// UpdateTickers updates all currency pairs of a given asset type
func (ku *Kucoin) UpdateTickers(ctx context.Context, assetType asset.Item) error {
	var errs error
	switch assetType {
	case asset.Futures:
		ticks, err := ku.GetFuturesOpenContracts(ctx)
		if err != nil {
			return err
		}
		pairs, err := ku.GetEnabledPairs(asset.Futures)
		if err != nil {
			return err
		}
		for x := range ticks {
			var pair currency.Pair
			pair, err = currency.NewPairFromStrings(ticks[x].BaseCurrency, ticks[x].Symbol[len(ticks[x].BaseCurrency):])
			if err != nil {
				return err
			}
			if !pairs.Contains(pair, true) {
				continue
			}
			err = ticker.ProcessTicker(&ticker.Price{
				Last:         ticks[x].LastTradePrice,
				High:         ticks[x].HighPrice,
				Low:          ticks[x].LowPrice,
				Volume:       ticks[x].VolumeOf24h,
				OpenInterest: ticks[x].OpenInterest.Float64(),
				Pair:         pair,
				ExchangeName: ku.Name,
				AssetType:    assetType,
			})
			if err != nil {
				errs = common.AppendError(errs, err)
			}
		}
	case asset.Spot, asset.Margin:
		ticks, err := ku.GetTickers(ctx)
		if err != nil {
			return err
		}
		for t := range ticks.Tickers {
			pair, enabled, err := ku.MatchSymbolCheckEnabled(ticks.Tickers[t].Symbol, assetType, true)
			if err != nil && !errors.Is(err, currency.ErrPairNotFound) {
				return err
			}
			if !enabled {
				continue
			}

			err = ticker.ProcessTicker(&ticker.Price{
				Last:         ticks.Tickers[t].Last,
				High:         ticks.Tickers[t].High,
				Low:          ticks.Tickers[t].Low,
				Volume:       ticks.Tickers[t].Volume,
				Ask:          ticks.Tickers[t].Sell,
				Bid:          ticks.Tickers[t].Buy,
				Pair:         pair,
				ExchangeName: ku.Name,
				AssetType:    assetType,
				LastUpdated:  ticks.Time.Time(),
			})
			if err != nil {
				errs = common.AppendError(errs, err)
			}
		}
	default:
		return fmt.Errorf("%w %v", asset.ErrNotSupported, assetType)
	}
	return errs
}

// FetchTicker returns the ticker for a currency pair
func (ku *Kucoin) FetchTicker(ctx context.Context, p currency.Pair, assetType asset.Item) (*ticker.Price, error) {
	p, err := ku.FormatExchangeCurrency(p, assetType)
	if err != nil {
		return nil, err
	}
	tickerNew, err := ticker.GetTicker(ku.Name, p, assetType)
	if err != nil {
		return ku.UpdateTicker(ctx, p, assetType)
	}
	return tickerNew, nil
}

// FetchOrderbook returns orderbook base on the currency pair
func (ku *Kucoin) FetchOrderbook(ctx context.Context, pair currency.Pair, assetType asset.Item) (*orderbook.Base, error) {
	pair, err := ku.FormatExchangeCurrency(pair, assetType)
	if err != nil {
		return nil, err
	}
	ob, err := orderbook.Get(ku.Name, pair, assetType)
	if err != nil {
		return ku.UpdateOrderbook(ctx, pair, assetType)
	}
	return ob, nil
}

// UpdateOrderbook updates and returns the orderbook for a currency pair
func (ku *Kucoin) UpdateOrderbook(ctx context.Context, pair currency.Pair, assetType asset.Item) (*orderbook.Base, error) {
	err := ku.CurrencyPairs.IsAssetEnabled(assetType)
	if err != nil {
		return nil, err
	}
	pair, err = ku.FormatExchangeCurrency(pair, assetType)
	if err != nil {
		return nil, err
	}
	var ordBook *Orderbook
	switch assetType {
	case asset.Futures:
		ordBook, err = ku.GetFuturesOrderbook(ctx, pair.String())
	case asset.Spot, asset.Margin:
		if ku.IsRESTAuthenticationSupported() && ku.AreCredentialsValid(ctx) {
			ordBook, err = ku.GetOrderbook(ctx, pair.String())
			if err != nil {
				return nil, err
			}
		} else {
			ordBook, err = ku.GetPartOrderbook100(ctx, pair.String())
		}
	default:
		return nil, fmt.Errorf("%w %v", asset.ErrNotSupported, assetType)
	}
	if err != nil {
		return nil, err
	}

	book := &orderbook.Base{
		Exchange:        ku.Name,
		Pair:            pair,
		Asset:           assetType,
		VerifyOrderbook: ku.CanVerifyOrderbook,
		Asks:            ordBook.Asks,
		Bids:            ordBook.Bids,
	}
	err = book.Process()
	if err != nil {
		return book, err
	}
	return orderbook.Get(ku.Name, pair, assetType)
}

// UpdateAccountInfo retrieves balances for all enabled currencies
func (ku *Kucoin) UpdateAccountInfo(ctx context.Context, assetType asset.Item) (account.Holdings, error) {
	holding := account.Holdings{Exchange: ku.Name}
	err := ku.CurrencyPairs.IsAssetEnabled(assetType)
	if err != nil {
		return holding, fmt.Errorf("%w %v", asset.ErrNotSupported, assetType)
	}
	switch assetType {
	case asset.Futures:
<<<<<<< HEAD
		accountH, err := ku.GetFuturesAccountOverview(ctx, currency.EMPTYCODE)
		if err != nil {
			return account.Holdings{}, err
		}
		holding.Accounts = append(holding.Accounts, account.SubAccount{
			AssetType: assetType,
			Currencies: []account.Balance{{
=======
		balances := make([]account.Balance, 2)
		for i, settlement := range []string{"XBT", "USDT"} {
			accountH, err := ku.GetFuturesAccountOverview(ctx, settlement)
			if err != nil {
				return account.Holdings{}, err
			}

			balances[i] = account.Balance{
>>>>>>> 9854fe1b
				Currency: currency.NewCode(accountH.Currency),
				Total:    accountH.AvailableBalance + accountH.FrozenFunds,
				Hold:     accountH.FrozenFunds,
				Free:     accountH.AvailableBalance,
			}
		}
		holding.Accounts = append(holding.Accounts, account.SubAccount{
			AssetType:  assetType,
			Currencies: balances,
		})
	case asset.Spot, asset.Margin:
		accountH, err := ku.GetAllAccounts(ctx, "", ku.accountTypeToString(assetType))
		if err != nil {
			return account.Holdings{}, err
		}
		for x := range accountH {
			holding.Accounts = append(holding.Accounts, account.SubAccount{
				AssetType: assetType,
				Currencies: []account.Balance{
					{
						Currency: currency.NewCode(accountH[x].Currency),
						Total:    accountH[x].Balance.Float64(),
						Hold:     accountH[x].Holds.Float64(),
						Free:     accountH[x].Available.Float64(),
					}},
			})
		}
	default:
		return holding, fmt.Errorf("%w %v", asset.ErrNotSupported, assetType)
	}
	return holding, nil
}

// FetchAccountInfo retrieves balances for all enabled currencies
func (ku *Kucoin) FetchAccountInfo(ctx context.Context, assetType asset.Item) (account.Holdings, error) {
	creds, err := ku.GetCredentials(ctx)
	if err != nil {
		return account.Holdings{}, err
	}
	acc, err := account.GetHoldings(ku.Name, creds, assetType)
	if err != nil {
		return ku.UpdateAccountInfo(ctx, assetType)
	}
	return acc, nil
}

// GetAccountFundingHistory returns funding history, deposits and
// withdrawals
func (ku *Kucoin) GetAccountFundingHistory(ctx context.Context) ([]exchange.FundingHistory, error) {
	withdrawalsData, err := ku.GetWithdrawalList(ctx, "", "", time.Time{}, time.Time{})
	if err != nil {
		return nil, err
	}
	depositsData, err := ku.GetHistoricalDepositList(ctx, "", "", time.Time{}, time.Time{})
	if err != nil {
		return nil, err
	}
	fundingData := make([]exchange.FundingHistory, len(withdrawalsData.Items)+len(depositsData.Items))
	for x := range depositsData.Items {
		fundingData[x] = exchange.FundingHistory{
			Timestamp:    depositsData.Items[x].CreatedAt.Time(),
			ExchangeName: ku.Name,
			TransferType: "deposit",
			CryptoTxID:   depositsData.Items[x].WalletTxID,
			Status:       depositsData.Items[x].Status,
			Amount:       depositsData.Items[x].Amount,
			Currency:     depositsData.Items[x].Currency,
		}
	}
	length := len(depositsData.Items)
	for x := range withdrawalsData.Items {
		fundingData[length+x] = exchange.FundingHistory{
			Fee:             withdrawalsData.Items[x].Fee,
			Timestamp:       withdrawalsData.Items[x].UpdatedAt.Time(),
			ExchangeName:    ku.Name,
			TransferType:    "withdrawal",
			CryptoToAddress: withdrawalsData.Items[x].Address,
			CryptoTxID:      withdrawalsData.Items[x].WalletTxID,
			Status:          withdrawalsData.Items[x].Status,
			Amount:          withdrawalsData.Items[x].Amount,
			Currency:        withdrawalsData.Items[x].Currency,
			TransferID:      withdrawalsData.Items[x].ID,
		}
	}
	return fundingData, nil
}

// GetWithdrawalsHistory returns previous withdrawals data
func (ku *Kucoin) GetWithdrawalsHistory(ctx context.Context, c currency.Code, a asset.Item) ([]exchange.WithdrawalHistory, error) {
	err := ku.CurrencyPairs.IsAssetEnabled(a)
	if err != nil {
		return nil, err
	}
	switch a {
	case asset.Spot:
		var withdrawals *HistoricalDepositWithdrawalResponse
		withdrawals, err = ku.GetHistoricalWithdrawalList(ctx, c.String(), "", time.Time{}, time.Time{})
		if err != nil {
			return nil, err
		}
		resp := make([]exchange.WithdrawalHistory, len(withdrawals.Items))
		for x := range withdrawals.Items {
			resp[x] = exchange.WithdrawalHistory{
				Status:       withdrawals.Items[x].Status,
				CryptoTxID:   withdrawals.Items[x].WalletTxID,
				Timestamp:    withdrawals.Items[x].CreatedAt.Time(),
				Amount:       withdrawals.Items[x].Amount,
				TransferType: "withdrawal",
				Currency:     c.String(),
			}
		}
		return resp, nil
	case asset.Futures:
		return nil, common.ErrNotYetImplemented
	default:
		return nil, fmt.Errorf("withdrawal %w for asset type %v", asset.ErrNotSupported, a)
	}
}

// GetRecentTrades returns the most recent trades for a currency and asset
func (ku *Kucoin) GetRecentTrades(ctx context.Context, p currency.Pair, assetType asset.Item) ([]trade.Data, error) {
	p, err := ku.FormatExchangeCurrency(p, assetType)
	if err != nil {
		return nil, err
	}
	var resp []trade.Data
	switch assetType {
	case asset.Futures:
		tradeData, err := ku.GetFuturesTradeHistory(ctx, p.String())
		if err != nil {
			return nil, err
		}
		var side order.Side
		for i := range tradeData {
			side, err = order.StringToOrderSide(tradeData[0].Side)
			if err != nil {
				return nil, err
			}
			resp = append(resp, trade.Data{
				TID:          tradeData[i].TradeID,
				Exchange:     ku.Name,
				CurrencyPair: p,
				AssetType:    assetType,
				Price:        tradeData[i].Price,
				Amount:       tradeData[i].Size,
				Timestamp:    tradeData[i].FilledTime.Time(),
				Side:         side,
			})
		}
	case asset.Spot, asset.Margin:
		tradeData, err := ku.GetTradeHistory(ctx, p.String())
		if err != nil {
			return nil, err
		}
		var side order.Side
		for i := range tradeData {
			side, err = order.StringToOrderSide(tradeData[0].Side)
			if err != nil {
				return nil, err
			}
			resp = append(resp, trade.Data{
				TID:          tradeData[i].Sequence,
				Exchange:     ku.Name,
				CurrencyPair: p,
				Side:         side,
				AssetType:    assetType,
				Price:        tradeData[i].Price,
				Amount:       tradeData[i].Size,
				Timestamp:    tradeData[i].Time.Time(),
			})
		}
	default:
		return nil, fmt.Errorf("%w %v", asset.ErrNotSupported, assetType)
	}
	if ku.IsSaveTradeDataEnabled() {
		err := trade.AddTradesToBuffer(ku.Name, resp...)
		if err != nil {
			return nil, err
		}
	}
	sort.Sort(trade.ByDate(resp))
	return resp, nil
}

// GetHistoricTrades returns historic trade data within the timeframe provided
func (ku *Kucoin) GetHistoricTrades(_ context.Context, _ currency.Pair, _ asset.Item, _, _ time.Time) ([]trade.Data, error) {
	return nil, common.ErrFunctionNotSupported
}

// SubmitOrder submits a new order
func (ku *Kucoin) SubmitOrder(ctx context.Context, s *order.Submit) (*order.SubmitResponse, error) {
	err := s.Validate()
	if err != nil {
		return nil, err
	}
	sideString, err := ku.orderSideString(s.Side)
	if err != nil {
		return nil, err
	}
	if s.Type != order.UnknownType && s.Type != order.Limit && s.Type != order.Market {
		return nil, fmt.Errorf("%w only limit and market are supported", order.ErrTypeIsInvalid)
	}
	s.Pair, err = ku.FormatExchangeCurrency(s.Pair, s.AssetType)
	if err != nil {
		return nil, err
	}
	var o string
	switch s.AssetType {
	case asset.Futures:
<<<<<<< HEAD
		if s.Leverage == 0 {
			s.Leverage = 1
		}
		o, err = ku.PostFuturesOrder(ctx, &FuturesOrderParam{
			ClientOrderID: s.ClientOrderID, Side: sideString, Symbol: s.Pair,
			OrderType: s.Type.Lower(), Size: s.Amount, Price: s.Price, StopPrice: s.TriggerPrice,
			Leverage: s.Leverage, VisibleSize: 0, ReduceOnly: s.ReduceOnly,
			PostOnly: s.PostOnly, Hidden: s.Hidden})
=======
		o, err := ku.PostFuturesOrder(ctx, &FuturesOrderParam{
			ClientOrderID: s.ClientOrderID,
			Side:          sideString,
			Symbol:        s.Pair,
			OrderType:     s.Type.Lower(),
			Size:          s.Amount,
			Price:         s.Price,
			StopPrice:     s.TriggerPrice,
			Leverage:      s.Leverage,
			ReduceOnly:    s.ReduceOnly,
			PostOnly:      s.PostOnly,
			Hidden:        s.Hidden})
>>>>>>> 9854fe1b
		if err != nil {
			return nil, err
		}
		return s.DeriveSubmitResponse(o)
	case asset.Spot:
		switch {
		case ku.HFSpot:
			o, err = ku.HFSpotPlaceOrder(ctx, &PlaceHFParam{
				ClientOrderID: s.ClientOrderID,
				Symbol:        s.Pair,
				OrderType:     s.Type.Lower(),
				Side:          s.Side.String(),
				Price:         s.Price,
				Size:          s.Amount,
				PostOnly:      s.PostOnly,
				Hidden:        s.Hidden,
				Iceberg:       s.Iceberg,
			})
			if err != nil {
				return nil, err
			}
			return s.DeriveSubmitResponse(o)
		default:
			switch s.Type {
			case order.Limit, order.Market, order.StopLimit, order.StopMarket:
				var oType order.Type
				switch s.Type {
				case order.Limit, order.StopLimit:
					oType = order.Limit
				case order.Market, order.StopMarket:
					oType = order.Market
				}
				var timeInForce string
				if oType == order.Limit {
					switch {
					case s.FillOrKill:
						timeInForce = "FOK"
					case s.ImmediateOrCancel:
						timeInForce = "IOC"
					case s.PostOnly:
					default:
						timeInForce = "GTC"
					}
				}
				var stopType string
				var stopPrice float64
				switch {
				case s.RiskManagementModes.StopLoss.Enabled && s.RiskManagementModes.StopEntry.Enabled:
					return nil, errors.New("can not enable more than one risk management")
				case s.RiskManagementModes.StopEntry.Enabled:
					stopType = "entry"
					stopPrice = s.RiskManagementModes.StopEntry.Price
				case s.RiskManagementModes.StopLoss.Enabled:
					stopType = "loss"
					stopPrice = s.RiskManagementModes.StopLoss.Price
				}
				var o string
				if stopType != "" {
					o, err = ku.PostStopOrder(ctx,
						s.ClientOrderID,
						sideString,
						s.Pair.String(),
						oType.Lower(), "", stopType, "", s.TradeMode,
						timeInForce, s.Amount, s.Price, stopPrice, 0,
						0, 0, s.PostOnly, s.Hidden, s.Iceberg)
					if err != nil {
						return nil, err
					}
					return s.DeriveSubmitResponse(o)
				}
				o, err = ku.PostOrder(ctx, &SpotOrderParam{
					ClientOrderID: s.ClientOrderID,
					Side:          sideString,
					Symbol:        s.Pair,
					OrderType:     s.Type.Lower(),
					Size:          s.Amount,
					Price:         s.Price,
					PostOnly:      s.PostOnly,
					Hidden:        s.Hidden,
					TimeInForce:   timeInForce,
				})
				if err != nil {
					return nil, err
				}
				return s.DeriveSubmitResponse(o)
			case order.OCO:
				switch {
				case !s.RiskManagementModes.TakeProfit.Enabled:
					return nil, errors.New("take profit price is required")
				case !s.RiskManagementModes.StopLoss.Enabled:
					return nil, errors.New("stop loss price is required")
				}

				limitPrice := s.RiskManagementModes.TakeProfit.Price
				stopPrice := s.RiskManagementModes.StopLoss.Price

				var o string
				o, err = ku.PlaceOCOOrder(ctx, &OCOOrderParams{
					Symbol:        s.Pair,
					Side:          s.Side.Lower(),
					Price:         s.Price,
					Size:          s.Amount,
					StopPrice:     stopPrice,
					LimitPrice:    limitPrice,
					ClientOrderID: s.ClientOrderID,
				})
				if err != nil {
					return nil, err
				}
				return s.DeriveSubmitResponse(o)
			default:
				return nil, order.ErrUnsupportedOrderType
			}
		}
	case asset.Margin:
		if ku.HFMargin {
			o, err := ku.PlaceMarginHFOrder(ctx, &PlaceMarginHFOrderParam{
				ClientOrderID: s.ClientOrderID,
				Side:          s.Side.Lower(),
				Symbol:        s.Pair,
				OrderType:     s.Type.String(),
				AutoBorrow:    s.AutoBorrow,
				Price:         s.Price,
				Size:          s.Amount,
				PostOnly:      s.PostOnly,
				Hidden:        s.Hidden,
				Iceberg:       s.Iceberg,
			})
			if err != nil {
				return nil, err
			}
			return s.DeriveSubmitResponse(o.OrderID)
		}
		o, err := ku.PostMarginOrder(ctx,
			&MarginOrderParam{ClientOrderID: s.ClientOrderID,
				Side: sideString, Symbol: s.Pair,
				OrderType: s.Type.Lower(), MarginModel: marginModeToString(s.MarginType),
				Price: s.Price, Size: s.Amount,
				VisibleSize: s.Amount, PostOnly: s.PostOnly,
				Hidden: s.Hidden, AutoBorrow: s.AutoBorrow})
		if err != nil {
			return nil, err
		}
		ret, err := s.DeriveSubmitResponse(o.OrderID)
		if err != nil {
			return nil, err
		}
		ret.BorrowSize = o.BorrowSize
		ret.LoanApplyID = o.LoanApplyID
		return ret, nil
	default:
		return nil, fmt.Errorf("%w %v", asset.ErrNotSupported, s.AssetType)
	}
}

func marginModeToString(mType margin.Type) string {
	switch mType {
	case margin.Isolated:
		return mType.String()
	case margin.Multi:
		return "cross"
	default:
		return ""
	}
}

// ModifyOrder will allow of changing orderbook placement and limit to
// market conversion
func (ku *Kucoin) ModifyOrder(_ context.Context, _ *order.Modify) (*order.ModifyResponse, error) {
	return nil, common.ErrFunctionNotSupported
}

// CancelOrder cancels an order by its corresponding ID number
func (ku *Kucoin) CancelOrder(ctx context.Context, ord *order.Cancel) error {
	if ord == nil {
		return common.ErrNilPointer
	}
	err := ku.CurrencyPairs.IsAssetEnabled(ord.AssetType)
	if err != nil {
		return err
	}
	err = ord.Validate(ord.StandardCancel())
	if err != nil {
		return err
	}
	switch ord.AssetType {
	case asset.Spot, asset.Margin:
		if ord.OrderID == "" && ord.ClientOrderID == "" {
			return fmt.Errorf("%w, either clientOrderID or OrderID is required", order.ErrOrderIDNotSet)
		}
		if ku.HFMargin && ord.AssetType == asset.Margin {
			if ord.OrderID != "" {
				_, err = ku.CancelMarginHFOrderByOrderID(ctx, ord.OrderID, ord.Pair.String())
			} else {
				_, err = ku.CancelMarginHFOrderByClientOrderID(ctx, ord.ClientOrderID, ord.Pair.String())
			}
			return err
		} else if ku.HFSpot && ord.AssetType == asset.Spot {
			orderID := ord.OrderID
			if orderID == "" {
				orderID = ord.ClientOrderID
			}
			_, err = ku.CancelHFOrder(ctx, orderID, ord.Pair.String())
			return err
		}
		if ord.OrderID != "" {
			_, err = ku.CancelSingleOrder(ctx, ord.OrderID)
		} else {
			_, err = ku.CancelOrderByClientOID(ctx, ord.ClientOrderID)
		}
		return err
	case asset.Futures:
		_, err := ku.CancelFuturesOrderByOrderID(ctx, ord.OrderID)
		if err != nil {
			return err
		}
	}
	return nil
}

// CancelBatchOrders cancels orders by their corresponding ID numbers
func (ku *Kucoin) CancelBatchOrders(_ context.Context, _ []order.Cancel) (*order.CancelBatchResponse, error) {
	return nil, common.ErrFunctionNotSupported
}

// CancelAllOrders cancels all orders associated with a currency pair
func (ku *Kucoin) CancelAllOrders(ctx context.Context, orderCancellation *order.Cancel) (order.CancelAllResponse, error) {
	if orderCancellation == nil {
		return order.CancelAllResponse{}, common.ErrNilPointer
	}
	if err := ku.CurrencyPairs.IsAssetEnabled(orderCancellation.AssetType); err != nil {
		return order.CancelAllResponse{}, err
	}
	result := order.CancelAllResponse{}
	err := orderCancellation.Validate()
	if err != nil {
		return result, err
	}
	var pairString string
	if !orderCancellation.Pair.IsEmpty() {
		orderCancellation.Pair, err = ku.FormatExchangeCurrency(orderCancellation.Pair, orderCancellation.AssetType)
		if err != nil {
			return result, err
		}
		pairString = orderCancellation.Pair.String()
	}
	var values []string
	switch orderCancellation.AssetType {
	case asset.Margin, asset.Spot:
		var result string
		if ku.HFMargin && orderCancellation.AssetType == asset.Margin {
			result, err = ku.CancelAllMarginHFOrdersBySymbol(ctx, pairString, orderCancellation.MarginType.String())
			if err != nil {
				return order.CancelAllResponse{}, err
			}
			return order.CancelAllResponse{
				Status: map[string]string{
					result: "success",
				},
			}, nil
		} else if ku.HFSpot && orderCancellation.AssetType == asset.Spot {
			if pairString != "" {
				result, err = ku.CancelAllHFOrdersBySymbol(ctx, pairString)
				if err != nil {
					return order.CancelAllResponse{}, err
				}
				return order.CancelAllResponse{
					Status: map[string]string{
						result: "success",
					},
				}, nil
			}
			var response *CancelAllHFOrdersResponse
			response, err = ku.CancelAllHFOrders(ctx)
			if err != nil {
				return order.CancelAllResponse{}, err
			}
			var resp order.CancelAllResponse
			resp.Status = map[string]string{}
			for _, a := range response.SucceedSymbols {
				resp.Status[a] = "success"
			}
			return resp, nil
		}
		tradeType := ku.accountToTradeTypeString(orderCancellation.AssetType, marginModeToString(orderCancellation.MarginType))
		values, err = ku.CancelAllOpenOrders(ctx, pairString, tradeType)
		if err != nil {
			return order.CancelAllResponse{}, err
		}
	case asset.Futures:
		values, err = ku.CancelMultipleFuturesLimitOrders(ctx, orderCancellation.Pair.String())
		if err != nil {
			return result, err
		}
		stopOrders, err := ku.CancelAllFuturesStopOrders(ctx, orderCancellation.Pair.String())
		if err != nil {
			return result, err
		}
		values = append(values, stopOrders...)
	default:
		return order.CancelAllResponse{}, fmt.Errorf("%w %v", asset.ErrNotSupported, orderCancellation.AssetType)
	}
	result.Status = map[string]string{}
	for x := range values {
		result.Status[values[x]] = order.Cancelled.String()
	}
	return result, nil
}

// GetOrderInfo returns order information based on order ID
func (ku *Kucoin) GetOrderInfo(ctx context.Context, orderID string, pair currency.Pair, assetType asset.Item) (*order.Detail, error) {
	if err := ku.CurrencyPairs.IsAssetEnabled(assetType); err != nil {
		return nil, err
	}
	pair, err := ku.FormatExchangeCurrency(pair, assetType)
	if err != nil {
		return nil, err
	}
	switch assetType {
	case asset.Futures:
		var orderDetail *FuturesOrder
		orderDetail, err = ku.GetFuturesOrderDetails(ctx, orderID, "")
		if err != nil {
			return nil, err
		}
		var nPair currency.Pair
		nPair, err = ku.MatchSymbolWithAvailablePairs(orderDetail.Symbol, assetType, true)
		if err != nil {
			return nil, err
		}
		var oType order.Type
		oType, err = order.StringToOrderType(orderDetail.OrderType)
		if err != nil {
			return nil, err
		}
		var side order.Side
		side, err = order.StringToOrderSide(orderDetail.Side)
		if err != nil {
			return nil, err
		}
		if side == order.Sell {
			side = order.Short
		} else if side == order.Buy {
			side = order.Long
		}
		if !pair.IsEmpty() && !nPair.Equal(pair) {
			return nil, fmt.Errorf("order with id %s and currency Pair %v does not exist", orderID, pair)
		}
		return &order.Detail{
			Exchange:        ku.Name,
			OrderID:         orderDetail.ID,
			Pair:            pair,
			Type:            oType,
			Side:            side,
			AssetType:       assetType,
			ExecutedAmount:  orderDetail.DealSize,
			RemainingAmount: orderDetail.Size - orderDetail.DealSize,
			Amount:          orderDetail.Size,
			Price:           orderDetail.Price,
			Date:            orderDetail.CreatedAt.Time(),
		}, nil
	case asset.Spot, asset.Margin:
		if ku.HFMargin || ku.HFSpot {
			var orderDetail *HFOrderDetail
			if ku.HFMargin && assetType == asset.Margin {
				orderDetail, err = ku.GetMarginHFOrderDetailByOrderID(ctx, orderID, pair.String())
			} else if ku.HFSpot && assetType == asset.Spot {
				orderDetail, err = ku.GetHFOrderDetailsByOrderID(ctx, orderID, pair.String())
			}
			if err != nil {
				return nil, err
			}
			var nPair currency.Pair
			nPair, err = ku.MatchSymbolWithAvailablePairs(orderDetail.Symbol, assetType, true)
			if err != nil {
				return nil, err
			}
			oType, err := order.StringToOrderType(orderDetail.OrderType)
			if err != nil {
				return nil, err
			}
			side, err := order.StringToOrderSide(orderDetail.Side)
			if err != nil {
				return nil, err
			}
			if !pair.IsEmpty() && !nPair.Equal(pair) {
				return nil, fmt.Errorf("order with id %s and currency Pair %v does not exist", orderID, pair)
			}
			return &order.Detail{
				Exchange:        ku.Name,
				OrderID:         orderDetail.ID,
				Pair:            pair,
				Type:            oType,
				Side:            side,
				AssetType:       assetType,
				ExecutedAmount:  orderDetail.DealSize.Float64(),
				RemainingAmount: orderDetail.Size.Float64() - orderDetail.DealSize.Float64(),
				Amount:          orderDetail.Size.Float64(),
				Price:           orderDetail.Price.Float64(),
				Date:            orderDetail.CreatedAt.Time(),
			}, nil
		}
		orderDetail, err := ku.GetOrderByID(ctx, orderID)
		if err != nil {
			return nil, err
		}
		nPair, err := currency.NewPairFromString(orderDetail.Symbol)
		if err != nil {
			return nil, err
		}
		oType, err := order.StringToOrderType(orderDetail.Type)
		if err != nil {
			return nil, err
		}
		side, err := order.StringToOrderSide(orderDetail.Side)
		if err != nil {
			return nil, err
		}
		if !pair.IsEmpty() && !nPair.Equal(pair) {
			return nil, fmt.Errorf("order with id %s and currency Pair %v does not exist", orderID, pair)
		}
		return &order.Detail{
			Exchange:        ku.Name,
			OrderID:         orderDetail.ID,
			Pair:            pair,
			Type:            oType,
			Side:            side,
			Fee:             orderDetail.Fee,
			AssetType:       assetType,
			ExecutedAmount:  orderDetail.DealSize,
			RemainingAmount: orderDetail.Size - orderDetail.DealSize,
			Amount:          orderDetail.Size,
			Price:           orderDetail.Price,
			Date:            orderDetail.CreatedAt.Time(),
		}, nil
	default:
		return nil, fmt.Errorf("%w %v", asset.ErrNotSupported, assetType)
	}
}

// GetDepositAddress returns a deposit address for a specified currency
func (ku *Kucoin) GetDepositAddress(ctx context.Context, c currency.Code, _, _ string) (*deposit.Address, error) {
	ad, err := ku.GetDepositAddressesV2(ctx, c.Upper().String())
	if err != nil {
		return nil, err
	}
	if len(ad) > 1 {
		return nil, errMultipleDepositAddress
	} else if len(ad) == 0 {
		return nil, errNoDepositAddress
	}
	return &deposit.Address{
		Address: ad[0].Address,
		Chain:   ad[0].Chain,
		Tag:     ad[0].Memo,
	}, nil
}

// WithdrawCryptocurrencyFunds returns a withdrawal ID when a withdrawal is
// submitted
// The endpoint was deprecated for futures, please transfer assets from the FUTURES account to the MAIN account first,
// and then withdraw from the MAIN account
func (ku *Kucoin) WithdrawCryptocurrencyFunds(ctx context.Context, withdrawRequest *withdraw.Request) (*withdraw.ExchangeResponse, error) {
	if err := withdrawRequest.Validate(); err != nil {
		return nil, err
	}
	withdrawalID, err := ku.ApplyWithdrawal(ctx, withdrawRequest.Currency.String(), withdrawRequest.Crypto.Address, withdrawRequest.Crypto.AddressTag, withdrawRequest.Description, withdrawRequest.Crypto.Chain, "INTERNAL", false, withdrawRequest.Amount)
	if err != nil {
		return nil, err
	}
	return &withdraw.ExchangeResponse{
		ID: withdrawalID,
	}, nil
}

// WithdrawFiatFunds returns a withdrawal ID when a withdrawal is submitted
func (ku *Kucoin) WithdrawFiatFunds(_ context.Context, _ *withdraw.Request) (*withdraw.ExchangeResponse, error) {
	return nil, common.ErrFunctionNotSupported
}

// WithdrawFiatFundsToInternationalBank returns a withdrawal ID when a withdrawal is
// submitted
func (ku *Kucoin) WithdrawFiatFundsToInternationalBank(_ context.Context, _ *withdraw.Request) (*withdraw.ExchangeResponse, error) {
	return nil, common.ErrFunctionNotSupported
}

func orderTypeToString(oType order.Type) (string, error) {
	switch oType {
	case order.Limit:
		return "limit", nil
	case order.Market:
		return "market", nil
	case order.StopLimit:
		return "limit_stop", nil
	case order.StopMarket:
		return "market_stop", nil
	case order.AnyType, order.UnknownType:
		return "", nil
	default:
		return "", order.ErrUnsupportedOrderType
	}
}

// GetActiveOrders retrieves any orders that are active/open
func (ku *Kucoin) GetActiveOrders(ctx context.Context, getOrdersRequest *order.MultiOrderRequest) (order.FilteredOrders, error) {
	if getOrdersRequest == nil {
		return nil, common.ErrNilPointer
	}
	err := ku.CurrencyPairs.IsAssetEnabled(getOrdersRequest.AssetType)
	if err != nil {
		return nil, err
	}
	if getOrdersRequest.Validate() != nil {
		return nil, err
	}
	format, err := ku.GetPairFormat(getOrdersRequest.AssetType, true)
	if err != nil {
		return nil, err
	}
	var pair string
	var orders []order.Detail
	switch getOrdersRequest.AssetType {
	case asset.Futures:
		if len(getOrdersRequest.Pairs) == 1 {
			pair = format.Format(getOrdersRequest.Pairs[0])
		}
		sideString, err := ku.orderSideString(getOrdersRequest.Side)
		if err != nil {
			return nil, err
		}
		oType, err := orderTypeToString(getOrdersRequest.Type)
		if err != nil {
			return nil, err
		}
		futuresOrders, err := ku.GetFuturesOrders(ctx, "active", pair, sideString, oType, getOrdersRequest.StartTime, getOrdersRequest.EndTime)
		if err != nil {
			return nil, err
		}
		for x := range futuresOrders.Items {
			if !futuresOrders.Items[x].IsActive {
				continue
			}
			var dPair currency.Pair
			var enabled bool
			dPair, enabled, err = ku.MatchSymbolCheckEnabled(futuresOrders.Items[x].Symbol, getOrdersRequest.AssetType, false)
			if err != nil {
				return nil, err
			}
			if !enabled {
				continue
			}
			side, err := order.StringToOrderSide(futuresOrders.Items[x].Side)
			if err != nil {
				return nil, err
			}
			if side == order.Sell {
				side = order.Short
			} else if side == order.Buy {
				side = order.Long
			}
			oType, err := order.StringToOrderType(futuresOrders.Items[x].OrderType)
			if err != nil {
				return nil, fmt.Errorf("asset type: %v order type: %v err: %w", getOrdersRequest.AssetType, getOrdersRequest.Type, err)
			}

			status, err := order.StringToOrderStatus(futuresOrders.Items[x].Status)
			if err != nil {
				return nil, err
			}

			orders = append(orders, order.Detail{
				OrderID:            futuresOrders.Items[x].ID,
				ClientOrderID:      futuresOrders.Items[x].ClientOid,
				Amount:             futuresOrders.Items[x].Size,
				ContractAmount:     futuresOrders.Items[x].Size,
				RemainingAmount:    futuresOrders.Items[x].Size - futuresOrders.Items[x].FilledSize,
				ExecutedAmount:     futuresOrders.Items[x].FilledSize,
				Exchange:           ku.Name,
				Date:               futuresOrders.Items[x].CreatedAt.Time(),
				LastUpdated:        futuresOrders.Items[x].UpdatedAt.Time(),
				Price:              futuresOrders.Items[x].Price,
				Side:               side,
				Type:               oType,
				Pair:               dPair,
				PostOnly:           futuresOrders.Items[x].PostOnly,
				ReduceOnly:         futuresOrders.Items[x].ReduceOnly,
				Status:             status,
				SettlementCurrency: currency.NewCode(futuresOrders.Items[x].SettleCurrency),
				Leverage:           futuresOrders.Items[x].Leverage,
				AssetType:          getOrdersRequest.AssetType,
				HiddenOrder:        futuresOrders.Items[x].Hidden,
			})
		}
	case asset.Spot, asset.Margin:

		if len(getOrdersRequest.Pairs) == 1 {
			pair = format.Format(getOrdersRequest.Pairs[0])
		}
		sideString, err := ku.orderSideString(getOrdersRequest.Side)
		if err != nil {
			return nil, err
		}
		oType, err := ku.orderTypeToString(getOrdersRequest.Type)
		if err != nil {
			return nil, fmt.Errorf("asset type: %v order type: %v err: %w", getOrdersRequest.AssetType, getOrdersRequest.Type, err)
		}
		spotOrders, err := ku.ListOrders(ctx, "active", pair, sideString, oType, "", getOrdersRequest.StartTime, getOrdersRequest.EndTime)
		if err != nil {
			return nil, err
		}
		for x := range spotOrders.Items {
			if !spotOrders.Items[x].IsActive {
				continue
			}
			var dPair currency.Pair
			var isEnabled bool
			dPair, isEnabled, err = ku.MatchSymbolCheckEnabled(spotOrders.Items[x].Symbol, getOrdersRequest.AssetType, true)
			if err != nil {
				return nil, err
			}
			if !isEnabled {
				continue
			}
			if len(getOrdersRequest.Pairs) > 0 && !getOrdersRequest.Pairs.Contains(dPair, true) {
				continue
			}
			side, err := order.StringToOrderSide(spotOrders.Items[x].Side)
			if err != nil {
				return nil, err
			}
			oType, err := order.StringToOrderType(spotOrders.Items[x].TradeType)
			if err != nil {
				return nil, err
			}
			orders = append(orders, order.Detail{
				OrderID:         spotOrders.Items[x].ID,
				Amount:          spotOrders.Items[x].Size,
				RemainingAmount: spotOrders.Items[x].Size - spotOrders.Items[x].DealSize,
				ExecutedAmount:  spotOrders.Items[x].DealSize,
				Exchange:        ku.Name,
				Date:            spotOrders.Items[x].CreatedAt.Time(),
				Price:           spotOrders.Items[x].Price,
				Side:            side,
				Type:            oType,
				Pair:            dPair,
			})
		}
	default:
		return nil, fmt.Errorf("%w %v", asset.ErrNotSupported, getOrdersRequest.AssetType)
	}
	return orders, nil
}

// GetOrderHistory retrieves account order information
// Can Limit response to specific order status
func (ku *Kucoin) GetOrderHistory(ctx context.Context, getOrdersRequest *order.MultiOrderRequest) (order.FilteredOrders, error) {
	if getOrdersRequest == nil {
		return nil, common.ErrNilPointer
	}
	err := ku.CurrencyPairs.IsAssetEnabled(getOrdersRequest.AssetType)
	if err != nil {
		return nil, err
	}
	if getOrdersRequest.Validate() != nil {
		return nil, err
	}
	var sideString string
	sideString, err = ku.orderSideString(getOrdersRequest.Side)
	if err != nil {
		return nil, err
	}
	var orders []order.Detail
	var orderSide order.Side
	var orderStatus order.Status
	var oType order.Type
	var pair currency.Pair
	switch getOrdersRequest.AssetType {
	case asset.Futures:
		var futuresOrders *FutureOrdersResponse
		var newOrders *FutureOrdersResponse
		if len(getOrdersRequest.Pairs) == 0 {
			futuresOrders, err = ku.GetFuturesOrders(ctx, "", "", sideString, getOrdersRequest.Type.Lower(), getOrdersRequest.StartTime, getOrdersRequest.EndTime)
			if err != nil {
				return nil, err
			}
		} else {
			for x := range getOrdersRequest.Pairs {
				getOrdersRequest.Pairs[x], err = ku.FormatExchangeCurrency(getOrdersRequest.Pairs[x], getOrdersRequest.AssetType)
				if err != nil {
					return nil, err
				}
				newOrders, err = ku.GetFuturesOrders(ctx, "", getOrdersRequest.Pairs[x].String(), sideString, getOrdersRequest.Type.Lower(), getOrdersRequest.StartTime, getOrdersRequest.EndTime)
				if err != nil {
					return nil, fmt.Errorf("%w while fetching for symbol %s", err, getOrdersRequest.Pairs[x].String())
				}
				if futuresOrders == nil {
					futuresOrders = newOrders
				} else {
					futuresOrders.Items = append(futuresOrders.Items, newOrders.Items...)
				}
			}
		}
		orders = make(order.FilteredOrders, 0, len(futuresOrders.Items))
		for i := range orders {
			orderSide, err = order.StringToOrderSide(futuresOrders.Items[i].Side)
			if err != nil {
				return nil, err
			}
			var isEnabled bool
			pair, isEnabled, err = ku.MatchSymbolCheckEnabled(futuresOrders.Items[i].Symbol, getOrdersRequest.AssetType, true)
			if err != nil {
				return nil, err
			}
			if !isEnabled {
				continue
			}
			oType, err = order.StringToOrderType(futuresOrders.Items[i].OrderType)
			if err != nil {
				log.Errorf(log.ExchangeSys, "%s %v", ku.Name, err)
			}
			orders = append(orders, order.Detail{
				Price:           futuresOrders.Items[i].Price,
				Amount:          futuresOrders.Items[i].Size,
				ExecutedAmount:  futuresOrders.Items[i].DealSize,
				RemainingAmount: futuresOrders.Items[i].Size - futuresOrders.Items[i].DealSize,
				Date:            futuresOrders.Items[i].CreatedAt.Time(),
				Exchange:        ku.Name,
				OrderID:         futuresOrders.Items[i].ID,
				Side:            orderSide,
				Status:          orderStatus,
				Type:            oType,
				Pair:            pair,
			})
			orders[i].InferCostsAndTimes()
		}
	case asset.Spot, asset.Margin:
		var responseOrders *OrdersListResponse
		var newOrders *OrdersListResponse
		if len(getOrdersRequest.Pairs) == 0 {
			responseOrders, err = ku.ListOrders(ctx, "", "", sideString, getOrdersRequest.Type.Lower(), "", getOrdersRequest.StartTime, getOrdersRequest.EndTime)
			if err != nil {
				return nil, err
			}
		} else {
			for x := range getOrdersRequest.Pairs {
				newOrders, err = ku.ListOrders(ctx, "", getOrdersRequest.Pairs[x].String(), sideString, getOrdersRequest.Type.Lower(), "", getOrdersRequest.StartTime, getOrdersRequest.EndTime)
				if err != nil {
					return nil, fmt.Errorf("%w while fetching for symbol %s", err, getOrdersRequest.Pairs[x].String())
				}
				if responseOrders == nil {
					responseOrders = newOrders
				} else {
					responseOrders.Items = append(responseOrders.Items, newOrders.Items...)
				}
			}
		}
		orders = make([]order.Detail, len(responseOrders.Items))
		for i := range orders {
			orderSide, err = order.StringToOrderSide(responseOrders.Items[i].Side)
			if err != nil {
				return nil, err
			}
			var orderStatus order.Status
			pair, err = currency.NewPairFromString(responseOrders.Items[i].Symbol)
			if err != nil {
				return nil, err
			}
			var oType order.Type
			oType, err = order.StringToOrderType(responseOrders.Items[i].Type)
			if err != nil {
				log.Errorf(log.ExchangeSys, "%s %v", ku.Name, err)
			}
			orders[i] = order.Detail{
				Price:           responseOrders.Items[i].Price,
				Amount:          responseOrders.Items[i].Size,
				ExecutedAmount:  responseOrders.Items[i].DealSize,
				RemainingAmount: responseOrders.Items[i].Size - responseOrders.Items[i].DealSize,
				Date:            responseOrders.Items[i].CreatedAt.Time(),
				Exchange:        ku.Name,
				OrderID:         responseOrders.Items[i].ID,
				Side:            orderSide,
				Status:          orderStatus,
				Type:            oType,
				Pair:            pair,
			}
			orders[i].InferCostsAndTimes()
		}
	}
	return getOrdersRequest.Filter(ku.Name, orders), nil
}

// GetFeeByType returns an estimate of fee based on the type of transaction
func (ku *Kucoin) GetFeeByType(ctx context.Context, feeBuilder *exchange.FeeBuilder) (float64, error) {
	if feeBuilder == nil {
		return 0, fmt.Errorf("%T %w", feeBuilder, common.ErrNilPointer)
	}
	if !ku.AreCredentialsValid(ctx) &&
		feeBuilder.FeeType == exchange.CryptocurrencyTradeFee {
		feeBuilder.FeeType = exchange.OfflineTradeFee
	}
	if feeBuilder.Pair.IsEmpty() {
		return 0, currency.ErrCurrencyPairEmpty
	}
	switch feeBuilder.FeeType {
	case exchange.CryptocurrencyWithdrawalFee,
		exchange.CryptocurrencyTradeFee:
		fee, err := ku.GetTradingFee(ctx, currency.Pairs{feeBuilder.Pair})
		if err != nil {
			return 0, err
		}
		if feeBuilder.IsMaker {
			return feeBuilder.Amount * fee[0].MakerFeeRate, nil
		}
		return feeBuilder.Amount * fee[0].TakerFeeRate, nil
	case exchange.OfflineTradeFee:
		return feeBuilder.Amount * 0.001, nil
	case exchange.CryptocurrencyDepositFee:
		return 0, nil
	default:
		if !feeBuilder.FiatCurrency.IsEmpty() {
			fee, err := ku.GetBasicFee(ctx, "1")
			if err != nil {
				return 0, err
			}
			if feeBuilder.IsMaker {
				return feeBuilder.Amount * fee.MakerFeeRate, nil
			}
			return feeBuilder.Amount * fee.TakerFeeRate, nil
		}
		return 0, errors.New("can't construct fee")
	}
}

// ValidateCredentials validates current credentials used for wrapper
func (ku *Kucoin) ValidateCredentials(ctx context.Context, assetType asset.Item) error {
	err := ku.CurrencyPairs.IsAssetEnabled(assetType)
	if err != nil {
		return err
	}
	_, err = ku.UpdateAccountInfo(ctx, assetType)
	return ku.CheckTransientError(err)
}

// GetHistoricCandles returns candles between a time period for a set time interval
func (ku *Kucoin) GetHistoricCandles(ctx context.Context, pair currency.Pair, a asset.Item, interval kline.Interval, start, end time.Time) (*kline.Item, error) {
	req, err := ku.GetKlineRequest(pair, a, interval, start, end, false)
	if err != nil {
		return nil, err
	}
	var timeseries []kline.Candle
	switch a {
	case asset.Futures:
		var candles []FuturesKline
		candles, err := ku.GetFuturesKline(ctx, int64(interval.Duration().Minutes()), req.RequestFormatted.String(), req.Start, req.End)
		if err != nil {
			return nil, err
		}
		for x := range candles {
			timeseries = append(
				timeseries, kline.Candle{
					Time:   candles[x].StartTime,
					Open:   candles[x].Open,
					High:   candles[x].High,
					Low:    candles[x].Low,
					Close:  candles[x].Close,
					Volume: candles[x].Volume,
				})
		}
	case asset.Spot, asset.Margin:
		intervalString, err := ku.intervalToString(interval)
		if err != nil {
			return nil, err
		}
		var candles []Kline
		candles, err = ku.GetKlines(ctx, req.RequestFormatted.String(), intervalString, req.Start, req.End)
		if err != nil {
			return nil, err
		}
		for x := range candles {
			timeseries = append(
				timeseries, kline.Candle{
					Time:   candles[x].StartTime,
					Open:   candles[x].Open,
					High:   candles[x].High,
					Low:    candles[x].Low,
					Close:  candles[x].Close,
					Volume: candles[x].Volume,
				})
		}
	}
	return req.ProcessResponse(timeseries)
}

// GetHistoricCandlesExtended returns candles between a time period for a set time interval
func (ku *Kucoin) GetHistoricCandlesExtended(ctx context.Context, pair currency.Pair, a asset.Item, interval kline.Interval, start, end time.Time) (*kline.Item, error) {
	req, err := ku.GetKlineExtendedRequest(pair, a, interval, start, end)
	if err != nil {
		return nil, err
	}
	var timeSeries []kline.Candle
	for x := range req.RangeHolder.Ranges {
		switch a {
		case asset.Futures:
			var candles []FuturesKline
			candles, err = ku.GetFuturesKline(ctx, int64(interval.Duration().Minutes()), req.RequestFormatted.String(), req.RangeHolder.Ranges[x].Start.Time, req.RangeHolder.Ranges[x].End.Time)
			if err != nil {
				return nil, err
			}
			for x := range candles {
				timeSeries = append(
					timeSeries, kline.Candle{
						Time:   candles[x].StartTime,
						Open:   candles[x].Open,
						High:   candles[x].High,
						Low:    candles[x].Low,
						Close:  candles[x].Close,
						Volume: candles[x].Volume,
					})
			}
		case asset.Spot, asset.Margin:
			var intervalString string
			intervalString, err = ku.intervalToString(interval)
			if err != nil {
				return nil, err
			}
			var candles []Kline
			candles, err = ku.GetKlines(ctx, req.RequestFormatted.String(), intervalString, req.RangeHolder.Ranges[x].Start.Time, req.RangeHolder.Ranges[x].End.Time)
			if err != nil {
				return nil, err
			}
			for x := range candles {
				timeSeries = append(
					timeSeries, kline.Candle{
						Time:   candles[x].StartTime,
						Open:   candles[x].Open,
						High:   candles[x].High,
						Low:    candles[x].Low,
						Close:  candles[x].Close,
						Volume: candles[x].Volume,
					})
			}
		}
	}
	return req.ProcessResponse(timeSeries)
}

// GetServerTime returns the current exchange server time.
func (ku *Kucoin) GetServerTime(ctx context.Context, a asset.Item) (time.Time, error) {
	switch a {
	case asset.Spot, asset.Margin:
		return ku.GetCurrentServerTime(ctx)
	case asset.Futures:
		return ku.GetFuturesServerTime(ctx)
	default:
		return time.Time{}, fmt.Errorf("%w %v", asset.ErrNotSupported, a)
	}
}

// GetAvailableTransferChains returns the available transfer blockchains for the specific
// cryptocurrency
func (ku *Kucoin) GetAvailableTransferChains(ctx context.Context, cryptocurrency currency.Code) ([]string, error) {
	if cryptocurrency.IsEmpty() {
		return nil, currency.ErrCurrencyCodeEmpty
	}
	currencyDetail, err := ku.GetCurrencyDetailV3(ctx, cryptocurrency.String(), "")
	if err != nil {
		return nil, err
	}
	chains := make([]string, 0, len(currencyDetail.Chains))
	for x := range currencyDetail.Chains {
		chains = append(chains, currencyDetail.Chains[x].Name)
	}
	return chains, nil
}

// ValidateAPICredentials validates current credentials used for wrapper
// functionality
func (ku *Kucoin) ValidateAPICredentials(ctx context.Context, assetType asset.Item) error {
	_, err := ku.UpdateAccountInfo(ctx, assetType)
	return ku.CheckTransientError(err)
}

// GetFuturesContractDetails returns details about futures contracts
func (ku *Kucoin) GetFuturesContractDetails(ctx context.Context, item asset.Item) ([]futures.Contract, error) {
	if !item.IsFutures() {
		return nil, futures.ErrNotFuturesAsset
	}
	if !ku.SupportsAsset(item) || item != asset.Futures {
		return nil, fmt.Errorf("%w %v", asset.ErrNotSupported, item)
	}

	contracts, err := ku.GetFuturesOpenContracts(ctx)
	if err != nil {
		return nil, err
	}

	resp := make([]futures.Contract, len(contracts))
	for i := range contracts {
		var cp, underlying currency.Pair
		underlying, err = currency.NewPairFromStrings(contracts[i].BaseCurrency, contracts[i].QuoteCurrency)
		if err != nil {
			return nil, err
		}
		cp, err = currency.NewPairFromStrings(contracts[i].BaseCurrency, contracts[i].Symbol[len(contracts[i].BaseCurrency):])
		if err != nil {
			return nil, err
		}
		settleCurr := currency.NewCode(contracts[i].SettleCurrency)
		var ct futures.ContractType
		if contracts[i].ContractType == "FFWCSX" {
			ct = futures.Perpetual
		} else {
			ct = futures.Quarterly
		}
		contractSettlementType := futures.Linear
		if contracts[i].IsInverse {
			contractSettlementType = futures.Inverse
		}
		var fri time.Duration
		if len(ku.Features.Supports.FuturesCapabilities.SupportedFundingRateFrequencies) == 1 {
			// can infer funding rate interval from the only funding rate frequency defined
			for k := range ku.Features.Supports.FuturesCapabilities.SupportedFundingRateFrequencies {
				fri = k.Duration()
			}
		}
		timeOfCurrentFundingRate := time.Now().Add((time.Duration(contracts[i].NextFundingRateTime) * time.Millisecond) - fri).Truncate(time.Hour).UTC()
		resp[i] = futures.Contract{
			Exchange:             ku.Name,
			Name:                 cp,
			Underlying:           underlying,
			SettlementCurrencies: currency.Currencies{settleCurr},
			MarginCurrency:       settleCurr,
			Asset:                item,
			StartDate:            contracts[i].FirstOpenDate.Time(),
			EndDate:              contracts[i].ExpireDate.Time(),
			IsActive:             !strings.EqualFold(contracts[i].Status, "closed"),
			Status:               contracts[i].Status,
			Multiplier:           contracts[i].Multiplier,
			MaxLeverage:          contracts[i].MaxLeverage,
			SettlementType:       contractSettlementType,
			LatestRate: fundingrate.Rate{
				Rate: decimal.NewFromFloat(contracts[i].FundingFeeRate),
				Time: timeOfCurrentFundingRate, // kucoin pays every 8 hours
			},
			Type: ct,
		}
	}
	return resp, nil
}

// GetLatestFundingRates returns the latest funding rates data
func (ku *Kucoin) GetLatestFundingRates(ctx context.Context, r *fundingrate.LatestRateRequest) ([]fundingrate.LatestRateResponse, error) {
	if r == nil {
		return nil, fmt.Errorf("%w LatestRateRequest", common.ErrNilPointer)
	}
	var fri time.Duration
	if len(ku.Features.Supports.FuturesCapabilities.SupportedFundingRateFrequencies) == 1 {
		// can infer funding rate interval from the only funding rate frequency defined
		for k := range ku.Features.Supports.FuturesCapabilities.SupportedFundingRateFrequencies {
			fri = k.Duration()
		}
	}
	if r.Pair.IsEmpty() {
		contracts, err := ku.GetFuturesOpenContracts(ctx)
		if err != nil {
			return nil, err
		}
		if r.IncludePredictedRate {
			log.Warnf(log.ExchangeSys, "%s predicted rate for all currencies requires an additional %v requests", ku.Name, len(contracts))
		}
		timeChecked := time.Now()
		resp := make([]fundingrate.LatestRateResponse, 0, len(contracts))
		for i := range contracts {
			timeOfNextFundingRate := time.Now().Add(time.Duration(contracts[i].NextFundingRateTime) * time.Millisecond).Truncate(time.Hour).UTC()
			var cp currency.Pair
			cp, err = currency.NewPairFromStrings(contracts[i].BaseCurrency, contracts[i].Symbol[len(contracts[i].BaseCurrency):])
			if err != nil {
				return nil, err
			}
			var isPerp bool
			isPerp, err = ku.IsPerpetualFutureCurrency(r.Asset, cp)
			if err != nil {
				return nil, err
			}
			if !isPerp {
				continue
			}

			rate := fundingrate.LatestRateResponse{
				Exchange: ku.Name,
				Asset:    r.Asset,
				Pair:     cp,
				LatestRate: fundingrate.Rate{
					Time: timeOfNextFundingRate.Add(-fri),
					Rate: decimal.NewFromFloat(contracts[i].FundingFeeRate),
				},
				TimeOfNextRate: timeOfNextFundingRate,
				TimeChecked:    timeChecked,
			}
			if r.IncludePredictedRate {
				var fr *FuturesFundingRate
				fr, err = ku.GetFuturesCurrentFundingRate(ctx, contracts[i].Symbol)
				if err != nil {
					return nil, err
				}
				rate.PredictedUpcomingRate = fundingrate.Rate{
					Time: timeOfNextFundingRate,
					Rate: decimal.NewFromFloat(fr.PredictedValue),
				}
			}
			resp = append(resp, rate)
		}
		return resp, nil
	}
	resp := make([]fundingrate.LatestRateResponse, 1)
	is, err := ku.IsPerpetualFutureCurrency(r.Asset, r.Pair)
	if err != nil {
		return nil, err
	}
	if !is {
		return nil, fmt.Errorf("%w %s %v", futures.ErrNotPerpetualFuture, r.Asset, r.Pair)
	}
	fPair, err := ku.FormatExchangeCurrency(r.Pair, r.Asset)
	if err != nil {
		return nil, err
	}
	var fr *FuturesFundingRate
	fr, err = ku.GetFuturesCurrentFundingRate(ctx, fPair.String())
	if err != nil {
		return nil, err
	}
	rate := fundingrate.LatestRateResponse{
		Exchange: ku.Name,
		Asset:    r.Asset,
		Pair:     r.Pair,
		LatestRate: fundingrate.Rate{
			Time: fr.TimePoint.Time(),
			Rate: decimal.NewFromFloat(fr.Value),
		},
		TimeOfNextRate: fr.TimePoint.Time().Add(fri).Truncate(time.Hour).UTC(),
		TimeChecked:    time.Now(),
	}
	if r.IncludePredictedRate {
		rate.PredictedUpcomingRate = fundingrate.Rate{
			Time: rate.TimeOfNextRate,
			Rate: decimal.NewFromFloat(fr.PredictedValue),
		}
	}
	resp[0] = rate
	return resp, nil
}

// IsPerpetualFutureCurrency ensures a given asset and currency is a perpetual future
func (ku *Kucoin) IsPerpetualFutureCurrency(a asset.Item, cp currency.Pair) (bool, error) {
	return a == asset.Futures && (cp.Quote.Equal(currency.USDTM) || cp.Quote.Equal(currency.USDM)), nil
}

// GetHistoricalFundingRates returns funding rates for a given asset and currency for a time period
func (ku *Kucoin) GetHistoricalFundingRates(_ context.Context, _ *fundingrate.HistoricalRatesRequest) (*fundingrate.HistoricalRates, error) {
	return nil, common.ErrFunctionNotSupported
}

// GetLeverage gets the account's initial leverage for the asset type and pair
func (ku *Kucoin) GetLeverage(_ context.Context, _ asset.Item, _ currency.Pair, _ margin.Type, _ order.Side) (float64, error) {
	return -1, fmt.Errorf("%w leverage is set during order placement, view orders to view leverage", common.ErrFunctionNotSupported)
}

// SetLeverage sets the account's initial leverage for the asset type and pair
func (ku *Kucoin) SetLeverage(_ context.Context, _ asset.Item, _ currency.Pair, _ margin.Type, _ float64, _ order.Side) error {
	return fmt.Errorf("%w leverage is set during order placement", common.ErrFunctionNotSupported)
}

// SetMarginType sets the default margin type for when opening a new position
func (ku *Kucoin) SetMarginType(_ context.Context, _ asset.Item, _ currency.Pair, _ margin.Type) error {
	return fmt.Errorf("%w must be set via website", common.ErrFunctionNotSupported)
}

// SetCollateralMode sets the collateral type for your account
func (ku *Kucoin) SetCollateralMode(_ context.Context, _ asset.Item, _ collateral.Mode) error {
	return fmt.Errorf("%w must be set via website", common.ErrFunctionNotSupported)
}

// GetCollateralMode returns the collateral type for your account
func (ku *Kucoin) GetCollateralMode(_ context.Context, _ asset.Item) (collateral.Mode, error) {
	return collateral.UnknownMode, fmt.Errorf("%w only via website", common.ErrFunctionNotSupported)
}

// ChangePositionMargin will modify a position/currencies margin parameters
func (ku *Kucoin) ChangePositionMargin(ctx context.Context, r *margin.PositionChangeRequest) (*margin.PositionChangeResponse, error) {
	if r == nil {
		return nil, fmt.Errorf("%w HistoricalRatesRequest", common.ErrNilPointer)
	}
	if r.Asset != asset.Futures {
		return nil, fmt.Errorf("%w %v", futures.ErrNotFuturesAsset, r.Asset)
	}
	if r.Pair.IsEmpty() {
		return nil, currency.ErrCurrencyPairEmpty
	}
	if r.MarginType != margin.Isolated {
		return nil, fmt.Errorf("%w %v", margin.ErrMarginTypeUnsupported, r.MarginType)
	}
	fPair, err := ku.FormatExchangeCurrency(r.Pair, r.Asset)
	if err != nil {
		return nil, err
	}

	resp, err := ku.AddMargin(ctx, fPair.String(), fmt.Sprintf("%s%v%v", r.Pair, r.NewAllocatedMargin, time.Now().Unix()), r.NewAllocatedMargin)
	if err != nil {
		return nil, err
	}
	if resp == nil {
		return nil, fmt.Errorf("%s - %s", ku.Name, "no response received")
	}
	return &margin.PositionChangeResponse{
		Exchange:        ku.Name,
		Pair:            r.Pair,
		Asset:           r.Asset,
		AllocatedMargin: resp.PosMargin,
		MarginType:      r.MarginType,
	}, nil
}

// GetFuturesPositionSummary returns position summary details for an active position
func (ku *Kucoin) GetFuturesPositionSummary(ctx context.Context, r *futures.PositionSummaryRequest) (*futures.PositionSummary, error) {
	if r == nil {
		return nil, fmt.Errorf("%w HistoricalRatesRequest", common.ErrNilPointer)
	}
	if r.Asset != asset.Futures {
		return nil, fmt.Errorf("%w %v", futures.ErrNotPerpetualFuture, r.Asset)
	}
	if r.Pair.IsEmpty() {
		return nil, currency.ErrCurrencyPairEmpty
	}
	fPair, err := ku.FormatExchangeCurrency(r.Pair, r.Asset)
	if err != nil {
		return nil, err
	}
	pos, err := ku.GetFuturesPosition(ctx, fPair.String())
	if err != nil {
		return nil, err
	}
	marginType := margin.Isolated
	if pos.CrossMode {
		marginType = margin.Multi
	}
	contracts, err := ku.GetFuturesContractDetails(ctx, r.Asset)
	if err != nil {
		return nil, err
	}
	var multiplier, contractSize float64
	var settlementType futures.ContractSettlementType
	for i := range contracts {
		if !contracts[i].Name.Equal(fPair) {
			continue
		}
		multiplier = contracts[i].Multiplier
		contractSize = multiplier * pos.CurrentQty
		settlementType = contracts[i].SettlementType
	}

	ao, err := ku.GetFuturesAccountOverview(ctx, fPair.Base)
	if err != nil {
		return nil, err
	}

	return &futures.PositionSummary{
		Pair:                         r.Pair,
		Asset:                        r.Asset,
		MarginType:                   marginType,
		CollateralMode:               collateral.MultiMode,
		Currency:                     currency.NewCode(pos.SettleCurrency),
		StartDate:                    pos.OpeningTimestamp.Time(),
		AvailableEquity:              decimal.NewFromFloat(ao.AccountEquity),
		MarginBalance:                decimal.NewFromFloat(ao.MarginBalance),
		NotionalSize:                 decimal.NewFromFloat(pos.MarkValue),
		Leverage:                     decimal.NewFromFloat(pos.RealLeverage),
		MaintenanceMarginRequirement: decimal.NewFromFloat(pos.MaintMarginReq),
		InitialMarginRequirement:     decimal.NewFromFloat(pos.PosInit),
		EstimatedLiquidationPrice:    decimal.NewFromFloat(pos.LiquidationPrice),
		CollateralUsed:               decimal.NewFromFloat(pos.PosCost),
		MarkPrice:                    decimal.NewFromFloat(pos.MarkPrice),
		CurrentSize:                  decimal.NewFromFloat(pos.CurrentQty),
		ContractSize:                 decimal.NewFromFloat(contractSize),
		ContractMultiplier:           decimal.NewFromFloat(multiplier),
		ContractSettlementType:       settlementType,
		AverageOpenPrice:             decimal.NewFromFloat(pos.AvgEntryPrice),
		UnrealisedPNL:                decimal.NewFromFloat(pos.UnrealisedPnl),
		RealisedPNL:                  decimal.NewFromFloat(pos.RealisedPnl),
		MaintenanceMarginFraction:    decimal.NewFromFloat(pos.MaintMarginReq),
		FreeCollateral:               decimal.NewFromFloat(ao.AvailableBalance),
		TotalCollateral:              decimal.NewFromFloat(ao.AccountEquity),
		FrozenBalance:                decimal.NewFromFloat(ao.FrozenFunds),
	}, nil
}

// GetFuturesPositionOrders returns the orders for futures positions
func (ku *Kucoin) GetFuturesPositionOrders(ctx context.Context, r *futures.PositionsRequest) ([]futures.PositionResponse, error) {
	if r == nil {
		return nil, fmt.Errorf("%w HistoricalRatesRequest", common.ErrNilPointer)
	}
	if r.Asset != asset.Futures {
		return nil, fmt.Errorf("%w %v", futures.ErrNotPerpetualFuture, r.Asset)
	}
	if len(r.Pairs) == 0 {
		return nil, currency.ErrCurrencyPairEmpty
	}
	err := common.StartEndTimeCheck(r.StartDate, r.EndDate)
	if err != nil {
		return nil, err
	}
	if !r.EndDate.IsZero() && r.EndDate.Sub(r.StartDate) > ku.Features.Supports.MaximumOrderHistory {
		if r.RespectOrderHistoryLimits {
			r.StartDate = time.Now().Add(-ku.Features.Supports.MaximumOrderHistory)
		} else {
			return nil, fmt.Errorf("%w max lookup %v", futures.ErrOrderHistoryTooLarge, time.Now().Add(-ku.Features.Supports.MaximumOrderHistory))
		}
	}
	contracts, err := ku.GetFuturesContractDetails(ctx, r.Asset)
	if err != nil {
		return nil, err
	}
	resp := make([]futures.PositionResponse, len(r.Pairs))
	for x := range r.Pairs {
		var multiplier float64
		fPair, err := ku.FormatExchangeCurrency(r.Pairs[x], r.Asset)
		if err != nil {
			return nil, err
		}
		for i := range contracts {
			if !contracts[i].Name.Equal(fPair) {
				continue
			}
			multiplier = contracts[i].Multiplier
		}

		positionOrders, err := ku.GetFuturesOrders(ctx, "", fPair.String(), "", "", r.StartDate, r.EndDate)
		if err != nil {
			return nil, err
		}
		resp[x].Orders = make([]order.Detail, len(positionOrders.Items))
		for y := range positionOrders.Items {
			side, err := order.StringToOrderSide(positionOrders.Items[y].Side)
			if err != nil {
				return nil, err
			}
			oType, err := order.StringToOrderType(positionOrders.Items[y].OrderType)
			if err != nil {
				return nil, fmt.Errorf("asset type: %v err: %w", r.Asset, err)
			}
			oStatus, err := order.StringToOrderStatus(positionOrders.Items[y].Status)
			if err != nil {
				return nil, fmt.Errorf("asset type: %v err: %w", r.Asset, err)
			}
			resp[x].Orders[y] = order.Detail{
				Leverage:        positionOrders.Items[y].Leverage,
				Price:           positionOrders.Items[y].Price,
				Amount:          positionOrders.Items[y].Size * multiplier,
				ContractAmount:  positionOrders.Items[y].Size,
				ExecutedAmount:  positionOrders.Items[y].FilledSize,
				RemainingAmount: positionOrders.Items[y].Size - positionOrders.Items[y].FilledSize,
				CostAsset:       currency.NewCode(positionOrders.Items[y].SettleCurrency),
				Exchange:        ku.Name,
				OrderID:         positionOrders.Items[y].ID,
				ClientOrderID:   positionOrders.Items[y].ClientOid,
				Type:            oType,
				Side:            side,
				Status:          oStatus,
				AssetType:       asset.Futures,
				Date:            positionOrders.Items[y].CreatedAt.Time(),
				CloseTime:       positionOrders.Items[y].EndAt.Time(),
				LastUpdated:     positionOrders.Items[y].UpdatedAt.Time(),
				Pair:            fPair,
			}
		}
	}
	return resp, nil
}

// UpdateOrderExecutionLimits updates order execution limits
func (ku *Kucoin) UpdateOrderExecutionLimits(ctx context.Context, a asset.Item) error {
	if !ku.SupportsAsset(a) {
		return fmt.Errorf("%w %v", asset.ErrNotSupported, a)
	}

	var limits []order.MinMaxLevel
	switch a {
	case asset.Spot, asset.Margin:
		symbols, err := ku.GetSymbols(ctx, "")
		if err != nil {
			return err
		}
		limits = make([]order.MinMaxLevel, 0, len(symbols))
		for x := range symbols {
			if a == asset.Margin && !symbols[x].IsMarginEnabled {
				continue
			}
			pair, enabled, err := ku.MatchSymbolCheckEnabled(symbols[x].Symbol, a, true)
			if err != nil && !errors.Is(err, currency.ErrPairNotFound) {
				return err
			}
			if !enabled {
				continue
			}
			limits = append(limits, order.MinMaxLevel{
				Pair:                    pair,
				Asset:                   a,
				AmountStepIncrementSize: symbols[x].BaseIncrement,
				QuoteStepIncrementSize:  symbols[x].QuoteIncrement,
				PriceStepIncrementSize:  symbols[x].PriceIncrement,
				MinimumBaseAmount:       symbols[x].BaseMinSize,
				MaximumBaseAmount:       symbols[x].BaseMaxSize,
				MinimumQuoteAmount:      symbols[x].QuoteMinSize,
				MaximumQuoteAmount:      symbols[x].QuoteMaxSize,
			})
		}
	case asset.Futures:
		contract, err := ku.GetFuturesOpenContracts(ctx)
		if err != nil {
			return err
		}
		limits = make([]order.MinMaxLevel, 0, len(contract))
		for x := range contract {
			pair, enabled, err := ku.MatchSymbolCheckEnabled(contract[x].Symbol, a, false)
			if err != nil && !errors.Is(err, currency.ErrPairNotFound) {
				return err
			}
			if !enabled {
				continue
			}
			limits = append(limits, order.MinMaxLevel{
				Pair:                    pair,
				Asset:                   a,
				AmountStepIncrementSize: contract[x].LotSize,
				QuoteStepIncrementSize:  contract[x].TickSize,
				MaximumBaseAmount:       contract[x].MaxOrderQty,
				MaximumQuoteAmount:      contract[x].MaxPrice,
			})
		}
	}

	return ku.LoadLimits(limits)
}

// GetOpenInterest returns the open interest rate for a given asset pair
func (ku *Kucoin) GetOpenInterest(ctx context.Context, k ...key.PairAsset) ([]futures.OpenInterest, error) {
	for i := range k {
		if k[i].Asset != asset.Futures {
			// avoid API calls or returning errors after a successful retrieval
			return nil, fmt.Errorf("%w %v %v", asset.ErrNotSupported, k[i].Asset, k[i].Pair())
		}
	}
	contracts, err := ku.GetFuturesOpenContracts(ctx)
	if err != nil {
		return nil, err
	}
	resp := make([]futures.OpenInterest, 0, len(contracts))
	for i := range contracts {
		var symbol currency.Pair
		var enabled bool
		symbol, enabled, err = ku.MatchSymbolCheckEnabled(contracts[i].Symbol, asset.Futures, true)
		if err != nil && !errors.Is(err, currency.ErrPairNotFound) {
			return nil, err
		}
		if !enabled {
			continue
		}
		var appendData bool
		for j := range k {
			if k[j].Pair().Equal(symbol) {
				appendData = true
				break
			}
		}
		if len(k) > 0 && !appendData {
			continue
		}
		resp = append(resp, futures.OpenInterest{
			Key: key.ExchangePairAsset{
				Exchange: ku.Name,
				Base:     symbol.Base.Item,
				Quote:    symbol.Quote.Item,
				Asset:    asset.Futures,
			},
			OpenInterest: contracts[i].OpenInterest.Float64(),
		})
	}
	return resp, nil
}<|MERGE_RESOLUTION|>--- conflicted
+++ resolved
@@ -480,15 +480,6 @@
 	}
 	switch assetType {
 	case asset.Futures:
-<<<<<<< HEAD
-		accountH, err := ku.GetFuturesAccountOverview(ctx, currency.EMPTYCODE)
-		if err != nil {
-			return account.Holdings{}, err
-		}
-		holding.Accounts = append(holding.Accounts, account.SubAccount{
-			AssetType: assetType,
-			Currencies: []account.Balance{{
-=======
 		balances := make([]account.Balance, 2)
 		for i, settlement := range []string{"XBT", "USDT"} {
 			accountH, err := ku.GetFuturesAccountOverview(ctx, settlement)
@@ -497,7 +488,6 @@
 			}
 
 			balances[i] = account.Balance{
->>>>>>> 9854fe1b
 				Currency: currency.NewCode(accountH.Currency),
 				Total:    accountH.AvailableBalance + accountH.FrozenFunds,
 				Hold:     accountH.FrozenFunds,
@@ -707,17 +697,10 @@
 	var o string
 	switch s.AssetType {
 	case asset.Futures:
-<<<<<<< HEAD
 		if s.Leverage == 0 {
 			s.Leverage = 1
 		}
 		o, err = ku.PostFuturesOrder(ctx, &FuturesOrderParam{
-			ClientOrderID: s.ClientOrderID, Side: sideString, Symbol: s.Pair,
-			OrderType: s.Type.Lower(), Size: s.Amount, Price: s.Price, StopPrice: s.TriggerPrice,
-			Leverage: s.Leverage, VisibleSize: 0, ReduceOnly: s.ReduceOnly,
-			PostOnly: s.PostOnly, Hidden: s.Hidden})
-=======
-		o, err := ku.PostFuturesOrder(ctx, &FuturesOrderParam{
 			ClientOrderID: s.ClientOrderID,
 			Side:          sideString,
 			Symbol:        s.Pair,
@@ -726,10 +709,10 @@
 			Price:         s.Price,
 			StopPrice:     s.TriggerPrice,
 			Leverage:      s.Leverage,
+			VisibleSize:   0,
 			ReduceOnly:    s.ReduceOnly,
 			PostOnly:      s.PostOnly,
 			Hidden:        s.Hidden})
->>>>>>> 9854fe1b
 		if err != nil {
 			return nil, err
 		}
@@ -1990,7 +1973,7 @@
 		settlementType = contracts[i].SettlementType
 	}
 
-	ao, err := ku.GetFuturesAccountOverview(ctx, fPair.Base)
+	ao, err := ku.GetFuturesAccountOverview(ctx, fPair.Base.String())
 	if err != nil {
 		return nil, err
 	}
