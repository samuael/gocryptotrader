package kucoin

import (
	"context"
	"encoding/json"
	"errors"
	"fmt"
	"net/http"
	"strconv"
	"strings"
	"sync"
	"time"

	"github.com/buger/jsonparser"
	"github.com/gorilla/websocket"
	"github.com/thrasher-corp/gocryptotrader/common"
	"github.com/thrasher-corp/gocryptotrader/currency"
	exchange "github.com/thrasher-corp/gocryptotrader/exchanges"
	"github.com/thrasher-corp/gocryptotrader/exchanges/account"
	"github.com/thrasher-corp/gocryptotrader/exchanges/asset"
	"github.com/thrasher-corp/gocryptotrader/exchanges/order"
	"github.com/thrasher-corp/gocryptotrader/exchanges/orderbook"
	"github.com/thrasher-corp/gocryptotrader/exchanges/request"
	"github.com/thrasher-corp/gocryptotrader/exchanges/stream"
	"github.com/thrasher-corp/gocryptotrader/exchanges/subscription"
	"github.com/thrasher-corp/gocryptotrader/exchanges/ticker"
	"github.com/thrasher-corp/gocryptotrader/exchanges/trade"
	"github.com/thrasher-corp/gocryptotrader/log"
)

var fetchedFuturesSnapshotOrderbook map[string]bool

const (
	publicBullets  = "/v1/bullet-public"
	privateBullets = "/v1/bullet-private"

	// spot channels
	marketAllTickersChannel         = "/market/ticker:all"
	marketTickerChannel             = "/market/ticker:%s"            // /market/ticker:{symbol},{symbol}...
	marketSymbolSnapshotChannel     = "/market/snapshot:%s"          // /market/snapshot:{symbol}
	marketSnapshotChannel           = "/market/snapshot:%v"          // /market/snapshot:{market} <--- market represents a currency
	marketOrderbookLevel2Channels   = "/market/level2:%s"            // /market/level2:{pair},{pair}...
	marketOrderbookLevel2to5Channel = "/spotMarket/level2Depth5:%s"  // /spotMarket/level2Depth5:{symbol},{symbol}...
	marketOrderbokLevel2To50Channel = "/spotMarket/level2Depth50:%s" // /spotMarket/level2Depth50:{symbol},{symbol}...
	marketCandlesChannel            = "/market/candles:%s_%s"        // /market/candles:{symbol}_{interval}
	marketMatchChannel              = "/market/match:%s"             // /market/match:{symbol},{symbol}...
	indexPriceIndicatorChannel      = "/indicator/index:%s"          // /indicator/index:{symbol0},{symbol1}..
	markPriceIndicatorChannel       = "/indicator/markPrice:%s"      // /indicator/markPrice:{symbol0},{symbol1}...
	marginFundingbookChangeChannel  = "/margin/fundingBook:%s"       // /margin/fundingBook:{currency0},{currency1}...

	// Private channels
	privateSpotTradeOrders    = "/spotMarket/tradeOrders"
	accountBalanceChannel     = "/account/balance"
	marginPositionChannel     = "/margin/position"
	marginLoanChannel         = "/margin/loan:%s" // /margin/loan:{currency}
	spotMarketAdvancedChannel = "/spotMarket/advancedOrders"

	// futures channels
	futuresTickerV2Channel                       = "/contractMarket/tickerV2:%s"      // /contractMarket/tickerV2:{symbol}
	futuresTickerChannel                         = "/contractMarket/ticker:%s"        // /contractMarket/ticker:{symbol}
	futuresOrderbookLevel2Channel                = "/contractMarket/level2:%s"        // /contractMarket/level2:{symbol}
	futuresExecutionDataChannel                  = "/contractMarket/execution:%s"     // /contractMarket/execution:{symbol}
	futuresOrderbookLevel2Depth5Channel          = "/contractMarket/level2Depth5:%s"  // /contractMarket/level2Depth5:{symbol}
	futuresOrderbookLevel2Depth50Channel         = "/contractMarket/level2Depth50:%s" // /contractMarket/level2Depth50:{symbol}
	futuresContractMarketDataChannel             = "/contract/instrument:%s"          // /contract/instrument:{symbol}
	futuresSystemAnnouncementChannel             = "/contract/announcement"
	futuresTrasactionStatisticsTimerEventChannel = "/contractMarket/snapshot:%s" // /contractMarket/snapshot:{symbol}

	// futures private channels
	futuresTradeOrdersBySymbolChannel      = "/contractMarket/tradeOrders:%s" // /contractMarket/tradeOrders:{symbol}
	futuresTradeOrderChannel               = "/contractMarket/tradeOrders"
	futuresStopOrdersLifecycleEventChannel = "/contractMarket/advancedOrders"
	futuresAccountBalanceEventChannel      = "/contractAccount/wallet"
	futuresPositionChangeEventChannel      = "/contract/position:%s" // /contract/position:{symbol}
)

var subscriptionNames = map[string]string{
	subscription.TickerChannel:    marketAllTickersChannel,         // This allows more subscriptions on the orderbook channel for this specific connection.
	subscription.OrderbookChannel: marketOrderbookLevel2to5Channel, // This does not require a REST request to get the orderbook.
	subscription.CandlesChannel:   marketCandlesChannel,
	subscription.AllTradesChannel: marketMatchChannel,
	// No equivalents for: AllOrders, MyTrades, MyOrders
}

var (
	// maxWSUpdateBuffer defines max websocket updates to apply when an
	// orderbook is initially fetched
	maxWSUpdateBuffer = 150
	// maxWSOrderbookJobs defines max websocket orderbook jobs in queue to fetch
	// an orderbook snapshot via REST
	maxWSOrderbookJobs = 2000
	// maxWSOrderbookWorkers defines a max amount of workers allowed to execute
	// jobs from the job channel
	maxWSOrderbookWorkers = 10
)

// WsConnect creates a new websocket connection.
func (ku *Kucoin) WsConnect() error {
	if !ku.Websocket.IsEnabled() || !ku.IsEnabled() {
		return stream.ErrWebsocketNotEnabled
	}
	fetchedFuturesSnapshotOrderbook = map[string]bool{}
	var dialer websocket.Dialer
	dialer.HandshakeTimeout = ku.Config.HTTPTimeout
	dialer.Proxy = http.ProxyFromEnvironment
	var instances *WSInstanceServers
	_, err := ku.GetCredentials(context.Background())
	if err != nil {
		ku.Websocket.SetCanUseAuthenticatedEndpoints(false)
	}
	if ku.Websocket.CanUseAuthenticatedEndpoints() {
		instances, err = ku.GetAuthenticatedInstanceServers(context.Background())
		if err != nil {
			ku.Websocket.DataHandler <- err
			ku.Websocket.SetCanUseAuthenticatedEndpoints(false)
		}
	}
	if instances == nil {
		instances, err = ku.GetInstanceServers(context.Background())
		if err != nil {
			return err
		}
	}
	if len(instances.InstanceServers) == 0 {
		return errors.New("no websocket instance server found")
	}
	spotWebsocket, err := ku.Websocket.GetAssetWebsocket(asset.Spot)
	if err != nil {
		return fmt.Errorf("%w asset type: %v", err, asset.Spot)
	}
	spotWebsocket.Conn.SetURL(instances.InstanceServers[0].Endpoint + "?token=" + instances.Token)
	err = spotWebsocket.Conn.Dial(&dialer, http.Header{})
	if err != nil {
		return fmt.Errorf("%v - Unable to connect to Websocket. Error: %s", ku.Name, err)
	}
	ku.Websocket.Wg.Add(1)
<<<<<<< HEAD
	go ku.wsReadData(spotWebsocket.Conn)
	if err != nil {
		return err
	}
	spotWebsocket.Conn.SetupPingHandler(stream.PingHandler{
=======
	go ku.wsReadData()
	ku.Websocket.Conn.SetupPingHandler(stream.PingHandler{
>>>>>>> 59469331
		Delay:       time.Millisecond * time.Duration(instances.InstanceServers[0].PingTimeout),
		Message:     []byte(`{"type":"ping"}`),
		MessageType: websocket.TextMessage,
	})

	ku.setupOrderbookManager()
	return nil
}

// GetInstanceServers retrieves the server list and temporary public token
func (ku *Kucoin) GetInstanceServers(ctx context.Context) (*WSInstanceServers, error) {
	response := struct {
		Data WSInstanceServers `json:"data"`
		Error
	}{}
	return &(response.Data), ku.SendPayload(ctx, request.Unset, func() (*request.Item, error) {
		endpointPath, err := ku.API.Endpoints.GetURL(exchange.RestSpot)
		if err != nil {
			return nil, err
		}
		return &request.Item{
			Method:        http.MethodPost,
			Path:          endpointPath + publicBullets,
			Result:        &response,
			Verbose:       ku.Verbose,
			HTTPDebugging: ku.HTTPDebugging,
			HTTPRecording: ku.HTTPRecording}, nil
	}, request.UnauthenticatedRequest)
}

// GetAuthenticatedInstanceServers retrieves server instances for authenticated users.
func (ku *Kucoin) GetAuthenticatedInstanceServers(ctx context.Context) (*WSInstanceServers, error) {
	response := struct {
		Data *WSInstanceServers `json:"data"`
		Error
	}{}
	err := ku.SendAuthHTTPRequest(ctx, exchange.RestSpot, defaultSpotEPL, http.MethodPost, privateBullets, nil, &response)
	if err != nil && strings.Contains(err.Error(), "400003") {
		return response.Data, ku.SendAuthHTTPRequest(ctx, exchange.RestFutures, defaultFuturesEPL, http.MethodPost, privateBullets, nil, &response)
	}
	return response.Data, err
}

// wsReadData receives and passes on websocket messages for processing
func (ku *Kucoin) wsReadData(conn stream.Connection) {
	defer ku.Websocket.Wg.Done()
	for {
		resp := conn.ReadMessage()
		if resp.Raw == nil {
			return
		}
		err := ku.wsHandleData(resp.Raw)
		if err != nil {
			ku.Websocket.DataHandler <- err
		}
	}
}

func (ku *Kucoin) wsHandleData(respData []byte) error {
	resp := WsPushData{}
	err := json.Unmarshal(respData, &resp)
	if err != nil {
		return err
	}
	if resp.Type == "pong" || resp.Type == "welcome" {
		return nil
	}
	if resp.ID != "" {
		if !ku.Websocket.Match.IncomingWithData("msgID:"+resp.ID, respData) {
			return fmt.Errorf("message listener not found: %s", resp.ID)
		}
		return nil
	}
	topicInfo := strings.Split(resp.Topic, ":")
	switch {
	case strings.HasPrefix(marketAllTickersChannel, topicInfo[0]),
		strings.HasPrefix(marketTickerChannel, topicInfo[0]):
		var instruments string
		if topicInfo[1] == "all" {
			instruments = resp.Subject
		} else {
			instruments = topicInfo[1]
		}
		return ku.processTicker(resp.Data, instruments, topicInfo[0])
	case strings.HasPrefix(marketSymbolSnapshotChannel, topicInfo[0]):
		return ku.processMarketSnapshot(resp.Data, topicInfo[0])
	case strings.HasPrefix(marketOrderbookLevel2Channels, topicInfo[0]):
		return ku.processOrderbookWithDepth(respData, topicInfo[1], topicInfo[0])
	case strings.HasPrefix(marketOrderbookLevel2to5Channel, topicInfo[0]),
		strings.HasPrefix(marketOrderbokLevel2To50Channel, topicInfo[0]):
		return ku.processOrderbook(resp.Data, topicInfo[1], topicInfo[0])
	case strings.HasPrefix(marketCandlesChannel, topicInfo[0]):
		symbolAndInterval := strings.Split(topicInfo[1], currency.UnderscoreDelimiter)
		if len(symbolAndInterval) != 2 {
			return errMalformedData
		}
		return ku.processCandlesticks(resp.Data, symbolAndInterval[0], symbolAndInterval[1], topicInfo[0])
	case strings.HasPrefix(marketMatchChannel, topicInfo[0]):
		return ku.processTradeData(resp.Data, topicInfo[1], topicInfo[0])
	case strings.HasPrefix(indexPriceIndicatorChannel, topicInfo[0]):
		var response WsPriceIndicator
		return ku.processData(resp.Data, &response)
	case strings.HasPrefix(markPriceIndicatorChannel, topicInfo[0]):
		var response WsPriceIndicator
		return ku.processData(resp.Data, &response)
	case strings.HasPrefix(marginFundingbookChangeChannel, topicInfo[0]):
		var response WsMarginFundingBook
		return ku.processData(resp.Data, &response)
	case strings.HasPrefix(privateSpotTradeOrders, topicInfo[0]):
		return ku.processOrderChangeEvent(resp.Data, topicInfo[0])
	case strings.HasPrefix(accountBalanceChannel, topicInfo[0]):
		return ku.processAccountBalanceChange(resp.Data)
	case strings.HasPrefix(marginPositionChannel, topicInfo[0]):
		if resp.Subject == "debt.ratio" {
			var response WsDebtRatioChange
			return ku.processData(resp.Data, &response)
		}
		var response WsPositionStatus
		return ku.processData(resp.Data, &response)
	case strings.HasPrefix(marginLoanChannel, topicInfo[0]) && resp.Subject == "order.done":
		var response WsMarginTradeOrderDoneEvent
		return ku.processData(resp.Data, &response)
	case strings.HasPrefix(marginLoanChannel, topicInfo[0]):
		return ku.processMarginLendingTradeOrderEvent(resp.Data)
	case strings.HasPrefix(spotMarketAdvancedChannel, topicInfo[0]):
		return ku.processStopOrderEvent(resp.Data)
	case strings.HasPrefix(futuresTickerV2Channel, topicInfo[0]),
		strings.HasPrefix(futuresTickerChannel, topicInfo[0]):
		return ku.processFuturesTickerV2(resp.Data)
	case strings.HasPrefix(futuresOrderbookLevel2Channel, topicInfo[0]):
		if !fetchedFuturesSnapshotOrderbook[topicInfo[1]] {
			fetchedFuturesSnapshotOrderbook[topicInfo[1]] = true
			var enabledPairs currency.Pairs
			enabledPairs, err = ku.GetEnabledPairs(asset.Futures)
			if err != nil {
				return err
			}
			var cp currency.Pair
			cp, err = enabledPairs.DeriveFrom(topicInfo[1])
			if err != nil {
				return err
			}
			var orderbooks *orderbook.Base
			orderbooks, err = ku.FetchOrderbook(context.Background(), cp, asset.Futures)
			if err != nil {
				return err
			}
			err = ku.Websocket.Orderbook.LoadSnapshot(orderbooks)
			if err != nil {
				return err
			}
		}
		return ku.processFuturesOrderbookLevel2(resp.Data, topicInfo[1])
	case strings.HasPrefix(futuresExecutionDataChannel, topicInfo[0]):
		var response WsFuturesExecutionData
		return ku.processData(resp.Data, &response)
	case strings.HasPrefix(futuresOrderbookLevel2Depth5Channel, topicInfo[0]),
		strings.HasPrefix(futuresOrderbookLevel2Depth50Channel, topicInfo[0]):
		if !fetchedFuturesSnapshotOrderbook[topicInfo[1]] {
			fetchedFuturesSnapshotOrderbook[topicInfo[1]] = true
			var enabledPairs currency.Pairs
			enabledPairs, err = ku.GetEnabledPairs(asset.Futures)
			if err != nil {
				return err
			}
			cp, err := enabledPairs.DeriveFrom(topicInfo[1])
			if err != nil {
				return err
			}
			orderbooks, err := ku.FetchOrderbook(context.Background(), cp, asset.Futures)
			if err != nil {
				return err
			}
			err = ku.Websocket.Orderbook.LoadSnapshot(orderbooks)
			if err != nil {
				return err
			}
		}
		return ku.processFuturesOrderbookLevel5(resp.Data, topicInfo[1])
	case strings.HasPrefix(futuresContractMarketDataChannel, topicInfo[0]):
		if resp.Subject == "mark.index.price" {
			return ku.processFuturesMarkPriceAndIndexPrice(resp.Data, topicInfo[1])
		} else if resp.Subject == "funding.rate" {
			return ku.processFuturesFundingData(resp.Data, topicInfo[1])
		}
	case strings.HasPrefix(futuresSystemAnnouncementChannel, topicInfo[0]):
		return ku.processFuturesSystemAnnouncement(resp.Data, resp.Subject)
	case strings.HasPrefix(futuresTrasactionStatisticsTimerEventChannel, topicInfo[0]):
		return ku.processFuturesTransactionStatistics(resp.Data, topicInfo[1])
	case strings.HasPrefix(futuresTradeOrdersBySymbolChannel, topicInfo[0]),
		strings.HasPrefix(futuresTradeOrderChannel, topicInfo[0]):
		return ku.processFuturesPrivateTradeOrders(resp.Data)
	case strings.HasPrefix(futuresStopOrdersLifecycleEventChannel, topicInfo[0]):
		return ku.processFuturesStopOrderLifecycleEvent(resp.Data)
	case strings.HasPrefix(futuresAccountBalanceEventChannel, topicInfo[0]):
		switch resp.Subject {
		case "orderMargin.change":
			var response WsFuturesOrderMarginEvent
			return ku.processData(resp.Data, &response)
		case "availableBalance.change":
			return ku.processFuturesAccountBalanceEvent(resp.Data)
		case "withdrawHold.change":
			var response WsFuturesWithdrawalAmountAndTransferOutAmountEvent
			return ku.processData(resp.Data, &response)
		}
	case strings.HasPrefix(futuresPositionChangeEventChannel, topicInfo[0]):
		if resp.Subject == "position.change" {
			if resp.ChannelType == "private" {
				var response WsFuturesPosition
				return ku.processData(resp.Data, &response)
			}
			var response WsFuturesMarkPricePositionChanges
			return ku.processData(resp.Data, &response)
		} else if resp.Subject == "position.settlement" {
			var response WsFuturesPositionFundingSettlement
			return ku.processData(resp.Data, &response)
		}
	default:
		ku.Websocket.DataHandler <- stream.UnhandledMessageWarning{
			Message: ku.Name + stream.UnhandledMessage + string(respData),
		}
		return errors.New("push data not handled")
	}
	return nil
}

func (ku *Kucoin) processData(respData []byte, resp interface{}) error {
	if err := json.Unmarshal(respData, &resp); err != nil {
		return err
	}
	ku.Websocket.DataHandler <- resp
	return nil
}

func (ku *Kucoin) processFuturesAccountBalanceEvent(respData []byte) error {
	resp := WsFuturesAvailableBalance{}
	if err := json.Unmarshal(respData, &resp); err != nil {
		return err
	}
	ku.Websocket.DataHandler <- account.Change{
		Exchange: ku.Name,
		Currency: currency.NewCode(resp.Currency),
		Asset:    asset.Futures,
		Amount:   resp.AvailableBalance,
	}
	return nil
}

func (ku *Kucoin) processFuturesStopOrderLifecycleEvent(respData []byte) error {
	resp := WsStopOrderLifecycleEvent{}
	err := json.Unmarshal(respData, &resp)
	if err != nil {
		return err
	}
	var enabledPairs currency.Pairs
	enabledPairs, err = ku.GetEnabledPairs(asset.Futures)
	if err != nil {
		return err
	}
	pair, err := enabledPairs.DeriveFrom(resp.Symbol)
	if err != nil {
		return err
	}
	oType, err := order.StringToOrderType(resp.OrderType)
	if err != nil {
		return err
	}
	side, err := order.StringToOrderSide(resp.Side)
	if err != nil {
		return err
	}
	ku.Websocket.DataHandler <- &order.Detail{
		Price:        resp.OrderPrice,
		TriggerPrice: resp.StopPrice,
		Amount:       resp.Size,
		Exchange:     ku.Name,
		OrderID:      resp.OrderID,
		Type:         oType,
		Side:         side,
		AssetType:    asset.Futures,
		Date:         resp.CreatedAt.Time(),
		LastUpdated:  resp.Timestamp.Time(),
		Pair:         pair,
	}
	return nil
}

func (ku *Kucoin) processFuturesPrivateTradeOrders(respData []byte) error {
	resp := WsFuturesTradeOrder{}
	if err := json.Unmarshal(respData, &resp); err != nil {
		return err
	}
	oType, err := order.StringToOrderType(resp.OrderType)
	if err != nil {
		return err
	}
	oStatus, err := ku.stringToOrderStatus(resp.Status)
	if err != nil {
		return err
	}
	var enabledPairs currency.Pairs
	enabledPairs, err = ku.GetEnabledPairs(asset.Futures)
	if err != nil {
		return err
	}
	pair, err := enabledPairs.DeriveFrom(resp.Symbol)
	if err != nil {
		return err
	}
	side, err := order.StringToOrderSide(resp.Side)
	if err != nil {
		return err
	}
	ku.Websocket.DataHandler <- &order.Detail{
		Type:            oType,
		Status:          oStatus,
		Pair:            pair,
		Side:            side,
		Amount:          resp.OrderSize,
		Price:           resp.OrderPrice,
		Exchange:        ku.Name,
		ExecutedAmount:  resp.FilledSize,
		RemainingAmount: resp.RemainSize,
		ClientOrderID:   resp.ClientOid,
		OrderID:         resp.TradeID,
		AssetType:       asset.Futures,
		LastUpdated:     resp.OrderTime.Time(),
	}
	return nil
}

func (ku *Kucoin) processFuturesTransactionStatistics(respData []byte, instrument string) error {
	resp := WsFuturesTransactionStatisticsTimeEvent{}
	if err := json.Unmarshal(respData, &resp); err != nil {
		return err
	}
	resp.Symbol = instrument
	return nil
}

func (ku *Kucoin) processFuturesSystemAnnouncement(respData []byte, subject string) error {
	resp := WsFuturesFundingBegin{}
	if err := json.Unmarshal(respData, &resp); err != nil {
		return err
	}
	resp.Subject = subject
	ku.Websocket.DataHandler <- &resp
	return nil
}

func (ku *Kucoin) processFuturesFundingData(respData []byte, instrument string) error {
	resp := WsFundingRate{}
	if err := json.Unmarshal(respData, &resp); err != nil {
		return err
	}
	resp.Symbol = instrument
	ku.Websocket.DataHandler <- &resp
	return nil
}

func (ku *Kucoin) processFuturesMarkPriceAndIndexPrice(respData []byte, instrument string) error {
	resp := WsFuturesMarkPriceAndIndexPrice{}
	if err := json.Unmarshal(respData, &resp); err != nil {
		return err
	}
	resp.Symbol = instrument
	ku.Websocket.DataHandler <- &resp
	return nil
}

func (ku *Kucoin) processFuturesOrderbookLevel5(respData []byte, instrument string) error {
	response := WsOrderbookLevel5Response{}
	if err := json.Unmarshal(respData, &response); err != nil {
		return err
	}
	resp := response.ExtractOrderbookItems()
	enabledPairs, err := ku.GetEnabledPairs(asset.Futures)
	if err != nil {
		return err
	}
	cp, err := enabledPairs.DeriveFrom(instrument)
	if err != nil {
		return err
	}
	return ku.Websocket.Orderbook.Update(&orderbook.Update{
		UpdateID:   resp.Sequence,
		UpdateTime: resp.Timestamp.Time(),
		Asset:      asset.Futures,
		Bids:       resp.Bids,
		Asks:       resp.Asks,
		Pair:       cp,
	})
}

func (ku *Kucoin) processFuturesOrderbookLevel2(respData []byte, instrument string) error {
	resp := WsFuturesOrderbokInfo{}
	if err := json.Unmarshal(respData, &resp); err != nil {
		return err
	}
	detail, err := ku.GetFuturesPartOrderbook100(context.Background(), instrument)
	if err != nil {
		return err
	}
	enabledPairs, err := ku.GetEnabledPairs(asset.Futures)
	if err != nil {
		return err
	}
	pair, err := enabledPairs.DeriveFrom(instrument)
	if err != nil {
		return err
	}
	base := orderbook.Update{
		UpdateTime: detail.Time,
		Pair:       pair,
		Asset:      asset.Futures,
		Asks:       detail.Asks,
		Bids:       detail.Bids,
	}
	return ku.Websocket.Orderbook.Update(&base)
}

func (ku *Kucoin) processFuturesTickerV2(respData []byte) error {
	resp := WsFuturesTicker{}
	if err := json.Unmarshal(respData, &resp); err != nil {
		return err
	}
	enabledPairs, err := ku.GetEnabledPairs(asset.Futures)
	if err != nil {
		return err
	}
	pair, err := enabledPairs.DeriveFrom(resp.Symbol)
	if err != nil {
		return err
	}
	ku.Websocket.DataHandler <- &ticker.Price{
		AssetType:    asset.Futures,
		Last:         resp.FilledPrice,
		Volume:       resp.FilledSize,
		LastUpdated:  resp.FilledTime.Time(),
		ExchangeName: ku.Name,
		Pair:         pair,
		Ask:          resp.BestAskPrice.Float64(),
		Bid:          resp.BestBidPrice.Float64(),
		AskSize:      resp.BestAskSize,
		BidSize:      resp.BestBidSize,
	}
	return nil
}

func (ku *Kucoin) processStopOrderEvent(respData []byte) error {
	resp := WsStopOrder{}
	err := json.Unmarshal(respData, &resp)
	if err != nil {
		return err
	}
	var pair currency.Pair
	pair, err = currency.NewPairFromString(resp.Symbol)
	if err != nil {
		return err
	}
	oType, err := order.StringToOrderType(resp.OrderType)
	if err != nil {
		return err
	}
	side, err := order.StringToOrderSide(resp.Side)
	if err != nil {
		return err
	}
	ku.Websocket.DataHandler <- &order.Detail{
		Price:        resp.OrderPrice,
		TriggerPrice: resp.StopPrice,
		Amount:       resp.Size,
		Exchange:     ku.Name,
		OrderID:      resp.OrderID,
		Type:         oType,
		Side:         side,
		AssetType:    asset.Spot,
		Date:         resp.CreatedAt.Time(),
		LastUpdated:  resp.Timestamp.Time(),
		Pair:         pair,
	}
	return nil
}

func (ku *Kucoin) processMarginLendingTradeOrderEvent(respData []byte) error {
	resp := WsMarginTradeOrderEntersEvent{}
	if err := json.Unmarshal(respData, &resp); err != nil {
		return err
	}
	ku.Websocket.DataHandler <- resp
	return nil
}

func (ku *Kucoin) processAccountBalanceChange(respData []byte) error {
	response := WsAccountBalance{}
	err := json.Unmarshal(respData, &response)
	if err != nil {
		return err
	}
	ku.Websocket.DataHandler <- account.Change{
		Exchange: ku.Name,
		Currency: currency.NewCode(response.Currency),
		Asset:    asset.Futures,
		Amount:   response.Available,
	}
	return nil
}

func (ku *Kucoin) processOrderChangeEvent(respData []byte, topic string) error {
	response := WsTradeOrder{}
	err := json.Unmarshal(respData, &response)
	if err != nil {
		return err
	}
	oType, err := order.StringToOrderType(response.OrderType)
	if err != nil {
		return err
	}
	oStatus, err := ku.stringToOrderStatus(response.Status)
	if err != nil {
		return err
	}
	pair, err := currency.NewPairFromString(response.Symbol)
	if err != nil {
		return err
	}
	side, err := order.StringToOrderSide(response.Side)
	if err != nil {
		return err
	}
	// TODO: should amend this function as we need to know the order asset type when we call it
	assets, err := ku.CalculateAssets(topic, pair)
	if err != nil {
		return err
	}
	for x := range assets {
		ku.Websocket.DataHandler <- &order.Detail{
			Price:           response.Price,
			Amount:          response.Size,
			ExecutedAmount:  response.FilledSize,
			RemainingAmount: response.RemainSize,
			Exchange:        ku.Name,
			OrderID:         response.OrderID,
			ClientOrderID:   response.ClientOid,
			Type:            oType,
			Side:            side,
			Status:          oStatus,
			AssetType:       assets[x],
			Date:            response.OrderTime.Time(),
			LastUpdated:     response.Timestamp.Time(),
			Pair:            pair,
		}
	}
	return nil
}

func (ku *Kucoin) processTradeData(respData []byte, instrument, topic string) error {
	response := WsTrade{}
	err := json.Unmarshal(respData, &response)
	if err != nil {
		return err
	}
	saveTradeData := ku.IsSaveTradeDataEnabled()
	if !saveTradeData &&
		!ku.IsTradeFeedEnabled() {
		return nil
	}
	pair, err := currency.NewPairFromString(instrument)
	if err != nil {
		return err
	}
	side, err := order.StringToOrderSide(response.Side)
	if err != nil {
		return err
	}
	assets, err := ku.CalculateAssets(topic, pair)
	if err != nil {
		return err
	}
	for x := range assets {
		err = ku.Websocket.Trade.Update(saveTradeData, trade.Data{
			CurrencyPair: pair,
			Timestamp:    response.Time.Time(),
			Price:        response.Price,
			Amount:       response.Size,
			Side:         side,
			Exchange:     ku.Name,
			TID:          response.TradeID,
			AssetType:    assets[x],
		})
		if err != nil {
			return err
		}
	}
	return nil
}

func (ku *Kucoin) processTicker(respData []byte, instrument, topic string) error {
	response := WsTicker{}
	err := json.Unmarshal(respData, &response)
	if err != nil {
		return err
	}
	pair, err := currency.NewPairFromString(instrument)
	if err != nil {
		return err
	}
	assets, err := ku.CalculateAssets(topic, pair)
	if err != nil {
		return err
	}
	for x := range assets {
		if !ku.AssetWebsocketSupport.IsAssetWebsocketSupported(assets[x]) {
			continue
		}
		ku.Websocket.DataHandler <- &ticker.Price{
			AssetType:    assets[x],
			Last:         response.Price,
			LastUpdated:  response.Timestamp.Time(),
			ExchangeName: ku.Name,
			Pair:         pair,
			Ask:          response.BestAsk,
			Bid:          response.BestBid,
			AskSize:      response.BestAskSize,
			BidSize:      response.BestBidSize,
			Volume:       response.Size,
		}
	}
	return nil
}

func (ku *Kucoin) processCandlesticks(respData []byte, instrument, intervalString, topic string) error {
	pair, err := currency.NewPairFromString(instrument)
	if err != nil {
		return err
	}
	response := WsCandlestickData{}
	err = json.Unmarshal(respData, &response)
	if err != nil {
		return err
	}
	resp, err := response.getCandlestickData()
	if err != nil {
		return err
	}
	assets, err := ku.CalculateAssets(topic, pair)
	if err != nil {
		return err
	}
	for x := range assets {
		if !ku.AssetWebsocketSupport.IsAssetWebsocketSupported(assets[x]) {
			continue
		}
		ku.Websocket.DataHandler <- &stream.KlineData{
			Timestamp:  response.Time.Time(),
			Pair:       pair,
			AssetType:  assets[x],
			Exchange:   ku.Name,
			StartTime:  resp.Candles.StartTime,
			Interval:   intervalString,
			OpenPrice:  resp.Candles.OpenPrice,
			ClosePrice: resp.Candles.ClosePrice,
			HighPrice:  resp.Candles.HighPrice,
			LowPrice:   resp.Candles.LowPrice,
			Volume:     resp.Candles.TransactionVolume,
		}
	}
	return nil
}

func (ku *Kucoin) processOrderbookWithDepth(respData []byte, instrument, topic string) error {
	pair, err := currency.NewPairFromString(instrument)
	if err != nil {
		return err
	}
	result := struct {
		Result *WsOrderbook `json:"data"`
	}{}
	err = json.Unmarshal(respData, &result)
	if err != nil {
		return err
	}
	assets, err := ku.CalculateAssets(topic, pair)
	if err != nil {
		return err
	}
	for x := range assets {
		var init bool
		init, err = ku.UpdateLocalBuffer(result.Result, assets[x])
		if err != nil {
			if init {
				return nil
			}
			return fmt.Errorf("%v - UpdateLocalCache for asset type: %v error: %s", ku.Name, assets[x], err)
		}
	}
	return nil
}

// UpdateLocalBuffer updates orderbook buffer and checks status if the book is Initial Sync being via the REST
// protocol.
func (ku *Kucoin) UpdateLocalBuffer(wsdp *WsOrderbook, assetType asset.Item) (bool, error) {
	enabledPairs, err := ku.GetEnabledPairs(assetType)
	if err != nil {
		return false, err
	}

	format, err := ku.GetPairFormat(assetType, true)
	if err != nil {
		return false, err
	}

	currencyPair, err := currency.NewPairFromFormattedPairs(wsdp.Symbol,
		enabledPairs,
		format)
	if err != nil {
		return false, err
	}
	err = ku.obm.stageWsUpdate(wsdp, currencyPair, assetType)
	if err != nil {
		init, err2 := ku.obm.checkIsInitialSync(currencyPair, assetType)
		if err2 != nil {
			return false, err2
		}
		return init, err
	}

	err = ku.applyBufferUpdate(currencyPair, assetType)
	if err != nil {
		ku.flushAndCleanup(currencyPair, assetType)
	}

	return false, err
}

func (ku *Kucoin) processOrderbook(respData []byte, symbol, topic string) error {
	var response Level2Depth5Or20
	err := json.Unmarshal(respData, &response)
	if err != nil {
		return err
	}

	pair, err := currency.NewPairFromString(symbol)
	if err != nil {
		return err
	}

	asks := make([]orderbook.Tranche, len(response.Asks))
	for x := range response.Asks {
		asks[x].Price = response.Asks[x][0].Float64()
		asks[x].Amount = response.Asks[x][1].Float64()
	}

	bids := make([]orderbook.Tranche, len(response.Bids))
	for x := range response.Bids {
		bids[x].Price = response.Bids[x][0].Float64()
		bids[x].Amount = response.Bids[x][1].Float64()
	}

	assets, err := ku.CalculateAssets(topic, pair)
	if err != nil {
		return err
	}

	lastUpdated := time.UnixMilli(response.Timestamp)

	for x := range assets {
		err = ku.Websocket.Orderbook.LoadSnapshot(&orderbook.Base{
			Exchange:    ku.Name,
			Asks:        asks,
			Bids:        bids,
			Pair:        pair,
			Asset:       assets[x],
			LastUpdated: lastUpdated,
		})
		if err != nil {
			return err
		}
	}
	return nil
}

func (ku *Kucoin) processMarketSnapshot(respData []byte, topic string) error {
	response := WsSnapshot{}
	err := json.Unmarshal(respData, &response)
	if err != nil {
		return err
	}
	pair, err := currency.NewPairFromString(response.Data.Symbol)
	if err != nil {
		return err
	}
	assets, err := ku.CalculateAssets(topic, pair)
	if err != nil {
		return err
	}
	for x := range assets {
		if !ku.AssetWebsocketSupport.IsAssetWebsocketSupported(assets[x]) {
			continue
		}
		ku.Websocket.DataHandler <- &ticker.Price{
			ExchangeName: ku.Name,
			AssetType:    assets[x],
			Last:         response.Data.LastTradedPrice,
			Pair:         pair,
			Low:          response.Data.Low,
			High:         response.Data.High,
			QuoteVolume:  response.Data.VolValue,
			Volume:       response.Data.Vol,
			Open:         response.Data.Open,
			Close:        response.Data.Close,
			LastUpdated:  response.Data.Datetime.Time(),
		}
	}
	return nil
}

// Subscribe sends a websocket message to receive data from the channel
func (ku *Kucoin) Subscribe(subscriptions subscription.List) error {
	return ku.manageSubscriptions(subscriptions, "subscribe")
}

// Unsubscribe sends a websocket message to stop receiving data from the channel
func (ku *Kucoin) Unsubscribe(subscriptions subscription.List) error {
	return ku.manageSubscriptions(subscriptions, "unsubscribe")
}

// expandManualSubscription takes a subscription list and expand all the subscriptions across the relevant assets and pairs
func (ku *Kucoin) expandManualSubscriptions(in subscription.List) (subscription.List, error) {
	subs := make(subscription.List, 0, len(in))
	for _, s := range in {
		if isSymbolChannel(s.Channel) {
			if len(s.Pairs) == 0 {
				return nil, errSubscriptionPairRequired
			}
			a := s.Asset
			if !a.IsValid() {
				a = getChannelsAssetType(s.Channel)
			}
			assetPairs := map[asset.Item]currency.Pairs{a: s.Pairs}
			n, err := ku.expandSubscription(s, assetPairs)
			if err != nil {
				return nil, err
			}
			subs = append(subs, n...)
		} else {
			subs = append(subs, s)
		}
	}
	return subs, nil
}

<<<<<<< HEAD
func (ku *Kucoin) handleSubscriptions(subs []subscription.Subscription, operation string) error {
	spotWebsocket, err := ku.Websocket.GetAssetWebsocket(asset.Spot)
	if err != nil {
		return fmt.Errorf("%w asset type: %v", err, asset.Spot)
	}
	var errs error
	subs, errs = ku.expandManualSubscriptions(subs)
	for i := range subs {
		msgID := strconv.FormatInt(spotWebsocket.Conn.GenerateMessageID(false), 10)
=======
func (ku *Kucoin) manageSubscriptions(subs subscription.List, operation string) error {
	var errs error
	subs, errs = ku.expandManualSubscriptions(subs)
	for _, s := range subs {
		msgID := strconv.FormatInt(ku.Websocket.Conn.GenerateMessageID(false), 10)
>>>>>>> 59469331
		req := WsSubscriptionInput{
			ID:             msgID,
			Type:           operation,
			Topic:          s.Channel,
			PrivateChannel: s.Authenticated,
			Response:       true,
		}
		if respRaw, err := spotWebsocket.Conn.SendMessageReturnResponse("msgID:"+msgID, req); err != nil {
			errs = common.AppendError(errs, err)
		} else {
			rType, err := jsonparser.GetUnsafeString(respRaw, "type")
			switch {
			case err != nil:
				errs = common.AppendError(errs, err)
			case rType != "ack":
				errs = common.AppendError(errs, fmt.Errorf("%w: %s from %s", errInvalidMsgType, rType, respRaw))
			default:
<<<<<<< HEAD
				spotWebsocket.AddSuccessfulSubscriptions(subs[i])
				if ku.Verbose {
					log.Debugf(log.ExchangeSys, "%s Subscribed to Channel: %s", ku.Name, subs[i].Channel)
=======
				if operation == "unsubscribe" {
					err = ku.Websocket.RemoveSubscriptions(s)
				} else {
					err = ku.Websocket.AddSuccessfulSubscriptions(s)
					if ku.Verbose {
						log.Debugf(log.ExchangeSys, "%s Subscribed to Channel: %s", ku.Name, s.Channel)
					}
				}
				if err != nil {
					errs = common.AppendError(errs, err)
>>>>>>> 59469331
				}
			}
		}
	}
	return errs
}

// getChannelsAssetType returns the asset type to which the subscription channel belongs to or asset.Empty
func getChannelsAssetType(channelName string) asset.Item {
	switch channelName {
	case futuresTickerV2Channel, futuresTickerChannel, futuresOrderbookLevel2Channel, futuresExecutionDataChannel, futuresOrderbookLevel2Depth5Channel, futuresOrderbookLevel2Depth50Channel, futuresContractMarketDataChannel, futuresSystemAnnouncementChannel, futuresTrasactionStatisticsTimerEventChannel, futuresTradeOrdersBySymbolChannel, futuresTradeOrderChannel, futuresStopOrdersLifecycleEventChannel, futuresAccountBalanceEventChannel, futuresPositionChangeEventChannel:
		return asset.Futures
	case marketTickerChannel, marketAllTickersChannel,
		marketSnapshotChannel, marketSymbolSnapshotChannel,
		marketOrderbookLevel2Channels, marketOrderbookLevel2to5Channel,
		marketOrderbokLevel2To50Channel, marketCandlesChannel,
		marketMatchChannel, indexPriceIndicatorChannel, markPriceIndicatorChannel,
		privateSpotTradeOrders, accountBalanceChannel, spotMarketAdvancedChannel:
		return asset.Spot
	case marginFundingbookChangeChannel, marginPositionChannel, marginLoanChannel:
		return asset.Margin
	default:
		return asset.Empty
	}
}

// generateSubscriptions returns a list of subscriptions from the configured subscriptions feature
func (ku *Kucoin) generateSubscriptions() (subscription.List, error) {
	assetPairs := map[asset.Item]currency.Pairs{}
	for _, a := range ku.GetAssetTypes(false) {
		if p, err := ku.GetEnabledPairs(a); err == nil {
			assetPairs[a] = p
		} else {
			assetPairs[a] = currency.Pairs{} // err is probably that Asset isn't enabled, but we don't care about errors of any type
		}
	}
	authed := ku.Websocket.CanUseAuthenticatedEndpoints()
	subscriptions := subscription.List{}
	for _, s := range ku.Features.Subscriptions {
		if !authed && s.Authenticated {
			continue
		}
		subs, err := ku.expandSubscription(s, assetPairs)
		if err != nil {
			return nil, err
		}
		subscriptions = append(subscriptions, subs...)
	}
	return subscriptions, nil
}

// expandSubscription takes a subscription and expands it across the relevant assets and pairs passed in
func (ku *Kucoin) expandSubscription(baseSub *subscription.Subscription, assetPairs map[asset.Item]currency.Pairs) (subscription.List, error) {
	var subscriptions = subscription.List{}
	if baseSub == nil {
		return nil, common.ErrNilPointer
	}
	s := baseSub.Clone()
	s.Channel = channelName(s.Channel)
	if !s.Asset.IsValid() {
		s.Asset = getChannelsAssetType(s.Channel)
	}

	if len(assetPairs[s.Asset]) == 0 {
		return nil, nil
	}

	switch {
	case s.Channel == marginLoanChannel:
		for _, c := range assetPairs[asset.Margin].GetCurrencies() {
			i := s.Clone()
			i.Channel = fmt.Sprintf(s.Channel, c)
			subscriptions = append(subscriptions, i)
		}
	case s.Channel == marketCandlesChannel:
		interval, err := ku.intervalToString(s.Interval)
		if err != nil {
			return nil, err
		}
		subs := spotOrMarginPairSubs(assetPairs, s, false, interval)
		subscriptions = append(subscriptions, subs...)
	case s.Channel == marginFundingbookChangeChannel:
		s.Channel = fmt.Sprintf(s.Channel, assetPairs[asset.Margin].GetCurrencies().Join())
		subscriptions = append(subscriptions, s)
	case s.Channel == marketSnapshotChannel:
		subs, err := spotOrMarginCurrencySubs(assetPairs, s)
		if err != nil {
			return nil, err
		}
		subscriptions = append(subscriptions, subs...)
	case getChannelsAssetType(s.Channel) == asset.Futures && isSymbolChannel(s.Channel):
		for _, p := range assetPairs[asset.Futures] {
			c, err := ku.FormatExchangeCurrency(p, asset.Futures)
			if err != nil {
				continue
			}
			i := s.Clone()
			i.Channel = fmt.Sprintf(s.Channel, c)
			subscriptions = append(subscriptions, i)
		}
	case isSymbolChannel(s.Channel):
		// Subscriptions which can use a single comma-separated sub per asset
		subs := spotOrMarginPairSubs(assetPairs, s, true)
		subscriptions = append(subscriptions, subs...)
	default:
		subscriptions = append(subscriptions, s)
	}
	return subscriptions, nil
}

// isSymbolChannel returns true it this channel path ends in a formatting %s to accept a Symbol
func isSymbolChannel(c string) bool {
	return strings.HasSuffix(c, "%s") || strings.HasSuffix(c, "%v")
}

// channelName converts global channel Names used in config of channel input into kucoin channel names
// returns the name unchanged if no match is found
func channelName(name string) string {
	if s, ok := subscriptionNames[name]; ok {
		return s
	}
	return name
}

// spotOrMarginPairSubs accepts a map of pairs and a template subscription and returns a list of subscriptions for Spot and Margin pairs
// If there's a Spot subscription, it won't be added again as a Margin subscription
// If joined param is true then one subscription per asset type with the currencies comma delimited
func spotOrMarginPairSubs(assetPairs map[asset.Item]currency.Pairs, b *subscription.Subscription, join bool, fmtArgs ...any) subscription.List {
	subs := subscription.List{}
	add := func(a asset.Item, pairs currency.Pairs) {
		if len(pairs) == 0 {
			return
		}
		if join {
			f := append([]any{pairs.Join()}, fmtArgs...)
			s := b.Clone()
			s.Asset = a
			s.Channel = fmt.Sprintf(b.Channel, f...)
			subs = append(subs, s)
		} else {
			for i := range pairs {
				f := append([]any{pairs[i].String()}, fmtArgs...)
				s := b.Clone()
				s.Asset = a
				s.Channel = fmt.Sprintf(b.Channel, f...)
				subs = append(subs, s)
			}
		}
	}

	add(asset.Spot, assetPairs[asset.Spot])

	marginPairs := currency.Pairs{}
	for _, p := range assetPairs[asset.Margin] {
		if !assetPairs[asset.Spot].Contains(p, false) {
			marginPairs = marginPairs.Add(p)
		}
	}
	add(asset.Margin, marginPairs)

	return subs
}

// spotOrMarginCurrencySubs accepts a map of pairs and a template subscription and returns a list of subscriptions for every currency in Spot and Margin pairs
// If there's a Spot subscription, it won't be added again as a Margin subscription
func spotOrMarginCurrencySubs(assetPairs map[asset.Item]currency.Pairs, b *subscription.Subscription) (subscription.List, error) {
	if b == nil {
		return nil, common.ErrNilPointer
	}
	subs := subscription.List{}
	add := func(a asset.Item, currs currency.Currencies) {
		if len(currs) == 0 {
			return
		}
		for _, c := range currs {
			s := b.Clone()
			s.Asset = a
			s.Channel = fmt.Sprintf(b.Channel, c)
			subs = append(subs, s)
		}
	}

	add(asset.Spot, assetPairs[asset.Spot].GetCurrencies())

	marginCurrencies := currency.Currencies{}
	for _, c := range assetPairs[asset.Margin].GetCurrencies() {
		if !assetPairs[asset.Spot].ContainsCurrency(c) {
			marginCurrencies = marginCurrencies.Add(c)
		}
	}
	add(asset.Margin, marginCurrencies)

	return subs, nil
}

// orderbookManager defines a way of managing and maintaining synchronisation
// across connections and assets.
type orderbookManager struct {
	state map[currency.Code]map[currency.Code]map[asset.Item]*update
	sync.Mutex

	jobs chan job
}

type update struct {
	buffer            chan *WsOrderbook
	fetchingBook      bool
	initialSync       bool
	needsFetchingBook bool
	lastUpdateID      int64
}

// job defines a synchronisation job that tells a go routine to fetch an
// orderbook via the REST protocol
type job struct {
	Pair      currency.Pair
	AssetType asset.Item
}

func (ku *Kucoin) setupOrderbookManager() {
	locker.Lock()
	defer locker.Unlock()
	if ku.obm == nil {
		ku.obm = &orderbookManager{
			state: make(map[currency.Code]map[currency.Code]map[asset.Item]*update),
			jobs:  make(chan job, maxWSOrderbookJobs),
		}
	} else {
		// Change state on reconnect for initial sync.
		ku.obm.Mutex.Lock()
		for _, m1 := range ku.obm.state {
			for _, m2 := range m1 {
				for _, idk := range m2 {
					idk.initialSync = true
					idk.needsFetchingBook = true
					idk.lastUpdateID = 0
				}
			}
		}
		ku.obm.Mutex.Unlock()
	}
	for i := 0; i < maxWSOrderbookWorkers; i++ {
		// 10 workers for synchronising book
		ku.SynchroniseWebsocketOrderbook()
	}
}

// ProcessUpdate processes the websocket orderbook update
func (ku *Kucoin) ProcessUpdate(cp currency.Pair, a asset.Item, ws *WsOrderbook) error {
	updateBid := make([]orderbook.Tranche, len(ws.Changes.Bids))
	for i := range ws.Changes.Bids {
		p, err := strconv.ParseFloat(ws.Changes.Bids[i][0], 64)
		if err != nil {
			return err
		}
		a, err := strconv.ParseFloat(ws.Changes.Bids[i][1], 64)
		if err != nil {
			return err
		}
		var sequence int64
		if len(ws.Changes.Bids[i]) > 2 && ws.Changes.Bids[i][2] != "" {
			sequence, err = strconv.ParseInt(ws.Changes.Bids[i][2], 10, 64)
			if err != nil {
				return err
			}
		}
		updateBid[i] = orderbook.Tranche{Price: p, Amount: a, ID: sequence}
	}

	updateAsk := make([]orderbook.Tranche, len(ws.Changes.Asks))
	for i := range ws.Changes.Asks {
		p, err := strconv.ParseFloat(ws.Changes.Asks[i][0], 64)
		if err != nil {
			return err
		}
		a, err := strconv.ParseFloat(ws.Changes.Asks[i][1], 64)
		if err != nil {
			return err
		}
		var sequence int64
		if len(ws.Changes.Asks[i]) > 2 && ws.Changes.Asks[i][2] != "" {
			sequence, err = strconv.ParseInt(ws.Changes.Asks[i][2], 10, 64)
			if err != nil {
				return err
			}
		}
		updateAsk[i] = orderbook.Tranche{Price: p, Amount: a, ID: sequence}
	}

	return ku.Websocket.Orderbook.Update(&orderbook.Update{
		Bids:       updateBid,
		Asks:       updateAsk,
		Pair:       cp,
		UpdateID:   ws.SequenceEnd,
		UpdateTime: ws.TimeMS.Time(),
		Asset:      a,
	})
}

// applyBufferUpdate applies the buffer to the orderbook or initiates a new
// orderbook sync by the REST protocol which is off handed to go routine.
func (ku *Kucoin) applyBufferUpdate(pair currency.Pair, assetType asset.Item) error {
	fetching, needsFetching, err := ku.obm.handleFetchingBook(pair, assetType)
	if err != nil {
		return err
	}
	if fetching {
		return nil
	}
	if needsFetching {
		if ku.Verbose {
			log.Debugf(log.WebsocketMgr, "%s Orderbook: Fetching via REST\n", ku.Name)
		}
		return ku.obm.fetchBookViaREST(pair, assetType)
	}

	recent, err := ku.Websocket.Orderbook.GetOrderbook(pair, assetType)
	if err != nil {
		log.Errorf(
			log.WebsocketMgr,
			"%s error fetching recent orderbook when applying updates: %s\n",
			ku.Name,
			err)
	}

	if recent != nil {
		err = ku.obm.checkAndProcessUpdate(ku.ProcessUpdate, pair, assetType, recent)
		if err != nil {
			log.Errorf(
				log.WebsocketMgr,
				"%s error processing update - initiating new orderbook sync via REST: %s\n",
				ku.Name,
				err)
			err = ku.obm.setNeedsFetchingBook(pair, assetType)
			if err != nil {
				return err
			}
		}
	}

	return nil
}

// setNeedsFetchingBook completes the book fetching initiation.
func (o *orderbookManager) setNeedsFetchingBook(pair currency.Pair, assetType asset.Item) error {
	o.Lock()
	defer o.Unlock()
	state, ok := o.state[pair.Base][pair.Quote][assetType]
	if !ok {
		return fmt.Errorf("could not match pair %s and asset type %s in hash table",
			pair,
			assetType)
	}
	state.needsFetchingBook = true
	return nil
}

// SynchroniseWebsocketOrderbook synchronises full orderbook for currency pair
// asset
func (ku *Kucoin) SynchroniseWebsocketOrderbook() {
	ku.Websocket.Wg.Add(1)
	go func() {
		defer ku.Websocket.Wg.Done()
		for {
			select {
			case <-ku.Websocket.ShutdownC:
				for {
					select {
					case <-ku.obm.jobs:
					default:
						return
					}
				}
			case j := <-ku.obm.jobs:
				err := ku.processJob(j.Pair, j.AssetType)
				if err != nil {
					log.Errorf(log.WebsocketMgr,
						"%s processing websocket orderbook error %v",
						ku.Name, err)
				}
			}
		}
	}()
}

// SeedLocalCache seeds depth data
func (ku *Kucoin) SeedLocalCache(ctx context.Context, p currency.Pair, assetType asset.Item) error {
	var ob *Orderbook
	var err error
	ob, err = ku.GetPartOrderbook100(ctx, p.String())
	if err != nil {
		return err
	}
	if ob.Sequence <= 0 {
		return fmt.Errorf("%w p", errMissingOrderbookSequence)
	}
	return ku.SeedLocalCacheWithBook(p, ob, assetType)
}

// SeedLocalCacheWithBook seeds the local orderbook cache
func (ku *Kucoin) SeedLocalCacheWithBook(p currency.Pair, orderbookNew *Orderbook, assetType asset.Item) error {
	newOrderBook := orderbook.Base{
		Pair:            p,
		Asset:           assetType,
		Exchange:        ku.Name,
		LastUpdated:     time.Now(),
		LastUpdateID:    orderbookNew.Sequence,
		VerifyOrderbook: ku.CanVerifyOrderbook,
		Bids:            make(orderbook.Tranches, len(orderbookNew.Bids)),
		Asks:            make(orderbook.Tranches, len(orderbookNew.Asks)),
	}
	for i := range orderbookNew.Bids {
		newOrderBook.Bids[i] = orderbook.Tranche{
			Amount: orderbookNew.Bids[i].Amount,
			Price:  orderbookNew.Bids[i].Price,
		}
	}
	for i := range orderbookNew.Asks {
		newOrderBook.Asks[i] = orderbook.Tranche{
			Amount: orderbookNew.Asks[i].Amount,
			Price:  orderbookNew.Asks[i].Price,
		}
	}
	return ku.Websocket.Orderbook.LoadSnapshot(&newOrderBook)
}

// processJob fetches and processes orderbook updates
func (ku *Kucoin) processJob(p currency.Pair, assetType asset.Item) error {
	err := ku.SeedLocalCache(context.TODO(), p, assetType)
	if err != nil {
		err = ku.obm.stopFetchingBook(p, assetType)
		if err != nil {
			return err
		}
		return fmt.Errorf("%s %s seeding local cache for orderbook error: %v",
			p, assetType, err)
	}

	err = ku.obm.stopFetchingBook(p, assetType)
	if err != nil {
		return err
	}

	// Immediately apply the buffer updates so we don't wait for a
	// new update to initiate this.
	err = ku.applyBufferUpdate(p, assetType)
	if err != nil {
		ku.flushAndCleanup(p, assetType)
		return err
	}
	return nil
}

// flushAndCleanup flushes orderbook and clean local cache
func (ku *Kucoin) flushAndCleanup(p currency.Pair, assetType asset.Item) {
	errClean := ku.Websocket.Orderbook.FlushOrderbook(p, assetType)
	if errClean != nil {
		log.Errorf(log.WebsocketMgr,
			"%s flushing websocket error: %v",
			ku.Name,
			errClean)
	}
	errClean = ku.obm.cleanup(p, assetType)
	if errClean != nil {
		log.Errorf(log.WebsocketMgr, "%s cleanup websocket error: %v",
			ku.Name,
			errClean)
	}
}

// stageWsUpdate stages websocket update to roll through updates that need to
// be applied to a fetched orderbook via REST.
func (o *orderbookManager) stageWsUpdate(u *WsOrderbook, pair currency.Pair, a asset.Item) error {
	o.Lock()
	defer o.Unlock()
	m1, ok := o.state[pair.Base]
	if !ok {
		m1 = make(map[currency.Code]map[asset.Item]*update)
		o.state[pair.Base] = m1
	}

	m2, ok := m1[pair.Quote]
	if !ok {
		m2 = make(map[asset.Item]*update)
		m1[pair.Quote] = m2
	}

	state, ok := m2[a]
	if !ok {
		state = &update{
			// 100ms update assuming we might have up to a 10 second delay.
			// There could be a potential 100 updates for the currency.
			buffer:            make(chan *WsOrderbook, maxWSUpdateBuffer),
			fetchingBook:      false,
			initialSync:       true,
			needsFetchingBook: true,
		}
		m2[a] = state
	}

	if state.lastUpdateID != 0 && u.SequenceStart > state.lastUpdateID+1 {
		// Apply the new Level 2 data flow to the local snapshot to ensure that sequenceStart(new)<=sequenceEnd+1(old) and sequenceEnd(new) > sequenceEnd(old)
		return fmt.Errorf("websocket orderbook synchronisation failure for pair %s and asset %s", pair, a)
	}
	state.lastUpdateID = u.SequenceEnd
	select {
	// Put update in the channel buffer to be processed
	case state.buffer <- u:
		return nil
	default:
		<-state.buffer    // pop one element
		state.buffer <- u // to shift buffer on fail
		return fmt.Errorf("channel blockage for %s, asset %s and connection",
			pair, a)
	}
}

// handleFetchingBook checks if a full book is being fetched or needs to be
// fetched
func (o *orderbookManager) handleFetchingBook(pair currency.Pair, assetType asset.Item) (fetching, needsFetching bool, err error) {
	o.Lock()
	defer o.Unlock()
	state, ok := o.state[pair.Base][pair.Quote][assetType]
	if !ok {
		return false,
			false,
			fmt.Errorf("check is fetching book cannot match currency pair %s asset type %s",
				pair,
				assetType)
	}

	if state.fetchingBook {
		return true, false, nil
	}

	if state.needsFetchingBook {
		state.needsFetchingBook = false
		state.fetchingBook = true
		return false, true, nil
	}
	return false, false, nil
}

// stopFetchingBook completes the book fetching.
func (o *orderbookManager) stopFetchingBook(pair currency.Pair, assetType asset.Item) error {
	o.Lock()
	defer o.Unlock()
	state, ok := o.state[pair.Base][pair.Quote][assetType]
	if !ok {
		return fmt.Errorf("could not match pair %s and asset type %s in hash table",
			pair,
			assetType)
	}
	if !state.fetchingBook {
		return fmt.Errorf("fetching book already set to false for %s %s",
			pair,
			assetType)
	}
	state.fetchingBook = false
	return nil
}

// completeInitialSync sets if an asset type has completed its initial sync
func (o *orderbookManager) completeInitialSync(pair currency.Pair, assetType asset.Item) error {
	o.Lock()
	defer o.Unlock()
	state, ok := o.state[pair.Base][pair.Quote][assetType]
	if !ok {
		return fmt.Errorf("complete initial sync cannot match currency pair %s asset type %s",
			pair,
			assetType)
	}
	if !state.initialSync {
		return fmt.Errorf("initial sync already set to false for %s %s",
			pair,
			assetType)
	}
	state.initialSync = false
	return nil
}

// checkIsInitialSync checks status if the book is Initial Sync being via the REST
// protocol.
func (o *orderbookManager) checkIsInitialSync(pair currency.Pair, assetType asset.Item) (bool, error) {
	o.Lock()
	defer o.Unlock()
	state, ok := o.state[pair.Base][pair.Quote][assetType]
	if !ok {
		return false,
			fmt.Errorf("checkIsInitialSync of orderbook cannot match currency pair %s asset type %s",
				pair,
				assetType)
	}
	return state.initialSync, nil
}

// fetchBookViaREST pushes a job of fetching the orderbook via the REST protocol
// to get an initial full book that we can apply our buffered updates too.
func (o *orderbookManager) fetchBookViaREST(pair currency.Pair, assetType asset.Item) error {
	o.Lock()
	defer o.Unlock()

	state, ok := o.state[pair.Base][pair.Quote][assetType]
	if !ok {
		return fmt.Errorf("fetch book via rest cannot match currency pair %s asset type %s",
			pair,
			assetType)
	}

	state.initialSync = true
	state.fetchingBook = true

	select {
	case o.jobs <- job{pair, assetType}:
		return nil
	default:
		return fmt.Errorf("%s %s book synchronisation channel blocked up",
			pair,
			assetType)
	}
}

func (o *orderbookManager) checkAndProcessUpdate(processor func(currency.Pair, asset.Item, *WsOrderbook) error, pair currency.Pair, assetType asset.Item, recent *orderbook.Base) error {
	o.Lock()
	defer o.Unlock()
	state, ok := o.state[pair.Base][pair.Quote][assetType]
	if !ok {
		return fmt.Errorf("could not match pair [%s] asset type [%s] in hash table to process websocket orderbook update",
			pair, assetType)
	}

	// This will continuously remove updates from the buffered channel and
	// apply them to the current orderbook.
buffer:
	for {
		select {
		case d := <-state.buffer:
			process, err := state.validate(d, recent)
			if err != nil {
				return err
			}
			if process {
				err := processor(pair, assetType, d)
				if err != nil {
					return fmt.Errorf("%s %s processing update error: %w",
						pair, assetType, err)
				}
			}
		default:
			break buffer
		}
	}
	return nil
}

// validate checks for correct update alignment
func (u *update) validate(updt *WsOrderbook, recent *orderbook.Base) (bool, error) {
	if updt.SequenceEnd <= recent.LastUpdateID {
		// Drop any event where u is <= lastUpdateId in the snapshot.
		return false, nil
	}

	id := recent.LastUpdateID + 1
	if u.initialSync {
		// The first processed event should have U <= lastUpdateId+1 AND
		// u >= lastUpdateId+1.
		if updt.SequenceStart > id || updt.SequenceEnd < id {
			return false, fmt.Errorf("initial websocket orderbook sync failure for pair %s and asset %s",
				recent.Pair,
				recent.Asset)
		}
		u.initialSync = false
	}
	return true, nil
}

// cleanup cleans up buffer and reset fetch and init
func (o *orderbookManager) cleanup(pair currency.Pair, assetType asset.Item) error {
	o.Lock()
	state, ok := o.state[pair.Base][pair.Quote][assetType]
	if !ok {
		o.Unlock()
		return fmt.Errorf("cleanup cannot match %s %s to hash table",
			pair,
			assetType)
	}

bufferEmpty:
	for {
		select {
		case <-state.buffer:
			// bleed and discard buffer
		default:
			break bufferEmpty
		}
	}
	o.Unlock()
	// disable rest orderbook synchronisation
	_ = o.stopFetchingBook(pair, assetType)
	_ = o.completeInitialSync(pair, assetType)
	_ = o.stopNeedsFetchingBook(pair, assetType)
	return nil
}

// stopNeedsFetchingBook completes the book fetching initiation.
func (o *orderbookManager) stopNeedsFetchingBook(pair currency.Pair, assetType asset.Item) error {
	o.Lock()
	defer o.Unlock()
	state, ok := o.state[pair.Base][pair.Quote][assetType]
	if !ok {
		return fmt.Errorf("could not match pair %s and asset type %s in hash table",
			pair,
			assetType)
	}
	if !state.needsFetchingBook {
		return fmt.Errorf("needs fetching book already set to false for %s %s",
			pair,
			assetType)
	}
	state.needsFetchingBook = false
	return nil
}

// CalculateAssets returns the available asset types for a currency pair
func (ku *Kucoin) CalculateAssets(topic string, cp currency.Pair) ([]asset.Item, error) {
	switch {
	case cp.Quote.Equal(currency.USDTM), strings.HasPrefix(topic, "/contract"):
		if err := ku.CurrencyPairs.IsAssetEnabled(asset.Futures); err != nil {
			if !errors.Is(err, asset.ErrNotSupported) {
				return nil, err
			}
			return nil, nil
		}
		return []asset.Item{asset.Futures}, nil
	case strings.HasPrefix(topic, "/margin"), strings.HasPrefix(topic, "/index"):
		if err := ku.CurrencyPairs.IsAssetEnabled(asset.Margin); err != nil {
			if !errors.Is(err, asset.ErrNotSupported) {
				return nil, err
			}
			return nil, nil
		}
		return []asset.Item{asset.Margin}, nil
	default:
		resp := make([]asset.Item, 0, 2)
		spotEnabled, err := ku.IsPairEnabled(cp, asset.Spot)
		if err != nil && !errors.Is(currency.ErrCurrencyNotFound, err) {
			return nil, err
		}
		if spotEnabled {
			resp = append(resp, asset.Spot)
		}
		marginEnabled, err := ku.IsPairEnabled(cp, asset.Margin)
		if err != nil && !errors.Is(currency.ErrCurrencyNotFound, err) {
			return nil, err
		}
		if marginEnabled {
			resp = append(resp, asset.Margin)
		}
		return resp, nil
	}
}<|MERGE_RESOLUTION|>--- conflicted
+++ resolved
@@ -134,16 +134,8 @@
 		return fmt.Errorf("%v - Unable to connect to Websocket. Error: %s", ku.Name, err)
 	}
 	ku.Websocket.Wg.Add(1)
-<<<<<<< HEAD
-	go ku.wsReadData(spotWebsocket.Conn)
-	if err != nil {
-		return err
-	}
+	go ku.wsReadData()
 	spotWebsocket.Conn.SetupPingHandler(stream.PingHandler{
-=======
-	go ku.wsReadData()
-	ku.Websocket.Conn.SetupPingHandler(stream.PingHandler{
->>>>>>> 59469331
 		Delay:       time.Millisecond * time.Duration(instances.InstanceServers[0].PingTimeout),
 		Message:     []byte(`{"type":"ping"}`),
 		MessageType: websocket.TextMessage,
@@ -188,10 +180,14 @@
 }
 
 // wsReadData receives and passes on websocket messages for processing
-func (ku *Kucoin) wsReadData(conn stream.Connection) {
+func (ku *Kucoin) wsReadData() {
 	defer ku.Websocket.Wg.Done()
+	spotWebsocket, err := ku.Websocket.GetAssetWebsocket(asset.Spot)
+	if err != nil {
+		log.Errorf(log.ExchangeSys, "%w asset type: %v", err, asset.Spot)
+	}
 	for {
-		resp := conn.ReadMessage()
+		resp := spotWebsocket.Conn.ReadMessage()
 		if resp.Raw == nil {
 			return
 		}
@@ -996,23 +992,15 @@
 	return subs, nil
 }
 
-<<<<<<< HEAD
-func (ku *Kucoin) handleSubscriptions(subs []subscription.Subscription, operation string) error {
+func (ku *Kucoin) manageSubscriptions(subs subscription.List, operation string) error {
 	spotWebsocket, err := ku.Websocket.GetAssetWebsocket(asset.Spot)
 	if err != nil {
 		return fmt.Errorf("%w asset type: %v", err, asset.Spot)
 	}
-	var errs error
-	subs, errs = ku.expandManualSubscriptions(subs)
-	for i := range subs {
-		msgID := strconv.FormatInt(spotWebsocket.Conn.GenerateMessageID(false), 10)
-=======
-func (ku *Kucoin) manageSubscriptions(subs subscription.List, operation string) error {
 	var errs error
 	subs, errs = ku.expandManualSubscriptions(subs)
 	for _, s := range subs {
-		msgID := strconv.FormatInt(ku.Websocket.Conn.GenerateMessageID(false), 10)
->>>>>>> 59469331
+		msgID := strconv.FormatInt(spotWebsocket.Conn.GenerateMessageID(false), 10)
 		req := WsSubscriptionInput{
 			ID:             msgID,
 			Type:           operation,
@@ -1030,22 +1018,16 @@
 			case rType != "ack":
 				errs = common.AppendError(errs, fmt.Errorf("%w: %s from %s", errInvalidMsgType, rType, respRaw))
 			default:
-<<<<<<< HEAD
-				spotWebsocket.AddSuccessfulSubscriptions(subs[i])
-				if ku.Verbose {
-					log.Debugf(log.ExchangeSys, "%s Subscribed to Channel: %s", ku.Name, subs[i].Channel)
-=======
 				if operation == "unsubscribe" {
-					err = ku.Websocket.RemoveSubscriptions(s)
+					err = spotWebsocket.RemoveSubscriptions(s)
 				} else {
-					err = ku.Websocket.AddSuccessfulSubscriptions(s)
+					err = spotWebsocket.AddSuccessfulSubscriptions(s)
 					if ku.Verbose {
 						log.Debugf(log.ExchangeSys, "%s Subscribed to Channel: %s", ku.Name, s.Channel)
 					}
 				}
 				if err != nil {
 					errs = common.AppendError(errs, err)
->>>>>>> 59469331
 				}
 			}
 		}
