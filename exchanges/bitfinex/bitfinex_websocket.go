--- conflicted
+++ resolved
@@ -109,6 +109,10 @@
 }
 
 func (b *Bitfinex) wsHandleData(respRaw []byte) error {
+	spotWebsocket, err := b.Websocket.GetAssetWebsocket(asset.Spot)
+	if err != nil {
+		return err
+	}
 	var result interface{}
 	if err := json.Unmarshal(respRaw, &result); err != nil {
 		return err
@@ -126,7 +130,7 @@
 		eventType, hasEventType := d[1].(string)
 
 		if chanID != 0 {
-			if c := b.Websocket.GetSubscription(chanID); c != nil {
+			if c := spotWebsocket.GetSubscription(chanID); c != nil {
 				return b.handleWSChannelUpdate(c, eventType, d)
 			}
 			if b.Verbose {
@@ -475,12 +479,16 @@
 // handleWSSubscribed parses a subscription response and registers the chanID key immediately, before updating subscribeToChan via IncomingWithData chan
 // wsHandleData happens sequentially, so by rekeying on chanID immediately we ensure the first message is not dropped
 func (b *Bitfinex) handleWSSubscribed(respRaw []byte) error {
+	spotWebsocket, err := b.Websocket.GetAssetWebsocket(asset.Spot)
+	if err != nil {
+		return err
+	}
 	subID, err := jsonparser.GetUnsafeString(respRaw, "subId")
 	if err != nil {
 		return fmt.Errorf("%w 'subId': %w from message: %s", errParsingWSField, err, respRaw)
 	}
 
-	c := b.Websocket.GetSubscription(subID)
+	c := spotWebsocket.GetSubscription(subID)
 	if c == nil {
 		return fmt.Errorf("%w: %w subID: %s", stream.ErrSubscriptionFailure, stream.ErrSubscriptionNotFound, subID)
 	}
@@ -494,7 +502,7 @@
 	c.Key = int(chanID)
 
 	// subscribeToChan removes the old subID keyed Subscription
-	b.Websocket.AddSuccessfulSubscriptions(*c)
+	spotWebsocket.AddSuccessfulSubscriptions(*c)
 
 	if b.Verbose {
 		log.Debugf(log.ExchangeSys, "%s Subscribed to Channel: %s Pair: %s ChannelID: %d\n", b.Name, c.Channel, c.Currency, chanID)
@@ -1581,49 +1589,21 @@
 	return b.Websocket.Orderbook.Update(&orderbookUpdate)
 }
 
-// resubOrderbook resubscribes the orderbook after a consistency error, probably a failed checksum,
-// which forces a fresh snapshot. If we don't do this the orderbook will keep erroring and drifting.
-<<<<<<< HEAD
-func (b *Bitfinex) resubOrderbook(p currency.Pair, assetType asset.Item) error {
-	spotWebsocket, err := b.Websocket.GetAssetWebsocket(asset.Spot)
-	if err != nil {
-		return err
-	}
-	err = b.Websocket.Orderbook.FlushOrderbook(p, assetType)
-	if err != nil {
-		return err
-	}
-
-	c, err := b.chanForSub(wsBook, assetType, p)
-	if err != nil {
-		return err
-	}
-	return spotWebsocket.ResubscribeToChannel(c)
-}
-
-// chanForSub returns an existing channel subscription for a given channel/asset/pair
-func (b *Bitfinex) chanForSub(cName string, assetType asset.Item, pair currency.Pair) (*stream.ChannelSubscription, error) {
-	want := &stream.ChannelSubscription{
-		Channel:  cName,
-		Currency: pair,
-		Asset:    assetType,
-	}
-	subs := b.Websocket.GetSubscriptions()
-	for i := range subs {
-		if subs[i].Equal(want) {
-			return &subs[i], nil
-=======
 // Flushing the orderbook happens immediately, but the ReSub itself is a go routine to avoid blocking the WS data channel
 func (b *Bitfinex) resubOrderbook(c *stream.ChannelSubscription) {
-	if err := b.Websocket.Orderbook.FlushOrderbook(c.Currency, c.Asset); err != nil {
+	spotWebsocket, err := b.Websocket.GetAssetWebsocket(asset.Spot)
+	if err != nil {
+		log.Errorf(log.ExchangeSys, "%v asset type: %v", err, asset.Spot)
+		return
+	}
+	if err := spotWebsocket.Orderbook.FlushOrderbook(c.Currency, c.Asset); err != nil {
 		log.Errorf(log.ExchangeSys, "%s error flushing orderbook: %v", b.Name, err)
 	}
 
 	// Resub will block so we have to do this in a goro
 	go func() {
-		if err := b.Websocket.ResubscribeToChannel(c); err != nil {
+		if err := spotWebsocket.ResubscribeToChannel(c); err != nil {
 			log.Errorf(log.ExchangeSys, "%s error resubscribing orderbook: %v", b.Name, err)
->>>>>>> 70690d9a
 		}
 	}()
 }
@@ -1668,45 +1648,6 @@
 	return subscriptions, nil
 }
 
-<<<<<<< HEAD
-// Subscribe sends a websocket message to receive data from the channel
-func (b *Bitfinex) Subscribe(channelsToSubscribe []stream.ChannelSubscription) error {
-	spotWebsocket, err := b.Websocket.GetAssetWebsocket(asset.Spot)
-	if err != nil {
-		return err
-	}
-	checksum := make(map[string]interface{})
-	checksum["event"] = "conf"
-	checksum["flags"] = bitfinexChecksumFlag + bitfinexWsSequenceFlag
-	err = spotWebsocket.Conn.SendJSONMessage(checksum)
-	if err != nil {
-		return err
-	}
-
-	var errs error
-	for i := range channelsToSubscribe {
-		req := make(map[string]interface{})
-		req["event"] = "subscribe"
-		req["channel"] = channelsToSubscribe[i].Channel
-
-		for k, v := range channelsToSubscribe[i].Params {
-			// Resubscribing channels might already have this set
-			if k != "chanId" {
-				req[k] = v
-			}
-		}
-		err := spotWebsocket.Conn.SendJSONMessage(req)
-		if err != nil {
-			errs = common.AppendError(errs, err)
-			continue
-		}
-		spotWebsocket.AddSuccessfulSubscriptions(channelsToSubscribe[i])
-	}
-	return errs
-}
-
-=======
->>>>>>> 70690d9a
 // ConfigureWS to send checksums and sequence numbers
 func (b *Bitfinex) ConfigureWS() error {
 	spotWebsocket, err := b.Websocket.GetAssetWebsocket(asset.Spot)
@@ -1719,14 +1660,6 @@
 	})
 }
 
-<<<<<<< HEAD
-// Unsubscribe sends a websocket message to stop receiving data from the channel
-func (b *Bitfinex) Unsubscribe(channelsToUnsubscribe []stream.ChannelSubscription) error {
-	spotWebsocket, err := b.Websocket.GetAssetWebsocket(asset.Spot)
-	if err != nil {
-		return err
-	}
-=======
 // Subscribe sends a websocket message to receive data from channels
 func (b *Bitfinex) Subscribe(channels []stream.ChannelSubscription) error {
 	return b.parallelChanOp(channels, b.subscribeToChan)
@@ -1755,7 +1688,6 @@
 	wg.Wait()
 	close(errC)
 
->>>>>>> 70690d9a
 	var errs error
 	for err := range errC {
 		errs = common.AppendError(errs, err)
@@ -1767,6 +1699,10 @@
 // subscribeToChan handles a single subscription and parses the result
 // on success it adds the subscription to the websocket
 func (b *Bitfinex) subscribeToChan(c *stream.ChannelSubscription) error {
+	spotWebsocket, err := b.Websocket.GetAssetWebsocket(asset.Spot)
+	if err != nil {
+		return err
+	}
 	req, err := subscribeReq(c)
 	if err != nil {
 		return fmt.Errorf("%w: %w; Channel: %s Pair: %s", stream.ErrSubscriptionFailure, err, c.Channel, c.Currency)
@@ -1774,7 +1710,7 @@
 
 	// subId is a single round-trip identifier that provides linking sub requests to chanIDs
 	// Although docs only mention subId for wsBook, it works for all chans
-	subID := strconv.FormatInt(b.Websocket.Conn.GenerateMessageID(false), 10)
+	subID := strconv.FormatInt(spotWebsocket.Conn.GenerateMessageID(false), 10)
 	req["subId"] = subID
 
 	// Add a temporary Key so we can find this Sub when we get the resp without delay or context switch
@@ -1782,15 +1718,15 @@
 	c.Key = subID // Note subID string type avoids conflicts with later chanID key
 
 	c.State = stream.ChannelSubscribing
-	err = b.Websocket.AddSubscription(c)
+	err = spotWebsocket.AddSubscription(c)
 	if err != nil {
 		return fmt.Errorf("%w Channel: %s Pair: %s Error: %w", stream.ErrSubscriptionFailure, c.Channel, c.Currency, err)
 	}
 
 	// Always remove the temporary subscription keyed by subID
-	defer b.Websocket.RemoveSubscriptions(*c)
-
-	respRaw, err := b.Websocket.Conn.SendMessageReturnResponse("subscribe:"+subID, req)
+	defer spotWebsocket.RemoveSubscriptions(*c)
+
+	respRaw, err := spotWebsocket.Conn.SendMessageReturnResponse("subscribe:"+subID, req)
 	if err != nil {
 		return fmt.Errorf("%w: %w; Channel: %s Pair: %s", stream.ErrSubscriptionFailure, err, c.Channel, c.Currency)
 	}
@@ -1823,14 +1759,6 @@
 		}
 	}
 
-<<<<<<< HEAD
-		err = spotWebsocket.Conn.SendJSONMessage(req)
-		if err != nil {
-			errs = common.AppendError(errs, err)
-			continue
-		}
-		spotWebsocket.RemoveSuccessfulUnsubscriptions(channelsToUnsubscribe[i])
-=======
 	prefix := "t"
 	if c.Asset == asset.MarginFunding {
 		prefix = "f"
@@ -1863,7 +1791,6 @@
 		req["key"] = "trade:" + timeframe + ":" + prefix + formattedPair + fundingPeriod
 	} else {
 		req["symbol"] = prefix + formattedPair
->>>>>>> 70690d9a
 	}
 
 	return req, nil
@@ -1871,6 +1798,10 @@
 
 // unsubscribeFromChan sends a websocket message to stop receiving data from a channel
 func (b *Bitfinex) unsubscribeFromChan(c *stream.ChannelSubscription) error {
+	spotWebsocket, err := b.Websocket.GetAssetWebsocket(asset.Spot)
+	if err != nil {
+		return err
+	}
 	chanID, ok := c.Key.(int)
 	if !ok {
 		return common.GetTypeAssertError("int", c.Key, "chanID")
@@ -1881,7 +1812,7 @@
 		"chanId": chanID,
 	}
 
-	respRaw, err := b.Websocket.Conn.SendMessageReturnResponse("unsubscribe:"+strconv.Itoa(chanID), req)
+	respRaw, err := spotWebsocket.Conn.SendMessageReturnResponse("unsubscribe:"+strconv.Itoa(chanID), req)
 	if err != nil {
 		return err
 	}
@@ -1892,7 +1823,7 @@
 		return wErr
 	}
 
-	b.Websocket.RemoveSubscriptions(*c)
+	spotWebsocket.RemoveSubscriptions(*c)
 
 	return nil
 }
