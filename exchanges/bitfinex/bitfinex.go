package bitfinex

import (
	"errors"
	"fmt"
	"log"
	"net/url"
	"strconv"
	"strings"
	"time"

	"github.com/gorilla/websocket"
	"github.com/thrasher-/gocryptotrader/common"
	"github.com/thrasher-/gocryptotrader/config"
	"github.com/thrasher-/gocryptotrader/exchanges"
)

const (
	bitfinexAPIURL             = "https://api.bitfinex.com/v1/"
	bitfinexAPIVersion         = "1"
	bitfinexTicker             = "pubticker/"
	bitfinexStats              = "stats/"
	bitfinexLendbook           = "lendbook/"
	bitfinexOrderbook          = "book/"
	bitfinexTrades             = "trades/"
	bitfinexKeyPermissions     = "key_info"
	bitfinexLends              = "lends/"
	bitfinexSymbols            = "symbols/"
	bitfinexSymbolsDetails     = "symbols_details/"
	bitfinexAccountInfo        = "account_infos"
	bitfinexAccountFees        = "account_fees"
	bitfinexAccountSummary     = "summary"
	bitfinexDeposit            = "deposit/new"
	bitfinexOrderNew           = "order/new"
	bitfinexOrderNewMulti      = "order/new/multi"
	bitfinexOrderCancel        = "order/cancel"
	bitfinexOrderCancelMulti   = "order/cancel/multi"
	bitfinexOrderCancelAll     = "order/cancel/all"
	bitfinexOrderCancelReplace = "order/cancel/replace"
	bitfinexOrderStatus        = "order/status"
	bitfinexOrders             = "orders"
	bitfinexPositions          = "positions"
	bitfinexClaimPosition      = "position/claim"
	bitfinexHistory            = "history"
	bitfinexHistoryMovements   = "history/movements"
	bitfinexTradeHistory       = "mytrades"
	bitfinexOfferNew           = "offer/new"
	bitfinexOfferCancel        = "offer/cancel"
	bitfinexOfferStatus        = "offer/status"
	bitfinexOffers             = "offers"
	bitfinexMarginActiveFunds  = "taken_funds"
	bitfinexMarginTotalFunds   = "total_taken_funds"
	bitfinexMarginUnusedFunds  = "unused_taken_funds"
	bitfinexMarginClose        = "funding/close"
	bitfinexBalances           = "balances"
	bitfinexMarginInfo         = "margin_infos"
	bitfinexTransfer           = "transfer"
	bitfinexWithdrawal         = "withdraw"
	bitfinexActiveCredits      = "credits"

	// bitfinexMaxRequests if exceeded IP address blocked 10-60 sec, JSON response
	// {"error": "ERR_RATE_LIMIT"}
	bitfinexMaxRequests = 90
)

// Bitfinex is the overarching type across the bitfinex package
// Notes: Bitfinex has added a rate limit to the number of REST requests.
// Rate limit policy can vary in a range of 10 to 90 requests per minute
// depending on some factors (e.g. servers load, endpoint, etc.).
type Bitfinex struct {
	exchange.Base
	WebsocketConn         *websocket.Conn
	WebsocketSubdChannels map[int]WebsocketChanInfo
}

// SetDefaults sets the basic defaults for bitfinex
func (b *Bitfinex) SetDefaults() {
	b.Name = "Bitfinex"
	b.Enabled = false
	b.Verbose = false
	b.Websocket = false
	b.RESTPollingDelay = 10
	b.WebsocketSubdChannels = make(map[int]WebsocketChanInfo)
}

// Setup takes in the supplied exchange configuration details and sets params
func (b *Bitfinex) Setup(exch config.ExchangeConfig) {
	if !exch.Enabled {
		b.SetEnabled(false)
	} else {
		b.Enabled = true
		b.AuthenticatedAPISupport = exch.AuthenticatedAPISupport
		b.SetAPIKeys(exch.APIKey, exch.APISecret, "", false)
		b.RESTPollingDelay = exch.RESTPollingDelay
		b.Verbose = exch.Verbose
		b.Websocket = exch.Websocket
		b.BaseCurrencies = common.SplitStrings(exch.BaseCurrencies, ",")
		b.AvailablePairs = common.SplitStrings(exch.AvailablePairs, ",")
		b.EnabledPairs = common.SplitStrings(exch.EnabledPairs, ",")
	}
}

// GetTicker returns ticker information
func (b *Bitfinex) GetTicker(symbol string, values url.Values) (Ticker, error) {
	response := Ticker{}
	path := common.EncodeURLValues(bitfinexAPIURL+bitfinexTicker+symbol, values)

	return response, common.SendHTTPGetRequest(path, true, &response)
}

// GetStats returns various statistics about the requested pair
func (b *Bitfinex) GetStats(symbol string) ([]Stat, error) {
	response := []Stat{}
	path := fmt.Sprint(bitfinexAPIURL + bitfinexStats + symbol)

	return response, common.SendHTTPGetRequest(path, true, &response)
}

// GetFundingBook the entire margin funding book for both bids and asks sides
// per currency string
// symbol - example "USD"
func (b *Bitfinex) GetFundingBook(symbol string) (FundingBook, error) {
	response := FundingBook{}
	path := fmt.Sprint(bitfinexAPIURL + bitfinexLendbook + symbol)

	return response, common.SendHTTPGetRequest(path, true, &response)
}

// GetOrderbook retieves the entire orderbook bid and ask price on a currency
// pair
// CurrencyPair - Example "BTCUSD"
func (b *Bitfinex) GetOrderbook(currencyPair string, values url.Values) (Orderbook, error) {
	response := Orderbook{}
	path := common.EncodeURLValues(
		bitfinexAPIURL+bitfinexOrderbook+currencyPair,
		values,
	)
	return response, common.SendHTTPGetRequest(path, true, &response)
}

// GetTrades returns a list of the most recent trades for the given curencyPair
// CurrencyPair - Example "BTCUSD"
func (b *Bitfinex) GetTrades(currencyPair string, values url.Values) ([]TradeStructure, error) {
	response := []TradeStructure{}
	path := common.EncodeURLValues(
		bitfinexAPIURL+bitfinexTrades+currencyPair,
		values,
	)
	return response, common.SendHTTPGetRequest(path, true, &response)
}

// GetLendbook returns a list of the most recent funding data for the given
// currency: total amount provided and Flash Return Rate (in % by 365 days) over
// time
// Symbol - example "USD"
func (b *Bitfinex) GetLendbook(symbol string, values url.Values) (Lendbook, error) {
	response := Lendbook{}
	if len(symbol) == 6 {
		symbol = symbol[:3]
	}
	path := common.EncodeURLValues(bitfinexAPIURL+bitfinexLendbook+symbol, values)

	return response, common.SendHTTPGetRequest(path, true, &response)
}

// GetLends returns a list of the most recent funding data for the given
// currency: total amount provided and Flash Return Rate (in % by 365 days)
// over time
// Symbol - example "USD"
func (b *Bitfinex) GetLends(symbol string, values url.Values) ([]Lends, error) {
	response := []Lends{}
	path := common.EncodeURLValues(bitfinexAPIURL+bitfinexLends+symbol, values)

	return response, common.SendHTTPGetRequest(path, true, &response)
}

// GetSymbols returns the avaliable currency pairs on the exchange
func (b *Bitfinex) GetSymbols() ([]string, error) {
	products := []string{}
	path := fmt.Sprint(bitfinexAPIURL + bitfinexSymbols)

	return products, common.SendHTTPGetRequest(path, true, &products)
}

// GetSymbolsDetails a list of valid symbol IDs and the pair details
func (b *Bitfinex) GetSymbolsDetails() ([]SymbolDetails, error) {
	response := []SymbolDetails{}
	path := fmt.Sprint(bitfinexAPIURL + bitfinexSymbolsDetails)

	return response, common.SendHTTPGetRequest(path, true, &response)
}

// GetAccountInfo returns information about your account incl. trading fees
func (b *Bitfinex) GetAccountInfo() ([]AccountInfo, error) {
	response := []AccountInfo{}

	return response,
		b.SendAuthenticatedHTTPRequest("POST", bitfinexAccountInfo, nil, &response)
}

// GetAccountFees - NOT YET IMPLEMENTED
func (b *Bitfinex) GetAccountFees() (AccountFees, error) {
	response := AccountFees{}

	return response,
		b.SendAuthenticatedHTTPRequest("POST", bitfinexAccountFees, nil, &response)
}

// GetAccountSummary returns a 30-day summary of your trading volume and return
// on margin funding
func (b *Bitfinex) GetAccountSummary() (AccountSummary, error) {
	response := AccountSummary{}

	return response,
		b.SendAuthenticatedHTTPRequest(
			"POST", bitfinexAccountSummary, nil, &response,
		)
}

// NewDeposit returns a new deposit address
// Method - Example methods accepted: “bitcoin”, “litecoin”, “ethereum”,
//“tethers", "ethereumc", "zcash", "monero", "iota", "bcash"
// WalletName - accepted: “trading”, “exchange”, “deposit”
// renew - Default is 0. If set to 1, will return a new unused deposit address
func (b *Bitfinex) NewDeposit(method, walletName string, renew int) (DepositResponse, error) {
	response := DepositResponse{}
	request := make(map[string]interface{})
	request["method"] = method
	request["wallet_name"] = walletName
	request["renew"] = renew

	return response,
		b.SendAuthenticatedHTTPRequest("POST", bitfinexDeposit, request, &response)
}

// GetKeyPermissions checks the permissions of the key being used to generate
// this request.
func (b *Bitfinex) GetKeyPermissions() (KeyPermissions, error) {
	response := KeyPermissions{}

	return response,
		b.SendAuthenticatedHTTPRequest("POST", bitfinexKeyPermissions, nil, &response)
}

// GetMarginInfo shows your trading wallet information for margin trading
func (b *Bitfinex) GetMarginInfo() ([]MarginInfo, error) {
	response := []MarginInfo{}

	return response,
		b.SendAuthenticatedHTTPRequest("POST", bitfinexMarginInfo, nil, &response)
}

// GetAccountBalance returns full wallet balance information
func (b *Bitfinex) GetAccountBalance() ([]Balance, error) {
	response := []Balance{}

	return response,
		b.SendAuthenticatedHTTPRequest("POST", bitfinexBalances, nil, &response)
}

// WalletTransfer move available balances between your wallets
// Amount - Amount to move
// Currency -  example "BTC"
// WalletFrom - example "exchange"
// WalletTo -  example "deposit"
func (b *Bitfinex) WalletTransfer(amount float64, currency, walletFrom, walletTo string) ([]WalletTransfer, error) {
	response := []WalletTransfer{}
	request := make(map[string]interface{})
	request["amount"] = amount
	request["currency"] = currency
	request["walletfrom"] = walletFrom
	request["walletTo"] = walletTo

	return response,
		b.SendAuthenticatedHTTPRequest("POST", bitfinexTransfer, request, &response)
}

// Withdrawal requests a withdrawal from one of your wallets.
// Major Upgrade needed on this function to include all query params
func (b *Bitfinex) Withdrawal(withdrawType, wallet, address string, amount float64) ([]Withdrawal, error) {
	response := []Withdrawal{}
	request := make(map[string]interface{})
	request["withdrawal_type"] = withdrawType
	request["walletselected"] = wallet
	request["amount"] = strconv.FormatFloat(amount, 'f', -1, 64)
	request["address"] = address

	return response,
		b.SendAuthenticatedHTTPRequest("POST", bitfinexWithdrawal, request, &response)
}

// NewOrder submits a new order and returns a order information
// Major Upgrade needed on this function to include all query params
func (b *Bitfinex) NewOrder(currencyPair string, amount float64, price float64, buy bool, Type string, hidden bool) (Order, error) {
	response := Order{}
	request := make(map[string]interface{})
	request["symbol"] = currencyPair
	request["amount"] = strconv.FormatFloat(amount, 'f', -1, 64)
	request["price"] = strconv.FormatFloat(price, 'f', -1, 64)
	request["exchange"] = "bitfinex"
	request["type"] = Type
	request["is_hidden"] = hidden

	if buy {
		request["side"] = "buy"
	} else {
		request["side"] = "sell"
	}

	return response,
		b.SendAuthenticatedHTTPRequest("POST", bitfinexOrderNew, request, &response)
}

// NewOrderMulti allows several new orders at once
func (b *Bitfinex) NewOrderMulti(orders []PlaceOrder) (OrderMultiResponse, error) {
	response := OrderMultiResponse{}
	request := make(map[string]interface{})
	request["orders"] = orders

	return response,
		b.SendAuthenticatedHTTPRequest("POST", bitfinexOrderNewMulti, request, &response)
}

// CancelOrder cancels a single order
func (b *Bitfinex) CancelOrder(OrderID int64) (Order, error) {
	response := Order{}
	request := make(map[string]interface{})
	request["order_id"] = OrderID

	return response,
		b.SendAuthenticatedHTTPRequest("POST", bitfinexOrderCancel, request, &response)
}

// CancelMultipleOrders cancels multiple orders
func (b *Bitfinex) CancelMultipleOrders(OrderIDs []int64) (string, error) {
	response := GenericResponse{}
	request := make(map[string]interface{})
	request["order_ids"] = OrderIDs

	return response.Result,
		b.SendAuthenticatedHTTPRequest("POST", bitfinexOrderCancelMulti, request, nil)
}

// CancelAllOrders cancels all active and open orders
func (b *Bitfinex) CancelAllOrders() (string, error) {
	response := GenericResponse{}

	return response.Result,
		b.SendAuthenticatedHTTPRequest("GET", bitfinexOrderCancelAll, nil, nil)
}

// ReplaceOrder replaces an older order with a new order
func (b *Bitfinex) ReplaceOrder(OrderID int64, Symbol string, Amount float64, Price float64, Buy bool, Type string, Hidden bool) (Order, error) {
	response := Order{}
	request := make(map[string]interface{})
	request["order_id"] = OrderID
	request["symbol"] = Symbol
	request["amount"] = strconv.FormatFloat(Amount, 'f', -1, 64)
	request["price"] = strconv.FormatFloat(Price, 'f', -1, 64)
	request["exchange"] = "bitfinex"
	request["type"] = Type
	request["is_hidden"] = Hidden

	if Buy {
		request["side"] = "buy"
	} else {
		request["side"] = "sell"
	}

	return response,
		b.SendAuthenticatedHTTPRequest("POST", bitfinexOrderCancelReplace, request, &response)
}

// GetOrderStatus returns order status information
func (b *Bitfinex) GetOrderStatus(OrderID int64) (Order, error) {
	orderStatus := Order{}
	request := make(map[string]interface{})
	request["order_id"] = OrderID

	return orderStatus,
		b.SendAuthenticatedHTTPRequest("POST", bitfinexOrderStatus, request, &orderStatus)
}

// GetActiveOrders returns all active orders and statuses
func (b *Bitfinex) GetActiveOrders() ([]Order, error) {
	response := []Order{}

	return response,
		b.SendAuthenticatedHTTPRequest("POST", bitfinexOrders, nil, &response)
}

// GetActivePositions returns an array of active positions
func (b *Bitfinex) GetActivePositions() ([]Position, error) {
	response := []Position{}

	return response,
		b.SendAuthenticatedHTTPRequest("POST", bitfinexPositions, nil, &response)
}

// ClaimPosition allows positions to be claimed
func (b *Bitfinex) ClaimPosition(PositionID int) (Position, error) {
	response := Position{}
	request := make(map[string]interface{})
	request["position_id"] = PositionID

	return response,
		b.SendAuthenticatedHTTPRequest("POST", bitfinexClaimPosition, nil, nil)
}

// GetBalanceHistory returns balance history for the account
func (b *Bitfinex) GetBalanceHistory(symbol string, timeSince, timeUntil time.Time, limit int, wallet string) ([]BalanceHistory, error) {
	response := []BalanceHistory{}
	request := make(map[string]interface{})
	request["currency"] = symbol

	if !timeSince.IsZero() {
		request["since"] = timeSince
	}
	if !timeUntil.IsZero() {
		request["until"] = timeUntil
	}
	if limit > 0 {
		request["limit"] = limit
	}
	if len(wallet) > 0 {
		request["wallet"] = wallet
	}

	return response,
		b.SendAuthenticatedHTTPRequest("POST", bitfinexHistory, request, &response)
}

// GetMovementHistory returns an array of past deposits and withdrawels
func (b *Bitfinex) GetMovementHistory(symbol, method string, timeSince, timeUntil time.Time, limit int) ([]MovementHistory, error) {
	response := []MovementHistory{}
	request := make(map[string]interface{})
	request["currency"] = symbol

	if len(method) > 0 {
		request["method"] = method
	}
	if !timeSince.IsZero() {
		request["since"] = timeSince
	}
	if !timeUntil.IsZero() {
		request["until"] = timeUntil
	}
	if limit > 0 {
		request["limit"] = limit
	}

	return response,
		b.SendAuthenticatedHTTPRequest("POST", bitfinexHistoryMovements, request, &response)
}

// GetTradeHistory returns past executed trades
func (b *Bitfinex) GetTradeHistory(currencyPair string, timestamp, until time.Time, limit, reverse int) ([]TradeHistory, error) {
	response := []TradeHistory{}
	request := make(map[string]interface{})
	request["currency"] = currencyPair
	request["timestamp"] = timestamp

	if !until.IsZero() {
		request["until"] = until
	}
	if limit > 0 {
		request["limit"] = limit
	}
	if reverse > 0 {
		request["reverse"] = reverse
	}

	return response,
		b.SendAuthenticatedHTTPRequest("POST", bitfinexTradeHistory, request, &response)
}

// NewOffer submits a new offer
func (b *Bitfinex) NewOffer(symbol string, amount, rate float64, period int64, direction string) (Offer, error) {
	response := Offer{}
	request := make(map[string]interface{})
	request["currency"] = symbol
	request["amount"] = amount
	request["rate"] = rate
	request["period"] = period
	request["direction"] = direction

	return response,
		b.SendAuthenticatedHTTPRequest("POST", bitfinexOfferNew, request, &response)
}

// CancelOffer cancels offer by offerID
func (b *Bitfinex) CancelOffer(OfferID int64) (Offer, error) {
	response := Offer{}
	request := make(map[string]interface{})
	request["offer_id"] = OfferID

	return response,
		b.SendAuthenticatedHTTPRequest("POST", bitfinexOfferCancel, request, &response)
}

// GetOfferStatus checks offer status whether it has been cancelled, execute or
// is still active
func (b *Bitfinex) GetOfferStatus(OfferID int64) (Offer, error) {
	response := Offer{}
	request := make(map[string]interface{})
	request["offer_id"] = OfferID

	return response,
		b.SendAuthenticatedHTTPRequest("POST", bitfinexOrderStatus, request, &response)
}

// GetActiveCredits returns all available credits
func (b *Bitfinex) GetActiveCredits() ([]Offer, error) {
	response := []Offer{}

	return response,
		b.SendAuthenticatedHTTPRequest("POST", bitfinexActiveCredits, nil, &response)
}

// GetActiveOffers returns all current active offers
func (b *Bitfinex) GetActiveOffers() ([]Offer, error) {
	response := []Offer{}

	return response,
		b.SendAuthenticatedHTTPRequest("POST", bitfinexOffers, nil, &response)
}

// GetActiveMarginFunding returns an array of active margin funds
func (b *Bitfinex) GetActiveMarginFunding() ([]MarginFunds, error) {
	response := []MarginFunds{}

	return response,
		b.SendAuthenticatedHTTPRequest("POST", bitfinexMarginActiveFunds, nil, &response)
}

// GetUnusedMarginFunds returns an array of funding borrowed but not currently
// used
func (b *Bitfinex) GetUnusedMarginFunds() ([]MarginFunds, error) {
	response := []MarginFunds{}

	return response,
		b.SendAuthenticatedHTTPRequest("POST", bitfinexMarginUnusedFunds, nil, &response)
}

// GetMarginTotalTakenFunds returns an array of active funding used in a
// position
func (b *Bitfinex) GetMarginTotalTakenFunds() ([]MarginTotalTakenFunds, error) {
	response := []MarginTotalTakenFunds{}

	return response,
		b.SendAuthenticatedHTTPRequest("POST", bitfinexMarginTotalFunds, nil, &response)
}

// CloseMarginFunding closes an unused or used taken fund
func (b *Bitfinex) CloseMarginFunding(SwapID int64) (Offer, error) {
	response := Offer{}
	request := make(map[string]interface{})
	request["swap_id"] = SwapID

	return response,
		b.SendAuthenticatedHTTPRequest("POST", bitfinexMarginClose, request, &response)
}

// SendAuthenticatedHTTPRequest sends an autheticated http request and json
// unmarshals result to a supplied variable
func (b *Bitfinex) SendAuthenticatedHTTPRequest(method, path string, params map[string]interface{}, result interface{}) error {
	if !b.AuthenticatedAPISupport {
		return fmt.Errorf(exchange.WarningAuthenticatedRequestWithoutCredentialsSet, b.Name)
	}

	if b.Nonce.Get() == 0 {
		b.Nonce.Set(time.Now().UnixNano())
	} else {
		b.Nonce.Inc()
	}

	respErr := ErrorCapture{}
	request := make(map[string]interface{})
<<<<<<< HEAD
	request["request"] = fmt.Sprintf("/v%s/%s", BITFINEX_API_VERSION, path)
	request["nonce"] = b.Nonce.String()
=======
	request["request"] = fmt.Sprintf("/v%s/%s", bitfinexAPIVersion, path)
	request["nonce"] = strconv.FormatInt(time.Now().UnixNano(), 10)
>>>>>>> 06c402c8

	if params != nil {
		for key, value := range params {
			request[key] = value
		}
	}

	PayloadJSON, err := common.JSONEncode(request)
	if err != nil {
		return errors.New("SendAuthenticatedHTTPRequest: Unable to JSON request")
	}

	if b.Verbose {
		log.Printf("Request JSON: %s\n", PayloadJSON)
	}

	PayloadBase64 := common.Base64Encode(PayloadJSON)
<<<<<<< HEAD
	hmac := common.GetHMAC(common.HashSHA512_384, []byte(PayloadBase64), []byte(b.APISecret))
=======
	hmac := common.GetHMAC(
		common.HashSHA512_384, []byte(PayloadBase64), []byte(b.APISecret),
	)
>>>>>>> 06c402c8
	headers := make(map[string]string)
	headers["X-BFX-APIKEY"] = b.APIKey
	headers["X-BFX-PAYLOAD"] = PayloadBase64
	headers["X-BFX-SIGNATURE"] = common.HexEncodeToString(hmac)

	resp, err := common.SendHTTPRequest(
		method, bitfinexAPIURL+path, headers, strings.NewReader(""),
	)
	if err != nil {
		return err
	}

	if b.Verbose {
		log.Printf("Received raw: \n%s\n", resp)
	}

	if err = common.JSONDecode([]byte(resp), &respErr); err == nil {
		if len(respErr.Message) != 0 {
			return errors.New("Responded Error Issue: " + respErr.Message)
		}
	}

	if err = common.JSONDecode([]byte(resp), &result); err != nil {
		return errors.New("sendAuthenticatedHTTPRequest: Unable to JSON Unmarshal response")
	}
	return nil
}<|MERGE_RESOLUTION|>--- conflicted
+++ resolved
@@ -576,13 +576,8 @@
 
 	respErr := ErrorCapture{}
 	request := make(map[string]interface{})
-<<<<<<< HEAD
-	request["request"] = fmt.Sprintf("/v%s/%s", BITFINEX_API_VERSION, path)
+	request["request"] = fmt.Sprintf("/v%s/%s", bitfinexAPIVersion, path)
 	request["nonce"] = b.Nonce.String()
-=======
-	request["request"] = fmt.Sprintf("/v%s/%s", bitfinexAPIVersion, path)
-	request["nonce"] = strconv.FormatInt(time.Now().UnixNano(), 10)
->>>>>>> 06c402c8
 
 	if params != nil {
 		for key, value := range params {
@@ -600,13 +595,7 @@
 	}
 
 	PayloadBase64 := common.Base64Encode(PayloadJSON)
-<<<<<<< HEAD
 	hmac := common.GetHMAC(common.HashSHA512_384, []byte(PayloadBase64), []byte(b.APISecret))
-=======
-	hmac := common.GetHMAC(
-		common.HashSHA512_384, []byte(PayloadBase64), []byte(b.APISecret),
-	)
->>>>>>> 06c402c8
 	headers := make(map[string]string)
 	headers["X-BFX-APIKEY"] = b.APIKey
 	headers["X-BFX-PAYLOAD"] = PayloadBase64
