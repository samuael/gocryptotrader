package bitfinex

import (
	"context"
	"errors"
	"fmt"
	"sort"
	"strconv"
	"strings"
	"sync"
	"time"
	"unicode"

	"github.com/thrasher-corp/gocryptotrader/common"
	"github.com/thrasher-corp/gocryptotrader/config"
	"github.com/thrasher-corp/gocryptotrader/currency"
	exchange "github.com/thrasher-corp/gocryptotrader/exchanges"
	"github.com/thrasher-corp/gocryptotrader/exchanges/account"
	"github.com/thrasher-corp/gocryptotrader/exchanges/asset"
	"github.com/thrasher-corp/gocryptotrader/exchanges/deposit"
	"github.com/thrasher-corp/gocryptotrader/exchanges/kline"
	"github.com/thrasher-corp/gocryptotrader/exchanges/order"
	"github.com/thrasher-corp/gocryptotrader/exchanges/orderbook"
	"github.com/thrasher-corp/gocryptotrader/exchanges/protocol"
	"github.com/thrasher-corp/gocryptotrader/exchanges/request"
	"github.com/thrasher-corp/gocryptotrader/exchanges/stream"
	"github.com/thrasher-corp/gocryptotrader/exchanges/stream/buffer"
	"github.com/thrasher-corp/gocryptotrader/exchanges/ticker"
	"github.com/thrasher-corp/gocryptotrader/exchanges/trade"
	"github.com/thrasher-corp/gocryptotrader/log"
	"github.com/thrasher-corp/gocryptotrader/portfolio/withdraw"
)

// GetDefaultConfig returns a default exchange config
func (b *Bitfinex) GetDefaultConfig(ctx context.Context) (*config.Exchange, error) {
	b.SetDefaults()
	exchCfg := new(config.Exchange)
	exchCfg.Name = b.Name
	exchCfg.HTTPTimeout = exchange.DefaultHTTPTimeout
	exchCfg.BaseCurrencies = b.BaseCurrencies

	err := b.SetupDefaults(exchCfg)
	if err != nil {
		return nil, err
	}

	if b.Features.Supports.RESTCapabilities.AutoPairUpdates {
		err = b.UpdateTradablePairs(ctx, true)
		if err != nil {
			return nil, err
		}
	}

	return exchCfg, nil
}

// SetDefaults sets the basic defaults for bitfinex
func (b *Bitfinex) SetDefaults() {
	b.Name = "Bitfinex"
	b.Enabled = true
	b.Verbose = true
	b.WebsocketSubdChannels = make(map[int]WebsocketChanInfo)
	b.API.CredentialsValidator.RequiresKey = true
	b.API.CredentialsValidator.RequiresSecret = true

	fmt1 := currency.PairStore{
		RequestFormat: &currency.PairFormat{Uppercase: true},
		ConfigFormat:  &currency.PairFormat{Uppercase: true, Delimiter: currency.DashDelimiter},
	}

	fmt2 := currency.PairStore{
		RequestFormat: &currency.PairFormat{Uppercase: true, Delimiter: ":"},
		ConfigFormat:  &currency.PairFormat{Uppercase: true, Delimiter: ":"},
	}

	err := b.StoreAssetPairFormat(asset.Spot, fmt1)
	if err != nil {
		log.Errorln(log.ExchangeSys, err)
	}
	err = b.StoreAssetPairFormat(asset.Margin, fmt2)
	if err != nil {
		log.Errorln(log.ExchangeSys, err)
	}
	err = b.StoreAssetPairFormat(asset.MarginFunding, fmt1)
	if err != nil {
		log.Errorln(log.ExchangeSys, err)
	}

	b.Features = exchange.Features{
		Supports: exchange.FeaturesSupported{
			REST:      true,
			Websocket: true,
			RESTCapabilities: protocol.Features{
				TickerBatching:                    true,
				TickerFetching:                    true,
				OrderbookFetching:                 true,
				AutoPairUpdates:                   true,
				AccountInfo:                       true,
				CryptoDeposit:                     true,
				CryptoWithdrawal:                  true,
				FiatWithdraw:                      true,
				GetOrder:                          true,
				GetOrders:                         true,
				CancelOrders:                      true,
				CancelOrder:                       true,
				SubmitOrder:                       true,
				SubmitOrders:                      true,
				DepositHistory:                    true,
				WithdrawalHistory:                 true,
				TradeFetching:                     true,
				UserTradeHistory:                  true,
				TradeFee:                          true,
				FiatDepositFee:                    true,
				FiatWithdrawalFee:                 true,
				CryptoDepositFee:                  true,
				CryptoWithdrawalFee:               true,
				MultiChainDeposits:                true,
				MultiChainWithdrawals:             true,
				MultiChainDepositRequiresChainSet: true,
			},
			WebsocketCapabilities: protocol.Features{
				AccountBalance:         true,
				CancelOrders:           true,
				CancelOrder:            true,
				SubmitOrder:            true,
				ModifyOrder:            true,
				TickerFetching:         true,
				KlineFetching:          true,
				TradeFetching:          true,
				OrderbookFetching:      true,
				AccountInfo:            true,
				Subscribe:              true,
				AuthenticatedEndpoints: true,
				MessageCorrelation:     true,
				DeadMansSwitch:         true,
				GetOrders:              true,
				GetOrder:               true,
			},
			WithdrawPermissions: exchange.AutoWithdrawCryptoWithAPIPermission |
				exchange.AutoWithdrawFiatWithAPIPermission,
			Kline: kline.ExchangeCapabilitiesSupported{
				DateRanges: true,
				Intervals:  true,
			},
		},
		Enabled: exchange.FeaturesEnabled{
			AutoPairUpdates: true,
			Kline: kline.ExchangeCapabilitiesEnabled{
				Intervals: kline.DeployExchangeIntervals(
					kline.IntervalCapacity{Interval: kline.OneMin},
					kline.IntervalCapacity{Interval: kline.FiveMin},
					kline.IntervalCapacity{Interval: kline.FifteenMin},
					kline.IntervalCapacity{Interval: kline.ThirtyMin},
					kline.IntervalCapacity{Interval: kline.OneHour},
					kline.IntervalCapacity{Interval: kline.ThreeHour},
					kline.IntervalCapacity{Interval: kline.SixHour},
					kline.IntervalCapacity{Interval: kline.TwelveHour},
					kline.IntervalCapacity{Interval: kline.OneDay},
					kline.IntervalCapacity{Interval: kline.OneWeek},
					kline.IntervalCapacity{Interval: kline.TwoWeek},
					kline.IntervalCapacity{Interval: kline.OneMonth},
				),
				GlobalResultLimit: 10000,
			},
		},
	}

	b.Requester, err = request.New(b.Name,
		common.NewHTTPClientWithTimeout(exchange.DefaultHTTPTimeout),
		request.WithLimiter(SetRateLimit()))
	if err != nil {
		log.Errorln(log.ExchangeSys, err)
	}
	b.API.Endpoints = b.NewEndpoints()
	err = b.API.Endpoints.SetDefaultEndpoints(map[exchange.URL]string{
		exchange.RestSpot:      bitfinexAPIURLBase,
		exchange.WebsocketSpot: publicBitfinexWebsocketEndpoint,
	})
	if err != nil {
		log.Errorln(log.ExchangeSys, err)
	}
	b.Websocket = stream.NewWrapper()
	b.WebsocketResponseMaxLimit = exchange.DefaultWebsocketResponseMaxLimit
	b.WebsocketResponseCheckTimeout = exchange.DefaultWebsocketResponseCheckTimeout
	b.WebsocketOrderbookBufferLimit = exchange.DefaultWebsocketOrderbookBufferLimit
}

// Setup takes in the supplied exchange configuration details and sets params
func (b *Bitfinex) Setup(exch *config.Exchange) error {
	err := exch.Validate()
	if err != nil {
		return err
	}
	if !exch.Enabled {
		b.SetEnabled(false)
		return nil
	}
	err = b.SetupDefaults(exch)
	if err != nil {
		return err
	}

	wsEndpoint, err := b.API.Endpoints.GetURL(exchange.WebsocketSpot)
	if err != nil {
		return err
	}

	err = b.Websocket.Setup(&stream.WebsocketWrapperSetup{
		ExchangeConfig:         exch,
		ConnectionMonitorDelay: exch.ConnectionMonitorDelay,
		OrderbookBufferConfig: buffer.Config{
			UpdateEntriesByID: true,
		},
		Features: &b.Features.Supports.WebsocketCapabilities,
	})
	if err != nil {
		return err
	}
	spotWebsocket, err := b.Websocket.AddWebsocket(&stream.WebsocketSetup{
		DefaultURL:            publicBitfinexWebsocketEndpoint,
		RunningURL:            wsEndpoint,
		Connector:             b.WsConnect,
		Subscriber:            b.Subscribe,
		Unsubscriber:          b.Unsubscribe,
		GenerateSubscriptions: b.GenerateDefaultSubscriptions,
		AssetType:             asset.Spot,
	})
	if err != nil {
		return err
	}
	err = spotWebsocket.SetupNewConnection(stream.ConnectionSetup{
		ResponseCheckTimeout: exch.WebsocketResponseCheckTimeout,
		ResponseMaxLimit:     exch.WebsocketResponseMaxLimit,
		URL:                  publicBitfinexWebsocketEndpoint,
	})
	if err != nil {
		return err
	}

	return spotWebsocket.SetupNewConnection(stream.ConnectionSetup{
		ResponseCheckTimeout: exch.WebsocketResponseCheckTimeout,
		ResponseMaxLimit:     exch.WebsocketResponseMaxLimit,
		URL:                  authenticatedBitfinexWebsocketEndpoint,
		Authenticated:        true,
	})
}

// Start starts the Bitfinex go routine
func (b *Bitfinex) Start(ctx context.Context, wg *sync.WaitGroup) error {
	if wg == nil {
		return fmt.Errorf("%T %w", wg, common.ErrNilPointer)
	}
	wg.Add(1)
	go func() {
		b.Run(ctx)
		wg.Done()
	}()
	return nil
}

// Run implements the Bitfinex wrapper
func (b *Bitfinex) Run(ctx context.Context) {
	if b.Verbose {
		log.Debugf(log.ExchangeSys,
			"%s Websocket: %s.",
			b.Name,
			common.IsEnabled(b.Websocket.IsEnabled()))
		b.PrintEnabledPairs()
	}

	if !b.GetEnabledFeatures().AutoPairUpdates {
		return
	}

	err := b.UpdateTradablePairs(ctx, false)
	if err != nil {
		log.Errorf(log.ExchangeSys,
			"%s failed to update tradable pairs. Err: %s",
			b.Name,
			err)
	}
}

// FetchTradablePairs returns a list of the exchanges tradable pairs
func (b *Bitfinex) FetchTradablePairs(ctx context.Context, a asset.Item) (currency.Pairs, error) {
	items, err := b.GetTickerBatch(ctx)
	if err != nil {
		return nil, err
	}

	pairs := make([]currency.Pair, 0, len(items))
	var pair currency.Pair
	switch a {
	case asset.Spot:
		for k := range items {
			if !strings.HasPrefix(k, "t") {
				continue
			}
			pair, err = currency.NewPairFromString(k[1:])
			if err != nil {
				return nil, err
			}
			pairs = append(pairs, pair)
		}
	case asset.Margin:
		for k := range items {
			if !strings.Contains(k, ":") {
				continue
			}
			pair, err = currency.NewPairFromStrings(k[1:], "")
			if err != nil {
				return nil, err
			}
			pairs = append(pairs, pair)
		}
	case asset.MarginFunding:
		for k := range items {
			if !strings.HasPrefix(k, "f") {
				continue
			}
			pair, err = currency.NewPairFromString(k[1:])
			if err != nil {
				return nil, err
			}
			pairs = append(pairs, pair)
		}
	default:
		return nil, errors.New("asset type not supported by this endpoint")
	}
	return pairs, nil
}

// UpdateTradablePairs updates the exchanges available pairs and stores
// them in the exchanges config
func (b *Bitfinex) UpdateTradablePairs(ctx context.Context, forceUpdate bool) error {
	assets := b.CurrencyPairs.GetAssetTypes(false)
	for i := range assets {
		pairs, err := b.FetchTradablePairs(ctx, assets[i])
		if err != nil {
			return err
		}

		err = b.UpdatePairs(pairs, assets[i], false, forceUpdate)
		if err != nil {
			return err
		}
	}
	return nil
}

// UpdateTickers updates the ticker for all currency pairs of a given asset type
func (b *Bitfinex) UpdateTickers(ctx context.Context, a asset.Item) error {
	enabledPairs, err := b.GetEnabledPairs(a)
	if err != nil {
		return err
	}

	tickerNew, err := b.GetTickerBatch(ctx)
	if err != nil {
		return err
	}

	for k, v := range tickerNew {
		pair, err := currency.NewPairFromString(k[1:]) // Remove prefix
		if err != nil {
			return err
		}

		if !enabledPairs.Contains(pair, true) {
			continue
		}

		err = ticker.ProcessTicker(&ticker.Price{
			Last:         v.Last,
			High:         v.High,
			Low:          v.Low,
			Bid:          v.Bid,
			Ask:          v.Ask,
			Volume:       v.Volume,
			Pair:         pair,
			AssetType:    a,
			ExchangeName: b.Name})
		if err != nil {
			return err
		}
	}
	return nil
}

// UpdateTicker updates and returns the ticker for a currency pair
func (b *Bitfinex) UpdateTicker(ctx context.Context, p currency.Pair, a asset.Item) (*ticker.Price, error) {
	if err := b.UpdateTickers(ctx, a); err != nil {
		return nil, err
	}
	return ticker.GetTicker(b.Name, p, a)
}

// FetchTicker returns the ticker for a currency pair
func (b *Bitfinex) FetchTicker(ctx context.Context, p currency.Pair, a asset.Item) (*ticker.Price, error) {
	fPair, err := b.FormatExchangeCurrency(p, a)
	if err != nil {
		return nil, err
	}

	b.appendOptionalDelimiter(&fPair)
	tick, err := ticker.GetTicker(b.Name, fPair, asset.Spot)
	if err != nil {
		return b.UpdateTicker(ctx, fPair, a)
	}
	return tick, nil
}

// FetchOrderbook returns the orderbook for a currency pair
func (b *Bitfinex) FetchOrderbook(ctx context.Context, p currency.Pair, assetType asset.Item) (*orderbook.Base, error) {
	fPair, err := b.FormatExchangeCurrency(p, assetType)
	if err != nil {
		return nil, err
	}

	b.appendOptionalDelimiter(&fPair)
	ob, err := orderbook.Get(b.Name, fPair, assetType)
	if err != nil {
		return b.UpdateOrderbook(ctx, fPair, assetType)
	}
	return ob, nil
}

// UpdateOrderbook updates and returns the orderbook for a currency pair
func (b *Bitfinex) UpdateOrderbook(ctx context.Context, p currency.Pair, assetType asset.Item) (*orderbook.Base, error) {
	o := &orderbook.Base{
		Exchange:         b.Name,
		Pair:             p,
		Asset:            assetType,
		PriceDuplication: true,
		VerifyOrderbook:  b.CanVerifyOrderbook,
	}

	fPair, err := b.FormatExchangeCurrency(p, assetType)
	if err != nil {
		return o, err
	}
	if assetType != asset.Spot && assetType != asset.Margin && assetType != asset.MarginFunding {
		return o, fmt.Errorf("assetType not supported: %v", assetType)
	}
	b.appendOptionalDelimiter(&fPair)
	var prefix = "t"
	if assetType == asset.MarginFunding {
		prefix = "f"
	}
	var orderbookNew Orderbook
	orderbookNew, err = b.GetOrderbook(ctx, prefix+fPair.String(), "R0", 100)
	if err != nil {
		return o, err
	}
	if assetType == asset.MarginFunding {
		o.IsFundingRate = true
		o.Asks = make(orderbook.Items, len(orderbookNew.Asks))
		for x := range orderbookNew.Asks {
			o.Asks[x] = orderbook.Item{
				ID:     orderbookNew.Asks[x].OrderID,
				Price:  orderbookNew.Asks[x].Rate,
				Amount: orderbookNew.Asks[x].Amount,
				Period: int64(orderbookNew.Asks[x].Period),
			}
		}
		o.Bids = make(orderbook.Items, len(orderbookNew.Bids))
		for x := range orderbookNew.Bids {
			o.Bids[x] = orderbook.Item{
				ID:     orderbookNew.Bids[x].OrderID,
				Price:  orderbookNew.Bids[x].Rate,
				Amount: orderbookNew.Bids[x].Amount,
				Period: int64(orderbookNew.Bids[x].Period),
			}
		}
	} else {
		o.Asks = make(orderbook.Items, len(orderbookNew.Asks))
		for x := range orderbookNew.Asks {
			o.Asks[x] = orderbook.Item{
				ID:     orderbookNew.Asks[x].OrderID,
				Price:  orderbookNew.Asks[x].Price,
				Amount: orderbookNew.Asks[x].Amount,
			}
		}
		o.Bids = make(orderbook.Items, len(orderbookNew.Bids))
		for x := range orderbookNew.Bids {
			o.Bids[x] = orderbook.Item{
				ID:     orderbookNew.Bids[x].OrderID,
				Price:  orderbookNew.Bids[x].Price,
				Amount: orderbookNew.Bids[x].Amount,
			}
		}
	}
	err = o.Process()
	if err != nil {
		return nil, err
	}
	return orderbook.Get(b.Name, fPair, assetType)
}

// UpdateAccountInfo retrieves balances for all enabled currencies on the
// Bitfinex exchange
func (b *Bitfinex) UpdateAccountInfo(ctx context.Context, assetType asset.Item) (account.Holdings, error) {
	var response account.Holdings
	response.Exchange = b.Name

	accountBalance, err := b.GetAccountBalance(ctx)
	if err != nil {
		return response, err
	}

	var Accounts = []account.SubAccount{
		{ID: "deposit", AssetType: assetType},
		{ID: "exchange", AssetType: assetType},
		{ID: "trading", AssetType: assetType},
		{ID: "margin", AssetType: assetType},
		{ID: "funding", AssetType: assetType},
	}

	for x := range accountBalance {
		for i := range Accounts {
			if Accounts[i].ID == accountBalance[x].Type {
				Accounts[i].Currencies = append(Accounts[i].Currencies,
					account.Balance{
						Currency: currency.NewCode(accountBalance[x].Currency),
						Total:    accountBalance[x].Amount,
						Hold:     accountBalance[x].Amount - accountBalance[x].Available,
						Free:     accountBalance[x].Available,
					})
			}
		}
	}

	response.Accounts = Accounts
	creds, err := b.GetCredentials(ctx)
	if err != nil {
		return account.Holdings{}, err
	}
	err = account.Process(&response, creds)
	if err != nil {
		return account.Holdings{}, err
	}

	return response, nil
}

// FetchAccountInfo retrieves balances for all enabled currencies
func (b *Bitfinex) FetchAccountInfo(ctx context.Context, assetType asset.Item) (account.Holdings, error) {
	creds, err := b.GetCredentials(ctx)
	if err != nil {
		return account.Holdings{}, err
	}
	acc, err := account.GetHoldings(b.Name, creds, assetType)
	if err != nil {
		return b.UpdateAccountInfo(ctx, assetType)
	}
	return acc, nil
}

// GetFundingHistory returns funding history, deposits and
// withdrawals
func (b *Bitfinex) GetFundingHistory(_ context.Context) ([]exchange.FundHistory, error) {
	return nil, common.ErrFunctionNotSupported
}

// GetWithdrawalsHistory returns previous withdrawals data
func (b *Bitfinex) GetWithdrawalsHistory(_ context.Context, _ currency.Code, _ asset.Item) (resp []exchange.WithdrawalHistory, err error) {
	return nil, common.ErrNotYetImplemented
}

// GetRecentTrades returns the most recent trades for a currency and asset
func (b *Bitfinex) GetRecentTrades(ctx context.Context, p currency.Pair, assetType asset.Item) ([]trade.Data, error) {
	return b.GetHistoricTrades(ctx, p, assetType, time.Now().Add(-time.Minute*15), time.Now())
}

// GetHistoricTrades returns historic trade data within the timeframe provided
func (b *Bitfinex) GetHistoricTrades(ctx context.Context, p currency.Pair, assetType asset.Item, timestampStart, timestampEnd time.Time) ([]trade.Data, error) {
	if assetType == asset.MarginFunding {
		return nil, fmt.Errorf("asset type '%v' not supported", assetType)
	}
	if err := common.StartEndTimeCheck(timestampStart, timestampEnd); err != nil {
		return nil, fmt.Errorf("invalid time range supplied. Start: %v End %v %w", timestampStart, timestampEnd, err)
	}
	var err error
	p, err = b.FormatExchangeCurrency(p, assetType)
	if err != nil {
		return nil, err
	}
	var currString string
	currString, err = b.fixCasing(p, assetType)
	if err != nil {
		return nil, err
	}
	var resp []trade.Data
	ts := timestampEnd
	limit := 10000
allTrades:
	for {
		var tradeData []Trade
		tradeData, err = b.GetTrades(ctx,
			currString, int64(limit), 0, ts.Unix()*1000, false)
		if err != nil {
			return nil, err
		}
		for i := range tradeData {
			tradeTS := time.UnixMilli(tradeData[i].Timestamp)
			if tradeTS.Before(timestampStart) && !timestampStart.IsZero() {
				break allTrades
			}
			tID := strconv.FormatInt(tradeData[i].TID, 10)
			resp = append(resp, trade.Data{
				TID:          tID,
				Exchange:     b.Name,
				CurrencyPair: p,
				AssetType:    assetType,
				Price:        tradeData[i].Price,
				Amount:       tradeData[i].Amount,
				Timestamp:    time.UnixMilli(tradeData[i].Timestamp),
			})
			if i == len(tradeData)-1 {
				if ts.Equal(tradeTS) {
					// reached end of trades to crawl
					break allTrades
				}
				ts = tradeTS
			}
		}
		if len(tradeData) != limit {
			break allTrades
		}
	}

	err = b.AddTradesToBuffer(resp...)
	if err != nil {
		return nil, err
	}

	sort.Sort(trade.ByDate(resp))
	return trade.FilterTradesByTime(resp, timestampStart, timestampEnd), nil
}

// SubmitOrder submits a new order
func (b *Bitfinex) SubmitOrder(ctx context.Context, o *order.Submit) (*order.SubmitResponse, error) {
	err := o.Validate()
	if err != nil {
		return nil, err
	}

	fpair, err := b.FormatExchangeCurrency(o.Pair, o.AssetType)
	if err != nil {
		return nil, err
	}

	var orderID string
	status := order.New
	spotWebsocket, err := b.Websocket.GetAssetWebsocket(asset.Spot)
	if err == nil && spotWebsocket.CanUseAuthenticatedWebsocketForWrapper() {
		orderID, err = b.WsNewOrder(&WsNewOrderRequest{
			CustomID: spotWebsocket.AuthConn.GenerateMessageID(false),
			Type:     o.Type.String(),
			Symbol:   fpair.String(),
			Amount:   o.Amount,
			Price:    o.Price,
		})
		if err != nil {
			return nil, err
		}
	} else {
		var response Order
		b.appendOptionalDelimiter(&fpair)
		orderType := o.Type.Lower()
		if o.AssetType == asset.Spot {
			orderType = "exchange " + orderType
		}
		response, err = b.NewOrder(ctx,
			fpair.String(),
			orderType,
			o.Amount,
			o.Price,
			o.Side == order.Buy,
			false)
		if err != nil {
			return nil, err
		}
		orderID = strconv.FormatInt(response.ID, 10)

		if response.RemainingAmount == 0 {
			status = order.Filled
		}
	}
	resp, err := o.DeriveSubmitResponse(orderID)
	if err != nil {
		return nil, err
	}
	resp.Status = status
	return resp, nil
}

// ModifyOrder will allow of changing orderbook placement and limit to
// market conversion
<<<<<<< HEAD
func (b *Bitfinex) ModifyOrder(ctx context.Context, action *order.Modify) (*order.ModifyResponse, error) {
	spotWebsocket, err := b.Websocket.GetAssetWebsocket(asset.Spot)
	if err != nil {
		return nil, fmt.Errorf("%w asset type: %v", err, asset.Spot)
	}
	if !spotWebsocket.CanUseAuthenticatedWebsocketForWrapper() {
=======
func (b *Bitfinex) ModifyOrder(_ context.Context, action *order.Modify) (*order.ModifyResponse, error) {
	if !b.Websocket.CanUseAuthenticatedWebsocketForWrapper() {
>>>>>>> 54da4918
		return nil, common.ErrNotYetImplemented
	}

	if err := action.Validate(); err != nil {
		return nil, err
	}

	orderIDInt, err := strconv.ParseInt(action.OrderID, 10, 64)
	if err != nil {
		return &order.ModifyResponse{OrderID: action.OrderID}, err
	}

	wsRequest := WsUpdateOrderRequest{
		OrderID: orderIDInt,
		Price:   action.Price,
		Amount:  action.Amount,
	}
	if action.Side == order.Sell && action.Amount > 0 {
		wsRequest.Amount *= -1
	}
	err = b.WsModifyOrder(&wsRequest)
	if err != nil {
		return nil, err
	}
	return action.DeriveModifyResponse()
}

// CancelOrder cancels an order by its corresponding ID number
func (b *Bitfinex) CancelOrder(ctx context.Context, o *order.Cancel) error {
	if err := o.Validate(o.StandardCancel()); err != nil {
		return err
	}

	orderIDInt, err := strconv.ParseInt(o.OrderID, 10, 64)
	if err != nil {
		return err
	}
	spotWebsocket, err := b.Websocket.GetAssetWebsocket(asset.Spot)
	if err == nil && spotWebsocket.CanUseAuthenticatedWebsocketForWrapper() {
		err = b.WsCancelOrder(orderIDInt)
	} else {
		_, err = b.CancelExistingOrder(ctx, orderIDInt)
	}
	return err
}

// CancelBatchOrders cancels an orders by their corresponding ID numbers
func (b *Bitfinex) CancelBatchOrders(_ context.Context, _ []order.Cancel) (order.CancelBatchResponse, error) {
	return order.CancelBatchResponse{}, common.ErrNotYetImplemented
}

// CancelAllOrders cancels all orders associated with a currency pair
func (b *Bitfinex) CancelAllOrders(ctx context.Context, _ *order.Cancel) (order.CancelAllResponse, error) {
	spotWebsocket, err := b.Websocket.GetAssetWebsocket(asset.Spot)
	if err == nil && spotWebsocket.CanUseAuthenticatedWebsocketForWrapper() {
		err = b.WsCancelAllOrders()
	} else {
		_, err = b.CancelAllExistingOrders(ctx)
	}
	return order.CancelAllResponse{}, err
}

// GetOrderInfo returns order information based on order ID
func (b *Bitfinex) GetOrderInfo(_ context.Context, _ string, _ currency.Pair, _ asset.Item) (order.Detail, error) {
	var orderDetail order.Detail
	return orderDetail, common.ErrNotYetImplemented
}

// GetDepositAddress returns a deposit address for a specified currency
func (b *Bitfinex) GetDepositAddress(ctx context.Context, c currency.Code, accountID, chain string) (*deposit.Address, error) {
	if accountID == "" {
		accountID = "funding"
	}

	if c == currency.USDT {
		// USDT is UST on Bitfinex
		c = currency.NewCode("UST")
	}

	if err := b.PopulateAcceptableMethods(ctx); err != nil {
		return nil, err
	}

	methods := acceptableMethods.lookup(c)
	if len(methods) == 0 {
		return nil, errors.New("unsupported currency")
	}
	method := methods[0]
	if len(methods) > 1 && chain != "" {
		method = chain
	} else if len(methods) > 1 && chain == "" {
		return nil, fmt.Errorf("a chain must be specified, %s available", methods)
	}

	resp, err := b.NewDeposit(ctx, method, accountID, 0)
	if err != nil {
		return nil, err
	}
	return &deposit.Address{
		Address: resp.Address,
		Tag:     resp.PoolAddress,
	}, err
}

// WithdrawCryptocurrencyFunds returns a withdrawal ID when a withdrawal is submitted
func (b *Bitfinex) WithdrawCryptocurrencyFunds(ctx context.Context, withdrawRequest *withdraw.Request) (*withdraw.ExchangeResponse, error) {
	if err := withdrawRequest.Validate(); err != nil {
		return nil, err
	}

	if err := b.PopulateAcceptableMethods(ctx); err != nil {
		return nil, err
	}

	tmpCurr := withdrawRequest.Currency
	if tmpCurr == currency.USDT {
		// USDT is UST on Bitfinex
		tmpCurr = currency.NewCode("UST")
	}

	methods := acceptableMethods.lookup(tmpCurr)
	if len(methods) == 0 {
		return nil, errors.New("no transfer methods returned for currency")
	}
	method := methods[0]
	if len(methods) > 1 && withdrawRequest.Crypto.Chain != "" {
		if !common.StringDataCompareInsensitive(methods, withdrawRequest.Crypto.Chain) {
			return nil, fmt.Errorf("invalid chain %s supplied, %v available", withdrawRequest.Crypto.Chain, methods)
		}
		method = withdrawRequest.Crypto.Chain
	} else if len(methods) > 1 && withdrawRequest.Crypto.Chain == "" {
		return nil, fmt.Errorf("a chain must be specified, %s available", methods)
	}

	// Bitfinex has support for three types, exchange, margin and deposit
	// As this is for trading, I've made the wrapper default 'exchange'
	// TODO: Discover an automated way to make the decision for wallet type to withdraw from
	walletType := "exchange"
	resp, err := b.WithdrawCryptocurrency(ctx,
		walletType,
		withdrawRequest.Crypto.Address,
		withdrawRequest.Crypto.AddressTag,
		method,
		withdrawRequest.Amount)
	if err != nil {
		return nil, err
	}

	return &withdraw.ExchangeResponse{
		ID:     strconv.FormatInt(resp.WithdrawalID, 10),
		Status: resp.Status,
	}, err
}

// WithdrawFiatFunds returns a withdrawal ID when a withdrawal is submitted
// Returns comma delimited withdrawal IDs
func (b *Bitfinex) WithdrawFiatFunds(ctx context.Context, withdrawRequest *withdraw.Request) (*withdraw.ExchangeResponse, error) {
	if err := withdrawRequest.Validate(); err != nil {
		return nil, err
	}
	withdrawalType := "wire"
	// Bitfinex has support for three types, exchange, margin and deposit
	// As this is for trading, I've made the wrapper default 'exchange'
	// TODO: Discover an automated way to make the decision for wallet type to withdraw from
	walletType := "exchange"
	resp, err := b.WithdrawFIAT(ctx, withdrawalType, walletType, withdrawRequest)
	if err != nil {
		return nil, err
	}

	return &withdraw.ExchangeResponse{
		ID:     strconv.FormatInt(resp.WithdrawalID, 10),
		Status: resp.Status,
	}, err
}

// WithdrawFiatFundsToInternationalBank returns a withdrawal ID when a withdrawal is submitted
// Returns comma delimited withdrawal IDs
func (b *Bitfinex) WithdrawFiatFundsToInternationalBank(ctx context.Context, withdrawRequest *withdraw.Request) (*withdraw.ExchangeResponse, error) {
	if err := withdrawRequest.Validate(); err != nil {
		return nil, err
	}
	v, err := b.WithdrawFiatFunds(ctx, withdrawRequest)
	if err != nil {
		return nil, err
	}
	return &withdraw.ExchangeResponse{
		ID:     v.ID,
		Status: v.Status,
	}, nil
}

// GetFeeByType returns an estimate of fee based on type of transaction
func (b *Bitfinex) GetFeeByType(ctx context.Context, feeBuilder *exchange.FeeBuilder) (float64, error) {
	if feeBuilder == nil {
		return 0, fmt.Errorf("%T %w", feeBuilder, common.ErrNilPointer)
	}
	if !b.AreCredentialsValid(ctx) && // Todo check connection status
		feeBuilder.FeeType == exchange.CryptocurrencyTradeFee {
		feeBuilder.FeeType = exchange.OfflineTradeFee
	}
	return b.GetFee(ctx, feeBuilder)
}

// GetActiveOrders retrieves any orders that are active/open
func (b *Bitfinex) GetActiveOrders(ctx context.Context, req *order.GetOrdersRequest) (order.FilteredOrders, error) {
	err := req.Validate()
	if err != nil {
		return nil, err
	}

	resp, err := b.GetOpenOrders(ctx)
	if err != nil {
		return nil, err
	}

	orders := make([]order.Detail, len(resp))
	for i := range resp {
		var side order.Side
		side, err = order.StringToOrderSide(resp[i].Side)
		if err != nil {
			return nil, err
		}
		var timestamp float64
		timestamp, err = strconv.ParseFloat(resp[i].Timestamp, 64)
		if err != nil {
			log.Warnf(log.ExchangeSys,
				"Unable to convert timestamp '%s', leaving blank",
				resp[i].Timestamp)
		}

		var pair currency.Pair
		pair, err = currency.NewPairFromString(resp[i].Symbol)
		if err != nil {
			return nil, err
		}

		orderDetail := order.Detail{
			Amount:          resp[i].OriginalAmount,
			Date:            time.Unix(int64(timestamp), 0),
			Exchange:        b.Name,
			OrderID:         strconv.FormatInt(resp[i].ID, 10),
			Side:            side,
			Price:           resp[i].Price,
			RemainingAmount: resp[i].RemainingAmount,
			Pair:            pair,
			ExecutedAmount:  resp[i].ExecutedAmount,
		}

		switch {
		case resp[i].IsLive:
			orderDetail.Status = order.Active
		case resp[i].IsCancelled:
			orderDetail.Status = order.Cancelled
		case resp[i].IsHidden:
			orderDetail.Status = order.Hidden
		default:
			orderDetail.Status = order.UnknownStatus
		}

		// API docs discrepancy. Example contains prefixed "exchange "
		// Return type suggests “market” / “limit” / “stop” / “trailing-stop”
		orderType := strings.Replace(resp[i].Type, "exchange ", "", 1)
		if orderType == "trailing-stop" {
			orderDetail.Type = order.TrailingStop
		} else {
			orderDetail.Type, err = order.StringToOrderType(orderType)
			if err != nil {
				log.Errorf(log.ExchangeSys, "%s %v", b.Name, err)
			}
		}

		orders[i] = orderDetail
	}
	return req.Filter(b.Name, orders), nil
}

// GetOrderHistory retrieves account order information
// Can Limit response to specific order status
func (b *Bitfinex) GetOrderHistory(ctx context.Context, req *order.GetOrdersRequest) (order.FilteredOrders, error) {
	err := req.Validate()
	if err != nil {
		return nil, err
	}

	resp, err := b.GetInactiveOrders(ctx)
	if err != nil {
		return nil, err
	}

	orders := make([]order.Detail, len(resp))
	for i := range resp {
		var side order.Side
		side, err = order.StringToOrderSide(resp[i].Side)
		if err != nil {
			return nil, err
		}
		var timestamp int64
		timestamp, err = strconv.ParseInt(resp[i].Timestamp, 10, 64)
		if err != nil {
			log.Warnf(log.ExchangeSys, "Unable to convert timestamp '%v', leaving blank", resp[i].Timestamp)
		}
		orderDate := time.Unix(timestamp, 0)

		var pair currency.Pair
		pair, err = currency.NewPairFromString(resp[i].Symbol)
		if err != nil {
			return nil, err
		}

		orderDetail := order.Detail{
			Amount:               resp[i].OriginalAmount,
			Date:                 orderDate,
			Exchange:             b.Name,
			OrderID:              strconv.FormatInt(resp[i].ID, 10),
			Side:                 side,
			Price:                resp[i].Price,
			AverageExecutedPrice: resp[i].AverageExecutionPrice,
			RemainingAmount:      resp[i].RemainingAmount,
			ExecutedAmount:       resp[i].ExecutedAmount,
			Pair:                 pair,
		}
		orderDetail.InferCostsAndTimes()

		switch {
		case resp[i].IsLive:
			orderDetail.Status = order.Active
		case resp[i].IsCancelled:
			orderDetail.Status = order.Cancelled
		case resp[i].IsHidden:
			orderDetail.Status = order.Hidden
		default:
			orderDetail.Status = order.UnknownStatus
		}

		// API docs discrepancy. Example contains prefixed "exchange "
		// Return type suggests “market” / “limit” / “stop” / “trailing-stop”
		orderType := strings.Replace(resp[i].Type, "exchange ", "", 1)
		if orderType == "trailing-stop" {
			orderDetail.Type = order.TrailingStop
		} else {
			orderDetail.Type, err = order.StringToOrderType(orderType)
			if err != nil {
				log.Errorf(log.ExchangeSys, "%s %v", b.Name, err)
			}
		}

		orders[i] = orderDetail
	}

	for i := range req.Pairs {
		b.appendOptionalDelimiter(&req.Pairs[i])
	}
	return req.Filter(b.Name, orders), nil
}

// AuthenticateWebsocket sends an authentication message to the websocket
func (b *Bitfinex) AuthenticateWebsocket(ctx context.Context) error {
	return b.WsSendAuth(ctx)
}

// appendOptionalDelimiter ensures that a delimiter is present for long character currencies
func (b *Bitfinex) appendOptionalDelimiter(p *currency.Pair) {
	if len(p.Quote.String()) > 3 ||
		len(p.Base.String()) > 3 {
		p.Delimiter = ":"
	}
}

// ValidateAPICredentials validates current credentials used for wrapper
// functionality
func (b *Bitfinex) ValidateAPICredentials(ctx context.Context, assetType asset.Item) error {
	_, err := b.UpdateAccountInfo(ctx, assetType)
	return b.CheckTransientError(err)
}

// FormatExchangeKlineInterval returns Interval to exchange formatted string
func (b *Bitfinex) FormatExchangeKlineInterval(in kline.Interval) string {
	switch in {
	case kline.OneDay:
		return "1D"
	case kline.OneWeek:
		return "7D"
	case kline.OneWeek * 2:
		return "14D"
	default:
		return in.Short()
	}
}

// GetHistoricCandles returns candles between a time period for a set time interval
func (b *Bitfinex) GetHistoricCandles(ctx context.Context, pair currency.Pair, a asset.Item, interval kline.Interval, start, end time.Time) (*kline.Item, error) {
	req, err := b.GetKlineRequest(pair, a, interval, start, end, false)
	if err != nil {
		return nil, err
	}

	cf, err := b.fixCasing(req.Pair, req.Asset)
	if err != nil {
		return nil, err
	}

	candles, err := b.GetCandles(ctx,
		cf,
		b.FormatExchangeKlineInterval(req.ExchangeInterval),
		req.Start.UnixMilli(),
		req.End.UnixMilli(),
		uint32(req.RequestLimit),
		true)
	if err != nil {
		return nil, err
	}

	timeSeries := make([]kline.Candle, len(candles))
	for x := range candles {
		timeSeries[x] = kline.Candle{
			Time:   candles[x].Timestamp,
			Open:   candles[x].Open,
			High:   candles[x].High,
			Low:    candles[x].Low,
			Close:  candles[x].Close,
			Volume: candles[x].Volume,
		}
	}
	return req.ProcessResponse(timeSeries)
}

// GetHistoricCandlesExtended returns candles between a time period for a set time interval
func (b *Bitfinex) GetHistoricCandlesExtended(ctx context.Context, pair currency.Pair, a asset.Item, interval kline.Interval, start, end time.Time) (*kline.Item, error) {
	req, err := b.GetKlineExtendedRequest(pair, a, interval, start, end)
	if err != nil {
		return nil, err
	}

	cf, err := b.fixCasing(req.Pair, req.Asset)
	if err != nil {
		return nil, err
	}

	timeSeries := make([]kline.Candle, 0, req.Size())
	for x := range req.RangeHolder.Ranges {
		var candles []Candle
		candles, err = b.GetCandles(ctx,
			cf,
			b.FormatExchangeKlineInterval(req.ExchangeInterval),
			req.RangeHolder.Ranges[x].Start.Ticks*1000,
			req.RangeHolder.Ranges[x].End.Ticks*1000,
			uint32(req.RequestLimit),
			true)
		if err != nil {
			return nil, err
		}

		for i := range candles {
			timeSeries = append(timeSeries, kline.Candle{
				Time:   candles[i].Timestamp,
				Open:   candles[i].Open,
				High:   candles[i].High,
				Low:    candles[i].Low,
				Close:  candles[i].Close,
				Volume: candles[i].Volume,
			})
		}
	}
	return req.ProcessResponse(timeSeries)
}

func (b *Bitfinex) fixCasing(in currency.Pair, a asset.Item) (string, error) {
	if in.IsEmpty() || in.Base.IsEmpty() {
		return "", currency.ErrCurrencyPairEmpty
	}
	var checkString [2]byte
	if a == asset.Spot || a == asset.Margin {
		checkString[0] = 't'
		checkString[1] = 'T'
	} else if a == asset.MarginFunding {
		checkString[0] = 'f'
		checkString[1] = 'F'
	}

	fmt, err := b.FormatExchangeCurrency(in, a)
	if err != nil {
		return "", err
	}

	y := in.Base.String()
	if (y[0] != checkString[0] && y[0] != checkString[1]) ||
		(y[0] == checkString[1] && y[1] == checkString[1]) || in.Base == currency.TNB {
		if fmt.Quote.IsEmpty() {
			return string(checkString[0]) + fmt.Base.Upper().String(), nil
		}
		return string(checkString[0]) + fmt.Upper().String(), nil
	}

	runes := []rune(fmt.Upper().String())
	if fmt.Quote.IsEmpty() {
		runes = []rune(fmt.Base.Upper().String())
	}
	runes[0] = unicode.ToLower(runes[0])
	return string(runes), nil
}

// GetAvailableTransferChains returns the available transfer blockchains for the specific
// cryptocurrency
func (b *Bitfinex) GetAvailableTransferChains(ctx context.Context, cryptocurrency currency.Code) ([]string, error) {
	if err := b.PopulateAcceptableMethods(ctx); err != nil {
		return nil, err
	}

	if cryptocurrency == currency.USDT {
		// USDT is UST on Bitfinex
		cryptocurrency = currency.NewCode("UST")
	}

	availChains := acceptableMethods.lookup(cryptocurrency)
	if len(availChains) == 0 {
		return nil, fmt.Errorf("unable to find any available chains")
	}
	return availChains, nil
}<|MERGE_RESOLUTION|>--- conflicted
+++ resolved
@@ -697,17 +697,12 @@
 
 // ModifyOrder will allow of changing orderbook placement and limit to
 // market conversion
-<<<<<<< HEAD
-func (b *Bitfinex) ModifyOrder(ctx context.Context, action *order.Modify) (*order.ModifyResponse, error) {
+func (b *Bitfinex) ModifyOrder(_ context.Context, action *order.Modify) (*order.ModifyResponse, error) {
 	spotWebsocket, err := b.Websocket.GetAssetWebsocket(asset.Spot)
 	if err != nil {
 		return nil, fmt.Errorf("%w asset type: %v", err, asset.Spot)
 	}
 	if !spotWebsocket.CanUseAuthenticatedWebsocketForWrapper() {
-=======
-func (b *Bitfinex) ModifyOrder(_ context.Context, action *order.Modify) (*order.ModifyResponse, error) {
-	if !b.Websocket.CanUseAuthenticatedWebsocketForWrapper() {
->>>>>>> 54da4918
 		return nil, common.ErrNotYetImplemented
 	}
 
