package bitfinex

import (
	"context"
	"errors"
	"fmt"
	"sort"
	"strconv"
	"strings"
	"sync"
	"time"
	"unicode"

	"github.com/thrasher-corp/gocryptotrader/common"
	"github.com/thrasher-corp/gocryptotrader/config"
	"github.com/thrasher-corp/gocryptotrader/currency"
	exchange "github.com/thrasher-corp/gocryptotrader/exchanges"
	"github.com/thrasher-corp/gocryptotrader/exchanges/account"
	"github.com/thrasher-corp/gocryptotrader/exchanges/asset"
	"github.com/thrasher-corp/gocryptotrader/exchanges/deposit"
	"github.com/thrasher-corp/gocryptotrader/exchanges/kline"
	"github.com/thrasher-corp/gocryptotrader/exchanges/order"
	"github.com/thrasher-corp/gocryptotrader/exchanges/orderbook"
	"github.com/thrasher-corp/gocryptotrader/exchanges/protocol"
	"github.com/thrasher-corp/gocryptotrader/exchanges/request"
	"github.com/thrasher-corp/gocryptotrader/exchanges/stream"
	"github.com/thrasher-corp/gocryptotrader/exchanges/stream/buffer"
	"github.com/thrasher-corp/gocryptotrader/exchanges/ticker"
	"github.com/thrasher-corp/gocryptotrader/exchanges/trade"
	"github.com/thrasher-corp/gocryptotrader/log"
	"github.com/thrasher-corp/gocryptotrader/portfolio/withdraw"
)

// GetDefaultConfig returns a default exchange config
func (b *Bitfinex) GetDefaultConfig(ctx context.Context) (*config.Exchange, error) {
	b.SetDefaults()
	exchCfg, err := b.GetStandardConfig()
	if err != nil {
		return nil, err
	}

	err = b.SetupDefaults(exchCfg)
	if err != nil {
		return nil, err
	}

	if b.Features.Supports.RESTCapabilities.AutoPairUpdates {
		err = b.UpdateTradablePairs(ctx, true)
		if err != nil {
			return nil, err
		}
	}

	return exchCfg, nil
}

// SetDefaults sets the basic defaults for bitfinex
func (b *Bitfinex) SetDefaults() {
	b.Name = "Bitfinex"
	b.Enabled = true
	b.Verbose = true
	b.WebsocketSubdChannels = make(map[int]*stream.ChannelSubscription)
	b.API.CredentialsValidator.RequiresKey = true
	b.API.CredentialsValidator.RequiresSecret = true

	fmt1 := currency.PairStore{
		RequestFormat: &currency.PairFormat{Uppercase: true},
		ConfigFormat:  &currency.PairFormat{Uppercase: true, Delimiter: currency.DashDelimiter},
	}

	fmt2 := currency.PairStore{
		RequestFormat: &currency.PairFormat{Uppercase: true},
		ConfigFormat:  &currency.PairFormat{Uppercase: true, Delimiter: ":"},
	}

	err := b.StoreAssetPairFormat(asset.Spot, fmt1)
	if err != nil {
		log.Errorln(log.ExchangeSys, err)
	}
	err = b.StoreAssetPairFormat(asset.Margin, fmt2)
	if err != nil {
		log.Errorln(log.ExchangeSys, err)
	}
	err = b.StoreAssetPairFormat(asset.MarginFunding, fmt1)
	if err != nil {
		log.Errorln(log.ExchangeSys, err)
	}

	// Margin WS Currently not fully implemented and causes subscription collisions with spot
	err = b.DisableAssetWebsocketSupport(asset.Margin)
	if err != nil {
		log.Errorln(log.ExchangeSys, err)
	}

	// TODO: Implement Futures and Securities asset types.

	b.Features = exchange.Features{
		Supports: exchange.FeaturesSupported{
			REST:      true,
			Websocket: true,
			RESTCapabilities: protocol.Features{
				TickerBatching:                    true,
				TickerFetching:                    true,
				OrderbookFetching:                 true,
				AutoPairUpdates:                   true,
				AccountInfo:                       true,
				CryptoDeposit:                     true,
				CryptoWithdrawal:                  true,
				FiatWithdraw:                      true,
				GetOrder:                          true,
				GetOrders:                         true,
				CancelOrders:                      true,
				CancelOrder:                       true,
				SubmitOrder:                       true,
				SubmitOrders:                      true,
				DepositHistory:                    true,
				WithdrawalHistory:                 true,
				TradeFetching:                     true,
				UserTradeHistory:                  true,
				TradeFee:                          true,
				FiatDepositFee:                    true,
				FiatWithdrawalFee:                 true,
				CryptoDepositFee:                  true,
				CryptoWithdrawalFee:               true,
				MultiChainDeposits:                true,
				MultiChainWithdrawals:             true,
				MultiChainDepositRequiresChainSet: true,
			},
			WebsocketCapabilities: protocol.Features{
				AccountBalance:         true,
				CancelOrders:           true,
				CancelOrder:            true,
				SubmitOrder:            true,
				ModifyOrder:            true,
				TickerFetching:         true,
				KlineFetching:          true,
				TradeFetching:          true,
				OrderbookFetching:      true,
				AccountInfo:            true,
				Subscribe:              true,
				AuthenticatedEndpoints: true,
				MessageCorrelation:     true,
				DeadMansSwitch:         true,
				GetOrders:              true,
				GetOrder:               true,
			},
			WithdrawPermissions: exchange.AutoWithdrawCryptoWithAPIPermission |
				exchange.AutoWithdrawFiatWithAPIPermission,
			Kline: kline.ExchangeCapabilitiesSupported{
				DateRanges: true,
				Intervals:  true,
			},
		},
		Enabled: exchange.FeaturesEnabled{
			AutoPairUpdates: true,
			Kline: kline.ExchangeCapabilitiesEnabled{
				Intervals: kline.DeployExchangeIntervals(
					kline.IntervalCapacity{Interval: kline.OneMin},
					kline.IntervalCapacity{Interval: kline.FiveMin},
					kline.IntervalCapacity{Interval: kline.FifteenMin},
					kline.IntervalCapacity{Interval: kline.ThirtyMin},
					kline.IntervalCapacity{Interval: kline.OneHour},
					kline.IntervalCapacity{Interval: kline.ThreeHour},
					kline.IntervalCapacity{Interval: kline.SixHour},
					kline.IntervalCapacity{Interval: kline.TwelveHour},
					kline.IntervalCapacity{Interval: kline.OneDay},
					kline.IntervalCapacity{Interval: kline.OneWeek},
					kline.IntervalCapacity{Interval: kline.TwoWeek},
					kline.IntervalCapacity{Interval: kline.OneMonth},
				),
				GlobalResultLimit: 10000,
			},
		},
	}

	b.Requester, err = request.New(b.Name,
		common.NewHTTPClientWithTimeout(exchange.DefaultHTTPTimeout),
		request.WithLimiter(SetRateLimit()))
	if err != nil {
		log.Errorln(log.ExchangeSys, err)
	}
	b.API.Endpoints = b.NewEndpoints()
	err = b.API.Endpoints.SetDefaultEndpoints(map[exchange.URL]string{
		exchange.RestSpot:      bitfinexAPIURLBase,
		exchange.WebsocketSpot: publicBitfinexWebsocketEndpoint,
	})
	if err != nil {
		log.Errorln(log.ExchangeSys, err)
	}
	b.Websocket = stream.NewWrapper()
	b.WebsocketResponseMaxLimit = exchange.DefaultWebsocketResponseMaxLimit
	b.WebsocketResponseCheckTimeout = exchange.DefaultWebsocketResponseCheckTimeout
	b.WebsocketOrderbookBufferLimit = exchange.DefaultWebsocketOrderbookBufferLimit
}

// Setup takes in the supplied exchange configuration details and sets params
func (b *Bitfinex) Setup(exch *config.Exchange) error {
	err := exch.Validate()
	if err != nil {
		return err
	}
	if !exch.Enabled {
		b.SetEnabled(false)
		return nil
	}
	err = b.SetupDefaults(exch)
	if err != nil {
		return err
	}

	wsEndpoint, err := b.API.Endpoints.GetURL(exchange.WebsocketSpot)
	if err != nil {
		return err
	}

<<<<<<< HEAD
	err = b.Websocket.Setup(&stream.WebsocketWrapperSetup{
		ExchangeConfig:         exch,
		ConnectionMonitorDelay: exch.ConnectionMonitorDelay,
=======
	err = b.Websocket.Setup(&stream.WebsocketSetup{
		ExchangeConfig:        exch,
		DefaultURL:            publicBitfinexWebsocketEndpoint,
		RunningURL:            wsEndpoint,
		Connector:             b.WsConnect,
		Subscriber:            b.Subscribe,
		Unsubscriber:          b.Unsubscribe,
		GenerateSubscriptions: b.GenerateDefaultSubscriptions,
		Features:              &b.Features.Supports.WebsocketCapabilities,
>>>>>>> e8c91231
		OrderbookBufferConfig: buffer.Config{
			UpdateEntriesByID: true,
		},
		Features: &b.Features.Supports.WebsocketCapabilities,
	})
	if err != nil {
		return err
	}
	spotWebsocket, err := b.Websocket.AddWebsocket(&stream.WebsocketSetup{
		DefaultURL:            publicBitfinexWebsocketEndpoint,
		RunningURL:            wsEndpoint,
		Connector:             b.WsConnect,
		Subscriber:            b.Subscribe,
		Unsubscriber:          b.Unsubscribe,
		GenerateSubscriptions: b.GenerateDefaultSubscriptions,
		AssetType:             asset.Spot,
	})
	if err != nil {
		return err
	}
	err = spotWebsocket.SetupNewConnection(stream.ConnectionSetup{
		ResponseCheckTimeout: exch.WebsocketResponseCheckTimeout,
		ResponseMaxLimit:     exch.WebsocketResponseMaxLimit,
		URL:                  publicBitfinexWebsocketEndpoint,
	})
	if err != nil {
		return err
	}

	return spotWebsocket.SetupNewConnection(stream.ConnectionSetup{
		ResponseCheckTimeout: exch.WebsocketResponseCheckTimeout,
		ResponseMaxLimit:     exch.WebsocketResponseMaxLimit,
		URL:                  authenticatedBitfinexWebsocketEndpoint,
		Authenticated:        true,
	})
}

// Start starts the Bitfinex go routine
func (b *Bitfinex) Start(ctx context.Context, wg *sync.WaitGroup) error {
	if wg == nil {
		return fmt.Errorf("%T %w", wg, common.ErrNilPointer)
	}
	wg.Add(1)
	go func() {
		b.Run(ctx)
		wg.Done()
	}()
	return nil
}

// Run implements the Bitfinex wrapper
func (b *Bitfinex) Run(ctx context.Context) {
	if b.Verbose {
		log.Debugf(log.ExchangeSys,
			"%s Websocket: %s.",
			b.Name,
			common.IsEnabled(b.Websocket.IsEnabled()))
		b.PrintEnabledPairs()
	}

	if b.GetEnabledFeatures().AutoPairUpdates {
		if err := b.UpdateTradablePairs(ctx, false); err != nil {
			log.Errorf(log.ExchangeSys,
				"%s failed to update tradable pairs. Err: %s",
				b.Name,
				err)
		}
	}
	for _, a := range b.GetAssetTypes(true) {
		if err := b.UpdateOrderExecutionLimits(ctx, a); err != nil && err != common.ErrNotYetImplemented {
			log.Errorln(log.ExchangeSys, err.Error())
		}
	}

	err := b.UpdateTradablePairs(ctx, false)
	if err != nil {
		log.Errorf(log.ExchangeSys,
			"%s failed to update tradable pairs. Err: %s",
			b.Name,
			err)
	}
}

// FetchTradablePairs returns a list of the exchanges tradable pairs
func (b *Bitfinex) FetchTradablePairs(ctx context.Context, a asset.Item) (currency.Pairs, error) {
	items, err := b.GetPairs(ctx, a)
	if err != nil {
		return nil, err
	}

	pairs := make(currency.Pairs, 0, len(items))
	for x := range items {
		if strings.Contains(items[x], "TEST") {
			continue
		}

		var pair currency.Pair
		if a == asset.MarginFunding {
			pair, err = currency.NewPairFromStrings(items[x], "")
		} else {
			pair, err = currency.NewPairFromString(items[x])
		}
		if err != nil {
			return nil, err
		}
		pairs = append(pairs, pair)
	}
	return pairs, nil
}

// UpdateTradablePairs updates the exchanges available pairs and stores
// them in the exchanges config
func (b *Bitfinex) UpdateTradablePairs(ctx context.Context, forceUpdate bool) error {
	assets := b.CurrencyPairs.GetAssetTypes(false)
	for i := range assets {
		pairs, err := b.FetchTradablePairs(ctx, assets[i])
		if err != nil {
			return err
		}

		err = b.UpdatePairs(pairs, assets[i], false, forceUpdate)
		if err != nil {
			return err
		}
	}
	return b.EnsureOnePairEnabled()
}

// UpdateOrderExecutionLimits sets exchange execution order limits for an asset type
func (b *Bitfinex) UpdateOrderExecutionLimits(ctx context.Context, a asset.Item) error {
	if a != asset.Spot {
		return common.ErrNotYetImplemented
	}
	limits, err := b.GetSiteInfoConfigData(ctx, a)
	if err != nil {
		return err
	}
	if err := b.LoadLimits(limits); err != nil {
		return fmt.Errorf("%s Error loading exchange limits: %v", b.Name, err)
	}
	return nil
}

// UpdateTickers updates the ticker for all currency pairs of a given asset type
func (b *Bitfinex) UpdateTickers(ctx context.Context, a asset.Item) error {
	enabled, err := b.GetEnabledPairs(a)
	if err != nil {
		return err
	}

	tickerNew, err := b.GetTickerBatch(ctx)
	if err != nil {
		return err
	}

	for key, val := range tickerNew {
		pair, err := enabled.DeriveFrom(strings.Replace(key, ":", "", 1)[1:])
		if err != nil {
			// GetTickerBatch returns all pairs in call across all asset types.
			continue
		}

		err = ticker.ProcessTicker(&ticker.Price{
			Last:         val.Last,
			High:         val.High,
			Low:          val.Low,
			Bid:          val.Bid,
			Ask:          val.Ask,
			Volume:       val.Volume,
			Pair:         pair,
			AssetType:    a,
			ExchangeName: b.Name})
		if err != nil {
			return err
		}
	}
	return nil
}

// UpdateTicker updates and returns the ticker for a currency pair
func (b *Bitfinex) UpdateTicker(ctx context.Context, p currency.Pair, a asset.Item) (*ticker.Price, error) {
	if err := b.UpdateTickers(ctx, a); err != nil {
		return nil, err
	}
	return ticker.GetTicker(b.Name, p, a)
}

// FetchTicker returns the ticker for a currency pair
func (b *Bitfinex) FetchTicker(ctx context.Context, p currency.Pair, a asset.Item) (*ticker.Price, error) {
	fPair, err := b.FormatExchangeCurrency(p, a)
	if err != nil {
		return nil, err
	}
	DFPair := fPair
	b.appendOptionalDelimiter(&DFPair)
	tick, err := ticker.GetTicker(b.Name, DFPair, a)
	if err != nil {
		return b.UpdateTicker(ctx, fPair, a)
	}
	return tick, nil
}

// FetchOrderbook returns the orderbook for a currency pair
func (b *Bitfinex) FetchOrderbook(ctx context.Context, p currency.Pair, assetType asset.Item) (*orderbook.Base, error) {
	fPair, err := b.FormatExchangeCurrency(p, assetType)
	if err != nil {
		return nil, err
	}
	DFPair := fPair
	b.appendOptionalDelimiter(&DFPair)
	ob, err := orderbook.Get(b.Name, DFPair, assetType)
	if err != nil {
		return b.UpdateOrderbook(ctx, fPair, assetType)
	}
	return ob, nil
}

// UpdateOrderbook updates and returns the orderbook for a currency pair
func (b *Bitfinex) UpdateOrderbook(ctx context.Context, p currency.Pair, assetType asset.Item) (*orderbook.Base, error) {
	if p.IsEmpty() {
		return nil, currency.ErrCurrencyPairEmpty
	}
	if err := b.CurrencyPairs.IsAssetEnabled(assetType); err != nil {
		return nil, err
	}
	o := &orderbook.Base{
		Exchange:         b.Name,
		Pair:             p,
		Asset:            assetType,
		PriceDuplication: true,
		VerifyOrderbook:  b.CanVerifyOrderbook,
	}

	fPair, err := b.FormatExchangeCurrency(p, assetType)
	if err != nil {
		return o, err
	}
	if assetType != asset.Spot && assetType != asset.Margin && assetType != asset.MarginFunding {
		return o, fmt.Errorf("%w %v", asset.ErrNotSupported, assetType)
	}
	b.appendOptionalDelimiter(&fPair)
	var prefix = "t"
	if assetType == asset.MarginFunding {
		prefix = "f"
	}

	orderbookNew, err := b.GetOrderbook(ctx, prefix+fPair.String(), "R0", 100)
	if err != nil {
		return o, err
	}
	if assetType == asset.MarginFunding {
		o.IsFundingRate = true
		o.Asks = make(orderbook.Items, len(orderbookNew.Asks))
		for x := range orderbookNew.Asks {
			o.Asks[x] = orderbook.Item{
				ID:     orderbookNew.Asks[x].OrderID,
				Price:  orderbookNew.Asks[x].Rate,
				Amount: orderbookNew.Asks[x].Amount,
				Period: int64(orderbookNew.Asks[x].Period),
			}
		}
		o.Bids = make(orderbook.Items, len(orderbookNew.Bids))
		for x := range orderbookNew.Bids {
			o.Bids[x] = orderbook.Item{
				ID:     orderbookNew.Bids[x].OrderID,
				Price:  orderbookNew.Bids[x].Rate,
				Amount: orderbookNew.Bids[x].Amount,
				Period: int64(orderbookNew.Bids[x].Period),
			}
		}
	} else {
		o.Asks = make(orderbook.Items, len(orderbookNew.Asks))
		for x := range orderbookNew.Asks {
			o.Asks[x] = orderbook.Item{
				ID:     orderbookNew.Asks[x].OrderID,
				Price:  orderbookNew.Asks[x].Price,
				Amount: orderbookNew.Asks[x].Amount,
			}
		}
		o.Bids = make(orderbook.Items, len(orderbookNew.Bids))
		for x := range orderbookNew.Bids {
			o.Bids[x] = orderbook.Item{
				ID:     orderbookNew.Bids[x].OrderID,
				Price:  orderbookNew.Bids[x].Price,
				Amount: orderbookNew.Bids[x].Amount,
			}
		}
	}
	err = o.Process()
	if err != nil {
		return nil, err
	}
	return orderbook.Get(b.Name, fPair, assetType)
}

// UpdateAccountInfo retrieves balances for all enabled currencies on the
// Bitfinex exchange
func (b *Bitfinex) UpdateAccountInfo(ctx context.Context, assetType asset.Item) (account.Holdings, error) {
	var response account.Holdings
	response.Exchange = b.Name

	accountBalance, err := b.GetAccountBalance(ctx)
	if err != nil {
		return response, err
	}

	var Accounts = []account.SubAccount{
		{ID: "deposit", AssetType: assetType},
		{ID: "exchange", AssetType: assetType},
		{ID: "trading", AssetType: assetType},
		{ID: "margin", AssetType: assetType},
		{ID: "funding", AssetType: assetType},
	}

	for x := range accountBalance {
		for i := range Accounts {
			if Accounts[i].ID == accountBalance[x].Type {
				Accounts[i].Currencies = append(Accounts[i].Currencies,
					account.Balance{
						Currency: currency.NewCode(accountBalance[x].Currency),
						Total:    accountBalance[x].Amount,
						Hold:     accountBalance[x].Amount - accountBalance[x].Available,
						Free:     accountBalance[x].Available,
					})
			}
		}
	}

	response.Accounts = Accounts
	creds, err := b.GetCredentials(ctx)
	if err != nil {
		return account.Holdings{}, err
	}
	err = account.Process(&response, creds)
	if err != nil {
		return account.Holdings{}, err
	}

	return response, nil
}

// FetchAccountInfo retrieves balances for all enabled currencies
func (b *Bitfinex) FetchAccountInfo(ctx context.Context, assetType asset.Item) (account.Holdings, error) {
	creds, err := b.GetCredentials(ctx)
	if err != nil {
		return account.Holdings{}, err
	}
	acc, err := account.GetHoldings(b.Name, creds, assetType)
	if err != nil {
		return b.UpdateAccountInfo(ctx, assetType)
	}
	return acc, nil
}

// GetAccountFundingHistory returns funding history, deposits and
// withdrawals
func (b *Bitfinex) GetAccountFundingHistory(_ context.Context) ([]exchange.FundingHistory, error) {
	return nil, common.ErrFunctionNotSupported
}

// GetWithdrawalsHistory returns previous withdrawals data
func (b *Bitfinex) GetWithdrawalsHistory(ctx context.Context, c currency.Code, _ asset.Item) ([]exchange.WithdrawalHistory, error) {
	history, err := b.GetMovementHistory(ctx, c.String(), "", time.Date(2012, 0, 0, 0, 0, 0, 0, time.Local), time.Now(), 0)
	if err != nil {
		return nil, err
	}
	resp := make([]exchange.WithdrawalHistory, len(history))
	for i := range history {
		resp[i] = exchange.WithdrawalHistory{
			Status:          history[i].Status,
			TransferID:      strconv.FormatInt(history[i].ID, 10),
			Description:     history[i].Description,
			Timestamp:       time.UnixMilli(int64(history[i].Timestamp)),
			Currency:        history[i].Currency,
			Amount:          history[i].Amount,
			Fee:             history[i].Fee,
			TransferType:    history[i].Type,
			CryptoToAddress: history[i].Address,
			CryptoTxID:      history[i].TxID,
		}
	}
	return resp, nil
}

// GetRecentTrades returns the most recent trades for a currency and asset
func (b *Bitfinex) GetRecentTrades(ctx context.Context, p currency.Pair, assetType asset.Item) ([]trade.Data, error) {
	return b.GetHistoricTrades(ctx, p, assetType, time.Now().Add(-time.Minute*15), time.Now())
}

// GetHistoricTrades returns historic trade data within the timeframe provided
func (b *Bitfinex) GetHistoricTrades(ctx context.Context, p currency.Pair, a asset.Item, timestampStart, timestampEnd time.Time) ([]trade.Data, error) {
	if a == asset.MarginFunding {
		return nil, fmt.Errorf("%w %v", asset.ErrNotSupported, a)
	}
	if err := common.StartEndTimeCheck(timestampStart, timestampEnd); err != nil {
		return nil, fmt.Errorf("invalid time range supplied. Start: %v End %v %w", timestampStart, timestampEnd, err)
	}
	var err error
	p, err = b.FormatExchangeCurrency(p, a)
	if err != nil {
		return nil, err
	}
	var currString string
	currString, err = b.fixCasing(p, a)
	if err != nil {
		return nil, err
	}
	var resp []trade.Data
	ts := timestampEnd
	limit := 10000
allTrades:
	for {
		var tradeData []Trade
		tradeData, err = b.GetTrades(ctx,
			currString, int64(limit), 0, ts.Unix()*1000, false)
		if err != nil {
			return nil, err
		}
		for i := range tradeData {
			tradeTS := time.UnixMilli(tradeData[i].Timestamp)
			if tradeTS.Before(timestampStart) && !timestampStart.IsZero() {
				break allTrades
			}
			tID := strconv.FormatInt(tradeData[i].TID, 10)
			resp = append(resp, trade.Data{
				TID:          tID,
				Exchange:     b.Name,
				CurrencyPair: p,
				AssetType:    a,
				Price:        tradeData[i].Price,
				Amount:       tradeData[i].Amount,
				Timestamp:    time.UnixMilli(tradeData[i].Timestamp),
			})
			if i == len(tradeData)-1 {
				if ts.Equal(tradeTS) {
					// reached end of trades to crawl
					break allTrades
				}
				ts = tradeTS
			}
		}
		if len(tradeData) != limit {
			break allTrades
		}
	}

	err = b.AddTradesToBuffer(resp...)
	if err != nil {
		return nil, err
	}

	sort.Sort(trade.ByDate(resp))
	return trade.FilterTradesByTime(resp, timestampStart, timestampEnd), nil
}

// SubmitOrder submits a new order
func (b *Bitfinex) SubmitOrder(ctx context.Context, o *order.Submit) (*order.SubmitResponse, error) {
	if err := o.Validate(); err != nil {
		return nil, err
	}

	fPair, err := b.FormatExchangeCurrency(o.Pair, o.AssetType)
	if err != nil {
		return nil, err
	}

	var orderID string
	status := order.New
	spotWebsocket, err := b.Websocket.GetAssetWebsocket(asset.Spot)
	if err == nil && spotWebsocket.CanUseAuthenticatedWebsocketForWrapper() {
		symbolStr, err := b.fixCasing(fPair, o.AssetType) //nolint:govet // intentional shadow of err
		if err != nil {
			return nil, err
		}
		orderType := strings.ToUpper(o.Type.String())
		if o.AssetType == asset.Spot {
			orderType = "EXCHANGE " + orderType
		}
		req := &WsNewOrderRequest{
			CustomID: spotWebsocket.AuthConn.GenerateMessageID(false),
			Type:     orderType,
			Symbol:   symbolStr,
			Amount:   o.Amount,
			Price:    o.Price,
		}
		if o.Side.IsShort() && o.Amount > 0 {
			// All v2 apis use negatives for Short side
			req.Amount *= -1
		}
		orderID, err = b.WsNewOrder(req)
		if err != nil {
			return nil, err
		}
	} else {
		var response Order
		b.appendOptionalDelimiter(&fPair)
		orderType := o.Type.Lower()
		if o.AssetType == asset.Spot {
			orderType = "exchange " + orderType
		}
		response, err = b.NewOrder(ctx,
			fPair.String(),
			orderType,
			o.Amount,
			o.Price,
			o.Side.IsLong(),
			false)
		if err != nil {
			return nil, err
		}
		orderID = strconv.FormatInt(response.ID, 10)

		if response.RemainingAmount == 0 {
			status = order.Filled
		}
	}
	resp, err := o.DeriveSubmitResponse(orderID)
	if err != nil {
		return nil, err
	}
	resp.Status = status
	return resp, nil
}

// ModifyOrder will allow of changing orderbook placement and limit to
// market conversion
func (b *Bitfinex) ModifyOrder(_ context.Context, action *order.Modify) (*order.ModifyResponse, error) {
	spotWebsocket, err := b.Websocket.GetAssetWebsocket(asset.Spot)
	if err != nil {
		return nil, fmt.Errorf("%w asset type: %v", err, asset.Spot)
	}
	if !spotWebsocket.CanUseAuthenticatedWebsocketForWrapper() {
		return nil, common.ErrNotYetImplemented
	}

	err = action.Validate()
	if err != nil {
		return nil, err
	}

	if b.Websocket.IsEnabled() && spotWebsocket.CanUseAuthenticatedWebsocketForWrapper() {
		var orderIDInt int64
		orderIDInt, err = strconv.ParseInt(action.OrderID, 10, 64)
		if err != nil {
			return &order.ModifyResponse{OrderID: action.OrderID}, err
		}

		wsRequest := WsUpdateOrderRequest{
			OrderID: orderIDInt,
			Price:   action.Price,
			Amount:  action.Amount,
		}
		if action.Side.IsShort() && action.Amount > 0 {
			wsRequest.Amount *= -1
		}
		err = b.WsModifyOrder(&wsRequest)
		if err != nil {
			return nil, err
		}
		return action.DeriveModifyResponse()
	}

	_, err = b.OrderUpdate(context.Background(), action.OrderID, "", action.ClientOrderID, action.Amount, action.Price, -1)
	if err != nil {
		return nil, err
	}
	return action.DeriveModifyResponse()
}

// CancelOrder cancels an order by its corresponding ID number
func (b *Bitfinex) CancelOrder(ctx context.Context, o *order.Cancel) error {
	if err := o.Validate(o.StandardCancel()); err != nil {
		return err
	}

	orderIDInt, err := strconv.ParseInt(o.OrderID, 10, 64)
	if err != nil {
		return err
	}
	spotWebsocket, err := b.Websocket.GetAssetWebsocket(asset.Spot)
	if err == nil && spotWebsocket.CanUseAuthenticatedWebsocketForWrapper() {
		err = b.WsCancelOrder(orderIDInt)
	} else {
		_, err = b.CancelExistingOrder(ctx, orderIDInt)
	}
	return err
}

// CancelBatchOrders cancels an orders by their corresponding ID numbers
func (b *Bitfinex) CancelBatchOrders(_ context.Context, _ []order.Cancel) (*order.CancelBatchResponse, error) {
	// While bitfinex supports cancelling multiple orders, it is
	// done in a way that is not helpful for GCT, and it would be better instead
	// to use CancelAllOrders or CancelOrder
	return nil, common.ErrFunctionNotSupported
}

// CancelAllOrders cancels all orders associated with a currency pair
func (b *Bitfinex) CancelAllOrders(ctx context.Context, _ *order.Cancel) (order.CancelAllResponse, error) {
	spotWebsocket, err := b.Websocket.GetAssetWebsocket(asset.Spot)
	if err == nil && spotWebsocket.CanUseAuthenticatedWebsocketForWrapper() {
		err = b.WsCancelAllOrders()
	} else {
		_, err = b.CancelAllExistingOrders(ctx)
	}
	return order.CancelAllResponse{}, err
}

func (b *Bitfinex) parseOrderToOrderDetail(o *Order) (*order.Detail, error) {
	side, err := order.StringToOrderSide(o.Side)
	if err != nil {
		return nil, err
	}
	var timestamp float64
	timestamp, err = strconv.ParseFloat(o.Timestamp, 64)
	if err != nil {
		log.Warnf(log.ExchangeSys,
			"%s Unable to convert timestamp '%s', leaving blank",
			b.Name, o.Timestamp)
	}

	var pair currency.Pair
	pair, err = currency.NewPairFromString(o.Symbol)
	if err != nil {
		return nil, err
	}

	orderDetail := &order.Detail{
		Amount:          o.OriginalAmount,
		Date:            time.Unix(int64(timestamp), 0),
		Exchange:        b.Name,
		OrderID:         strconv.FormatInt(o.ID, 10),
		Side:            side,
		Price:           o.Price,
		RemainingAmount: o.RemainingAmount,
		Pair:            pair,
		ExecutedAmount:  o.ExecutedAmount,
	}

	switch {
	case o.IsLive:
		orderDetail.Status = order.Active
	case o.IsCancelled:
		orderDetail.Status = order.Cancelled
	case o.IsHidden:
		orderDetail.Status = order.Hidden
	default:
		orderDetail.Status = order.UnknownStatus
	}

	// API docs discrepancy. Example contains prefixed "exchange "
	// Return type suggests “market” / “limit” / “stop” / “trailing-stop”
	orderType := strings.Replace(o.Type, "exchange ", "", 1)
	if orderType == "trailing-stop" {
		orderDetail.Type = order.TrailingStop
	} else {
		orderDetail.Type, err = order.StringToOrderType(orderType)
		if err != nil {
			log.Errorf(log.ExchangeSys, "%s %v", b.Name, err)
		}
	}

	return orderDetail, nil
}

// GetOrderInfo returns order information based on order ID
func (b *Bitfinex) GetOrderInfo(ctx context.Context, orderID string, pair currency.Pair, assetType asset.Item) (*order.Detail, error) {
	if pair.IsEmpty() {
		return nil, currency.ErrCurrencyPairEmpty
	}
	if err := b.CurrencyPairs.IsAssetEnabled(assetType); err != nil {
		return nil, err
	}

	id, err := strconv.ParseInt(orderID, 10, 64)
	if err != nil {
		return nil, err
	}

	b.appendOptionalDelimiter(&pair)
	var cf string
	cf, err = b.fixCasing(pair, assetType)
	if err != nil {
		return nil, err
	}

	resp, err := b.GetInactiveOrders(ctx, cf, id)
	if err != nil {
		return nil, err
	}
	for i := range resp {
		if resp[i].OrderID != id {
			continue
		}
		var o *order.Detail
		o, err = b.parseOrderToOrderDetail(&resp[i])
		if err != nil {
			return nil, err
		}
		return o, nil
	}
	resp, err = b.GetOpenOrders(ctx, id)
	if err != nil {
		return nil, err
	}
	for i := range resp {
		if resp[i].OrderID != id {
			continue
		}
		var o *order.Detail
		o, err = b.parseOrderToOrderDetail(&resp[i])
		if err != nil {
			return nil, err
		}
		return o, nil
	}
	return nil, fmt.Errorf("%w %v", order.ErrOrderNotFound, orderID)
}

// GetDepositAddress returns a deposit address for a specified currency
func (b *Bitfinex) GetDepositAddress(ctx context.Context, c currency.Code, accountID, chain string) (*deposit.Address, error) {
	if accountID == "" {
		accountID = "funding"
	}

	if c == currency.USDT {
		// USDT is UST on Bitfinex
		c = currency.NewCode("UST")
	}

	if err := b.PopulateAcceptableMethods(ctx); err != nil {
		return nil, err
	}

	methods := acceptableMethods.lookup(c)
	if len(methods) == 0 {
		return nil, currency.ErrCurrencyNotSupported
	}
	method := methods[0]
	if len(methods) > 1 && chain != "" {
		method = chain
	} else if len(methods) > 1 && chain == "" {
		return nil, fmt.Errorf("a chain must be specified, %s available", methods)
	}

	resp, err := b.NewDeposit(ctx, method, accountID, 0)
	if err != nil {
		return nil, err
	}
	return &deposit.Address{
		Address: resp.Address,
		Tag:     resp.PoolAddress,
	}, err
}

// WithdrawCryptocurrencyFunds returns a withdrawal ID when a withdrawal is submitted
func (b *Bitfinex) WithdrawCryptocurrencyFunds(ctx context.Context, withdrawRequest *withdraw.Request) (*withdraw.ExchangeResponse, error) {
	if err := withdrawRequest.Validate(); err != nil {
		return nil, err
	}

	if err := b.PopulateAcceptableMethods(ctx); err != nil {
		return nil, err
	}

	tmpCurr := withdrawRequest.Currency
	if tmpCurr == currency.USDT {
		// USDT is UST on Bitfinex
		tmpCurr = currency.NewCode("UST")
	}

	methods := acceptableMethods.lookup(tmpCurr)
	if len(methods) == 0 {
		return nil, errors.New("no transfer methods returned for currency")
	}
	method := methods[0]
	if len(methods) > 1 && withdrawRequest.Crypto.Chain != "" {
		if !common.StringDataCompareInsensitive(methods, withdrawRequest.Crypto.Chain) {
			return nil, fmt.Errorf("invalid chain %s supplied, %v available", withdrawRequest.Crypto.Chain, methods)
		}
		method = withdrawRequest.Crypto.Chain
	} else if len(methods) > 1 && withdrawRequest.Crypto.Chain == "" {
		return nil, fmt.Errorf("a chain must be specified, %s available", methods)
	}

	// Bitfinex has support for three types, exchange, margin and deposit
	// As this is for trading, I've made the wrapper default 'exchange'
	// TODO: Discover an automated way to make the decision for wallet type to withdraw from
	walletType := "exchange"
	resp, err := b.WithdrawCryptocurrency(ctx,
		walletType,
		withdrawRequest.Crypto.Address,
		withdrawRequest.Crypto.AddressTag,
		method,
		withdrawRequest.Amount)
	if err != nil {
		return nil, err
	}

	return &withdraw.ExchangeResponse{
		ID:     strconv.FormatInt(resp.WithdrawalID, 10),
		Status: resp.Status,
	}, err
}

// WithdrawFiatFunds returns a withdrawal ID when a withdrawal is submitted
// Returns comma delimited withdrawal IDs
func (b *Bitfinex) WithdrawFiatFunds(ctx context.Context, withdrawRequest *withdraw.Request) (*withdraw.ExchangeResponse, error) {
	if err := withdrawRequest.Validate(); err != nil {
		return nil, err
	}
	withdrawalType := "wire"
	// Bitfinex has support for three types, exchange, margin and deposit
	// As this is for trading, I've made the wrapper default 'exchange'
	// TODO: Discover an automated way to make the decision for wallet type to withdraw from
	walletType := "exchange"
	resp, err := b.WithdrawFIAT(ctx, withdrawalType, walletType, withdrawRequest)
	if err != nil {
		return nil, err
	}

	return &withdraw.ExchangeResponse{
		ID:     strconv.FormatInt(resp.WithdrawalID, 10),
		Status: resp.Status,
	}, err
}

// WithdrawFiatFundsToInternationalBank returns a withdrawal ID when a withdrawal is submitted
// Returns comma delimited withdrawal IDs
func (b *Bitfinex) WithdrawFiatFundsToInternationalBank(ctx context.Context, withdrawRequest *withdraw.Request) (*withdraw.ExchangeResponse, error) {
	if err := withdrawRequest.Validate(); err != nil {
		return nil, err
	}
	v, err := b.WithdrawFiatFunds(ctx, withdrawRequest)
	if err != nil {
		return nil, err
	}
	return &withdraw.ExchangeResponse{
		ID:     v.ID,
		Status: v.Status,
	}, nil
}

// GetFeeByType returns an estimate of fee based on type of transaction
func (b *Bitfinex) GetFeeByType(ctx context.Context, feeBuilder *exchange.FeeBuilder) (float64, error) {
	if feeBuilder == nil {
		return 0, fmt.Errorf("%T %w", feeBuilder, common.ErrNilPointer)
	}
	if !b.AreCredentialsValid(ctx) && // Todo check connection status
		feeBuilder.FeeType == exchange.CryptocurrencyTradeFee {
		feeBuilder.FeeType = exchange.OfflineTradeFee
	}
	return b.GetFee(ctx, feeBuilder)
}

// GetActiveOrders retrieves any orders that are active/open
func (b *Bitfinex) GetActiveOrders(ctx context.Context, req *order.MultiOrderRequest) (order.FilteredOrders, error) {
	err := req.Validate()
	if err != nil {
		return nil, err
	}

	resp, err := b.GetOpenOrders(ctx)
	if err != nil {
		return nil, err
	}

	orders := make([]order.Detail, len(resp))
	for i := range resp {
		var orderDetail *order.Detail
		orderDetail, err = b.parseOrderToOrderDetail(&resp[i])
		if err != nil {
			return nil, err
		}
		orders[i] = *orderDetail
	}
	return req.Filter(b.Name, orders), nil
}

// GetOrderHistory retrieves account order information
// Can Limit response to specific order status
func (b *Bitfinex) GetOrderHistory(ctx context.Context, req *order.MultiOrderRequest) (order.FilteredOrders, error) {
	err := req.Validate()
	if err != nil {
		return nil, err
	}

	var orders []order.Detail
	for i := range req.Pairs {
		b.appendOptionalDelimiter(&req.Pairs[i])
		var cf string
		cf, err = b.fixCasing(req.Pairs[i], req.AssetType)
		if err != nil {
			return nil, err
		}

		var resp []Order
		resp, err = b.GetInactiveOrders(ctx, cf)
		if err != nil {
			return nil, err
		}

		for j := range resp {
			var orderDetail *order.Detail
			orderDetail, err = b.parseOrderToOrderDetail(&resp[j])
			if err != nil {
				return nil, err
			}
			orders = append(orders, *orderDetail)
		}
	}

	return req.Filter(b.Name, orders), nil
}

// AuthenticateWebsocket sends an authentication message to the websocket
func (b *Bitfinex) AuthenticateWebsocket(ctx context.Context) error {
	return b.WsSendAuth(ctx)
}

// appendOptionalDelimiter ensures that a delimiter is present for long character currencies
func (b *Bitfinex) appendOptionalDelimiter(p *currency.Pair) {
	if (len(p.Base.String()) > 3 && len(p.Quote.String()) > 0) ||
		len(p.Quote.String()) > 3 {
		p.Delimiter = ":"
	}
}

// ValidateAPICredentials validates current credentials used for wrapper
// functionality
func (b *Bitfinex) ValidateAPICredentials(ctx context.Context, assetType asset.Item) error {
	_, err := b.UpdateAccountInfo(ctx, assetType)
	return b.CheckTransientError(err)
}

// FormatExchangeKlineInterval returns Interval to exchange formatted string
func (b *Bitfinex) FormatExchangeKlineInterval(in kline.Interval) (string, error) {
	switch in {
	case kline.OneMin:
		return "1m", nil
	case kline.FiveMin:
		return "5m", nil
	case kline.FifteenMin:
		return "15m", nil
	case kline.ThirtyMin:
		return "30m", nil
	case kline.OneHour:
		return "1h", nil
	case kline.ThreeHour:
		return "3h", nil
	case kline.SixHour:
		return "6h", nil
	case kline.TwelveHour:
		return "12h", nil
	case kline.OneDay:
		return "1D", nil
	case kline.OneWeek:
		return "7D", nil
	case kline.OneWeek * 2:
		return "14D", nil
	case kline.OneMonth:
		return "1M", nil
	default:
		return "", fmt.Errorf("%w %v", kline.ErrInvalidInterval, in)
	}
}

// GetHistoricCandles returns candles between a time period for a set time interval
func (b *Bitfinex) GetHistoricCandles(ctx context.Context, pair currency.Pair, a asset.Item, interval kline.Interval, start, end time.Time) (*kline.Item, error) {
	req, err := b.GetKlineRequest(pair, a, interval, start, end, false)
	if err != nil {
		return nil, err
	}

	cf, err := b.fixCasing(req.Pair, req.Asset)
	if err != nil {
		return nil, err
	}
	fInterval, err := b.FormatExchangeKlineInterval(req.ExchangeInterval)
	if err != nil {
		return nil, err
	}
	candles, err := b.GetCandles(ctx, cf, fInterval, req.Start.UnixMilli(), req.End.UnixMilli(), uint32(req.RequestLimit), true)
	if err != nil {
		return nil, err
	}

	timeSeries := make([]kline.Candle, len(candles))
	for x := range candles {
		timeSeries[x] = kline.Candle{
			Time:   candles[x].Timestamp,
			Open:   candles[x].Open,
			High:   candles[x].High,
			Low:    candles[x].Low,
			Close:  candles[x].Close,
			Volume: candles[x].Volume,
		}
	}
	return req.ProcessResponse(timeSeries)
}

// GetHistoricCandlesExtended returns candles between a time period for a set time interval
func (b *Bitfinex) GetHistoricCandlesExtended(ctx context.Context, pair currency.Pair, a asset.Item, interval kline.Interval, start, end time.Time) (*kline.Item, error) {
	req, err := b.GetKlineExtendedRequest(pair, a, interval, start, end)
	if err != nil {
		return nil, err
	}

	cf, err := b.fixCasing(req.Pair, req.Asset)
	if err != nil {
		return nil, err
	}
	fInterval, err := b.FormatExchangeKlineInterval(req.ExchangeInterval)
	if err != nil {
		return nil, err
	}
	timeSeries := make([]kline.Candle, 0, req.Size())
	for x := range req.RangeHolder.Ranges {
		var candles []Candle
		candles, err = b.GetCandles(ctx, cf, fInterval, req.RangeHolder.Ranges[x].Start.Time.UnixMilli(), req.RangeHolder.Ranges[x].End.Time.UnixMilli(), uint32(req.RequestLimit), true)
		if err != nil {
			return nil, err
		}

		for i := range candles {
			timeSeries = append(timeSeries, kline.Candle{
				Time:   candles[i].Timestamp,
				Open:   candles[i].Open,
				High:   candles[i].High,
				Low:    candles[i].Low,
				Close:  candles[i].Close,
				Volume: candles[i].Volume,
			})
		}
	}
	return req.ProcessResponse(timeSeries)
}

func (b *Bitfinex) fixCasing(in currency.Pair, a asset.Item) (string, error) {
	if in.IsEmpty() || in.Base.IsEmpty() {
		return "", currency.ErrCurrencyPairEmpty
	}
	var checkString [2]byte
	if a == asset.Spot || a == asset.Margin {
		checkString[0] = 't'
		checkString[1] = 'T'
	} else if a == asset.MarginFunding {
		checkString[0] = 'f'
		checkString[1] = 'F'
	}

	cFmt, err := b.FormatExchangeCurrency(in, a)
	if err != nil {
		return "", err
	}

	y := in.Base.String()
	if (y[0] != checkString[0] && y[0] != checkString[1]) ||
		(y[0] == checkString[1] && y[1] == checkString[1]) || in.Base == currency.TNB {
		if cFmt.Quote.IsEmpty() {
			return string(checkString[0]) + cFmt.Base.Upper().String(), nil
		}
		return string(checkString[0]) + cFmt.Upper().String(), nil
	}

	runes := []rune(cFmt.Upper().String())
	if cFmt.Quote.IsEmpty() {
		runes = []rune(cFmt.Base.Upper().String())
	}
	runes[0] = unicode.ToLower(runes[0])
	return string(runes), nil
}

// GetAvailableTransferChains returns the available transfer blockchains for the specific
// cryptocurrency
func (b *Bitfinex) GetAvailableTransferChains(ctx context.Context, cryptocurrency currency.Code) ([]string, error) {
	if err := b.PopulateAcceptableMethods(ctx); err != nil {
		return nil, err
	}

	if cryptocurrency == currency.USDT {
		// USDT is UST on Bitfinex
		cryptocurrency = currency.NewCode("UST")
	}

	availChains := acceptableMethods.lookup(cryptocurrency)
	if len(availChains) == 0 {
		return nil, fmt.Errorf("unable to find any available chains")
	}
	return availChains, nil
}

// GetServerTime returns the current exchange server time.
func (b *Bitfinex) GetServerTime(_ context.Context, _ asset.Item) (time.Time, error) {
	return time.Time{}, common.ErrFunctionNotSupported
}<|MERGE_RESOLUTION|>--- conflicted
+++ resolved
@@ -213,21 +213,9 @@
 		return err
 	}
 
-<<<<<<< HEAD
 	err = b.Websocket.Setup(&stream.WebsocketWrapperSetup{
 		ExchangeConfig:         exch,
 		ConnectionMonitorDelay: exch.ConnectionMonitorDelay,
-=======
-	err = b.Websocket.Setup(&stream.WebsocketSetup{
-		ExchangeConfig:        exch,
-		DefaultURL:            publicBitfinexWebsocketEndpoint,
-		RunningURL:            wsEndpoint,
-		Connector:             b.WsConnect,
-		Subscriber:            b.Subscribe,
-		Unsubscriber:          b.Unsubscribe,
-		GenerateSubscriptions: b.GenerateDefaultSubscriptions,
-		Features:              &b.Features.Supports.WebsocketCapabilities,
->>>>>>> e8c91231
 		OrderbookBufferConfig: buffer.Config{
 			UpdateEntriesByID: true,
 		},
