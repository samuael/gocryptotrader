--- conflicted
+++ resolved
@@ -72,11 +72,8 @@
 | Bybit | Yes | Yes | Yes |
 | CoinbasePro | Yes | Yes | No|
 | COINUT | Yes | Yes | No |
-<<<<<<< HEAD
 | Cryptodotcom | Yes | Yes | No |
-=======
 | Deribit | Yes | Yes | Yes |
->>>>>>> afb6f75d
 | Exmo | Yes | NA | No |
 | GateIO | Yes | Yes | No |
 | Gemini | Yes | Yes | Yes |
