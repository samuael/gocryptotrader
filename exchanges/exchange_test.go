package exchange

import (
	"net/http"
	"strings"
	"testing"
	"time"

	"github.com/thrasher-/gocryptotrader/common"
	"github.com/thrasher-/gocryptotrader/config"
	"github.com/thrasher-/gocryptotrader/currency"
	"github.com/thrasher-/gocryptotrader/exchanges/asset"
	"github.com/thrasher-/gocryptotrader/exchanges/request"
)

const (
	defaultTestExchange     = "ANX"
	defaultTestCurrencyPair = "BTC-USD"
)

func TestSupportsRESTTickerBatchUpdates(t *testing.T) {
	b := Base{
		Name: "RAWR",
		Features: Features{
			Supports: FeaturesSupported{
				REST: true,
				RESTCapabilities: ProtocolFeatures{
					TickerBatching: true,
				},
			},
		},
	}

	if !b.SupportsRESTTickerBatchUpdates() {
		t.Fatal("Test failed. TestSupportsRESTTickerBatchUpdates returned false")
	}
}

func TestHTTPClient(t *testing.T) {
	r := Base{Name: "asdf"}
	r.SetHTTPClientTimeout(time.Second * 5)

	if r.GetHTTPClient().Timeout != time.Second*5 {
		t.Fatalf("Test failed. TestHTTPClient unexpected value")
	}

	r.Requester = nil
	newClient := new(http.Client)
	newClient.Timeout = time.Second * 10

	r.SetHTTPClient(newClient)
	if r.GetHTTPClient().Timeout != time.Second*10 {
		t.Fatalf("Test failed. TestHTTPClient unexpected value")
	}

	r.Requester = nil
	if r.GetHTTPClient() == nil {
		t.Fatalf("Test failed. TestHTTPClient unexpected value")
	}

	b := Base{Name: "RAWR"}
	b.Requester = request.New(b.Name,
		request.NewRateLimit(time.Second, 1),
		request.NewRateLimit(time.Second, 1),
		new(http.Client))

	b.SetHTTPClientTimeout(time.Second * 5)
	if b.GetHTTPClient().Timeout != time.Second*5 {
		t.Fatalf("Test failed. TestHTTPClient unexpected value")
	}

	newClient = new(http.Client)
	newClient.Timeout = time.Second * 10

	b.SetHTTPClient(newClient)
	if b.GetHTTPClient().Timeout != time.Second*10 {
		t.Fatalf("Test failed. TestHTTPClient unexpected value")
	}
}

func TestSetClientProxyAddress(t *testing.T) {
	requester := request.New("testicles",
		&request.RateLimit{},
		&request.RateLimit{},
		&http.Client{})

	newBase := Base{Name: "Testicles", Requester: requester}

	newBase.WebsocketInit()

	err := newBase.SetClientProxyAddress(":invalid")
	if err == nil {
		t.Error("Test failed. SetClientProxyAddress parsed invalid URL")
	}

	if newBase.Websocket.GetProxyAddress() != "" {
		t.Error("Test failed. SetClientProxyAddress error", err)
	}

	err = newBase.SetClientProxyAddress("www.valid.com")
	if err != nil {
		t.Error("Test failed. SetClientProxyAddress error", err)
	}

	if newBase.Websocket.GetProxyAddress() != "www.valid.com" {
		t.Error("Test failed. SetClientProxyAddress error", err)
	}
}

func TestSetAutoPairDefaults(t *testing.T) {
	cfg := config.GetConfig()
	err := cfg.LoadConfig(config.ConfigTestFile)
	if err != nil {
		t.Fatalf("Test failed. TestSetAutoPairDefaults failed to load config file. Error: %s", err)
	}

	exch, err := cfg.GetExchangeConfig("Bitstamp")
	if err != nil {
		t.Fatalf("Test failed. TestSetAutoPairDefaults load config failed. Error %s", err)
	}

	if !exch.Features.Supports.RESTCapabilities.AutoPairUpdates {
		t.Fatalf("Test failed. TestSetAutoPairDefaults Incorrect value")
	}

	if exch.CurrencyPairs.LastUpdated != 0 {
		t.Fatalf("Test failed. TestSetAutoPairDefaults Incorrect value")
	}

	exch.Features.Supports.RESTCapabilities.AutoPairUpdates = false
	cfg.UpdateExchangeConfig(exch)

	exch, err = cfg.GetExchangeConfig("Bitstamp")
	if err != nil {
		t.Fatalf("Test failed. TestSetAutoPairDefaults load config failed. Error %s", err)
	}

	if exch.Features.Supports.RESTCapabilities.AutoPairUpdates {
		t.Fatal("Test failed. TestSetAutoPairDefaults Incorrect value")
	}
}

func TestSupportsAutoPairUpdates(t *testing.T) {
	b := Base{
		Name: "TESTNAME",
	}

	if b.SupportsAutoPairUpdates() {
		t.Fatal("Test failed. TestSupportsAutoPairUpdates Incorrect value")
	}
}

func TestGetLastPairsUpdateTime(t *testing.T) {
	testTime := time.Now().Unix()
	var b Base
	b.CurrencyPairs.LastUpdated = testTime

	if b.GetLastPairsUpdateTime() != testTime {
		t.Fatal("Test failed. TestGetLastPairsUpdateTim Incorrect value")
	}
}

func TestSetAssetTypes(t *testing.T) {
	cfg := config.GetConfig()
	err := cfg.LoadConfig(config.ConfigTestFile)
	if err != nil {
		t.Fatalf("Test failed. TestSetAssetTypes failed to load config file. Error: %s", err)
	}

	b := Base{
		Name: "TESTNAME",
	}

	b.Name = "ANX"
	b.CurrencyPairs.AssetTypes = asset.Items{asset.Spot}
	exch, err := cfg.GetExchangeConfig(b.Name)
	if err != nil {
		t.Fatalf("Test failed. TestSetAssetTypes load config failed. Error %s", err)
	}

	exch.CurrencyPairs.AssetTypes = asset.New("")
	err = cfg.UpdateExchangeConfig(exch)
	if err != nil {
		t.Fatalf("Test failed. TestSetAssetTypes update config failed. Error %s", err)
	}

	exch, err = cfg.GetExchangeConfig(b.Name)
	if err != nil {
		t.Fatalf("Test failed. TestSetAssetTypes load config failed. Error %s", err)
	}
	b.Config = exch

	if exch.CurrencyPairs.AssetTypes.JoinToString(",") != "" {
		t.Fatal("Test failed. TestSetAssetTypes assetTypes != ''")
	}

	b.SetAssetTypes()
	if !common.StringDataCompare(b.CurrencyPairs.AssetTypes.Strings(), asset.Spot.String()) {
		t.Fatal("Test failed. TestSetAssetTypes assetTypes is not set")
	}
}

func TestGetAssetTypes(t *testing.T) {
	testExchange := Base{
		CurrencyPairs: currency.PairsManager{
			AssetTypes: asset.Items{
				asset.Spot,
				asset.Binary,
				asset.Futures,
			},
		},
	}

	aT := testExchange.GetAssetTypes()
	if len(aT) != 3 {
		t.Error("Test failed. TestGetAssetTypes failed")
	}
}

func TestSetCurrencyPairFormat(t *testing.T) {
	t.Skip()
	// TO-DO
	cfg := config.GetConfig()
	err := cfg.LoadConfig(config.ConfigTestFile)
	if err != nil {
		t.Fatalf("Test failed. TestSetCurrencyPairFormat failed to load config file. Error: %s", err)
	}

	b := Base{
		Name: "TESTNAME",
	}

	b.Name = "ANX"
	exch, err := cfg.GetExchangeConfig(b.Name)
	if err != nil {
		t.Fatalf("Test failed. TestSetCurrencyPairFormat load config failed. Error %s", err)
	}
	b.Config = exch
	b.SetCurrencyPairFormat()
	if exch.CurrencyPairs.Get(asset.Spot).ConfigFormat.Delimiter != "-" && !exch.CurrencyPairs.ConfigFormat.Uppercase {
		t.Fatal("Test failed. TestSetCurrencyPairFormat exch values are not nil")
	}

	exch.CurrencyPairs.ConfigFormat = nil
	exch.CurrencyPairs.RequestFormat = nil
	err = cfg.UpdateExchangeConfig(exch)
	if err != nil {
		t.Fatalf("Test failed. TestSetCurrencyPairFormat update config failed. Error %s", err)
	}

	exch, err = cfg.GetExchangeConfig(b.Name)
	if err != nil {
		t.Fatalf("Test failed. TestSetCurrencyPairFormat load config failed. Error %s", err)
	}

	if exch.CurrencyPairs.ConfigFormat != nil && exch.CurrencyPairs.RequestFormat != nil {
		t.Fatal("Test failed. TestSetCurrencyPairFormat exch values are not nil")
	}

	b.SetCurrencyPairFormat()
	if exch.CurrencyPairs.Get(asset.Spot).ConfigFormat.Delimiter != "-" && !exch.CurrencyPairs.ConfigFormat.Uppercase {
		t.Fatal("Test failed. TestSetCurrencyPairFormat exch values are not nil")
	}
}

// TestGetAuthenticatedAPISupport logic test
func TestGetAuthenticatedAPISupport(t *testing.T) {
<<<<<<< HEAD
	var base Base
	if base.GetAuthenticatedAPISupport() {
		t.Fatal("Test failed. TestGetAuthenticatedAPISupport returned true when it should of been false.")
=======
	base := Base{
		AuthenticatedAPISupport:          true,
		AuthenticatedWebsocketAPISupport: false,
	}

	if !base.GetAuthenticatedAPISupport(RestAuthentication) {
		t.Fatal("Test failed. Expected RestAuthentication to return true")
	}
	if base.GetAuthenticatedAPISupport(WebsocketAuthentication) {
		t.Fatal("Test failed. Expected WebsocketAuthentication to return false")
	}
	base.AuthenticatedWebsocketAPISupport = true
	if !base.GetAuthenticatedAPISupport(WebsocketAuthentication) {
		t.Fatal("Test failed. Expected WebsocketAuthentication to return true")
	}
	if base.GetAuthenticatedAPISupport(2) {
		t.Fatal("Test failed. Expected default case of 'false' to be returned")
>>>>>>> 3a66e998
	}
}

func TestGetName(t *testing.T) {
	GetName := Base{
		Name: "TESTNAME",
	}

	name := GetName.GetName()
	if name != "TESTNAME" {
		t.Error("Test Failed - Exchange GetName() returned incorrect name")
	}
}

func TestGetEnabledPairs(t *testing.T) {
	b := Base{
		Name: "TESTNAME",
	}

	b.CurrencyPairs.StorePairs(asset.Spot,
		currency.NewPairsFromStrings([]string{"BTC-USD"}), true)
	format := currency.PairFormat{
		Delimiter: "-",
		Index:     "",
		Uppercase: true,
	}

	assetType := asset.Spot
	b.CurrencyPairs.UseGlobalFormat = true
	b.CurrencyPairs.RequestFormat = &format
	b.CurrencyPairs.ConfigFormat = &format

	c := b.GetEnabledPairs(assetType)
	if c[0].String() != defaultTestCurrencyPair {
		t.Error("Test Failed - Exchange GetAvailablePairs() incorrect string")
	}

	format.Delimiter = "~"
	b.CurrencyPairs.RequestFormat = &format
	c = b.GetEnabledPairs(assetType)
	if c[0].String() != "BTC~USD" {
		t.Error("Test Failed - Exchange GetAvailablePairs() incorrect string")
	}

	format.Delimiter = ""
	b.CurrencyPairs.ConfigFormat = &format
	c = b.GetEnabledPairs(assetType)
	if c[0].String() != "BTCUSD" {
		t.Error("Test Failed - Exchange GetAvailablePairs() incorrect string")
	}

	b.CurrencyPairs.StorePairs(asset.Spot,
		currency.NewPairsFromStrings([]string{"BTCDOGE"}), true)
	format.Index = currency.BTC.String()
	b.CurrencyPairs.ConfigFormat = &format
	c = b.GetEnabledPairs(assetType)
	if c[0].Base != currency.BTC && c[0].Quote != currency.DOGE {
		t.Error("Test Failed - Exchange GetAvailablePairs() incorrect string")
	}

	b.CurrencyPairs.StorePairs(asset.Spot,
		currency.NewPairsFromStrings([]string{"BTC_USD"}), true)
	b.CurrencyPairs.RequestFormat.Delimiter = ""
	b.CurrencyPairs.ConfigFormat.Delimiter = "_"
	c = b.GetEnabledPairs(assetType)
	if c[0].Base != currency.BTC && c[0].Quote != currency.USD {
		t.Error("Test Failed - Exchange GetAvailablePairs() incorrect string")
	}

	b.CurrencyPairs.StorePairs(asset.Spot,
		currency.NewPairsFromStrings([]string{"BTCDOGE"}), true)
	b.CurrencyPairs.RequestFormat.Delimiter = ""
	b.CurrencyPairs.ConfigFormat.Delimiter = ""
	b.CurrencyPairs.ConfigFormat.Index = currency.BTC.String()
	c = b.GetEnabledPairs(assetType)
	if c[0].Base != currency.BTC && c[0].Quote != currency.DOGE {
		t.Error("Test Failed - Exchange GetAvailablePairs() incorrect string")
	}

	b.CurrencyPairs.StorePairs(asset.Spot,
		currency.NewPairsFromStrings([]string{"BTCUSD"}), true)
	b.CurrencyPairs.ConfigFormat.Index = ""
	c = b.GetEnabledPairs(assetType)
	if c[0].Base != currency.BTC && c[0].Quote != currency.USD {
		t.Error("Test Failed - Exchange GetAvailablePairs() incorrect string")
	}
}

func TestGetAvailablePairs(t *testing.T) {
	b := Base{
		Name: "TESTNAME",
	}

	b.CurrencyPairs.StorePairs(asset.Spot,
		currency.NewPairsFromStrings([]string{defaultTestCurrencyPair}), false)
	format := currency.PairFormat{
		Delimiter: "-",
		Index:     "",
		Uppercase: true,
	}

	assetType := asset.Spot
	b.CurrencyPairs.UseGlobalFormat = true
	b.CurrencyPairs.RequestFormat = &format
	b.CurrencyPairs.ConfigFormat = &format

	c := b.GetAvailablePairs(assetType)
	if c[0].String() != defaultTestCurrencyPair {
		t.Error("Test Failed - Exchange GetAvailablePairs() incorrect string")
	}

	format.Delimiter = "~"
	b.CurrencyPairs.RequestFormat = &format
	c = b.GetAvailablePairs(assetType)
	if c[0].String() != "BTC~USD" {
		t.Error("Test Failed - Exchange GetAvailablePairs() incorrect string")
	}

	format.Delimiter = ""
	b.CurrencyPairs.ConfigFormat = &format
	c = b.GetAvailablePairs(assetType)
	if c[0].String() != "BTCUSD" {
		t.Error("Test Failed - Exchange GetAvailablePairs() incorrect string")
	}

	b.CurrencyPairs.StorePairs(asset.Spot,
		currency.NewPairsFromStrings([]string{"BTCDOGE"}), false)
	format.Index = currency.BTC.String()
	b.CurrencyPairs.ConfigFormat = &format
	c = b.GetAvailablePairs(assetType)
	if c[0].Base != currency.BTC && c[0].Quote != currency.DOGE {
		t.Error("Test Failed - Exchange GetAvailablePairs() incorrect string")
	}

	b.CurrencyPairs.StorePairs(asset.Spot,
		currency.NewPairsFromStrings([]string{"BTC_USD"}), false)
	b.CurrencyPairs.RequestFormat.Delimiter = ""
	b.CurrencyPairs.ConfigFormat.Delimiter = "_"
	c = b.GetAvailablePairs(assetType)
	if c[0].Base != currency.BTC && c[0].Quote != currency.USD {
		t.Error("Test Failed - Exchange GetAvailablePairs() incorrect string")
	}

	b.CurrencyPairs.StorePairs(asset.Spot,
		currency.NewPairsFromStrings([]string{"BTCDOGE"}), false)
	b.CurrencyPairs.RequestFormat.Delimiter = ""
	b.CurrencyPairs.ConfigFormat.Delimiter = "_"
	b.CurrencyPairs.ConfigFormat.Index = currency.BTC.String()
	c = b.GetAvailablePairs(assetType)
	if c[0].Base != currency.BTC && c[0].Quote != currency.DOGE {
		t.Error("Test Failed - Exchange GetAvailablePairs() incorrect string")
	}

	b.CurrencyPairs.StorePairs(asset.Spot,
		currency.NewPairsFromStrings([]string{"BTCUSD"}), false)
	b.CurrencyPairs.ConfigFormat.Index = ""
	c = b.GetAvailablePairs(assetType)
	if c[0].Base != currency.BTC && c[0].Quote != currency.USD {
		t.Error("Test Failed - Exchange GetAvailablePairs() incorrect string")
	}
}

func TestSupportsPair(t *testing.T) {
	b := Base{
		Name: "TESTNAME",
	}

	b.CurrencyPairs.StorePairs(asset.Spot,
		currency.NewPairsFromStrings([]string{
			defaultTestCurrencyPair, "ETH-USD"}), false)
	b.CurrencyPairs.StorePairs(asset.Spot,
		currency.NewPairsFromStrings([]string{defaultTestCurrencyPair}), true)

	format := &currency.PairFormat{
		Delimiter: "-",
		Index:     "",
	}

	b.CurrencyPairs.UseGlobalFormat = true
	b.CurrencyPairs.RequestFormat = format
	b.CurrencyPairs.ConfigFormat = format
	assetType := asset.Spot

	if !b.SupportsPair(currency.NewPair(currency.BTC, currency.USD), true, assetType) {
		t.Error("Test Failed - Exchange SupportsPair() incorrect value")
	}

	if !b.SupportsPair(currency.NewPair(currency.ETH, currency.USD), false, assetType) {
		t.Error("Test Failed - Exchange SupportsPair() incorrect value")
	}

	if b.SupportsPair(currency.NewPairFromStrings("ASD", "ASDF"), true, assetType) {
		t.Error("Test Failed - Exchange SupportsPair() incorrect value")
	}
}

func TestFormatExchangeCurrencies(t *testing.T) {
	e := Base{
		CurrencyPairs: currency.PairsManager{
			UseGlobalFormat: true,

			RequestFormat: &currency.PairFormat{
				Uppercase: false,
				Delimiter: "~",
				Separator: "^",
			},

			ConfigFormat: &currency.PairFormat{
				Uppercase: true,
				Delimiter: "_",
			},
		},
	}

	var pairs = []currency.Pair{
		currency.NewPairDelimiter("BTC_USD", "_"),
		currency.NewPairDelimiter("LTC_BTC", "_"),
	}

	actual, err := e.FormatExchangeCurrencies(pairs, asset.Spot)
	if err != nil {
		t.Errorf("Test failed - Exchange TestFormatExchangeCurrencies error %s", err)
	}
	expected := "btc~usd^ltc~btc"

	if actual != expected {
		t.Errorf("Test failed - Exchange TestFormatExchangeCurrencies %s != %s",
			actual, expected)
	}
}

func TestFormatExchangeCurrency(t *testing.T) {
	var b Base
	b.CurrencyPairs.UseGlobalFormat = true
	b.CurrencyPairs.RequestFormat = &currency.PairFormat{
		Uppercase: true,
		Delimiter: "-",
	}

	p := currency.NewPair(currency.BTC, currency.USD)
	expected := defaultTestCurrencyPair
	actual := b.FormatExchangeCurrency(p, asset.Spot)

	if actual.String() != expected {
		t.Errorf("Test failed - Exchange TestFormatExchangeCurrency %s != %s",
			actual, expected)
	}
}

func TestSetEnabled(t *testing.T) {
	SetEnabled := Base{
		Name:    "TESTNAME",
		Enabled: false,
	}

	SetEnabled.SetEnabled(true)
	if !SetEnabled.Enabled {
		t.Error("Test Failed - Exchange SetEnabled(true) did not set boolean")
	}
}

func TestIsEnabled(t *testing.T) {
	IsEnabled := Base{
		Name:    "TESTNAME",
		Enabled: false,
	}

	if IsEnabled.IsEnabled() {
		t.Error("Test Failed - Exchange IsEnabled() did not return correct boolean")
	}
}

// TestSetAPIKeys logic test
func TestSetAPIKeys(t *testing.T) {
	SetAPIKeys := Base{
<<<<<<< HEAD
		Name:    "TESTNAME",
		Enabled: false,
=======
		Name:                             "TESTNAME",
		Enabled:                          false,
		AuthenticatedAPISupport:          false,
		AuthenticatedWebsocketAPISupport: false,
>>>>>>> 3a66e998
	}

	SetAPIKeys.SetAPIKeys("RocketMan", "Digereedoo", "007")
	if SetAPIKeys.API.Credentials.Key != "RocketMan" && SetAPIKeys.API.Credentials.Secret != "Digereedoo" && SetAPIKeys.API.Credentials.ClientID != "007" {
		t.Error("Test Failed - SetAPIKeys() unable to set API credentials")
	}

<<<<<<< HEAD
	SetAPIKeys.API.CredentialsValidator.RequiresBase64DecodeSecret = true
	SetAPIKeys.SetAPIKeys("RocketMan", "Digereedoo", "007")
=======
	SetAPIKeys.AuthenticatedAPISupport = true
	SetAPIKeys.AuthenticatedWebsocketAPISupport = true
	SetAPIKeys.SetAPIKeys("RocketMan", "Digereedoo", "007", false)
	if SetAPIKeys.APIKey != "RocketMan" && SetAPIKeys.APISecret != "Digereedoo" && SetAPIKeys.ClientID != "007" {
		t.Error("Test Failed - Exchange SetAPIKeys() did not set correct values")
	}

	SetAPIKeys.AuthenticatedAPISupport = false
	SetAPIKeys.AuthenticatedWebsocketAPISupport = true
	SetAPIKeys.SetAPIKeys("RocketMan", "Digereedoo", "007", false)
	if SetAPIKeys.APIKey != "RocketMan" && SetAPIKeys.APISecret != "Digereedoo" && SetAPIKeys.ClientID != "007" {
		t.Error("Test Failed - Exchange SetAPIKeys() did not set correct values")
	}

	SetAPIKeys.AuthenticatedAPISupport = true
	SetAPIKeys.AuthenticatedWebsocketAPISupport = false
	SetAPIKeys.SetAPIKeys("RocketMan", "Digereedoo", "007", false)
	if SetAPIKeys.APIKey != "RocketMan" && SetAPIKeys.APISecret != "Digereedoo" && SetAPIKeys.ClientID != "007" {
		t.Error("Test Failed - Exchange SetAPIKeys() did not set correct values")
	}

	SetAPIKeys.SetAPIKeys("RocketMan", "Digereedoo", "007", true)
>>>>>>> 3a66e998
}

func TestSetPairs(t *testing.T) {
	t.Skip()
	// TO-DO
	cfg := config.GetConfig()
	err := cfg.LoadConfig(config.ConfigTestFile)
	if err != nil {
		t.Fatal("Test failed. TestSetPairs failed to load config")
	}

	anxCfg, err := cfg.GetExchangeConfig(defaultTestExchange)
	if err != nil {
		t.Fatal("Test failed. TestSetPairs failed to load config")
	}

	newPair := currency.NewPairDelimiter("ETH_USDT", "_")
	assetType := asset.Spot

	var UAC Base
	UAC.Name = "ANX"
	UAC.Config = anxCfg
	err = UAC.SetupDefaults(anxCfg)
	if err != nil {
		t.Fatalf("Test failed. TestSetPairs unable to set defaults: %s", err)
	}

	err = UAC.SetPairs([]currency.Pair{newPair}, asset.Spot, true)
	if err != nil {
		t.Fatalf("Test failed. TestSetPairs failed to set currencies: %s", err)
	}

	if !UAC.GetEnabledPairs(assetType).Contains(newPair, true) {
		t.Fatal("Test failed. TestSetPairs failed to set currencies")
	}

	UAC.SetPairs([]currency.Pair{newPair}, asset.Spot, false)
	if !UAC.GetAvailablePairs(assetType).Contains(newPair, true) {
		t.Fatal("Test failed. TestSetPairs failed to set currencies")
	}

	err = UAC.SetPairs(nil, asset.Spot, false)
	if err == nil {
		t.Fatal("Test failed. TestSetPairs should return an error when attempting to set an empty pairs array")
	}
}

func TestUpdatePairs(t *testing.T) {
	cfg := config.GetConfig()
	err := cfg.LoadConfig(config.ConfigTestFile)
	if err != nil {
		t.Fatal("Test failed. TestUpdatePairs failed to load config")
	}

	anxCfg, err := cfg.GetExchangeConfig("ANX")
	if err != nil {
		t.Fatal("Test failed. TestUpdatePairs failed to load config")
	}

	UAC := Base{Name: "ANX"}
	UAC.Config = anxCfg
	exchangeProducts := currency.NewPairsFromStrings([]string{"ltc", "btc", "usd", "aud", ""})
	err = UAC.UpdatePairs(exchangeProducts, asset.Spot, true, false)
	if err != nil {
		t.Errorf("Test Failed - TestUpdatePairs error: %s", err)
	}

	// Test updating the same new products, diff should be 0
	err = UAC.UpdatePairs(exchangeProducts, asset.Spot, true, false)
	if err != nil {
		t.Errorf("Test Failed - TestUpdatePairs error: %s", err)
	}

	// Test force updating to only one product
	exchangeProducts = currency.NewPairsFromStrings([]string{"btc"})
	err = UAC.UpdatePairs(exchangeProducts, asset.Spot, true, true)
	if err != nil {
		t.Errorf("Test Failed - TestUpdatePairs error: %s", err)
	}

	// Test updating exchange products
	exchangeProducts = currency.NewPairsFromStrings([]string{"ltc", "btc", "usd", "aud"})
	UAC.Name = "ANX"
	err = UAC.UpdatePairs(exchangeProducts, asset.Spot, false, false)
	if err != nil {
		t.Errorf("Test Failed - Exchange UpdatePairs() error: %s", err)
	}

	// Test updating the same new products, diff should be 0
	err = UAC.UpdatePairs(exchangeProducts, asset.Spot, false, false)
	if err != nil {
		t.Errorf("Test Failed - Exchange UpdatePairs() error: %s", err)
	}

	// Test force updating to only one product
	exchangeProducts = currency.NewPairsFromStrings([]string{"btc"})
	err = UAC.UpdatePairs(exchangeProducts, asset.Spot, false, true)
	if err != nil {
		t.Errorf("Test Failed - Forced Exchange UpdatePairs() error: %s", err)
	}

	// Test update currency pairs with btc excluded
	exchangeProducts = currency.NewPairsFromStrings([]string{"ltc", "eth"})
	err = UAC.UpdatePairs(exchangeProducts, asset.Spot, false, false)
	if err != nil {
		t.Errorf("Test Failed - Forced Exchange UpdatePairs() error: %s", err)
	}

	// Test that empty exchange products should return an error
	exchangeProducts = nil
	err = UAC.UpdatePairs(exchangeProducts, asset.Spot, false, false)
	if err == nil {
		t.Errorf("Test failed - empty available pairs should return an error")
	}
}

func TestSetAPIURL(t *testing.T) {
	testURL := "https://api.something.com"
	testURLSecondary := "https://api.somethingelse.com"
	testURLDefault := "https://api.defaultsomething.com"
	testURLSecondaryDefault := "https://api.defaultsomethingelse.com"

	tester := Base{Name: "test"}
	tester.Config = new(config.ExchangeConfig)

	err := tester.SetAPIURL()
	if err == nil {
		t.Error("test failed - setting zero value config")
	}

	tester.Config.API.Endpoints.URL = testURL
	tester.Config.API.Endpoints.URLSecondary = testURLSecondary

	tester.API.Endpoints.URLDefault = testURLDefault
	tester.API.Endpoints.URLSecondaryDefault = testURLSecondaryDefault

	err = tester.SetAPIURL()
	if err != nil {
		t.Error("test failed", err)
	}

	if tester.GetAPIURL() != testURL {
		t.Error("test failed - incorrect return URL")
	}

	if tester.GetSecondaryAPIURL() != testURLSecondary {
		t.Error("test failed - incorrect return URL")
	}

	if tester.GetAPIURLDefault() != testURLDefault {
		t.Error("test failed - incorrect return URL")
	}

	if tester.GetAPIURLSecondaryDefault() != testURLSecondaryDefault {
		t.Error("test failed - incorrect return URL")
	}
}

func BenchmarkSetAPIURL(b *testing.B) {
	tester := Base{Name: "test"}

	test := config.ExchangeConfig{}

	test.API.Endpoints.URL = "https://api.something.com"
	test.API.Endpoints.URLSecondary = "https://api.somethingelse.com"

	tester.API.Endpoints.URLDefault = "https://api.defaultsomething.com"
	tester.API.Endpoints.URLDefault = "https://api.defaultsomethingelse.com"

	tester.Config = &test

	for i := 0; i < b.N; i++ {
		err := tester.SetAPIURL()
		if err != nil {
			b.Errorf("Benchmark failed %v", err)
		}
	}
}

func TestSupportsWithdrawPermissions(t *testing.T) {
	UAC := Base{Name: defaultTestExchange}
	UAC.Features.Supports.WithdrawPermissions = AutoWithdrawCrypto | AutoWithdrawCryptoWithAPIPermission
	withdrawPermissions := UAC.SupportsWithdrawPermissions(AutoWithdrawCrypto)

	if !withdrawPermissions {
		t.Errorf("Expected: %v, Received: %v", true, withdrawPermissions)
	}

	withdrawPermissions = UAC.SupportsWithdrawPermissions(AutoWithdrawCrypto | AutoWithdrawCryptoWithAPIPermission)
	if !withdrawPermissions {
		t.Errorf("Expected: %v, Received: %v", true, withdrawPermissions)
	}

	withdrawPermissions = UAC.SupportsWithdrawPermissions(AutoWithdrawCrypto | WithdrawCryptoWith2FA)
	if withdrawPermissions {
		t.Errorf("Expected: %v, Received: %v", false, withdrawPermissions)
	}

	withdrawPermissions = UAC.SupportsWithdrawPermissions(AutoWithdrawCrypto | AutoWithdrawCryptoWithAPIPermission | WithdrawCryptoWith2FA)
	if withdrawPermissions {
		t.Errorf("Expected: %v, Received: %v", false, withdrawPermissions)
	}

	withdrawPermissions = UAC.SupportsWithdrawPermissions(WithdrawCryptoWith2FA)
	if withdrawPermissions {
		t.Errorf("Expected: %v, Received: %v", false, withdrawPermissions)
	}
}

func TestFormatWithdrawPermissions(t *testing.T) {
	UAC := Base{Name: "ANX"}
	UAC.Features.Supports.WithdrawPermissions = AutoWithdrawCrypto |
		AutoWithdrawCryptoWithAPIPermission |
		AutoWithdrawCryptoWithSetup |
		WithdrawCryptoWith2FA |
		WithdrawCryptoWithSMS |
		WithdrawCryptoWithEmail |
		WithdrawCryptoWithWebsiteApproval |
		WithdrawCryptoWithAPIPermission |
		AutoWithdrawFiat |
		AutoWithdrawFiatWithAPIPermission |
		AutoWithdrawFiatWithSetup |
		WithdrawFiatWith2FA |
		WithdrawFiatWithSMS |
		WithdrawFiatWithEmail |
		WithdrawFiatWithWebsiteApproval |
		WithdrawFiatWithAPIPermission |
		WithdrawCryptoViaWebsiteOnly |
		WithdrawFiatViaWebsiteOnly |
		NoFiatWithdrawals |
		1<<19
	withdrawPermissions := UAC.FormatWithdrawPermissions()
	if withdrawPermissions != "AUTO WITHDRAW CRYPTO & AUTO WITHDRAW CRYPTO WITH API PERMISSION & AUTO WITHDRAW CRYPTO WITH SETUP & WITHDRAW CRYPTO WITH 2FA & WITHDRAW CRYPTO WITH SMS & WITHDRAW CRYPTO WITH EMAIL & WITHDRAW CRYPTO WITH WEBSITE APPROVAL & WITHDRAW CRYPTO WITH API PERMISSION & AUTO WITHDRAW FIAT & AUTO WITHDRAW FIAT WITH API PERMISSION & AUTO WITHDRAW FIAT WITH SETUP & WITHDRAW FIAT WITH 2FA & WITHDRAW FIAT WITH SMS & WITHDRAW FIAT WITH EMAIL & WITHDRAW FIAT WITH WEBSITE APPROVAL & WITHDRAW FIAT WITH API PERMISSION & WITHDRAW CRYPTO VIA WEBSITE ONLY & WITHDRAW FIAT VIA WEBSITE ONLY & NO FIAT WITHDRAWAL & UNKNOWN[1<<19]" {
		t.Errorf("Expected: %s, Received: %s", AutoWithdrawCryptoText+" & "+AutoWithdrawCryptoWithAPIPermissionText, withdrawPermissions)
	}

	UAC.Features.Supports.WithdrawPermissions = NoAPIWithdrawalMethods
	withdrawPermissions = UAC.FormatWithdrawPermissions()

	if withdrawPermissions != NoAPIWithdrawalMethodsText {
		t.Errorf("Expected: %s, Received: %s", NoAPIWithdrawalMethodsText, withdrawPermissions)
	}
}

func TestOrderSides(t *testing.T) {
	var os = BuyOrderSide
	if os.ToString() != "BUY" {
		t.Errorf("test failed - unexpected string %s", os.ToString())
	}

	if os.ToLower() != "buy" {
		t.Errorf("test failed - unexpected string %s", os.ToString())
	}
}

func TestOrderTypes(t *testing.T) {
	var ot OrderType = "Mo'Money"

	if ot.ToString() != "Mo'Money" {
		t.Errorf("test failed - unexpected string %s", ot.ToString())
	}

	if ot.ToLower() != "mo'money" {
		t.Errorf("test failed - unexpected string %s", ot.ToString())
	}
}

func TestFilterOrdersByType(t *testing.T) {
	var orders = []OrderDetail{
		{
			OrderType: ImmediateOrCancelOrderType,
		},
		{
			OrderType: LimitOrderType,
		},
	}

	FilterOrdersByType(&orders, AnyOrderType)
	if len(orders) != 2 {
		t.Errorf("Orders failed to be filtered. Expected %v, received %v", 2, len(orders))
	}

	FilterOrdersByType(&orders, LimitOrderType)
	if len(orders) != 1 {
		t.Errorf("Orders failed to be filtered. Expected %v, received %v", 1, len(orders))
	}

	FilterOrdersByType(&orders, StopOrderType)
	if len(orders) != 0 {
		t.Errorf("Orders failed to be filtered. Expected %v, received %v", 0, len(orders))
	}
}

func TestFilterOrdersBySide(t *testing.T) {
	var orders = []OrderDetail{
		{
			OrderSide: BuyOrderSide,
		},
		{
			OrderSide: SellOrderSide,
		},
		{},
	}

	FilterOrdersBySide(&orders, AnyOrderSide)
	if len(orders) != 3 {
		t.Errorf("Orders failed to be filtered. Expected %v, received %v", 3, len(orders))
	}

	FilterOrdersBySide(&orders, BuyOrderSide)
	if len(orders) != 1 {
		t.Errorf("Orders failed to be filtered. Expected %v, received %v", 1, len(orders))
	}

	FilterOrdersBySide(&orders, SellOrderSide)
	if len(orders) != 0 {
		t.Errorf("Orders failed to be filtered. Expected %v, received %v", 0, len(orders))
	}
}

func TestFilterOrdersByTickRange(t *testing.T) {
	var orders = []OrderDetail{
		{
			OrderDate: time.Unix(100, 0),
		},
		{
			OrderDate: time.Unix(110, 0),
		},
		{
			OrderDate: time.Unix(111, 0),
		},
	}

	FilterOrdersByTickRange(&orders, time.Unix(0, 0), time.Unix(0, 0))
	if len(orders) != 3 {
		t.Errorf("Orders failed to be filtered. Expected %v, received %v", 3, len(orders))
	}

	FilterOrdersByTickRange(&orders, time.Unix(100, 0), time.Unix(111, 0))
	if len(orders) != 3 {
		t.Errorf("Orders failed to be filtered. Expected %v, received %v", 3, len(orders))
	}

	FilterOrdersByTickRange(&orders, time.Unix(101, 0), time.Unix(111, 0))
	if len(orders) != 2 {
		t.Errorf("Orders failed to be filtered. Expected %v, received %v", 2, len(orders))
	}

	FilterOrdersByTickRange(&orders, time.Unix(200, 0), time.Unix(300, 0))
	if len(orders) != 0 {
		t.Errorf("Orders failed to be filtered. Expected %v, received %v", 0, len(orders))
	}
}

func TestFilterOrdersByCurrencies(t *testing.T) {
	var orders = []OrderDetail{
		{
			CurrencyPair: currency.NewPair(currency.BTC, currency.USD),
		},
		{
			CurrencyPair: currency.NewPair(currency.LTC, currency.EUR),
		},
		{
			CurrencyPair: currency.NewPair(currency.DOGE, currency.RUB),
		},
	}

	currencies := []currency.Pair{currency.NewPair(currency.BTC, currency.USD),
		currency.NewPair(currency.LTC, currency.EUR),
		currency.NewPair(currency.DOGE, currency.RUB)}
	FilterOrdersByCurrencies(&orders, currencies)
	if len(orders) != 3 {
		t.Errorf("Orders failed to be filtered. Expected %v, received %v", 3, len(orders))
	}

	currencies = []currency.Pair{currency.NewPair(currency.BTC, currency.USD),
		currency.NewPair(currency.LTC, currency.EUR)}
	FilterOrdersByCurrencies(&orders, currencies)
	if len(orders) != 2 {
		t.Errorf("Orders failed to be filtered. Expected %v, received %v", 2, len(orders))
	}

	currencies = []currency.Pair{currency.NewPair(currency.BTC, currency.USD)}
	FilterOrdersByCurrencies(&orders, currencies)
	if len(orders) != 1 {
		t.Errorf("Orders failed to be filtered. Expected %v, received %v", 1, len(orders))
	}

	currencies = []currency.Pair{}
	FilterOrdersByCurrencies(&orders, currencies)
	if len(orders) != 1 {
		t.Errorf("Orders failed to be filtered. Expected %v, received %v", 1, len(orders))
	}
}

func TestSortOrdersByPrice(t *testing.T) {
	orders := []OrderDetail{
		{
			Price: 100,
		}, {
			Price: 0,
		}, {
			Price: 50,
		},
	}

	SortOrdersByPrice(&orders, false)
	if orders[0].Price != 0 {
		t.Errorf("Test failed. Expected: '%v', received: '%v'", 0, orders[0].Price)
	}

	SortOrdersByPrice(&orders, true)
	if orders[0].Price != 100 {
		t.Errorf("Test failed. Expected: '%v', received: '%v'", 100, orders[0].Price)
	}
}

func TestSortOrdersByDate(t *testing.T) {
	orders := []OrderDetail{
		{
			OrderDate: time.Unix(0, 0),
		}, {
			OrderDate: time.Unix(1, 0),
		}, {
			OrderDate: time.Unix(2, 0),
		},
	}

	SortOrdersByDate(&orders, false)
	if orders[0].OrderDate.Unix() != time.Unix(0, 0).Unix() {
		t.Errorf("Test failed. Expected: '%v', received: '%v'",
			time.Unix(0, 0).Unix(),
			orders[0].OrderDate.Unix())
	}

	SortOrdersByDate(&orders, true)
	if orders[0].OrderDate.Unix() != time.Unix(2, 0).Unix() {
		t.Errorf("Test failed. Expected: '%v', received: '%v'",
			time.Unix(2, 0).Unix(),
			orders[0].OrderDate.Unix())
	}
}

func TestSortOrdersByCurrency(t *testing.T) {
	orders := []OrderDetail{
		{
			CurrencyPair: currency.NewPairWithDelimiter(currency.BTC.String(),
				currency.USD.String(),
				"-"),
		}, {
			CurrencyPair: currency.NewPairWithDelimiter(currency.DOGE.String(),
				currency.USD.String(),
				"-"),
		}, {
			CurrencyPair: currency.NewPairWithDelimiter(currency.BTC.String(),
				currency.RUB.String(),
				"-"),
		}, {
			CurrencyPair: currency.NewPairWithDelimiter(currency.LTC.String(),
				currency.EUR.String(),
				"-"),
		}, {
			CurrencyPair: currency.NewPairWithDelimiter(currency.LTC.String(),
				currency.AUD.String(),
				"-"),
		},
	}

	SortOrdersByCurrency(&orders, false)
	if orders[0].CurrencyPair.String() != currency.BTC.String()+"-"+currency.RUB.String() {
		t.Errorf("Test failed. Expected: '%v', received: '%v'",
			currency.BTC.String()+"-"+currency.RUB.String(),
			orders[0].CurrencyPair.String())
	}

	SortOrdersByCurrency(&orders, true)
	if orders[0].CurrencyPair.String() != currency.LTC.String()+"-"+currency.EUR.String() {
		t.Errorf("Test failed. Expected: '%v', received: '%v'",
			currency.LTC.String()+"-"+currency.EUR.String(),
			orders[0].CurrencyPair.String())
	}
}

func TestSortOrdersByOrderSide(t *testing.T) {
	orders := []OrderDetail{
		{
			OrderSide: BuyOrderSide,
		}, {
			OrderSide: SellOrderSide,
		}, {
			OrderSide: SellOrderSide,
		}, {
			OrderSide: BuyOrderSide,
		},
	}

	SortOrdersBySide(&orders, false)
	if !strings.EqualFold(orders[0].OrderSide.ToString(), BuyOrderSide.ToString()) {
		t.Errorf("Test failed. Expected: '%v', received: '%v'",
			BuyOrderSide,
			orders[0].OrderSide)
	}

	SortOrdersBySide(&orders, true)
	if !strings.EqualFold(orders[0].OrderSide.ToString(), SellOrderSide.ToString()) {
		t.Errorf("Test failed. Expected: '%v', received: '%v'",
			SellOrderSide,
			orders[0].OrderSide)
	}
}

func TestSortOrdersByOrderType(t *testing.T) {
	orders := []OrderDetail{
		{
			OrderType: MarketOrderType,
		}, {
			OrderType: LimitOrderType,
		}, {
			OrderType: ImmediateOrCancelOrderType,
		}, {
			OrderType: TrailingStopOrderType,
		},
	}

	SortOrdersByType(&orders, false)
	if !strings.EqualFold(orders[0].OrderType.ToString(), ImmediateOrCancelOrderType.ToString()) {
		t.Errorf("Test failed. Expected: '%v', received: '%v'", ImmediateOrCancelOrderType, orders[0].OrderType)
	}

	SortOrdersByType(&orders, true)
	if !strings.EqualFold(orders[0].OrderType.ToString(), TrailingStopOrderType.ToString()) {
		t.Errorf("Test failed. Expected: '%v', received: '%v'", TrailingStopOrderType, orders[0].OrderType)
	}
}<|MERGE_RESOLUTION|>--- conflicted
+++ resolved
@@ -265,14 +265,11 @@
 
 // TestGetAuthenticatedAPISupport logic test
 func TestGetAuthenticatedAPISupport(t *testing.T) {
-<<<<<<< HEAD
-	var base Base
-	if base.GetAuthenticatedAPISupport() {
-		t.Fatal("Test failed. TestGetAuthenticatedAPISupport returned true when it should of been false.")
-=======
 	base := Base{
-		AuthenticatedAPISupport:          true,
-		AuthenticatedWebsocketAPISupport: false,
+		API: API{
+			AuthenticatedSupport:          true,
+			AuthenticatedWebsocketSupport: false,
+		},
 	}
 
 	if !base.GetAuthenticatedAPISupport(RestAuthentication) {
@@ -281,13 +278,12 @@
 	if base.GetAuthenticatedAPISupport(WebsocketAuthentication) {
 		t.Fatal("Test failed. Expected WebsocketAuthentication to return false")
 	}
-	base.AuthenticatedWebsocketAPISupport = true
+	base.API.AuthenticatedWebsocketSupport = true
 	if !base.GetAuthenticatedAPISupport(WebsocketAuthentication) {
 		t.Fatal("Test failed. Expected WebsocketAuthentication to return true")
 	}
 	if base.GetAuthenticatedAPISupport(2) {
 		t.Fatal("Test failed. Expected default case of 'false' to be returned")
->>>>>>> 3a66e998
 	}
 }
 
@@ -563,49 +559,18 @@
 // TestSetAPIKeys logic test
 func TestSetAPIKeys(t *testing.T) {
 	SetAPIKeys := Base{
-<<<<<<< HEAD
 		Name:    "TESTNAME",
 		Enabled: false,
-=======
-		Name:                             "TESTNAME",
-		Enabled:                          false,
-		AuthenticatedAPISupport:          false,
-		AuthenticatedWebsocketAPISupport: false,
->>>>>>> 3a66e998
+		API: API{
+			AuthenticatedSupport:          false,
+			AuthenticatedWebsocketSupport: false,
+		},
 	}
 
 	SetAPIKeys.SetAPIKeys("RocketMan", "Digereedoo", "007")
 	if SetAPIKeys.API.Credentials.Key != "RocketMan" && SetAPIKeys.API.Credentials.Secret != "Digereedoo" && SetAPIKeys.API.Credentials.ClientID != "007" {
 		t.Error("Test Failed - SetAPIKeys() unable to set API credentials")
 	}
-
-<<<<<<< HEAD
-	SetAPIKeys.API.CredentialsValidator.RequiresBase64DecodeSecret = true
-	SetAPIKeys.SetAPIKeys("RocketMan", "Digereedoo", "007")
-=======
-	SetAPIKeys.AuthenticatedAPISupport = true
-	SetAPIKeys.AuthenticatedWebsocketAPISupport = true
-	SetAPIKeys.SetAPIKeys("RocketMan", "Digereedoo", "007", false)
-	if SetAPIKeys.APIKey != "RocketMan" && SetAPIKeys.APISecret != "Digereedoo" && SetAPIKeys.ClientID != "007" {
-		t.Error("Test Failed - Exchange SetAPIKeys() did not set correct values")
-	}
-
-	SetAPIKeys.AuthenticatedAPISupport = false
-	SetAPIKeys.AuthenticatedWebsocketAPISupport = true
-	SetAPIKeys.SetAPIKeys("RocketMan", "Digereedoo", "007", false)
-	if SetAPIKeys.APIKey != "RocketMan" && SetAPIKeys.APISecret != "Digereedoo" && SetAPIKeys.ClientID != "007" {
-		t.Error("Test Failed - Exchange SetAPIKeys() did not set correct values")
-	}
-
-	SetAPIKeys.AuthenticatedAPISupport = true
-	SetAPIKeys.AuthenticatedWebsocketAPISupport = false
-	SetAPIKeys.SetAPIKeys("RocketMan", "Digereedoo", "007", false)
-	if SetAPIKeys.APIKey != "RocketMan" && SetAPIKeys.APISecret != "Digereedoo" && SetAPIKeys.ClientID != "007" {
-		t.Error("Test Failed - Exchange SetAPIKeys() did not set correct values")
-	}
-
-	SetAPIKeys.SetAPIKeys("RocketMan", "Digereedoo", "007", true)
->>>>>>> 3a66e998
 }
 
 func TestSetPairs(t *testing.T) {
