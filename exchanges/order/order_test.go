package order

import (
	"errors"
	"fmt"
	"reflect"
	"strconv"
	"strings"
	"testing"
	"time"

	"github.com/gofrs/uuid"
	"github.com/stretchr/testify/assert"
	"github.com/stretchr/testify/require"
	"github.com/thrasher-corp/gocryptotrader/common"
	"github.com/thrasher-corp/gocryptotrader/currency"
	"github.com/thrasher-corp/gocryptotrader/encoding/json"
	"github.com/thrasher-corp/gocryptotrader/exchanges/asset"
	"github.com/thrasher-corp/gocryptotrader/exchanges/margin"
	"github.com/thrasher-corp/gocryptotrader/exchanges/protocol"
	"github.com/thrasher-corp/gocryptotrader/exchanges/validate"
)

var errValidationCheckFailed = errors.New("validation check failed")

func TestSubmit_Validate(t *testing.T) {
	t.Parallel()
	testPair := currency.NewPair(currency.BTC, currency.LTC)
	tester := []struct {
		ExpectedErr                     error
		Submit                          *Submit
		ValidOpts                       validate.Checker
		HasToPurchaseWithQuoteAmountSet bool
		HasToSellWithBaseAmountSet      bool
		RequiresID                      bool
	}{
		{
			ExpectedErr: ErrSubmissionIsNil,
			Submit:      nil,
		}, // nil struct
		{
			ExpectedErr: errExchangeNameUnset,
			Submit:      &Submit{},
		}, // empty exchange
		{
			ExpectedErr: ErrPairIsEmpty,
			Submit:      &Submit{Exchange: "test"},
		}, // empty pair
		{

			ExpectedErr: ErrAssetNotSet,
			Submit:      &Submit{Exchange: "test", Pair: testPair},
		}, // valid pair but invalid asset
		{
			ExpectedErr: asset.ErrNotSupported,
			Submit: &Submit{
				Exchange:  "test",
				Pair:      testPair,
				AssetType: asset.All,
			},
		}, // valid pair but invalid asset
		{
			ExpectedErr: ErrSideIsInvalid,
			Submit: &Submit{
				Exchange:  "test",
				Pair:      testPair,
				AssetType: asset.Spot,
			},
		}, // valid pair but invalid order side
		{
			ExpectedErr: ErrInvalidTimeInForce,
			Submit: &Submit{
				Exchange:    "test",
				Pair:        testPair,
				AssetType:   asset.Spot,
				Side:        Ask,
				Type:        Market,
				TimeInForce: TimeInForce(89),
			},
		},
		{
			ExpectedErr: ErrTypeIsInvalid,
			Submit: &Submit{
				Exchange:  "test",
				Pair:      testPair,
				Side:      Buy,
				AssetType: asset.Spot,
			},
		}, // valid pair and order side but invalid order type
		{
			ExpectedErr: ErrTypeIsInvalid,
			Submit: &Submit{
				Exchange:  "test",
				Pair:      testPair,
				Side:      Sell,
				AssetType: asset.Spot,
			},
		}, // valid pair and order side but invalid order type
		{
			ExpectedErr: ErrTypeIsInvalid,
			Submit: &Submit{
				Exchange:  "test",
				Pair:      testPair,
				Side:      Bid,
				AssetType: asset.Spot,
			},
		}, // valid pair and order side but invalid order type
		{
			ExpectedErr: ErrTypeIsInvalid,
			Submit: &Submit{
				Exchange:  "test",
				Pair:      testPair,
				Side:      Ask,
				AssetType: asset.Spot,
			},
		}, // valid pair and order side but invalid order type
		{
			ExpectedErr: ErrAmountIsInvalid,
			Submit: &Submit{
				Exchange:  "test",
				Pair:      testPair,
				Side:      Ask,
				Type:      Market,
				AssetType: asset.Spot,
			},
		}, // valid pair, order side, type but invalid amount
		{
			ExpectedErr: ErrAmountIsInvalid,
			Submit: &Submit{
				Exchange:  "test",
				Pair:      testPair,
				Side:      Ask,
				Type:      Market,
				AssetType: asset.Spot,
				Amount:    -1,
			},
		}, // valid pair, order side, type but invalid amount
		{
			ExpectedErr: ErrAmountIsInvalid,
			Submit: &Submit{
				Exchange:    "test",
				Pair:        testPair,
				Side:        Ask,
				Type:        Market,
				AssetType:   asset.Spot,
				QuoteAmount: -1,
			},
		}, // valid pair, order side, type but invalid amount
		{
			ExpectedErr: ErrPriceMustBeSetIfLimitOrder,
			Submit: &Submit{
				Exchange:  "test",
				Pair:      testPair,
				Side:      Ask,
				Type:      Limit,
				Amount:    1,
				AssetType: asset.Spot,
			},
		}, // valid pair, order side, type, amount but invalid price
		{
			ExpectedErr: errValidationCheckFailed,
			Submit: &Submit{
				Exchange:  "test",
				Pair:      testPair,
				Side:      Ask,
				Type:      Limit,
				Amount:    1,
				Price:     1000,
				AssetType: asset.Spot,
			},
			ValidOpts: validate.Check(func() error { return errValidationCheckFailed }),
		}, // custom validation error check
		{
			ExpectedErr: nil,
			Submit: &Submit{
				Exchange:  "test",
				Pair:      testPair,
				Side:      Ask,
				Type:      Limit,
				Amount:    1,
				Price:     1000,
				AssetType: asset.Spot,
			},
			ValidOpts: validate.Check(func() error { return nil }),
		}, // valid order!
		{
			ExpectedErr: ErrAmountMustBeSet,
			Submit: &Submit{
				Exchange:  "test",
				Pair:      testPair,
				Side:      Buy,
				Type:      Market,
				Amount:    1,
				AssetType: asset.Spot,
			},
			HasToPurchaseWithQuoteAmountSet: true,
			ValidOpts:                       validate.Check(func() error { return nil }),
		},
		{
			ExpectedErr: ErrAmountMustBeSet,
			Submit: &Submit{
				Exchange:    "test",
				Pair:        testPair,
				Side:        Sell,
				Type:        Market,
				QuoteAmount: 1,
				AssetType:   asset.Spot,
			},
			HasToSellWithBaseAmountSet: true,
			ValidOpts:                  validate.Check(func() error { return nil }),
		},
		{
			ExpectedErr: ErrClientOrderIDMustBeSet,
			Submit: &Submit{
				Exchange:  "test",
				Pair:      testPair,
				Side:      Buy,
				Type:      Market,
				Amount:    1,
				AssetType: asset.Spot,
			},
			RequiresID: true,
			ValidOpts:  validate.Check(func() error { return nil }),
		},
		{
			ExpectedErr: nil,
			Submit: &Submit{
				Exchange:      "test",
				Pair:          testPair,
				Side:          Buy,
				Type:          Market,
				Amount:        1,
				AssetType:     asset.Spot,
				ClientOrderID: "69420",
			},
			RequiresID: true,
			ValidOpts:  validate.Check(func() error { return nil }),
		},
	}

	for x, tc := range tester {
		t.Run(strconv.Itoa(x), func(t *testing.T) {
			t.Parallel()
			requirements := protocol.TradingRequirements{
				SpotMarketOrderAmountPurchaseQuotationOnly: tc.HasToPurchaseWithQuoteAmountSet,
				SpotMarketOrderAmountSellBaseOnly:          tc.HasToSellWithBaseAmountSet,
				ClientOrderID:                              tc.RequiresID,
			}
			err := tc.Submit.Validate(requirements, tc.ValidOpts)
			assert.ErrorIs(t, err, tc.ExpectedErr)
		})
	}
}

func TestSubmit_DeriveSubmitResponse(t *testing.T) {
	t.Parallel()
	var s *Submit
	_, err := s.DeriveSubmitResponse("")
	require.ErrorIs(t, err, errOrderSubmitIsNil)

	s = &Submit{}
	_, err = s.DeriveSubmitResponse("")
	require.ErrorIs(t, err, ErrOrderIDNotSet)

	resp, err := s.DeriveSubmitResponse("1337")
	require.NoError(t, err)
	require.Equal(t, "1337", resp.OrderID)
	require.Equal(t, New, resp.Status)
	require.False(t, resp.Date.IsZero())
	assert.False(t, resp.LastUpdated.IsZero())
}

func TestSubmitResponse_DeriveDetail(t *testing.T) {
	t.Parallel()
	var s *SubmitResponse
	_, err := s.DeriveDetail(uuid.Nil)
	require.ErrorIs(t, err, errOrderSubmitResponseIsNil)

	id, err := uuid.NewV4()
	require.NoError(t, err)

	s = &SubmitResponse{}
	deets, err := s.DeriveDetail(id)
	require.NoError(t, err)
	assert.Equal(t, id, deets.InternalOrderID)
}

func TestOrderSides(t *testing.T) {
	t.Parallel()
	var os = Buy
	assert.Equal(t, "BUY", os.String())
	assert.Equal(t, "buy", os.Lower())
	assert.Equal(t, "Buy", os.Title())
}

func TestTitle(t *testing.T) {
	t.Parallel()
	orderType := Limit
	require.Equal(t, "Limit", orderType.Title())
}

func TestOrderTypes(t *testing.T) {
	t.Parallel()
	var orderType Type
	assert.Equal(t, "UNKNOWN", orderType.String())
	assert.Equal(t, "unknown", orderType.Lower())
	assert.Equal(t, "Unknown", orderType.Title())
}

func TestInferCostsAndTimes(t *testing.T) {
	t.Parallel()
	var detail Detail
	detail.InferCostsAndTimes()
	if detail.Amount != detail.ExecutedAmount+detail.RemainingAmount {
		t.Errorf(
			"Order detail amounts not equals. Expected 0, received %f",
			detail.Amount-(detail.ExecutedAmount+detail.RemainingAmount),
		)
	}

	detail.CloseTime = time.Now()
	detail.InferCostsAndTimes()
	if detail.LastUpdated != detail.CloseTime {
		t.Errorf(
			"Order last updated not equals close time. Expected %s, received %s",
			detail.CloseTime,
			detail.LastUpdated,
		)
	}

	detail.Amount = 1
	detail.ExecutedAmount = 1
	detail.InferCostsAndTimes()
	if detail.AverageExecutedPrice != 0 {
		t.Errorf(
			"Unexpected AverageExecutedPrice. Expected 0, received %f",
			detail.AverageExecutedPrice,
		)
	}

	detail.Amount = 1
	detail.ExecutedAmount = 1
	detail.InferCostsAndTimes()
	if detail.Cost != 0 {
		t.Errorf(
			"Unexpected Cost. Expected 0, received %f",
			detail.Cost,
		)
	}
	detail.ExecutedAmount = 0

	detail.Amount = 1
	detail.RemainingAmount = 1
	detail.InferCostsAndTimes()
	assert.Equal(t, detail.ExecutedAmount+detail.RemainingAmount, detail.Amount)
	detail.RemainingAmount = 0

	detail.Amount = 1
	detail.ExecutedAmount = 1
	detail.Price = 2
	detail.InferCostsAndTimes()
	assert.Equal(t, 2., detail.AverageExecutedPrice)

	detail = Detail{Amount: 1, ExecutedAmount: 2, Cost: 3, Price: 0}
	detail.InferCostsAndTimes()
	assert.Equal(t, 1.5, detail.AverageExecutedPrice)

	detail = Detail{Amount: 1, ExecutedAmount: 2, AverageExecutedPrice: 3}
	detail.InferCostsAndTimes()
	assert.Equal(t, 6., detail.Cost)
}

func TestFilterOrdersByType(t *testing.T) {
	t.Parallel()

	var orders = []Detail{
		{
			Type: Limit,
		},
		{}, // Unpopulated fields are preserved for API differences
	}

	FilterOrdersByType(&orders, AnyType)
	assert.Lenf(t, orders, 3, "Orders failed to be filtered. Expected %v, received %v", 2, len(orders))

	FilterOrdersByType(&orders, Limit)
	assert.Lenf(t, orders, 2, "Orders failed to be filtered. Expected %v, received %v", 1, len(orders))

	FilterOrdersByType(&orders, Stop)
	assert.Lenf(t, orders, 1, "Orders failed to be filtered. Expected %v, received %v", 0, len(orders))
}

var filterOrdersByTypeBenchmark = &[]Detail{
	{Type: Limit},
	{Type: Limit},
	{Type: Limit},
	{Type: Limit},
	{Type: Limit},
	{Type: Limit},
	{Type: Limit},
	{Type: Limit},
	{Type: Limit},
	{Type: Limit},
}

// BenchmarkFilterOrdersByType benchmark
//
// 392455	      3226 ns/op	   15840 B/op	       5 allocs/op // PREV
// 9486490	       109.5 ns/op	       0 B/op	       0 allocs/op // CURRENT
func BenchmarkFilterOrdersByType(b *testing.B) {
	for b.Loop() {
		FilterOrdersByType(filterOrdersByTypeBenchmark, Limit)
	}
}

func TestFilterOrdersBySide(t *testing.T) {
	t.Parallel()

	var orders = []Detail{
		{
			Side: Buy,
		},
		{
			Side: Sell,
		},
		{}, // Unpopulated fields are preserved for API differences
	}

	FilterOrdersBySide(&orders, AnySide)
	assert.Lenf(t, orders, 3, "Orders failed to be filtered. Expected %v, received %v", 3, len(orders))

	FilterOrdersBySide(&orders, Buy)
	assert.Lenf(t, orders, 2, "Orders failed to be filtered. Expected %v, received %v", 1, len(orders))

	FilterOrdersBySide(&orders, Sell)
	assert.Lenf(t, orders, 1, "Orders failed to be filtered. Expected %v, received %v", 0, len(orders))
}

var filterOrdersBySideBenchmark = &[]Detail{
	{Side: Ask},
	{Side: Ask},
	{Side: Ask},
	{Side: Ask},
	{Side: Ask},
	{Side: Ask},
	{Side: Ask},
	{Side: Ask},
	{Side: Ask},
	{Side: Ask},
}

// BenchmarkFilterOrdersBySide benchmark
//
// 372594	      3049 ns/op	   15840 B/op	       5 allocs/op // PREV
// 7412187	       148.8 ns/op	       0 B/op	       0 allocs/op // CURRENT
func BenchmarkFilterOrdersBySide(b *testing.B) {
	for b.Loop() {
		FilterOrdersBySide(filterOrdersBySideBenchmark, Ask)
	}
}

func TestFilterOrdersByTimeRange(t *testing.T) {
	t.Parallel()

	var orders = []Detail{
		{
			Date: time.Unix(100, 0),
		},
		{
			Date: time.Unix(110, 0),
		},
		{
			Date: time.Unix(111, 0),
		},
	}

	err := FilterOrdersByTimeRange(&orders, time.Unix(0, 0), time.Unix(0, 0))
	require.NoError(t, err)
	assert.Lenf(t, orders, 3, "Orders failed to be filtered. Expected %d, received %d", 3, len(orders))

	err = FilterOrdersByTimeRange(&orders, time.Unix(100, 0), time.Unix(111, 0))
	require.NoError(t, err)
	assert.Lenf(t, orders, 3, "Orders failed to be filtered. Expected %d, received %d", 3, len(orders))

	err = FilterOrdersByTimeRange(&orders, time.Unix(101, 0), time.Unix(111, 0))
	require.NoError(t, err)
	assert.Lenf(t, orders, 2, "Orders failed to be filtered. Expected %d, received %d", 2, len(orders))

	err = FilterOrdersByTimeRange(&orders, time.Unix(200, 0), time.Unix(300, 0))
	require.NoError(t, err)
	assert.Emptyf(t, orders, "Orders failed to be filtered. Expected 0, received %d", len(orders))

	orders = append(orders, Detail{})
	// test for event no timestamp is set on an order, best to include it
	err = FilterOrdersByTimeRange(&orders, time.Unix(200, 0), time.Unix(300, 0))
	require.NoError(t, err)
	assert.Lenf(t, orders, 1, "Orders failed to be filtered. Expected %d, received %d", 1, len(orders))

	err = FilterOrdersByTimeRange(&orders, time.Unix(300, 0), time.Unix(50, 0))
	require.ErrorIs(t, err, common.ErrStartAfterEnd)
}

var filterOrdersByTimeRangeBenchmark = &[]Detail{
	{Date: time.Unix(100, 0)},
	{Date: time.Unix(100, 0)},
	{Date: time.Unix(100, 0)},
	{Date: time.Unix(100, 0)},
	{Date: time.Unix(100, 0)},
	{Date: time.Unix(100, 0)},
	{Date: time.Unix(100, 0)},
	{Date: time.Unix(100, 0)},
	{Date: time.Unix(100, 0)},
	{Date: time.Unix(100, 0)},
}

// BenchmarkFilterOrdersByTimeRange benchmark
//
// 390822	      3335 ns/op	   15840 B/op	       5 allocs/op // PREV
// 6201034	       172.1 ns/op	       0 B/op	       0 allocs/op // CURRENT
func BenchmarkFilterOrdersByTimeRange(b *testing.B) {
	for b.Loop() {
		err := FilterOrdersByTimeRange(filterOrdersByTimeRangeBenchmark, time.Unix(50, 0), time.Unix(150, 0))
		require.NoError(b, err)
	}
}

func TestFilterOrdersByPairs(t *testing.T) {
	t.Parallel()

	var orders = []Detail{
		{
			Pair: currency.NewPair(currency.BTC, currency.USD),
		},
		{
			Pair: currency.NewPair(currency.LTC, currency.EUR),
		},
		{
			Pair: currency.NewPair(currency.DOGE, currency.RUB),
		},
		{}, // Unpopulated fields are preserved for API differences
	}

	currencies := []currency.Pair{currency.NewPair(currency.BTC, currency.USD),
		currency.NewPair(currency.LTC, currency.EUR),
		currency.NewPair(currency.DOGE, currency.RUB)}
	FilterOrdersByPairs(&orders, currencies)
	assert.Lenf(t, orders, 4, "Orders failed to be filtered. Expected %v, received %v", 3, len(orders))

	currencies = []currency.Pair{currency.NewPair(currency.BTC, currency.USD),
		currency.NewPair(currency.LTC, currency.EUR)}
	FilterOrdersByPairs(&orders, currencies)
	assert.Lenf(t, orders, 3, "Orders failed to be filtered. Expected %v, received %v", 2, len(orders))

	currencies = []currency.Pair{currency.NewPair(currency.BTC, currency.USD)}
	FilterOrdersByPairs(&orders, currencies)
	assert.Lenf(t, orders, 2, "Orders failed to be filtered. Expected %v, received %v", 1, len(orders))

	currencies = []currency.Pair{currency.NewPair(currency.USD, currency.BTC)}
	FilterOrdersByPairs(&orders, currencies)
	assert.Lenf(t, orders, 2, "Reverse Orders failed to be filtered. Expected %v, received %v", 1, len(orders))

	currencies = []currency.Pair{}
	FilterOrdersByPairs(&orders, currencies)
	assert.Lenf(t, orders, 2, "Orders failed to be filtered. Expected %v, received %v", 1, len(orders))

	currencies = append(currencies, currency.EMPTYPAIR)
	FilterOrdersByPairs(&orders, currencies)
	assert.Lenf(t, orders, 2, "Orders failed to be filtered. Expected %v, received %v", 1, len(orders))
}

var filterOrdersByPairsBenchmark = &[]Detail{
	{Pair: currency.NewPair(currency.BTC, currency.USD)},
	{Pair: currency.NewPair(currency.BTC, currency.USD)},
	{Pair: currency.NewPair(currency.BTC, currency.USD)},
	{Pair: currency.NewPair(currency.BTC, currency.USD)},
	{Pair: currency.NewPair(currency.BTC, currency.USD)},
	{Pair: currency.NewPair(currency.BTC, currency.USD)},
	{Pair: currency.NewPair(currency.BTC, currency.USD)},
	{Pair: currency.NewPair(currency.BTC, currency.USD)},
	{Pair: currency.NewPair(currency.BTC, currency.USD)},
	{Pair: currency.NewPair(currency.BTC, currency.USD)},
}

// BenchmarkFilterOrdersByPairs benchmark
//
// 400032	      2977 ns/op	   15840 B/op	       5 allocs/op // PREV
// 6977242	       172.8 ns/op	       0 B/op	       0 allocs/op // CURRENT
func BenchmarkFilterOrdersByPairs(b *testing.B) {
	pairs := []currency.Pair{currency.NewPair(currency.BTC, currency.USD)}
	for b.Loop() {
		FilterOrdersByPairs(filterOrdersByPairsBenchmark, pairs)
	}
}

func TestSortOrdersByPrice(t *testing.T) {
	t.Parallel()

	orders := []Detail{
		{
			Price: 100,
		}, {
			Price: 0,
		}, {
			Price: 50,
		},
	}

	SortOrdersByPrice(&orders, false)
	assert.Equalf(t, 0., orders[0].Price, "Expected: '%v', received: '%v'", 0, orders[0].Price)

	SortOrdersByPrice(&orders, true)
	assert.Equalf(t, 100., orders[0].Price, "Expected: '%v', received: '%v'", 100, orders[0].Price)
}

func TestSortOrdersByDate(t *testing.T) {
	t.Parallel()

	orders := []Detail{
		{
			Date: time.Unix(0, 0),
		}, {
			Date: time.Unix(1, 0),
		}, {
			Date: time.Unix(2, 0),
		},
	}

	SortOrdersByDate(&orders, false)
	assert.Equal(t, orders[0].Date.Unix(), time.Unix(0, 0).Unix())

	SortOrdersByDate(&orders, true)
	assert.Equal(t, orders[0].Date, time.Unix(2, 0))
}

func TestSortOrdersByCurrency(t *testing.T) {
	t.Parallel()

	orders := []Detail{
		{
			Pair: currency.NewPairWithDelimiter(currency.BTC.String(),
				currency.USD.String(),
				"-"),
		}, {
			Pair: currency.NewPairWithDelimiter(currency.DOGE.String(),
				currency.USD.String(),
				"-"),
		}, {
			Pair: currency.NewPairWithDelimiter(currency.BTC.String(),
				currency.RUB.String(),
				"-"),
		}, {
			Pair: currency.NewPairWithDelimiter(currency.LTC.String(),
				currency.EUR.String(),
				"-"),
		}, {
			Pair: currency.NewPairWithDelimiter(currency.LTC.String(),
				currency.AUD.String(),
				"-"),
		},
	}

	SortOrdersByCurrency(&orders, false)
	assert.Equal(t, currency.BTC.String()+"-"+currency.RUB.String(), orders[0].Pair.String())

	SortOrdersByCurrency(&orders, true)
	assert.Equal(t, currency.LTC.String()+"-"+currency.EUR.String(), orders[0].Pair.String())
}

func TestSortOrdersByOrderSide(t *testing.T) {
	t.Parallel()

	orders := []Detail{
		{
			Side: Buy,
		}, {
			Side: Sell,
		}, {
			Side: Sell,
		}, {
			Side: Buy,
		},
	}

	SortOrdersBySide(&orders, false)
	assert.Truef(t, strings.EqualFold(orders[0].Side.String(), Buy.String()), "Expected: '%v', received: '%v'", Buy, orders[0].Side)

	SortOrdersBySide(&orders, true)
	assert.Truef(t, strings.EqualFold(orders[0].Side.String(), Sell.String()), "Expected: '%v', received: '%v'", Sell, orders[0].Side)
}

func TestSortOrdersByOrderType(t *testing.T) {
	t.Parallel()

	orders := []Detail{
		{
			Type: Market,
		}, {
			Type: Limit,
		}, {
			Type: TrailingStop,
		},
	}

	SortOrdersByType(&orders, true)
	assert.Truef(t, strings.EqualFold(orders[0].Type.String(), TrailingStop.String()), "Expected: '%v', received: '%v'", TrailingStop, orders[0].Type)
}

func TestStringToOrderSide(t *testing.T) {
	cases := []struct {
		in  string
		out Side
		err error
	}{
		{"buy", Buy, nil},
		{"BUY", Buy, nil},
		{"bUy", Buy, nil},
		{"sell", Sell, nil},
		{"SELL", Sell, nil},
		{"sElL", Sell, nil},
		{"bid", Bid, nil},
		{"BID", Bid, nil},
		{"bId", Bid, nil},
		{"ask", Ask, nil},
		{"ASK", Ask, nil},
		{"aSk", Ask, nil},
		{"lOnG", Long, nil},
		{"ShoRt", Short, nil},
		{"any", AnySide, nil},
		{"ANY", AnySide, nil},
		{"aNy", AnySide, nil},
		{"woahMan", UnknownSide, ErrSideIsInvalid},
	}
	for i := range cases {
		testData := &cases[i]
		t.Run(testData.in, func(t *testing.T) {
			out, err := StringToOrderSide(testData.in)
			require.ErrorIs(t, err, testData.err)
			require.Equal(t, out, testData.out)
		})
	}
}

var sideBenchmark Side

// 9756914	       126.7 ns/op	       0 B/op	       0 allocs/op // PREV
// 25200660	        57.63 ns/op	       3 B/op	       1 allocs/op // CURRENT
func BenchmarkStringToOrderSide(b *testing.B) {
	for b.Loop() {
		sideBenchmark, _ = StringToOrderSide("any")
	}
}

func TestStringToOrderType(t *testing.T) {
	cases := []struct {
		in  string
		out Type
		err error
	}{
		{"limit", Limit, nil},
		{"LIMIT", Limit, nil},
		{"lImIt", Limit, nil},
		{"market", Market, nil},
		{"MARKET", Market, nil},
		{"mArKeT", Market, nil},
		{"stop", Stop, nil},
		{"STOP", Stop, nil},
		{"sToP", Stop, nil},
		{"sToP LiMit", StopLimit, nil},
		{"ExchangE sToP Limit", StopLimit, nil},
		{"trailing_stop", TrailingStop, nil},
		{"TRAILING_STOP", TrailingStop, nil},
		{"tRaIlInG_sToP", TrailingStop, nil},
		{"tRaIlInG sToP", TrailingStop, nil},
		{"ios", IOS, nil},
		{"any", AnyType, nil},
		{"ANY", AnyType, nil},
		{"aNy", AnyType, nil},
		{"trigger", Trigger, nil},
		{"TRIGGER", Trigger, nil},
		{"tRiGgEr", Trigger, nil},
		{"conDitiOnal", ConditionalStop, nil},
		{"oCo", OCO, nil},
		{"mMp", MarketMakerProtection, nil},
		{"Mmp_And_Post_oNly", MarketMakerProtectionAndPostOnly, nil},
		{"tWaP", TWAP, nil},
		{"TWAP", TWAP, nil},
		{"woahMan", UnknownType, errUnrecognisedOrderType},
		{"chase", Chase, nil},
		{"MOVE_ORDER_STOP", TrailingStop, nil},
		{"mOVe_OrdeR_StoP", TrailingStop, nil},
		{"optimal_limit_IoC", OptimalLimitIOC, nil},
		{"Stop_market", StopMarket, nil},
		{"liquidation", Liquidation, nil},
		{"LiQuidation", Liquidation, nil},
		{"take_profit", TakeProfit, nil},
		{"Take ProfIt", TakeProfit, nil},
		{"TAKE PROFIT MARkEt", TakeProfitMarket, nil},
		{"TAKE_PROFIT_MARkEt", TakeProfitMarket, nil},
	}
	for i := range cases {
		testData := &cases[i]
		t.Run(testData.in, func(t *testing.T) {
			out, err := StringToOrderType(testData.in)
			require.ErrorIs(t, err, testData.err)
			assert.Equal(t, testData.out, out)
		})
	}
}

var typeBenchmark Type

// 5703705	       299.9 ns/op	       0 B/op	       0 allocs/op // PREV
// 16353608	        81.23 ns/op	       8 B/op	       1 allocs/op // CURRENT
func BenchmarkStringToOrderType(b *testing.B) {
	for b.Loop() {
		typeBenchmark, _ = StringToOrderType("trigger")
	}
}

var stringsToOrderStatus = []struct {
	in  string
	out Status
	err error
}{
	{"any", AnyStatus, nil},
	{"ANY", AnyStatus, nil},
	{"aNy", AnyStatus, nil},
	{"new", New, nil},
	{"NEW", New, nil},
	{"nEw", New, nil},
	{"active", Active, nil},
	{"ACTIVE", Active, nil},
	{"aCtIvE", Active, nil},
	{"partially_filled", PartiallyFilled, nil},
	{"PARTIALLY_FILLED", PartiallyFilled, nil},
	{"pArTiAlLy_FiLlEd", PartiallyFilled, nil},
	{"filled", Filled, nil},
	{"FILLED", Filled, nil},
	{"fIlLeD", Filled, nil},
	{"cancelled", Cancelled, nil},
	{"CANCELlED", Cancelled, nil},
	{"cAnCellEd", Cancelled, nil},
	{"pending_cancel", PendingCancel, nil},
	{"PENDING_CANCEL", PendingCancel, nil},
	{"pENdInG_cAnCeL", PendingCancel, nil},
	{"rejected", Rejected, nil},
	{"REJECTED", Rejected, nil},
	{"rEjEcTeD", Rejected, nil},
	{"expired", Expired, nil},
	{"EXPIRED", Expired, nil},
	{"eXpIrEd", Expired, nil},
	{"hidden", Hidden, nil},
	{"HIDDEN", Hidden, nil},
	{"hIdDeN", Hidden, nil},
	{"market_unavailable", MarketUnavailable, nil},
	{"MARKET_UNAVAILABLE", MarketUnavailable, nil},
	{"mArKeT_uNaVaIlAbLe", MarketUnavailable, nil},
	{"insufficient_balance", InsufficientBalance, nil},
	{"INSUFFICIENT_BALANCE", InsufficientBalance, nil},
	{"iNsUfFiCiEnT_bAlAnCe", InsufficientBalance, nil},
	{"PARTIALLY_CANCELLEd", PartiallyCancelled, nil},
	{"partially canceLLed", PartiallyCancelled, nil},
	{"opeN", Open, nil},
	{"cLosEd", Closed, nil},
	{"cancellinG", Cancelling, nil},
	{"woahMan", UnknownStatus, errUnrecognisedOrderStatus},
	{"PLAcED", New, nil},
	{"ACCePTED", New, nil},
	{"FAILeD", Rejected, nil},
}

func TestStringToOrderStatus(t *testing.T) {
	for i := range stringsToOrderStatus {
		testData := &stringsToOrderStatus[i]
		t.Run(testData.in, func(t *testing.T) {
			out, err := StringToOrderStatus(testData.in)
			require.ErrorIs(t, err, testData.err)
			assert.Equal(t, testData.out, out)
		})
	}
}

var statusBenchmark Status

// 3569052	       351.8 ns/op	       0 B/op	       0 allocs/op // PREV
// 11126791	       101.9 ns/op	      24 B/op	       1 allocs/op // CURRENT
func BenchmarkStringToOrderStatus(b *testing.B) {
	for b.Loop() {
		statusBenchmark, _ = StringToOrderStatus("market_unavailable")
	}
}

func TestUpdateOrderFromModifyResponse(t *testing.T) {
	od := Detail{OrderID: "1"}
	updated := time.Now()

	pair, err := currency.NewPairFromString("BTCUSD")
	require.NoError(t, err)

	om := ModifyResponse{
		TimeInForce:     PostOnly | GoodTillTime,
		Price:           1,
		Amount:          1,
		TriggerPrice:    1,
		RemainingAmount: 1,
		Exchange:        "1",
		Type:            1,
		Side:            1,
		Status:          1,
		AssetType:       1,
		LastUpdated:     updated,
		Pair:            pair,
	}

	od.UpdateOrderFromModifyResponse(&om)
	assert.NotEqual(t, UnknownTIF, od.TimeInForce)
	assert.True(t, od.TimeInForce.Is(GoodTillTime))
	assert.True(t, od.TimeInForce.Is(PostOnly))
	assert.Equal(t, 1., od.Price)
	assert.Equal(t, 1., od.Amount)
	assert.Equal(t, 1., od.TriggerPrice)
	assert.Equal(t, 1., od.RemainingAmount)
	assert.Equal(t, "", od.Exchange, "Should not be able to update exchange via modify")
	assert.Equal(t, "1", od.OrderID)
	assert.Equal(t, Type(1), od.Type)
	assert.Equal(t, Side(1), od.Side)
	assert.Equal(t, Status(1), od.Status)
	assert.Equal(t, asset.Item(1), od.AssetType)
	assert.Equal(t, od.LastUpdated, updated)
	assert.Equal(t, "BTCUSD", od.Pair.String())
	assert.Nil(t, od.Trades)
}

func TestTimeInForceIs(t *testing.T) {
	t.Parallel()
	tifValuesMap := map[TimeInForce][]TimeInForce{
		GoodTillCancel | PostOnly:    {GoodTillCancel, PostOnly},
		GoodTillCancel:               {GoodTillCancel},
		ImmediateOrCancel | PostOnly: {ImmediateOrCancel, PostOnly},
		GoodTillDay:                  {GoodTillDay},
		FillOrKill | PostOnly:        {FillOrKill, PostOnly},
		FillOrKill:                   {FillOrKill},
		PostOnly:                     {PostOnly},
	}
	for tif := range tifValuesMap {
		for _, v := range tifValuesMap[tif] {
			require.True(t, tif.Is(v))
		}
	}
}

func TestUpdateOrderFromDetail(t *testing.T) {
	var leet = "1337"

	updated := time.Now()

	pair, err := currency.NewPairFromString("BTCUSD")
	require.NoError(t, err)

	id, err := uuid.NewV4()
	require.NoError(t, err)

	var od *Detail
	err = od.UpdateOrderFromDetail(nil)
	require.ErrorIs(t, err, ErrOrderDetailIsNil)

	om := &Detail{
		TimeInForce:     GoodTillCancel | PostOnly,
		HiddenOrder:     true,
		Leverage:        1,
		Price:           1,
		Amount:          1,
		LimitPriceUpper: 1,
		LimitPriceLower: 1,
		TriggerPrice:    1,
		QuoteAmount:     1,
		ExecutedAmount:  1,
		RemainingAmount: 1,
		Fee:             1,
		Exchange:        "1",
		InternalOrderID: id,
		OrderID:         "1",
		AccountID:       "1",
		ClientID:        "1",
		ClientOrderID:   "DukeOfWombleton",
		WalletAddress:   "1",
		Type:            1,
		Side:            1,
		Status:          1,
		AssetType:       1,
		LastUpdated:     updated,
		Pair:            pair,
		Trades:          []TradeHistory{},
	}

	od = &Detail{Exchange: "test"}

	err = od.UpdateOrderFromDetail(nil)
	require.ErrorIs(t, err, ErrOrderDetailIsNil)

	err = od.UpdateOrderFromDetail(om)
	require.NoError(t, err)

	assert.Equal(t, od.InternalOrderID, id)
	assert.True(t, od.TimeInForce.Is(GoodTillCancel))
	assert.True(t, od.TimeInForce.Is(PostOnly))
	require.True(t, od.HiddenOrder)
	assert.Equal(t, 1., od.Leverage)
	assert.Equal(t, 1., od.Price)
	assert.Equal(t, 1., od.Amount)
	assert.Equal(t, 1., od.LimitPriceLower)
	assert.Equal(t, 1., od.LimitPriceUpper)
	assert.Equal(t, 1., od.TriggerPrice)
	assert.Equal(t, 1., od.QuoteAmount)
	assert.Equal(t, 1., od.ExecutedAmount)
	assert.Equal(t, 1., od.RemainingAmount)
	assert.Equal(t, 1., od.Fee)
	assert.Equal(t, "test", od.Exchange, "Should not be able to update exchange via modify")
	assert.Equal(t, "1", od.OrderID)
	assert.Equal(t, "1", od.ClientID)
	assert.Equal(t, "DukeOfWombleton", od.ClientOrderID)
	assert.Equal(t, "1", od.WalletAddress)
	assert.Equal(t, Type(1), od.Type)
	assert.Equal(t, Side(1), od.Side)
	assert.Equal(t, Status(1), od.Status)
	assert.Equal(t, asset.Item(1), od.AssetType)
	assert.Equal(t, updated, od.LastUpdated)
	assert.Equal(t, "BTCUSD", od.Pair.String())
	assert.Nil(t, od.Trades)

	om.Trades = append(om.Trades, TradeHistory{TID: "1"}, TradeHistory{TID: "2"})
	err = od.UpdateOrderFromDetail(om)
	require.NoError(t, err)
	assert.Len(t, od.Trades, 2)
	om.Trades[0].Exchange = leet
	om.Trades[0].Price = 1337
	om.Trades[0].Fee = 1337
	om.Trades[0].IsMaker = true
	om.Trades[0].Timestamp = updated
	om.Trades[0].Description = leet
	om.Trades[0].Side = UnknownSide
	om.Trades[0].Type = UnknownType
	om.Trades[0].Amount = 1337
	err = od.UpdateOrderFromDetail(om)
	require.NoError(t, err)
	assert.NotEqual(t, leet, od.Trades[0].Exchange, "Should not be able to update exchange from update")
	assert.Equal(t, 1337., od.Trades[0].Price)
	assert.Equal(t, 1337., od.Trades[0].Fee)
	assert.True(t, od.Trades[0].IsMaker)
	assert.Equal(t, updated, od.Trades[0].Timestamp)
	assert.Equal(t, leet, od.Trades[0].Description)
	assert.Equal(t, UnknownSide, od.Trades[0].Side)
	assert.Equal(t, UnknownType, od.Trades[0].Type)
	assert.Equal(t, 1337., od.Trades[0].Amount)

	id, err = uuid.NewV4()
	require.NoError(t, err)

	om = &Detail{
		InternalOrderID: id,
	}

	err = od.UpdateOrderFromDetail(om)
	require.NoError(t, err)
	assert.NotEqual(t, id, od.InternalOrderID, "Should not be able to update the internal order ID after initialization")
}

func TestClassificationError_Error(t *testing.T) {
	class := ClassificationError{OrderID: "1337", Exchange: "test", Err: errors.New("test error")}
	require.Equal(t, "Exchange test: OrderID: 1337 classification error: test error", class.Error())
	class.OrderID = ""
	assert.Equal(t, "Exchange test: classification error: test error", class.Error())
}

func TestValidationOnOrderTypes(t *testing.T) {
	var cancelMe *Cancel
	require.ErrorIs(t, cancelMe.Validate(), ErrCancelOrderIsNil)

	cancelMe = new(Cancel)
	err := cancelMe.Validate()
	assert.NoError(t, err)

	err = cancelMe.Validate(cancelMe.PairAssetRequired())
	assert.Falsef(t, err == nil || err.Error() != ErrPairIsEmpty.Error(), "received '%v' expected '%v'", err, ErrPairIsEmpty)

	cancelMe.Pair = currency.NewPair(currency.BTC, currency.USDT)
	err = cancelMe.Validate(cancelMe.PairAssetRequired())
	assert.Falsef(t, err == nil || err.Error() != ErrAssetNotSet.Error(), "received '%v' expected '%v'", err, ErrAssetNotSet)

	cancelMe.AssetType = asset.Spot
	err = cancelMe.Validate(cancelMe.PairAssetRequired())
	assert.NoError(t, err)
	require.Error(t, cancelMe.Validate(cancelMe.StandardCancel()))

	require.NoError(t, cancelMe.Validate(validate.Check(func() error {
		return nil
	})))
	cancelMe.OrderID = "1337"
	require.NoError(t, cancelMe.Validate(cancelMe.StandardCancel()))

	var getOrders *MultiOrderRequest
	err = getOrders.Validate()
	require.ErrorIs(t, err, ErrGetOrdersRequestIsNil)

	getOrders = new(MultiOrderRequest)
	err = getOrders.Validate()
	require.ErrorIs(t, err, asset.ErrNotSupported)

	getOrders.AssetType = asset.Spot
	err = getOrders.Validate()
	require.ErrorIs(t, err, ErrSideIsInvalid)

	getOrders.Side = AnySide
	err = getOrders.Validate()
	require.ErrorIs(t, err, errUnrecognisedOrderType)

	var errTestError = errors.New("test error")
	getOrders.Type = AnyType
	err = getOrders.Validate(validate.Check(func() error {
		return errTestError
	}))
	require.ErrorIs(t, err, errTestError)

	err = getOrders.Validate(validate.Check(func() error {
		return nil
	}))
	require.NoError(t, err)

	var modifyOrder *Modify
	require.ErrorIs(t, modifyOrder.Validate(), ErrModifyOrderIsNil)

	modifyOrder = new(Modify)
	require.ErrorIs(t, modifyOrder.Validate(), ErrPairIsEmpty)

	p, err := currency.NewPairFromString("BTC-USD")
	require.NoError(t, err)

	modifyOrder.Pair = p
	require.ErrorIs(t, modifyOrder.Validate(), ErrAssetNotSet)

	modifyOrder.AssetType = asset.Spot
	require.ErrorIs(t, modifyOrder.Validate(), ErrOrderIDNotSet)

	modifyOrder.ClientOrderID = "1337"
	require.NoError(t, modifyOrder.Validate())
	require.Error(t, modifyOrder.Validate(validate.Check(func() error { return errors.New("this should error") })))
	require.NoError(t, modifyOrder.Validate(validate.Check(func() error { return nil })))
}

func TestMatchFilter(t *testing.T) {
	t.Parallel()
	id, err := uuid.NewV4()
	require.NoError(t, err)
	filters := map[int]*Filter{
		0:  {},
		1:  {Exchange: "Binance"},
		2:  {InternalOrderID: id},
		3:  {OrderID: "2222"},
		4:  {ClientOrderID: "3333"},
		5:  {ClientID: "4444"},
		6:  {WalletAddress: "5555"},
		7:  {Type: AnyType},
		8:  {Type: Limit},
		9:  {Side: AnySide},
		10: {Side: Sell},
		11: {Status: AnyStatus},
		12: {Status: New},
		13: {AssetType: asset.Spot},
		14: {Pair: currency.NewPair(currency.BTC, currency.USD)},
		15: {Exchange: "Binance", Type: Limit, Status: New},
		16: {Exchange: "Binance", Type: AnyType},
		17: {AccountID: "8888"},
	}

	orders := map[int]Detail{
		0:  {},
		1:  {Exchange: "Binance"},
		2:  {InternalOrderID: id},
		3:  {OrderID: "2222"},
		4:  {ClientOrderID: "3333"},
		5:  {ClientID: "4444"},
		6:  {WalletAddress: "5555"},
		7:  {Type: AnyType},
		8:  {Type: Limit},
		9:  {Side: AnySide},
		10: {Side: Sell},
		11: {Status: AnyStatus},
		12: {Status: New},
		13: {AssetType: asset.Spot},
		14: {Pair: currency.NewPair(currency.BTC, currency.USD)},
		15: {Exchange: "Binance", Type: Limit, Status: New},
		16: {AccountID: "8888"},
	}
	// empty filter tests
	emptyFilter := filters[0]
	for _, o := range orders {
		assert.True(t, o.MatchFilter(emptyFilter), "empty filter should match everything")
	}

	tests := map[int]struct {
		f              *Filter
		o              Detail
		expectedResult bool
	}{
		0:  {filters[1], orders[1], true},
		1:  {filters[1], orders[0], false},
		2:  {filters[2], orders[2], true},
		3:  {filters[2], orders[3], false},
		4:  {filters[3], orders[3], true},
		5:  {filters[3], orders[4], false},
		6:  {filters[4], orders[4], true},
		7:  {filters[4], orders[5], false},
		8:  {filters[5], orders[5], true},
		9:  {filters[5], orders[6], false},
		10: {filters[6], orders[6], true},
		11: {filters[6], orders[7], false},
		12: {filters[7], orders[7], true},
		13: {filters[7], orders[8], true},
		14: {filters[7], orders[9], true},
		15: {filters[8], orders[7], false},
		16: {filters[8], orders[8], true},
		17: {filters[8], orders[9], false},
		18: {filters[9], orders[9], true},
		19: {filters[9], orders[10], true},
		20: {filters[9], orders[11], true},
		21: {filters[10], orders[10], true},
		22: {filters[10], orders[11], false},
		23: {filters[10], orders[9], false},
		24: {filters[11], orders[11], true},
		25: {filters[11], orders[12], true},
		26: {filters[11], orders[10], true},
		27: {filters[12], orders[12], true},
		28: {filters[12], orders[13], false},
		29: {filters[12], orders[11], false},
		30: {filters[13], orders[13], true},
		31: {filters[13], orders[12], false},
		32: {filters[14], orders[14], true},
		33: {filters[14], orders[13], false},
		34: {filters[15], orders[15], true},
		35: {filters[16], orders[15], true},
		36: {filters[17], orders[16], true},
		37: {filters[17], orders[15], false},
	}
	// specific tests
	for num, tt := range tests {
		t.Run(strconv.Itoa(num), func(t *testing.T) {
			t.Parallel()
			assert.Equalf(t, tt.expectedResult, tt.o.MatchFilter(tt.f), "tests[%v] failed", num)
		})
	}
}

func TestIsActive(t *testing.T) {
	orders := map[int]Detail{
		0: {Amount: 0.0, Status: Active},
		1: {Amount: 1.0, ExecutedAmount: 0.9, Status: Active},
		2: {Amount: 1.0, ExecutedAmount: 1.0, Status: Active},
		3: {Amount: 1.0, ExecutedAmount: 1.1, Status: Active},
	}

	amountTests := map[int]struct {
		o              Detail
		expectedResult bool
	}{
		0: {orders[0], false},
		1: {orders[1], true},
		2: {orders[2], false},
		3: {orders[3], false},
	}
	// specific tests
	for num, tt := range amountTests {
		assert.Equalf(t, tt.expectedResult, tt.o.IsActive(), "amountTests[%v] failed", num)
	}

	statusTests := map[int]struct {
		o              Detail
		expectedResult bool
	}{
		// For now force inactive on any status
		0:  {Detail{Amount: 1.0, ExecutedAmount: 0.0, Status: AnyStatus}, false},
		1:  {Detail{Amount: 1.0, ExecutedAmount: 0.0, Status: New}, true},
		2:  {Detail{Amount: 1.0, ExecutedAmount: 0.0, Status: Active}, true},
		3:  {Detail{Amount: 1.0, ExecutedAmount: 0.0, Status: PartiallyCancelled}, false},
		4:  {Detail{Amount: 1.0, ExecutedAmount: 0.0, Status: PartiallyFilled}, true},
		5:  {Detail{Amount: 1.0, ExecutedAmount: 0.0, Status: Filled}, false},
		6:  {Detail{Amount: 1.0, ExecutedAmount: 0.0, Status: Cancelled}, false},
		7:  {Detail{Amount: 1.0, ExecutedAmount: 0.0, Status: PendingCancel}, true},
		8:  {Detail{Amount: 1.0, ExecutedAmount: 0.0, Status: InsufficientBalance}, false},
		9:  {Detail{Amount: 1.0, ExecutedAmount: 0.0, Status: MarketUnavailable}, false},
		10: {Detail{Amount: 1.0, ExecutedAmount: 0.0, Status: Rejected}, false},
		11: {Detail{Amount: 1.0, ExecutedAmount: 0.0, Status: Expired}, false},
		12: {Detail{Amount: 1.0, ExecutedAmount: 0.0, Status: Hidden}, true},
		// For now force inactive on unknown status
		13: {Detail{Amount: 1.0, ExecutedAmount: 0.0, Status: UnknownStatus}, false},
		14: {Detail{Amount: 1.0, ExecutedAmount: 0.0, Status: Open}, true},
		15: {Detail{Amount: 1.0, ExecutedAmount: 0.0, Status: AutoDeleverage}, true},
		16: {Detail{Amount: 1.0, ExecutedAmount: 0.0, Status: Closed}, false},
		17: {Detail{Amount: 1.0, ExecutedAmount: 0.0, Status: Pending}, true},
	}
	// specific tests
	for num, tt := range statusTests {
		require.Equalf(t, tt.expectedResult, tt.o.IsActive(), "statusTests[%v] failed", num)
	}
}

var activeBenchmark = Detail{Status: Pending, Amount: 1}

// 610732089	         2.414 ns/op	       0 B/op	       0 allocs/op // PREV
// 1000000000	         1.188 ns/op	       0 B/op	       0 allocs/op // CURRENT
func BenchmarkIsActive(b *testing.B) {
	for b.Loop() {
		if !activeBenchmark.IsActive() {
			b.Fatal("expected true")
		}
	}
}

func TestIsInactive(t *testing.T) {
	orders := map[int]Detail{
		0: {Amount: 0.0, Status: Active},
		1: {Amount: 1.0, ExecutedAmount: 0.9, Status: Active},
		2: {Amount: 1.0, ExecutedAmount: 1.0, Status: Active},
		3: {Amount: 1.0, ExecutedAmount: 1.1, Status: Active},
	}

	amountTests := map[int]struct {
		o              Detail
		expectedResult bool
	}{
		0: {orders[0], true},
		1: {orders[1], false},
		2: {orders[2], true},
		3: {orders[3], true},
	}
	// specific tests
	for num, tt := range amountTests {
		assert.Equalf(t, tt.expectedResult, tt.o.IsInactive(), "amountTests[%v] failed", num)
	}

	statusTests := map[int]struct {
		o              Detail
		expectedResult bool
	}{
		// For now force inactive on any status
		0:  {Detail{Amount: 1.0, ExecutedAmount: 0.0, Status: AnyStatus}, true},
		1:  {Detail{Amount: 1.0, ExecutedAmount: 0.0, Status: New}, false},
		2:  {Detail{Amount: 1.0, ExecutedAmount: 0.0, Status: Active}, false},
		3:  {Detail{Amount: 1.0, ExecutedAmount: 0.0, Status: PartiallyCancelled}, true},
		4:  {Detail{Amount: 1.0, ExecutedAmount: 0.0, Status: PartiallyFilled}, false},
		5:  {Detail{Amount: 1.0, ExecutedAmount: 0.0, Status: Filled}, true},
		6:  {Detail{Amount: 1.0, ExecutedAmount: 0.0, Status: Cancelled}, true},
		7:  {Detail{Amount: 1.0, ExecutedAmount: 0.0, Status: PendingCancel}, false},
		8:  {Detail{Amount: 1.0, ExecutedAmount: 0.0, Status: InsufficientBalance}, true},
		9:  {Detail{Amount: 1.0, ExecutedAmount: 0.0, Status: MarketUnavailable}, true},
		10: {Detail{Amount: 1.0, ExecutedAmount: 0.0, Status: Rejected}, true},
		11: {Detail{Amount: 1.0, ExecutedAmount: 0.0, Status: Expired}, true},
		12: {Detail{Amount: 1.0, ExecutedAmount: 0.0, Status: Hidden}, false},
		// For now force inactive on unknown status
		13: {Detail{Amount: 1.0, ExecutedAmount: 0.0, Status: UnknownStatus}, true},
		14: {Detail{Amount: 1.0, ExecutedAmount: 0.0, Status: Open}, false},
		15: {Detail{Amount: 1.0, ExecutedAmount: 0.0, Status: AutoDeleverage}, false},
		16: {Detail{Amount: 1.0, ExecutedAmount: 0.0, Status: Closed}, true},
		17: {Detail{Amount: 1.0, ExecutedAmount: 0.0, Status: Pending}, false},
	}
	// specific tests
	for num, tt := range statusTests {
		assert.Equalf(t, tt.expectedResult, tt.o.IsInactive(), "statusTests[%v] failed", num)
	}
}

var inactiveBenchmark = Detail{Status: Closed, Amount: 1}

// 1000000000	         1.043 ns/op	       0 B/op	       0 allocs/op // CURRENT
func BenchmarkIsInactive(b *testing.B) {
<<<<<<< HEAD
	for x := 0; x < b.N; x++ {
		assert.True(b, inactiveBenchmark.IsInactive())
=======
	for b.Loop() {
		if !inactiveBenchmark.IsInactive() {
			b.Fatal("expected true")
		}
>>>>>>> 5c21e974
	}
}

func TestIsOrderPlaced(t *testing.T) {
	t.Parallel()
	statusTests := map[int]struct {
		o              Detail
		expectedResult bool
	}{
		0:  {Detail{Amount: 1.0, ExecutedAmount: 0.0, Status: AnyStatus}, false},
		1:  {Detail{Amount: 1.0, ExecutedAmount: 0.0, Status: New}, true},
		2:  {Detail{Amount: 1.0, ExecutedAmount: 0.0, Status: Active}, true},
		3:  {Detail{Amount: 1.0, ExecutedAmount: 0.0, Status: PartiallyCancelled}, true},
		4:  {Detail{Amount: 1.0, ExecutedAmount: 0.0, Status: PartiallyFilled}, true},
		5:  {Detail{Amount: 1.0, ExecutedAmount: 0.0, Status: Filled}, true},
		6:  {Detail{Amount: 1.0, ExecutedAmount: 0.0, Status: Cancelled}, true},
		7:  {Detail{Amount: 1.0, ExecutedAmount: 0.0, Status: PendingCancel}, true},
		8:  {Detail{Amount: 1.0, ExecutedAmount: 0.0, Status: InsufficientBalance}, false},
		9:  {Detail{Amount: 1.0, ExecutedAmount: 0.0, Status: MarketUnavailable}, false},
		10: {Detail{Amount: 1.0, ExecutedAmount: 0.0, Status: Rejected}, false},
		11: {Detail{Amount: 1.0, ExecutedAmount: 0.0, Status: Expired}, true},
		12: {Detail{Amount: 1.0, ExecutedAmount: 0.0, Status: Hidden}, true},
		13: {Detail{Amount: 1.0, ExecutedAmount: 0.0, Status: UnknownStatus}, false},
		14: {Detail{Amount: 1.0, ExecutedAmount: 0.0, Status: Open}, true},
		15: {Detail{Amount: 1.0, ExecutedAmount: 0.0, Status: AutoDeleverage}, true},
		16: {Detail{Amount: 1.0, ExecutedAmount: 0.0, Status: Closed}, true},
		17: {Detail{Amount: 1.0, ExecutedAmount: 0.0, Status: Pending}, true},
	}
	// specific tests
	for num, tt := range statusTests {
		t.Run(fmt.Sprintf("TEST CASE: %d", num), func(t *testing.T) {
			t.Parallel()
			assert.Equalf(t, tt.expectedResult, tt.o.WasOrderPlaced(), "statusTests[%v] failed", num)
		})
	}
}

func TestGenerateInternalOrderID(t *testing.T) {
	id, err := uuid.NewV4()
	assert.NoError(t, err)
	od := Detail{
		InternalOrderID: id,
	}
	od.GenerateInternalOrderID()
	assert.Equal(t, id, od.InternalOrderID, "Should not be able to generate a new internal order ID")

	od = Detail{}
	od.GenerateInternalOrderID()
	assert.False(t, od.InternalOrderID.IsNil(), "unable to generate internal order ID")
}

func TestDetail_Copy(t *testing.T) {
	t.Parallel()
	d := []Detail{
		{
			Exchange: "Binance",
		},
		{
			Exchange: "Binance",
			Trades: []TradeHistory{
				{Price: 1},
			},
		},
	}
	for i := range d {
		r := d[i].Copy()
		assert.True(t, reflect.DeepEqual(d[i], r), "[%d] Copy does not contain same elements, expected: %v\ngot:%v", i, d[i], r)
		if len(d[i].Trades) > 0 {
			assert.Equalf(t, &d[i].Trades[0], &r.Trades[0], "[%d]Trades point to the same data elements", i)
		}
	}
}

func TestDetail_CopyToPointer(t *testing.T) {
	t.Parallel()
	d := []Detail{
		{
			Exchange: "Binance",
		},
		{
			Exchange: "Binance",
			Trades: []TradeHistory{
				{Price: 1},
			},
		},
	}
	for i := range d {
		r := d[i].CopyToPointer()
		assert.Truef(t, reflect.DeepEqual(d[i], *r), "[%d] Copy does not contain same elements, expected: %v\ngot:%v", i, d[i], r)
		if len(d[i].Trades) > 0 {
			assert.Equalf(t, &d[i].Trades[0], &r.Trades[0], "[%d]Trades point to the same data elements", i)
		}
	}
}

func TestDetail_CopyPointerOrderSlice(t *testing.T) {
	t.Parallel()
	d := []*Detail{
		{
			Exchange: "Binance",
		},
		{
			Exchange: "Binance",
			Trades: []TradeHistory{
				{Price: 1},
			},
		},
	}

	sliceCopy := CopyPointerOrderSlice(d)
	for i := range sliceCopy {
		assert.Truef(t, reflect.DeepEqual(*sliceCopy[i], *d[i]), "[%d] Copy does not contain same elements, expected: %v\ngot:%v", i, sliceCopy[i], d[i])
		if len(sliceCopy[i].Trades) > 0 {
			assert.Equalf(t, &sliceCopy[i].Trades[0], &d[i].Trades[0], "[%d]Trades point to the same data elements", i)
		}
	}
}

func TestDeriveModify(t *testing.T) {
	t.Parallel()
	var o *Detail
	_, err := o.DeriveModify()
	require.ErrorIs(t, err, errOrderDetailIsNil)

	pair := currency.NewPair(currency.BTC, currency.AUD)

	o = &Detail{
		Exchange:      "wow",
		OrderID:       "wow2",
		ClientOrderID: "wow3",
		Type:          Market,
		Side:          Long,
		AssetType:     asset.Futures,
		Pair:          pair,
	}

	mod, err := o.DeriveModify()
	require.NoError(t, err)
	require.NotNil(t, mod)

<<<<<<< HEAD
	assert.False(t, mod.Exchange != "wow" ||
		mod.OrderID != "wow2" ||
		mod.ClientOrderID != "wow3" ||
		mod.Type != Market ||
		mod.Side != Long ||
		mod.AssetType != asset.Futures ||
		!mod.Pair.Equal(pair))
=======
	exp := &Modify{
		Exchange:      "wow",
		OrderID:       "wow2",
		ClientOrderID: "wow3",
		Type:          Market,
		Side:          Long,
		AssetType:     asset.Futures,
		Pair:          pair,
	}
	assert.Equal(t, exp, mod)
>>>>>>> 5c21e974
}

func TestDeriveModifyResponse(t *testing.T) {
	t.Parallel()
	var mod *Modify
	_, err := mod.DeriveModifyResponse()
	require.ErrorIs(t, err, errOrderDetailIsNil)

	pair := currency.NewPair(currency.BTC, currency.AUD)

	mod = &Modify{
		Exchange:      "wow",
		OrderID:       "wow2",
		ClientOrderID: "wow3",
		Type:          Market,
		Side:          Long,
		AssetType:     asset.Futures,
		Pair:          pair,
	}

	modresp, err := mod.DeriveModifyResponse()
<<<<<<< HEAD
	require.NoError(t, err)
	require.NotNil(t, modresp)

	assert.False(t, modresp.Exchange != "wow" ||
		modresp.OrderID != "wow2" ||
		modresp.ClientOrderID != "wow3" ||
		modresp.Type != Market ||
		modresp.Side != Long ||
		modresp.AssetType != asset.Futures ||
		!modresp.Pair.Equal(pair))
=======
	require.NoError(t, err, "DeriveModifyResponse must not error")
	require.NotNil(t, modresp)

	exp := &ModifyResponse{
		Exchange:      "wow",
		OrderID:       "wow2",
		ClientOrderID: "wow3",
		Type:          Market,
		Side:          Long,
		AssetType:     asset.Futures,
		Pair:          pair,
	}
	assert.Equal(t, exp, modresp)
>>>>>>> 5c21e974
}

func TestDeriveCancel(t *testing.T) {
	t.Parallel()
	var o *Detail
	_, err := o.DeriveCancel()
	require.ErrorIs(t, err, errOrderDetailIsNil)

	pair := currency.NewPair(currency.BTC, currency.AUD)

	o = &Detail{
		Exchange:      "wow",
		OrderID:       "wow1",
		AccountID:     "wow2",
		ClientID:      "wow3",
		ClientOrderID: "wow4",
		WalletAddress: "wow5",
		Type:          Market,
		Side:          Long,
		Pair:          pair,
		AssetType:     asset.Futures,
	}
	cancel, err := o.DeriveCancel()
	require.NoError(t, err)

	assert.False(t, cancel.Exchange != "wow" ||
		cancel.OrderID != "wow1" ||
		cancel.AccountID != "wow2" ||
		cancel.ClientID != "wow3" ||
		cancel.ClientOrderID != "wow4" ||
		cancel.WalletAddress != "wow5" ||
		cancel.Type != Market ||
		cancel.Side != Long ||
		!cancel.Pair.Equal(pair) ||
		cancel.AssetType != asset.Futures)
}

func TestGetOrdersRequest_Filter(t *testing.T) {
	request := new(MultiOrderRequest)
	request.AssetType = asset.Spot
	request.Type = AnyType
	request.Side = AnySide

	var orders = []Detail{
		{OrderID: "0", Pair: btcusd, AssetType: asset.Spot, Type: Limit, Side: Buy},
		{OrderID: "1", Pair: btcusd, AssetType: asset.Spot, Type: Limit, Side: Sell},
		{OrderID: "2", Pair: btcusd, AssetType: asset.Spot, Type: Market, Side: Buy},
		{OrderID: "3", Pair: btcusd, AssetType: asset.Spot, Type: Market, Side: Sell},
		{OrderID: "4", Pair: btcusd, AssetType: asset.Futures, Type: Limit, Side: Buy},
		{OrderID: "5", Pair: btcusd, AssetType: asset.Futures, Type: Limit, Side: Sell},
		{OrderID: "6", Pair: btcusd, AssetType: asset.Futures, Type: Market, Side: Buy},
		{OrderID: "7", Pair: btcusd, AssetType: asset.Futures, Type: Market, Side: Sell},
		{OrderID: "8", Pair: btcltc, AssetType: asset.Spot, Type: Limit, Side: Buy},
		{OrderID: "9", Pair: btcltc, AssetType: asset.Spot, Type: Limit, Side: Sell},
		{OrderID: "10", Pair: btcltc, AssetType: asset.Spot, Type: Market, Side: Buy},
		{OrderID: "11", Pair: btcltc, AssetType: asset.Spot, Type: Market, Side: Sell},
		{OrderID: "12", Pair: btcltc, AssetType: asset.Futures, Type: Limit, Side: Buy},
		{OrderID: "13", Pair: btcltc, AssetType: asset.Futures, Type: Limit, Side: Sell},
		{OrderID: "14", Pair: btcltc, AssetType: asset.Futures, Type: Market, Side: Buy},
		{OrderID: "15", Pair: btcltc, AssetType: asset.Futures, Type: Market, Side: Sell},
	}

	shinyAndClean := request.Filter("test", orders)
	require.Len(t, shinyAndClean, 16)

	for x := range shinyAndClean {
		require.Equal(t, strconv.FormatInt(int64(x), 10), shinyAndClean[x].OrderID)
	}

	request.Pairs = []currency.Pair{btcltc}

	// Kicks off time error
	request.EndTime = time.Unix(1336, 0)
	request.StartTime = time.Unix(1337, 0)

	shinyAndClean = request.Filter("test", orders)
	require.Len(t, shinyAndClean, 8)

	for x := range shinyAndClean {
		require.Equal(t, strconv.FormatInt(int64(x)+8, 10), shinyAndClean[x].OrderID)
	}
}

func TestIsValidOrderSubmissionSide(t *testing.T) {
	t.Parallel()
	assert.False(t, IsValidOrderSubmissionSide(UnknownSide))
	assert.True(t, IsValidOrderSubmissionSide(Buy))
	assert.False(t, IsValidOrderSubmissionSide(CouldNotBuy))
}

func TestAdjustBaseAmount(t *testing.T) {
	t.Parallel()

	var s *SubmitResponse
	err := s.AdjustBaseAmount(0)
	require.ErrorIs(t, err, errOrderSubmitResponseIsNil)

	s = &SubmitResponse{}
	err = s.AdjustBaseAmount(0)
	require.ErrorIs(t, err, errAmountIsZero)

	s.Amount = 1.7777777777
	err = s.AdjustBaseAmount(1.7777777777)
	require.NoError(t, err)
	require.Equal(t, 1.7777777777, s.Amount)

	s.Amount = 1.7777777777
	err = s.AdjustBaseAmount(1.777)
	require.NoError(t, err)
	assert.Equal(t, 1.777, s.Amount)
}

func TestAdjustQuoteAmount(t *testing.T) {
	t.Parallel()

	var s *SubmitResponse
	err := s.AdjustQuoteAmount(0)
	require.ErrorIs(t, err, errOrderSubmitResponseIsNil)

	s = &SubmitResponse{}
	err = s.AdjustQuoteAmount(0)
	require.ErrorIs(t, err, errAmountIsZero)

	s.QuoteAmount = 5.222222222222
	err = s.AdjustQuoteAmount(5.222222222222)
	require.NoError(t, err)
	require.Equal(t, 5.222222222222, s.QuoteAmount)

	s.QuoteAmount = 5.222222222222
	err = s.AdjustQuoteAmount(5.22222222)
	require.NoError(t, err)
	assert.Equal(t, 5.22222222, s.QuoteAmount)
}

func TestSideUnmarshal(t *testing.T) {
	t.Parallel()
	var s Side
	assert.NoError(t, s.UnmarshalJSON([]byte(`"SELL"`)), "Quoted valid side okay")
	assert.Equal(t, Sell, s, "Correctly set order Side")
	assert.ErrorIs(t, s.UnmarshalJSON([]byte(`"STEAL"`)), ErrSideIsInvalid, "Quoted invalid side errors")
	var jErr *json.UnmarshalTypeError
	assert.ErrorAs(t, s.UnmarshalJSON([]byte(`14`)), &jErr, "non-string valid json is rejected")
}

func TestIsValid(t *testing.T) {
	t.Parallel()
	var timeInForceValidityMap = map[TimeInForce]bool{
		TimeInForce(1):    false,
		ImmediateOrCancel: true,
		GoodTillTime:      true,
		GoodTillCancel:    true,
		GoodTillDay:       true,
		FillOrKill:        true,
		PostOnly:          true,
		UnsetTIF:          true,
		UnknownTIF:        false,
	}
	var tif TimeInForce
	for tif = range timeInForceValidityMap {
		assert.Equalf(t, timeInForceValidityMap[tif], tif.IsValid(), "got %v, expected %v for %v with id %d", tif.IsValid(), timeInForceValidityMap[tif], tif, tif)
	}
}

func TestStringToTimeInForce(t *testing.T) {
	t.Parallel()
	var timeInForceStringToValueMap = map[string]struct {
		TIF   TimeInForce
		Error error
	}{
		"Unknown":                      {TIF: UnknownTIF, Error: ErrInvalidTimeInForce},
		"GoodTillCancel":               {TIF: GoodTillCancel},
		"GOOD_TILL_CANCELED":           {TIF: GoodTillCancel},
		"GTT":                          {TIF: GoodTillTime},
		"GOOD_TIL_TIME":                {TIF: GoodTillTime},
		"FILLORKILL":                   {TIF: FillOrKill},
		"POST_ONLY_GOOD_TIL_CANCELLED": {TIF: GoodTillCancel},
		"immedIate_Or_Cancel":          {TIF: ImmediateOrCancel},
		"":                             {TIF: UnsetTIF},
		"IOC":                          {TIF: ImmediateOrCancel},
		"immediate_or_cancel":          {TIF: ImmediateOrCancel},
		"IMMEDIATE_OR_CANCEL":          {TIF: ImmediateOrCancel},
		"IMMEDIATEORCANCEL":            {TIF: ImmediateOrCancel},
		"GOOD_TILL_CANCELLED":          {TIF: GoodTillCancel},
		"good_till_day":                {TIF: GoodTillDay},
		"GOOD_TILL_DAY":                {TIF: GoodTillDay},
		"GTD":                          {TIF: GoodTillDay},
		"GOODtillday":                  {TIF: GoodTillDay},
		"abcdfeg":                      {TIF: UnknownTIF, Error: ErrInvalidTimeInForce},
		"PoC":                          {TIF: PostOnly},
		"PendingORCANCEL":              {TIF: PostOnly},
	}

	for tk := range timeInForceStringToValueMap {
		result, err := StringToTimeInForce(tk)
		assert.ErrorIsf(t, err, timeInForceStringToValueMap[tk].Error, "got %v, expected %v", err, timeInForceStringToValueMap[tk].Error)
		assert.Equalf(t, result, timeInForceStringToValueMap[tk].TIF, "got %v, expected %v", result, timeInForceStringToValueMap[tk].TIF)
	}
}

func TestString(t *testing.T) {
	t.Parallel()
	valMap := map[TimeInForce]string{
		ImmediateOrCancel:              "IOC",
		GoodTillCancel:                 "GTC",
		GoodTillTime:                   "GTT",
		GoodTillDay:                    "GTD",
		FillOrKill:                     "FOK",
		PostOnly:                       "POSTONLY",
		UnknownTIF:                     "UNKNOWN",
		UnsetTIF:                       "",
		ImmediateOrCancel | PostOnly:   "IOC,POSTONLY",
		GoodTillCancel | PostOnly:      "GTC,POSTONLY",
		GoodTillTime | PostOnly:        "GTT,POSTONLY",
		GoodTillDay | PostOnly:         "GTD,POSTONLY",
		FillOrKill | PostOnly:          "FOK,POSTONLY",
		FillOrKill | ImmediateOrCancel: "IOC,FOK",
	}
	for x := range valMap {
		result := x.String()
		assert.Equalf(t, valMap[x], result, "expected %v, got %v", x, result)
	}
}

func TestUnmarshalJSON(t *testing.T) {
	t.Parallel()
	targets := []TimeInForce{
		GoodTillCancel | PostOnly | ImmediateOrCancel, GoodTillCancel | PostOnly, GoodTillCancel, UnsetTIF, PostOnly | ImmediateOrCancel,
		GoodTillCancel, GoodTillCancel, PostOnly, PostOnly, ImmediateOrCancel, GoodTillDay, GoodTillDay, GoodTillTime, FillOrKill, FillOrKill,
	}
	data := `{"tifs": ["GTC,POSTONLY,IOC", "GTC,POSTONLY", "GTC", "", "POSTONLY,IOC", "GoodTilCancel", "GoodTILLCANCEL", "POST_ONLY", "POC","IOC", "GTD", "gtd","gtt", "fok", "fillOrKill"]}`
	target := &struct {
		TIFs []TimeInForce `json:"tifs"`
	}{}
	err := json.Unmarshal([]byte(data), &target)
	require.NoError(t, err)
	require.EqualValues(t, targets, target.TIFs)
}

func TestSideMarshalJSON(t *testing.T) {
	t.Parallel()
	b, err := Buy.MarshalJSON()
	assert.NoError(t, err)
	assert.Equal(t, `"BUY"`, string(b))

	b, err = UnknownSide.MarshalJSON()
	assert.NoError(t, err)
	assert.Equal(t, `"UNKNOWN"`, string(b))
}

func TestGetTradeAmount(t *testing.T) {
	t.Parallel()
	var s *Submit
	require.Zero(t, s.GetTradeAmount(protocol.TradingRequirements{}))
	baseAmount := 420.0
	quoteAmount := 69.0
	s = &Submit{Amount: baseAmount, QuoteAmount: quoteAmount}
	// below will default to base amount with nothing set
	require.Equal(t, baseAmount, s.GetTradeAmount(protocol.TradingRequirements{}))
	require.Equal(t, baseAmount, s.GetTradeAmount(protocol.TradingRequirements{SpotMarketOrderAmountPurchaseQuotationOnly: true}))
	s.AssetType = asset.Spot
	s.Type = Market
	s.Side = Buy
	require.Equal(t, quoteAmount, s.GetTradeAmount(protocol.TradingRequirements{SpotMarketOrderAmountPurchaseQuotationOnly: true}))
	require.Equal(t, baseAmount, s.GetTradeAmount(protocol.TradingRequirements{SpotMarketOrderAmountSellBaseOnly: true}))
	s.Side = Sell
	require.Equal(t, baseAmount, s.GetTradeAmount(protocol.TradingRequirements{SpotMarketOrderAmountSellBaseOnly: true}))
}

func TestStringToTrackingMode(t *testing.T) {
	t.Parallel()
	inputs := map[string]TrackingMode{
		"diStance":   Distance,
		"distance":   Distance,
		"Percentage": Percentage,
		"percentage": Percentage,
		"":           UnknownTrackingMode,
	}
	for k, v := range inputs {
		assert.Equal(t, v, StringToTrackingMode(k))
	}
}

func TestTrackingModeString(t *testing.T) {
	t.Parallel()
	inputs := map[TrackingMode]string{
		Distance:            "distance",
		Percentage:          "percentage",
		UnknownTrackingMode: "",
	}
	for k, v := range inputs {
		require.Equal(t, v, k.String())
	}
}

func TestMarshalOrder(t *testing.T) {
	t.Parallel()
	btx := currency.NewBTCUSDT()
	btx.Delimiter = "-"
	orderSubmit := Submit{
		Exchange:   "test",
		Pair:       btx,
		AssetType:  asset.Spot,
		MarginType: margin.Multi,
		Side:       Buy,
		Type:       Market,
		Amount:     1,
		Price:      1000,
	}
	j, err := json.Marshal(orderSubmit)
	require.NoError(t, err, "json.Marshal must not error")
	exp := []byte(`{"Exchange":"test","Type":4,"Side":"BUY","Pair":"BTC-USDT","AssetType":"spot","ImmediateOrCancel":false,"FillOrKill":false,"PostOnly":false,"ReduceOnly":false,"Leverage":0,"Price":1000,"Amount":1,"QuoteAmount":0,"TriggerPrice":0,"TriggerPriceType":0,"ClientID":"","ClientOrderID":"","AutoBorrow":false,"MarginType":"multi","RetrieveFees":false,"RetrieveFeeDelay":0,"RiskManagementModes":{"Mode":"","TakeProfit":{"Enabled":false,"TriggerPriceType":0,"Price":0,"LimitPrice":0,"OrderType":0},"StopLoss":{"Enabled":false,"TriggerPriceType":0,"Price":0,"LimitPrice":0,"OrderType":0},"StopEntry":{"Enabled":false,"TriggerPriceType":0,"Price":0,"LimitPrice":0,"OrderType":0}},"Hidden":false,"Iceberg":false,"TrackingMode":0,"TrackingValue":0}`)
	assert.Equal(t, exp, j)
}<|MERGE_RESOLUTION|>--- conflicted
+++ resolved
@@ -1372,15 +1372,8 @@
 
 // 1000000000	         1.043 ns/op	       0 B/op	       0 allocs/op // CURRENT
 func BenchmarkIsInactive(b *testing.B) {
-<<<<<<< HEAD
-	for x := 0; x < b.N; x++ {
+	for b.Loop() {
 		assert.True(b, inactiveBenchmark.IsInactive())
-=======
-	for b.Loop() {
-		if !inactiveBenchmark.IsInactive() {
-			b.Fatal("expected true")
-		}
->>>>>>> 5c21e974
 	}
 }
 
@@ -1521,15 +1514,6 @@
 	require.NoError(t, err)
 	require.NotNil(t, mod)
 
-<<<<<<< HEAD
-	assert.False(t, mod.Exchange != "wow" ||
-		mod.OrderID != "wow2" ||
-		mod.ClientOrderID != "wow3" ||
-		mod.Type != Market ||
-		mod.Side != Long ||
-		mod.AssetType != asset.Futures ||
-		!mod.Pair.Equal(pair))
-=======
 	exp := &Modify{
 		Exchange:      "wow",
 		OrderID:       "wow2",
@@ -1540,7 +1524,6 @@
 		Pair:          pair,
 	}
 	assert.Equal(t, exp, mod)
->>>>>>> 5c21e974
 }
 
 func TestDeriveModifyResponse(t *testing.T) {
@@ -1562,19 +1545,7 @@
 	}
 
 	modresp, err := mod.DeriveModifyResponse()
-<<<<<<< HEAD
-	require.NoError(t, err)
-	require.NotNil(t, modresp)
-
-	assert.False(t, modresp.Exchange != "wow" ||
-		modresp.OrderID != "wow2" ||
-		modresp.ClientOrderID != "wow3" ||
-		modresp.Type != Market ||
-		modresp.Side != Long ||
-		modresp.AssetType != asset.Futures ||
-		!modresp.Pair.Equal(pair))
-=======
-	require.NoError(t, err, "DeriveModifyResponse must not error")
+	require.NoError(t, err)
 	require.NotNil(t, modresp)
 
 	exp := &ModifyResponse{
@@ -1587,7 +1558,6 @@
 		Pair:          pair,
 	}
 	assert.Equal(t, exp, modresp)
->>>>>>> 5c21e974
 }
 
 func TestDeriveCancel(t *testing.T) {
