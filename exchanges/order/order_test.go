package order

import (
	"errors"
	"fmt"
	"reflect"
	"strconv"
	"strings"
	"testing"
	"time"

	"github.com/gofrs/uuid"
	"github.com/stretchr/testify/assert"
	"github.com/stretchr/testify/require"
	"github.com/thrasher-corp/gocryptotrader/common"
	"github.com/thrasher-corp/gocryptotrader/currency"
	"github.com/thrasher-corp/gocryptotrader/encoding/json"
	"github.com/thrasher-corp/gocryptotrader/exchanges/asset"
	"github.com/thrasher-corp/gocryptotrader/exchanges/margin"
	"github.com/thrasher-corp/gocryptotrader/exchanges/protocol"
	"github.com/thrasher-corp/gocryptotrader/exchanges/validate"
)

var errValidationCheckFailed = errors.New("validation check failed")

func TestSubmit_Validate(t *testing.T) {
	t.Parallel()
	testPair := currency.NewPair(currency.BTC, currency.LTC)
	tester := []struct {
		ExpectedErr                     error
		Submit                          *Submit
		ValidOpts                       validate.Checker
		HasToPurchaseWithQuoteAmountSet bool
		HasToSellWithBaseAmountSet      bool
		RequiresID                      bool
	}{
		{
			ExpectedErr: ErrSubmissionIsNil,
			Submit:      nil,
		}, // nil struct
		{
			ExpectedErr: errExchangeNameUnset,
			Submit:      &Submit{},
		}, // empty exchange
		{
			ExpectedErr: ErrPairIsEmpty,
			Submit:      &Submit{Exchange: "test"},
		}, // empty pair
		{

			ExpectedErr: ErrAssetNotSet,
			Submit:      &Submit{Exchange: "test", Pair: testPair},
		}, // valid pair but invalid asset
		{
			ExpectedErr: asset.ErrNotSupported,
			Submit: &Submit{
				Exchange:  "test",
				Pair:      testPair,
				AssetType: asset.All,
			},
		}, // valid pair but invalid asset
		{
			ExpectedErr: ErrSideIsInvalid,
			Submit: &Submit{
				Exchange:  "test",
				Pair:      testPair,
				AssetType: asset.Spot,
			},
		}, // valid pair but invalid order side
		{
			ExpectedErr: ErrInvalidTimeInForce,
			Submit: &Submit{
				Exchange:    "test",
				Pair:        testPair,
				AssetType:   asset.Spot,
				Side:        Ask,
				Type:        Market,
				TimeInForce: TimeInForce(89),
			},
		},
		{
			ExpectedErr: ErrTypeIsInvalid,
			Submit: &Submit{
				Exchange:  "test",
				Pair:      testPair,
				Side:      Buy,
				AssetType: asset.Spot,
			},
		}, // valid pair and order side but invalid order type
		{
			ExpectedErr: ErrTypeIsInvalid,
			Submit: &Submit{
				Exchange:  "test",
				Pair:      testPair,
				Side:      Sell,
				AssetType: asset.Spot,
			},
		}, // valid pair and order side but invalid order type
		{
			ExpectedErr: ErrTypeIsInvalid,
			Submit: &Submit{
				Exchange:  "test",
				Pair:      testPair,
				Side:      Bid,
				AssetType: asset.Spot,
			},
		}, // valid pair and order side but invalid order type
		{
			ExpectedErr: ErrTypeIsInvalid,
			Submit: &Submit{
				Exchange:  "test",
				Pair:      testPair,
				Side:      Ask,
				AssetType: asset.Spot,
			},
		}, // valid pair and order side but invalid order type
		{
			ExpectedErr: ErrAmountIsInvalid,
			Submit: &Submit{
				Exchange:  "test",
				Pair:      testPair,
				Side:      Ask,
				Type:      Market,
				AssetType: asset.Spot,
			},
		}, // valid pair, order side, type but invalid amount
		{
			ExpectedErr: ErrAmountIsInvalid,
			Submit: &Submit{
				Exchange:  "test",
				Pair:      testPair,
				Side:      Ask,
				Type:      Market,
				AssetType: asset.Spot,
				Amount:    -1,
			},
		}, // valid pair, order side, type but invalid amount
		{
			ExpectedErr: ErrAmountIsInvalid,
			Submit: &Submit{
				Exchange:    "test",
				Pair:        testPair,
				Side:        Ask,
				Type:        Market,
				AssetType:   asset.Spot,
				QuoteAmount: -1,
			},
		}, // valid pair, order side, type but invalid amount
		{
			ExpectedErr: ErrPriceMustBeSetIfLimitOrder,
			Submit: &Submit{
				Exchange:  "test",
				Pair:      testPair,
				Side:      Ask,
				Type:      Limit,
				Amount:    1,
				AssetType: asset.Spot,
			},
		}, // valid pair, order side, type, amount but invalid price
		{
			ExpectedErr: errValidationCheckFailed,
			Submit: &Submit{
				Exchange:  "test",
				Pair:      testPair,
				Side:      Ask,
				Type:      Limit,
				Amount:    1,
				Price:     1000,
				AssetType: asset.Spot,
			},
			ValidOpts: validate.Check(func() error { return errValidationCheckFailed }),
		}, // custom validation error check
		{
			ExpectedErr: nil,
			Submit: &Submit{
				Exchange:  "test",
				Pair:      testPair,
				Side:      Ask,
				Type:      Limit,
				Amount:    1,
				Price:     1000,
				AssetType: asset.Spot,
			},
			ValidOpts: validate.Check(func() error { return nil }),
		}, // valid order!
		{
			ExpectedErr: ErrAmountMustBeSet,
			Submit: &Submit{
				Exchange:  "test",
				Pair:      testPair,
				Side:      Buy,
				Type:      Market,
				Amount:    1,
				AssetType: asset.Spot,
			},
			HasToPurchaseWithQuoteAmountSet: true,
			ValidOpts:                       validate.Check(func() error { return nil }),
		},
		{
			ExpectedErr: ErrAmountMustBeSet,
			Submit: &Submit{
				Exchange:    "test",
				Pair:        testPair,
				Side:        Sell,
				Type:        Market,
				QuoteAmount: 1,
				AssetType:   asset.Spot,
			},
			HasToSellWithBaseAmountSet: true,
			ValidOpts:                  validate.Check(func() error { return nil }),
		},
		{
			ExpectedErr: ErrClientOrderIDMustBeSet,
			Submit: &Submit{
				Exchange:  "test",
				Pair:      testPair,
				Side:      Buy,
				Type:      Market,
				Amount:    1,
				AssetType: asset.Spot,
			},
			RequiresID: true,
			ValidOpts:  validate.Check(func() error { return nil }),
		},
		{
			ExpectedErr: nil,
			Submit: &Submit{
				Exchange:      "test",
				Pair:          testPair,
				Side:          Buy,
				Type:          Market,
				Amount:        1,
				AssetType:     asset.Spot,
				ClientOrderID: "69420",
			},
			RequiresID: true,
			ValidOpts:  validate.Check(func() error { return nil }),
		},
	}

	for x, tc := range tester {
		t.Run(strconv.Itoa(x), func(t *testing.T) {
			t.Parallel()
			requirements := protocol.TradingRequirements{
				SpotMarketOrderAmountPurchaseQuotationOnly: tc.HasToPurchaseWithQuoteAmountSet,
				SpotMarketOrderAmountSellBaseOnly:          tc.HasToSellWithBaseAmountSet,
				ClientOrderID:                              tc.RequiresID,
			}
			err := tc.Submit.Validate(requirements, tc.ValidOpts)
			assert.ErrorIs(t, err, tc.ExpectedErr)
		})
	}
}

func TestSubmit_DeriveSubmitResponse(t *testing.T) {
	t.Parallel()
	var s *Submit
	_, err := s.DeriveSubmitResponse("")
	require.ErrorIs(t, err, errOrderSubmitIsNil)

	s = &Submit{}
	_, err = s.DeriveSubmitResponse("")
	require.ErrorIs(t, err, ErrOrderIDNotSet)

	resp, err := s.DeriveSubmitResponse("1337")
	require.NoError(t, err)
	require.Equal(t, "1337", resp.OrderID)
	require.Equal(t, New, resp.Status)
	require.False(t, resp.Date.IsZero())
	assert.False(t, resp.LastUpdated.IsZero())
}

func TestSubmitResponse_DeriveDetail(t *testing.T) {
	t.Parallel()
	var s *SubmitResponse
	_, err := s.DeriveDetail(uuid.Nil)
	require.ErrorIs(t, err, errOrderSubmitResponseIsNil)

	id, err := uuid.NewV4()
	require.NoError(t, err)

	s = &SubmitResponse{}
	deets, err := s.DeriveDetail(id)
	require.NoError(t, err)
	assert.Equal(t, id, deets.InternalOrderID)
}

func TestOrderSides(t *testing.T) {
	t.Parallel()
	var os = Buy
	assert.Equal(t, "BUY", os.String())
	assert.Equal(t, "buy", os.Lower())
	assert.Equal(t, "Buy", os.Title())
}

func TestTitle(t *testing.T) {
	t.Parallel()
	orderType := Limit
	require.Equal(t, "Limit", orderType.Title())
}

func TestOrderTypes(t *testing.T) {
	t.Parallel()
	var orderType Type
	assert.Equal(t, "UNKNOWN", orderType.String())
	assert.Equal(t, "unknown", orderType.Lower())
	assert.Equal(t, "Unknown", orderType.Title())
}

func TestInferCostsAndTimes(t *testing.T) {
	t.Parallel()
	var detail Detail
	detail.InferCostsAndTimes()
	if detail.Amount != detail.ExecutedAmount+detail.RemainingAmount {
		t.Errorf(
			"Order detail amounts not equals. Expected 0, received %f",
			detail.Amount-(detail.ExecutedAmount+detail.RemainingAmount),
		)
	}

	detail.CloseTime = time.Now()
	detail.InferCostsAndTimes()
	if detail.LastUpdated != detail.CloseTime {
		t.Errorf(
			"Order last updated not equals close time. Expected %s, received %s",
			detail.CloseTime,
			detail.LastUpdated,
		)
	}

	detail.Amount = 1
	detail.ExecutedAmount = 1
	detail.InferCostsAndTimes()
	if detail.AverageExecutedPrice != 0 {
		t.Errorf(
			"Unexpected AverageExecutedPrice. Expected 0, received %f",
			detail.AverageExecutedPrice,
		)
	}

	detail.Amount = 1
	detail.ExecutedAmount = 1
	detail.InferCostsAndTimes()
	if detail.Cost != 0 {
		t.Errorf(
			"Unexpected Cost. Expected 0, received %f",
			detail.Cost,
		)
	}
	detail.ExecutedAmount = 0

	detail.Amount = 1
	detail.RemainingAmount = 1
	detail.InferCostsAndTimes()
	assert.Equal(t, detail.ExecutedAmount+detail.RemainingAmount, detail.Amount)
	detail.RemainingAmount = 0

	detail.Amount = 1
	detail.ExecutedAmount = 1
	detail.Price = 2
	detail.InferCostsAndTimes()
	assert.Equal(t, 2., detail.AverageExecutedPrice)

	detail = Detail{Amount: 1, ExecutedAmount: 2, Cost: 3, Price: 0}
	detail.InferCostsAndTimes()
	assert.Equal(t, 1.5, detail.AverageExecutedPrice)

	detail = Detail{Amount: 1, ExecutedAmount: 2, AverageExecutedPrice: 3}
	detail.InferCostsAndTimes()
	assert.Equal(t, 6., detail.Cost)
}

func TestFilterOrdersByType(t *testing.T) {
	t.Parallel()

	var orders = []Detail{
		{
			Type: Limit,
		},
		{}, // Unpopulated fields are preserved for API differences
	}

	FilterOrdersByType(&orders, AnyType)
<<<<<<< HEAD
	assert.Lenf(t, orders, 3, "Orders failed to be filtered. Expected %v, received %v", 2, len(orders))
=======
	assert.Lenf(t, orders, 2, "Orders failed to be filtered. Expected %v, received %v", 2, len(orders))
>>>>>>> 9b73f05a

	FilterOrdersByType(&orders, Limit)
	assert.Lenf(t, orders, 2, "Orders failed to be filtered. Expected %v, received %v", 1, len(orders))

	FilterOrdersByType(&orders, Stop)
	assert.Lenf(t, orders, 1, "Orders failed to be filtered. Expected %v, received %v", 0, len(orders))
}

var filterOrdersByTypeBenchmark = &[]Detail{
	{Type: Limit},
	{Type: Limit},
	{Type: Limit},
	{Type: Limit},
	{Type: Limit},
	{Type: Limit},
	{Type: Limit},
	{Type: Limit},
	{Type: Limit},
	{Type: Limit},
}

// BenchmarkFilterOrdersByType benchmark
//
// 392455	      3226 ns/op	   15840 B/op	       5 allocs/op // PREV
// 9486490	       109.5 ns/op	       0 B/op	       0 allocs/op // CURRENT
func BenchmarkFilterOrdersByType(b *testing.B) {
	for b.Loop() {
		FilterOrdersByType(filterOrdersByTypeBenchmark, Limit)
	}
}

func TestFilterOrdersBySide(t *testing.T) {
	t.Parallel()

	var orders = []Detail{
		{
			Side: Buy,
		},
		{
			Side: Sell,
		},
		{}, // Unpopulated fields are preserved for API differences
	}

	FilterOrdersBySide(&orders, AnySide)
	assert.Lenf(t, orders, 3, "Orders failed to be filtered. Expected %v, received %v", 3, len(orders))

	FilterOrdersBySide(&orders, Buy)
	assert.Lenf(t, orders, 2, "Orders failed to be filtered. Expected %v, received %v", 1, len(orders))

	FilterOrdersBySide(&orders, Sell)
	assert.Lenf(t, orders, 1, "Orders failed to be filtered. Expected %v, received %v", 0, len(orders))
}

var filterOrdersBySideBenchmark = &[]Detail{
	{Side: Ask},
	{Side: Ask},
	{Side: Ask},
	{Side: Ask},
	{Side: Ask},
	{Side: Ask},
	{Side: Ask},
	{Side: Ask},
	{Side: Ask},
	{Side: Ask},
}

// BenchmarkFilterOrdersBySide benchmark
//
// 372594	      3049 ns/op	   15840 B/op	       5 allocs/op // PREV
// 7412187	       148.8 ns/op	       0 B/op	       0 allocs/op // CURRENT
func BenchmarkFilterOrdersBySide(b *testing.B) {
	for b.Loop() {
		FilterOrdersBySide(filterOrdersBySideBenchmark, Ask)
	}
}

func TestFilterOrdersByTimeRange(t *testing.T) {
	t.Parallel()

	var orders = []Detail{
		{
			Date: time.Unix(100, 0),
		},
		{
			Date: time.Unix(110, 0),
		},
		{
			Date: time.Unix(111, 0),
		},
	}

	err := FilterOrdersByTimeRange(&orders, time.Unix(0, 0), time.Unix(0, 0))
	require.NoError(t, err)
	assert.Lenf(t, orders, 3, "Orders failed to be filtered. Expected %d, received %d", 3, len(orders))

	err = FilterOrdersByTimeRange(&orders, time.Unix(100, 0), time.Unix(111, 0))
	require.NoError(t, err)
	assert.Lenf(t, orders, 3, "Orders failed to be filtered. Expected %d, received %d", 3, len(orders))

	err = FilterOrdersByTimeRange(&orders, time.Unix(101, 0), time.Unix(111, 0))
	require.NoError(t, err)
	assert.Lenf(t, orders, 2, "Orders failed to be filtered. Expected %d, received %d", 2, len(orders))

	err = FilterOrdersByTimeRange(&orders, time.Unix(200, 0), time.Unix(300, 0))
	require.NoError(t, err)
	assert.Emptyf(t, orders, "Orders failed to be filtered. Expected 0, received %d", len(orders))

	orders = append(orders, Detail{})
	// test for event no timestamp is set on an order, best to include it
	err = FilterOrdersByTimeRange(&orders, time.Unix(200, 0), time.Unix(300, 0))
	require.NoError(t, err)
	assert.Lenf(t, orders, 1, "Orders failed to be filtered. Expected %d, received %d", 1, len(orders))

	err = FilterOrdersByTimeRange(&orders, time.Unix(300, 0), time.Unix(50, 0))
	require.ErrorIs(t, err, common.ErrStartAfterEnd)
}

var filterOrdersByTimeRangeBenchmark = &[]Detail{
	{Date: time.Unix(100, 0)},
	{Date: time.Unix(100, 0)},
	{Date: time.Unix(100, 0)},
	{Date: time.Unix(100, 0)},
	{Date: time.Unix(100, 0)},
	{Date: time.Unix(100, 0)},
	{Date: time.Unix(100, 0)},
	{Date: time.Unix(100, 0)},
	{Date: time.Unix(100, 0)},
	{Date: time.Unix(100, 0)},
}

// BenchmarkFilterOrdersByTimeRange benchmark
//
// 390822	      3335 ns/op	   15840 B/op	       5 allocs/op // PREV
// 6201034	       172.1 ns/op	       0 B/op	       0 allocs/op // CURRENT
func BenchmarkFilterOrdersByTimeRange(b *testing.B) {
	for b.Loop() {
		err := FilterOrdersByTimeRange(filterOrdersByTimeRangeBenchmark, time.Unix(50, 0), time.Unix(150, 0))
		require.NoError(b, err)
	}
}

func TestFilterOrdersByPairs(t *testing.T) {
	t.Parallel()

	var orders = []Detail{
		{
			Pair: currency.NewPair(currency.BTC, currency.USD),
		},
		{
			Pair: currency.NewPair(currency.LTC, currency.EUR),
		},
		{
			Pair: currency.NewPair(currency.DOGE, currency.RUB),
		},
		{}, // Unpopulated fields are preserved for API differences
	}

	currencies := []currency.Pair{currency.NewPair(currency.BTC, currency.USD),
		currency.NewPair(currency.LTC, currency.EUR),
		currency.NewPair(currency.DOGE, currency.RUB)}
	FilterOrdersByPairs(&orders, currencies)
	assert.Lenf(t, orders, 4, "Orders failed to be filtered. Expected %v, received %v", 3, len(orders))

	currencies = []currency.Pair{currency.NewPair(currency.BTC, currency.USD),
		currency.NewPair(currency.LTC, currency.EUR)}
	FilterOrdersByPairs(&orders, currencies)
	assert.Lenf(t, orders, 3, "Orders failed to be filtered. Expected %v, received %v", 2, len(orders))

	currencies = []currency.Pair{currency.NewPair(currency.BTC, currency.USD)}
	FilterOrdersByPairs(&orders, currencies)
	assert.Lenf(t, orders, 2, "Orders failed to be filtered. Expected %v, received %v", 1, len(orders))

	currencies = []currency.Pair{currency.NewPair(currency.USD, currency.BTC)}
	FilterOrdersByPairs(&orders, currencies)
	assert.Lenf(t, orders, 2, "Reverse Orders failed to be filtered. Expected %v, received %v", 1, len(orders))

	currencies = []currency.Pair{}
	FilterOrdersByPairs(&orders, currencies)
	assert.Lenf(t, orders, 2, "Orders failed to be filtered. Expected %v, received %v", 1, len(orders))

	currencies = append(currencies, currency.EMPTYPAIR)
	FilterOrdersByPairs(&orders, currencies)
	assert.Lenf(t, orders, 2, "Orders failed to be filtered. Expected %v, received %v", 1, len(orders))
}

var filterOrdersByPairsBenchmark = &[]Detail{
	{Pair: currency.NewPair(currency.BTC, currency.USD)},
	{Pair: currency.NewPair(currency.BTC, currency.USD)},
	{Pair: currency.NewPair(currency.BTC, currency.USD)},
	{Pair: currency.NewPair(currency.BTC, currency.USD)},
	{Pair: currency.NewPair(currency.BTC, currency.USD)},
	{Pair: currency.NewPair(currency.BTC, currency.USD)},
	{Pair: currency.NewPair(currency.BTC, currency.USD)},
	{Pair: currency.NewPair(currency.BTC, currency.USD)},
	{Pair: currency.NewPair(currency.BTC, currency.USD)},
	{Pair: currency.NewPair(currency.BTC, currency.USD)},
}

// BenchmarkFilterOrdersByPairs benchmark
//
// 400032	      2977 ns/op	   15840 B/op	       5 allocs/op // PREV
// 6977242	       172.8 ns/op	       0 B/op	       0 allocs/op // CURRENT
func BenchmarkFilterOrdersByPairs(b *testing.B) {
	pairs := []currency.Pair{currency.NewPair(currency.BTC, currency.USD)}
	for b.Loop() {
		FilterOrdersByPairs(filterOrdersByPairsBenchmark, pairs)
	}
}

func TestSortOrdersByPrice(t *testing.T) {
	t.Parallel()

	orders := []Detail{
		{
			Price: 100,
		}, {
			Price: 0,
		}, {
			Price: 50,
		},
	}

	SortOrdersByPrice(&orders, false)
	assert.Equalf(t, 0., orders[0].Price, "Expected: '%v', received: '%v'", 0, orders[0].Price)

	SortOrdersByPrice(&orders, true)
	assert.Equalf(t, 100., orders[0].Price, "Expected: '%v', received: '%v'", 100, orders[0].Price)
}

func TestSortOrdersByDate(t *testing.T) {
	t.Parallel()

	orders := []Detail{
		{
			Date: time.Unix(0, 0),
		}, {
			Date: time.Unix(1, 0),
		}, {
			Date: time.Unix(2, 0),
		},
	}

	SortOrdersByDate(&orders, false)
	assert.Equal(t, orders[0].Date.Unix(), time.Unix(0, 0).Unix())

	SortOrdersByDate(&orders, true)
	assert.Equal(t, orders[0].Date, time.Unix(2, 0))
}

func TestSortOrdersByCurrency(t *testing.T) {
	t.Parallel()

	orders := []Detail{
		{
			Pair: currency.NewPairWithDelimiter(currency.BTC.String(),
				currency.USD.String(),
				"-"),
		}, {
			Pair: currency.NewPairWithDelimiter(currency.DOGE.String(),
				currency.USD.String(),
				"-"),
		}, {
			Pair: currency.NewPairWithDelimiter(currency.BTC.String(),
				currency.RUB.String(),
				"-"),
		}, {
			Pair: currency.NewPairWithDelimiter(currency.LTC.String(),
				currency.EUR.String(),
				"-"),
		}, {
			Pair: currency.NewPairWithDelimiter(currency.LTC.String(),
				currency.AUD.String(),
				"-"),
		},
	}

	SortOrdersByCurrency(&orders, false)
	assert.Equal(t, currency.BTC.String()+"-"+currency.RUB.String(), orders[0].Pair.String())

	SortOrdersByCurrency(&orders, true)
	assert.Equal(t, currency.LTC.String()+"-"+currency.EUR.String(), orders[0].Pair.String())
}

func TestSortOrdersByOrderSide(t *testing.T) {
	t.Parallel()

	orders := []Detail{
		{
			Side: Buy,
		}, {
			Side: Sell,
		}, {
			Side: Sell,
		}, {
			Side: Buy,
		},
	}

	SortOrdersBySide(&orders, false)
	assert.Truef(t, strings.EqualFold(orders[0].Side.String(), Buy.String()), "Expected: '%v', received: '%v'", Buy, orders[0].Side)

	SortOrdersBySide(&orders, true)
	assert.Truef(t, strings.EqualFold(orders[0].Side.String(), Sell.String()), "Expected: '%v', received: '%v'", Sell, orders[0].Side)
}

func TestSortOrdersByOrderType(t *testing.T) {
	t.Parallel()

	orders := []Detail{
		{
			Type: Market,
		}, {
			Type: Limit,
		}, {
			Type: TrailingStop,
		},
	}

	SortOrdersByType(&orders, true)
	assert.Truef(t, strings.EqualFold(orders[0].Type.String(), TrailingStop.String()), "Expected: '%v', received: '%v'", TrailingStop, orders[0].Type)
}

func TestStringToOrderSide(t *testing.T) {
	cases := []struct {
		in  string
		out Side
		err error
	}{
		{"buy", Buy, nil},
		{"BUY", Buy, nil},
		{"bUy", Buy, nil},
		{"sell", Sell, nil},
		{"SELL", Sell, nil},
		{"sElL", Sell, nil},
		{"bid", Bid, nil},
		{"BID", Bid, nil},
		{"bId", Bid, nil},
		{"ask", Ask, nil},
		{"ASK", Ask, nil},
		{"aSk", Ask, nil},
		{"lOnG", Long, nil},
		{"ShoRt", Short, nil},
		{"any", AnySide, nil},
		{"ANY", AnySide, nil},
		{"aNy", AnySide, nil},
		{"woahMan", UnknownSide, ErrSideIsInvalid},
	}
	for i := range cases {
		testData := &cases[i]
		t.Run(testData.in, func(t *testing.T) {
			out, err := StringToOrderSide(testData.in)
			require.ErrorIs(t, err, testData.err)
			require.Equal(t, out, testData.out)
		})
	}
}

var sideBenchmark Side

// 9756914	       126.7 ns/op	       0 B/op	       0 allocs/op // PREV
// 25200660	        57.63 ns/op	       3 B/op	       1 allocs/op // CURRENT
func BenchmarkStringToOrderSide(b *testing.B) {
	for b.Loop() {
		sideBenchmark, _ = StringToOrderSide("any")
	}
}

func TestStringToOrderType(t *testing.T) {
	cases := []struct {
		in  string
		out Type
		err error
	}{
		{"limit", Limit, nil},
		{"LIMIT", Limit, nil},
		{"lImIt", Limit, nil},
		{"market", Market, nil},
		{"MARKET", Market, nil},
		{"mArKeT", Market, nil},
		{"stop", Stop, nil},
		{"STOP", Stop, nil},
		{"sToP", Stop, nil},
		{"sToP LiMit", StopLimit, nil},
		{"ExchangE sToP Limit", StopLimit, nil},
		{"trailing_stop", TrailingStop, nil},
		{"TRAILING_STOP", TrailingStop, nil},
		{"tRaIlInG_sToP", TrailingStop, nil},
		{"tRaIlInG sToP", TrailingStop, nil},
		{"ios", IOS, nil},
		{"any", AnyType, nil},
		{"ANY", AnyType, nil},
		{"aNy", AnyType, nil},
		{"trigger", Trigger, nil},
		{"TRIGGER", Trigger, nil},
		{"tRiGgEr", Trigger, nil},
		{"conDitiOnal", ConditionalStop, nil},
		{"oCo", OCO, nil},
		{"mMp", MarketMakerProtection, nil},
		{"Mmp_And_Post_oNly", MarketMakerProtectionAndPostOnly, nil},
		{"tWaP", TWAP, nil},
		{"TWAP", TWAP, nil},
		{"woahMan", UnknownType, errUnrecognisedOrderType},
		{"chase", Chase, nil},
		{"MOVE_ORDER_STOP", TrailingStop, nil},
		{"mOVe_OrdeR_StoP", TrailingStop, nil},
		{"optimal_limit_IoC", OptimalLimitIOC, nil},
		{"Stop_market", StopMarket, nil},
		{"liquidation", Liquidation, nil},
		{"LiQuidation", Liquidation, nil},
		{"take_profit", TakeProfit, nil},
		{"Take ProfIt", TakeProfit, nil},
		{"TAKE PROFIT MARkEt", TakeProfitMarket, nil},
		{"TAKE_PROFIT_MARkEt", TakeProfitMarket, nil},
	}
	for i := range cases {
		testData := &cases[i]
		t.Run(testData.in, func(t *testing.T) {
			out, err := StringToOrderType(testData.in)
			require.ErrorIs(t, err, testData.err)
			assert.Equal(t, testData.out, out)
		})
	}
}

var typeBenchmark Type

// 5703705	       299.9 ns/op	       0 B/op	       0 allocs/op // PREV
// 16353608	        81.23 ns/op	       8 B/op	       1 allocs/op // CURRENT
func BenchmarkStringToOrderType(b *testing.B) {
	for b.Loop() {
		typeBenchmark, _ = StringToOrderType("trigger")
	}
}

var stringsToOrderStatus = []struct {
	in  string
	out Status
	err error
}{
	{"any", AnyStatus, nil},
	{"ANY", AnyStatus, nil},
	{"aNy", AnyStatus, nil},
	{"new", New, nil},
	{"NEW", New, nil},
	{"nEw", New, nil},
	{"active", Active, nil},
	{"ACTIVE", Active, nil},
	{"aCtIvE", Active, nil},
	{"partially_filled", PartiallyFilled, nil},
	{"PARTIALLY_FILLED", PartiallyFilled, nil},
	{"pArTiAlLy_FiLlEd", PartiallyFilled, nil},
	{"filled", Filled, nil},
	{"FILLED", Filled, nil},
	{"fIlLeD", Filled, nil},
	{"cancelled", Cancelled, nil},
	{"CANCELlED", Cancelled, nil},
	{"cAnCellEd", Cancelled, nil},
	{"pending_cancel", PendingCancel, nil},
	{"PENDING_CANCEL", PendingCancel, nil},
	{"pENdInG_cAnCeL", PendingCancel, nil},
	{"rejected", Rejected, nil},
	{"REJECTED", Rejected, nil},
	{"rEjEcTeD", Rejected, nil},
	{"expired", Expired, nil},
	{"EXPIRED", Expired, nil},
	{"eXpIrEd", Expired, nil},
	{"hidden", Hidden, nil},
	{"HIDDEN", Hidden, nil},
	{"hIdDeN", Hidden, nil},
	{"market_unavailable", MarketUnavailable, nil},
	{"MARKET_UNAVAILABLE", MarketUnavailable, nil},
	{"mArKeT_uNaVaIlAbLe", MarketUnavailable, nil},
	{"insufficient_balance", InsufficientBalance, nil},
	{"INSUFFICIENT_BALANCE", InsufficientBalance, nil},
	{"iNsUfFiCiEnT_bAlAnCe", InsufficientBalance, nil},
	{"PARTIALLY_CANCELLEd", PartiallyCancelled, nil},
	{"partially canceLLed", PartiallyCancelled, nil},
	{"opeN", Open, nil},
	{"cLosEd", Closed, nil},
	{"cancellinG", Cancelling, nil},
	{"woahMan", UnknownStatus, errUnrecognisedOrderStatus},
	{"PLAcED", New, nil},
	{"ACCePTED", New, nil},
	{"FAILeD", Rejected, nil},
}

func TestStringToOrderStatus(t *testing.T) {
	for i := range stringsToOrderStatus {
		testData := &stringsToOrderStatus[i]
		t.Run(testData.in, func(t *testing.T) {
			out, err := StringToOrderStatus(testData.in)
			require.ErrorIs(t, err, testData.err)
			assert.Equal(t, testData.out, out)
		})
	}
}

var statusBenchmark Status

// 3569052	       351.8 ns/op	       0 B/op	       0 allocs/op // PREV
// 11126791	       101.9 ns/op	      24 B/op	       1 allocs/op // CURRENT
func BenchmarkStringToOrderStatus(b *testing.B) {
	for b.Loop() {
		statusBenchmark, _ = StringToOrderStatus("market_unavailable")
	}
}

func TestUpdateOrderFromModifyResponse(t *testing.T) {
	od := Detail{OrderID: "1"}
	updated := time.Now()

	pair, err := currency.NewPairFromString("BTCUSD")
	require.NoError(t, err)

	om := ModifyResponse{
		TimeInForce:     PostOnly | GoodTillTime,
		Price:           1,
		Amount:          1,
		TriggerPrice:    1,
		RemainingAmount: 1,
		Exchange:        "1",
		Type:            1,
		Side:            1,
		Status:          1,
		AssetType:       1,
		LastUpdated:     updated,
		Pair:            pair,
	}

	od.UpdateOrderFromModifyResponse(&om)
	assert.NotEqual(t, UnknownTIF, od.TimeInForce)
	assert.True(t, od.TimeInForce.Is(GoodTillTime))
	assert.True(t, od.TimeInForce.Is(PostOnly))
	assert.Equal(t, 1., od.Price)
	assert.Equal(t, 1., od.Amount)
	assert.Equal(t, 1., od.TriggerPrice)
	assert.Equal(t, 1., od.RemainingAmount)
	assert.Equal(t, "", od.Exchange, "Should not be able to update exchange via modify")
	assert.Equal(t, "1", od.OrderID)
	assert.Equal(t, Type(1), od.Type)
	assert.Equal(t, Side(1), od.Side)
	assert.Equal(t, Status(1), od.Status)
	assert.Equal(t, asset.Item(1), od.AssetType)
	assert.Equal(t, od.LastUpdated, updated)
	assert.Equal(t, "BTCUSD", od.Pair.String())
	assert.Nil(t, od.Trades)
}

func TestTimeInForceIs(t *testing.T) {
	t.Parallel()
	tifValuesMap := map[TimeInForce][]TimeInForce{
		GoodTillCancel | PostOnly:    {GoodTillCancel, PostOnly},
		GoodTillCancel:               {GoodTillCancel},
<<<<<<< HEAD
=======
		GoodTillCrossing | PostOnly:  {GoodTillCrossing, PostOnly},
>>>>>>> 9b73f05a
		ImmediateOrCancel | PostOnly: {ImmediateOrCancel, PostOnly},
		GoodTillDay:                  {GoodTillDay},
		FillOrKill | PostOnly:        {FillOrKill, PostOnly},
		FillOrKill:                   {FillOrKill},
		PostOnly:                     {PostOnly},
<<<<<<< HEAD
=======
		GoodTillCrossing:             {GoodTillCrossing},
>>>>>>> 9b73f05a
	}
	for tif := range tifValuesMap {
		for _, v := range tifValuesMap[tif] {
			require.True(t, tif.Is(v))
		}
	}
}

func TestUpdateOrderFromDetail(t *testing.T) {
	var leet = "1337"

	updated := time.Now()

	pair, err := currency.NewPairFromString("BTCUSD")
	require.NoError(t, err)

	id, err := uuid.NewV4()
	require.NoError(t, err)

	var od *Detail
	err = od.UpdateOrderFromDetail(nil)
	require.ErrorIs(t, err, ErrOrderDetailIsNil)

	om := &Detail{
		TimeInForce:     GoodTillCancel | PostOnly,
		HiddenOrder:     true,
		Leverage:        1,
		Price:           1,
		Amount:          1,
		LimitPriceUpper: 1,
		LimitPriceLower: 1,
		TriggerPrice:    1,
		QuoteAmount:     1,
		ExecutedAmount:  1,
		RemainingAmount: 1,
		Fee:             1,
		Exchange:        "1",
		InternalOrderID: id,
		OrderID:         "1",
		AccountID:       "1",
		ClientID:        "1",
		ClientOrderID:   "DukeOfWombleton",
		WalletAddress:   "1",
		Type:            1,
		Side:            1,
		Status:          1,
		AssetType:       1,
		LastUpdated:     updated,
		Pair:            pair,
		Trades:          []TradeHistory{},
	}

	od = &Detail{Exchange: "test"}

	err = od.UpdateOrderFromDetail(nil)
	require.ErrorIs(t, err, ErrOrderDetailIsNil)

	err = od.UpdateOrderFromDetail(om)
	require.NoError(t, err)

	assert.Equal(t, od.InternalOrderID, id)
	assert.True(t, od.TimeInForce.Is(GoodTillCancel))
	assert.True(t, od.TimeInForce.Is(PostOnly))
	require.True(t, od.HiddenOrder)
	assert.Equal(t, 1., od.Leverage)
	assert.Equal(t, 1., od.Price)
	assert.Equal(t, 1., od.Amount)
	assert.Equal(t, 1., od.LimitPriceLower)
	assert.Equal(t, 1., od.LimitPriceUpper)
	assert.Equal(t, 1., od.TriggerPrice)
	assert.Equal(t, 1., od.QuoteAmount)
	assert.Equal(t, 1., od.ExecutedAmount)
	assert.Equal(t, 1., od.RemainingAmount)
	assert.Equal(t, 1., od.Fee)
	assert.Equal(t, "test", od.Exchange, "Should not be able to update exchange via modify")
	assert.Equal(t, "1", od.OrderID)
	assert.Equal(t, "1", od.ClientID)
	assert.Equal(t, "DukeOfWombleton", od.ClientOrderID)
	assert.Equal(t, "1", od.WalletAddress)
	assert.Equal(t, Type(1), od.Type)
	assert.Equal(t, Side(1), od.Side)
	assert.Equal(t, Status(1), od.Status)
	assert.Equal(t, asset.Item(1), od.AssetType)
	assert.Equal(t, updated, od.LastUpdated)
	assert.Equal(t, "BTCUSD", od.Pair.String())
	assert.Nil(t, od.Trades)

	om.Trades = append(om.Trades, TradeHistory{TID: "1"}, TradeHistory{TID: "2"})
	err = od.UpdateOrderFromDetail(om)
	require.NoError(t, err)
	assert.Len(t, od.Trades, 2)
	om.Trades[0].Exchange = leet
	om.Trades[0].Price = 1337
	om.Trades[0].Fee = 1337
	om.Trades[0].IsMaker = true
	om.Trades[0].Timestamp = updated
	om.Trades[0].Description = leet
	om.Trades[0].Side = UnknownSide
	om.Trades[0].Type = UnknownType
	om.Trades[0].Amount = 1337
	err = od.UpdateOrderFromDetail(om)
	require.NoError(t, err)
	assert.NotEqual(t, leet, od.Trades[0].Exchange, "Should not be able to update exchange from update")
	assert.Equal(t, 1337., od.Trades[0].Price)
	assert.Equal(t, 1337., od.Trades[0].Fee)
	assert.True(t, od.Trades[0].IsMaker)
	assert.Equal(t, updated, od.Trades[0].Timestamp)
	assert.Equal(t, leet, od.Trades[0].Description)
	assert.Equal(t, UnknownSide, od.Trades[0].Side)
	assert.Equal(t, UnknownType, od.Trades[0].Type)
	assert.Equal(t, 1337., od.Trades[0].Amount)

	id, err = uuid.NewV4()
	require.NoError(t, err)

	om = &Detail{
		InternalOrderID: id,
	}

	err = od.UpdateOrderFromDetail(om)
	require.NoError(t, err)
	assert.NotEqual(t, id, od.InternalOrderID, "Should not be able to update the internal order ID after initialization")
}

func TestClassificationError_Error(t *testing.T) {
	class := ClassificationError{OrderID: "1337", Exchange: "test", Err: errors.New("test error")}
	require.Equal(t, "Exchange test: OrderID: 1337 classification error: test error", class.Error())
	class.OrderID = ""
	assert.Equal(t, "Exchange test: classification error: test error", class.Error())
}

func TestValidationOnOrderTypes(t *testing.T) {
	var cancelMe *Cancel
	require.ErrorIs(t, cancelMe.Validate(), ErrCancelOrderIsNil)

	cancelMe = new(Cancel)
	err := cancelMe.Validate()
	assert.NoError(t, err)

	err = cancelMe.Validate(cancelMe.PairAssetRequired())
	assert.Falsef(t, err == nil || err.Error() != ErrPairIsEmpty.Error(), "received '%v' expected '%v'", err, ErrPairIsEmpty)

	cancelMe.Pair = currency.NewPair(currency.BTC, currency.USDT)
	err = cancelMe.Validate(cancelMe.PairAssetRequired())
	assert.Falsef(t, err == nil || err.Error() != ErrAssetNotSet.Error(), "received '%v' expected '%v'", err, ErrAssetNotSet)

	cancelMe.AssetType = asset.Spot
	err = cancelMe.Validate(cancelMe.PairAssetRequired())
	assert.NoError(t, err)
	require.Error(t, cancelMe.Validate(cancelMe.StandardCancel()))

	require.NoError(t, cancelMe.Validate(validate.Check(func() error {
		return nil
	})))
	cancelMe.OrderID = "1337"
	require.NoError(t, cancelMe.Validate(cancelMe.StandardCancel()))

	var getOrders *MultiOrderRequest
	err = getOrders.Validate()
	require.ErrorIs(t, err, ErrGetOrdersRequestIsNil)

	getOrders = new(MultiOrderRequest)
	err = getOrders.Validate()
	require.ErrorIs(t, err, asset.ErrNotSupported)

	getOrders.AssetType = asset.Spot
	err = getOrders.Validate()
	require.ErrorIs(t, err, ErrSideIsInvalid)

	getOrders.Side = AnySide
	err = getOrders.Validate()
	require.ErrorIs(t, err, errUnrecognisedOrderType)

	var errTestError = errors.New("test error")
	getOrders.Type = AnyType
	err = getOrders.Validate(validate.Check(func() error {
		return errTestError
	}))
	require.ErrorIs(t, err, errTestError)

	err = getOrders.Validate(validate.Check(func() error {
		return nil
	}))
	require.NoError(t, err)

	var modifyOrder *Modify
	require.ErrorIs(t, modifyOrder.Validate(), ErrModifyOrderIsNil)

	modifyOrder = new(Modify)
	require.ErrorIs(t, modifyOrder.Validate(), ErrPairIsEmpty)

	p, err := currency.NewPairFromString("BTC-USD")
	require.NoError(t, err)

	modifyOrder.Pair = p
	require.ErrorIs(t, modifyOrder.Validate(), ErrAssetNotSet)

	modifyOrder.AssetType = asset.Spot
	require.ErrorIs(t, modifyOrder.Validate(), ErrOrderIDNotSet)

	modifyOrder.ClientOrderID = "1337"
	require.NoError(t, modifyOrder.Validate())
	require.Error(t, modifyOrder.Validate(validate.Check(func() error { return errors.New("this should error") })))
	require.NoError(t, modifyOrder.Validate(validate.Check(func() error { return nil })))
}

func TestMatchFilter(t *testing.T) {
	t.Parallel()
	id, err := uuid.NewV4()
	require.NoError(t, err)
	filters := map[int]*Filter{
		0:  {},
		1:  {Exchange: "Binance"},
		2:  {InternalOrderID: id},
		3:  {OrderID: "2222"},
		4:  {ClientOrderID: "3333"},
		5:  {ClientID: "4444"},
		6:  {WalletAddress: "5555"},
		7:  {Type: AnyType},
		8:  {Type: Limit},
		9:  {Side: AnySide},
		10: {Side: Sell},
		11: {Status: AnyStatus},
		12: {Status: New},
		13: {AssetType: asset.Spot},
		14: {Pair: currency.NewPair(currency.BTC, currency.USD)},
		15: {Exchange: "Binance", Type: Limit, Status: New},
		16: {Exchange: "Binance", Type: AnyType},
		17: {AccountID: "8888"},
	}

	orders := map[int]Detail{
		0:  {},
		1:  {Exchange: "Binance"},
		2:  {InternalOrderID: id},
		3:  {OrderID: "2222"},
		4:  {ClientOrderID: "3333"},
		5:  {ClientID: "4444"},
		6:  {WalletAddress: "5555"},
		7:  {Type: AnyType},
		8:  {Type: Limit},
		9:  {Side: AnySide},
		10: {Side: Sell},
		11: {Status: AnyStatus},
		12: {Status: New},
		13: {AssetType: asset.Spot},
		14: {Pair: currency.NewPair(currency.BTC, currency.USD)},
		15: {Exchange: "Binance", Type: Limit, Status: New},
		16: {AccountID: "8888"},
	}
	// empty filter tests
	emptyFilter := filters[0]
	for _, o := range orders {
		assert.True(t, o.MatchFilter(emptyFilter), "empty filter should match everything")
	}

	tests := map[int]struct {
		f              *Filter
		o              Detail
		expectedResult bool
	}{
		0:  {filters[1], orders[1], true},
		1:  {filters[1], orders[0], false},
		2:  {filters[2], orders[2], true},
		3:  {filters[2], orders[3], false},
		4:  {filters[3], orders[3], true},
		5:  {filters[3], orders[4], false},
		6:  {filters[4], orders[4], true},
		7:  {filters[4], orders[5], false},
		8:  {filters[5], orders[5], true},
		9:  {filters[5], orders[6], false},
		10: {filters[6], orders[6], true},
		11: {filters[6], orders[7], false},
		12: {filters[7], orders[7], true},
		13: {filters[7], orders[8], true},
		14: {filters[7], orders[9], true},
		15: {filters[8], orders[7], false},
		16: {filters[8], orders[8], true},
		17: {filters[8], orders[9], false},
		18: {filters[9], orders[9], true},
		19: {filters[9], orders[10], true},
		20: {filters[9], orders[11], true},
		21: {filters[10], orders[10], true},
		22: {filters[10], orders[11], false},
		23: {filters[10], orders[9], false},
		24: {filters[11], orders[11], true},
		25: {filters[11], orders[12], true},
		26: {filters[11], orders[10], true},
		27: {filters[12], orders[12], true},
		28: {filters[12], orders[13], false},
		29: {filters[12], orders[11], false},
		30: {filters[13], orders[13], true},
		31: {filters[13], orders[12], false},
		32: {filters[14], orders[14], true},
		33: {filters[14], orders[13], false},
		34: {filters[15], orders[15], true},
		35: {filters[16], orders[15], true},
		36: {filters[17], orders[16], true},
		37: {filters[17], orders[15], false},
	}
	// specific tests
	for num, tt := range tests {
		t.Run(strconv.Itoa(num), func(t *testing.T) {
			t.Parallel()
			assert.Equalf(t, tt.expectedResult, tt.o.MatchFilter(tt.f), "tests[%v] failed", num)
		})
	}
}

func TestIsActive(t *testing.T) {
	orders := map[int]Detail{
		0: {Amount: 0.0, Status: Active},
		1: {Amount: 1.0, ExecutedAmount: 0.9, Status: Active},
		2: {Amount: 1.0, ExecutedAmount: 1.0, Status: Active},
		3: {Amount: 1.0, ExecutedAmount: 1.1, Status: Active},
	}

	amountTests := map[int]struct {
		o              Detail
		expectedResult bool
	}{
		0: {orders[0], false},
		1: {orders[1], true},
		2: {orders[2], false},
		3: {orders[3], false},
	}
	// specific tests
	for num, tt := range amountTests {
		assert.Equalf(t, tt.expectedResult, tt.o.IsActive(), "amountTests[%v] failed", num)
	}

	statusTests := map[int]struct {
		o              Detail
		expectedResult bool
	}{
		// For now force inactive on any status
		0:  {Detail{Amount: 1.0, ExecutedAmount: 0.0, Status: AnyStatus}, false},
		1:  {Detail{Amount: 1.0, ExecutedAmount: 0.0, Status: New}, true},
		2:  {Detail{Amount: 1.0, ExecutedAmount: 0.0, Status: Active}, true},
		3:  {Detail{Amount: 1.0, ExecutedAmount: 0.0, Status: PartiallyCancelled}, false},
		4:  {Detail{Amount: 1.0, ExecutedAmount: 0.0, Status: PartiallyFilled}, true},
		5:  {Detail{Amount: 1.0, ExecutedAmount: 0.0, Status: Filled}, false},
		6:  {Detail{Amount: 1.0, ExecutedAmount: 0.0, Status: Cancelled}, false},
		7:  {Detail{Amount: 1.0, ExecutedAmount: 0.0, Status: PendingCancel}, true},
		8:  {Detail{Amount: 1.0, ExecutedAmount: 0.0, Status: InsufficientBalance}, false},
		9:  {Detail{Amount: 1.0, ExecutedAmount: 0.0, Status: MarketUnavailable}, false},
		10: {Detail{Amount: 1.0, ExecutedAmount: 0.0, Status: Rejected}, false},
		11: {Detail{Amount: 1.0, ExecutedAmount: 0.0, Status: Expired}, false},
		12: {Detail{Amount: 1.0, ExecutedAmount: 0.0, Status: Hidden}, true},
		// For now force inactive on unknown status
		13: {Detail{Amount: 1.0, ExecutedAmount: 0.0, Status: UnknownStatus}, false},
		14: {Detail{Amount: 1.0, ExecutedAmount: 0.0, Status: Open}, true},
		15: {Detail{Amount: 1.0, ExecutedAmount: 0.0, Status: AutoDeleverage}, true},
		16: {Detail{Amount: 1.0, ExecutedAmount: 0.0, Status: Closed}, false},
		17: {Detail{Amount: 1.0, ExecutedAmount: 0.0, Status: Pending}, true},
	}
	// specific tests
	for num, tt := range statusTests {
		require.Equalf(t, tt.expectedResult, tt.o.IsActive(), "statusTests[%v] failed", num)
	}
}

var activeBenchmark = Detail{Status: Pending, Amount: 1}

// 610732089	         2.414 ns/op	       0 B/op	       0 allocs/op // PREV
// 1000000000	         1.188 ns/op	       0 B/op	       0 allocs/op // CURRENT
func BenchmarkIsActive(b *testing.B) {
	for b.Loop() {
		if !activeBenchmark.IsActive() {
			b.Fatal("expected true")
		}
	}
}

func TestIsInactive(t *testing.T) {
	orders := map[int]Detail{
		0: {Amount: 0.0, Status: Active},
		1: {Amount: 1.0, ExecutedAmount: 0.9, Status: Active},
		2: {Amount: 1.0, ExecutedAmount: 1.0, Status: Active},
		3: {Amount: 1.0, ExecutedAmount: 1.1, Status: Active},
	}

	amountTests := map[int]struct {
		o              Detail
		expectedResult bool
	}{
		0: {orders[0], true},
		1: {orders[1], false},
		2: {orders[2], true},
		3: {orders[3], true},
	}
	// specific tests
	for num, tt := range amountTests {
		assert.Equalf(t, tt.expectedResult, tt.o.IsInactive(), "amountTests[%v] failed", num)
	}

	statusTests := map[int]struct {
		o              Detail
		expectedResult bool
	}{
		// For now force inactive on any status
		0:  {Detail{Amount: 1.0, ExecutedAmount: 0.0, Status: AnyStatus}, true},
		1:  {Detail{Amount: 1.0, ExecutedAmount: 0.0, Status: New}, false},
		2:  {Detail{Amount: 1.0, ExecutedAmount: 0.0, Status: Active}, false},
		3:  {Detail{Amount: 1.0, ExecutedAmount: 0.0, Status: PartiallyCancelled}, true},
		4:  {Detail{Amount: 1.0, ExecutedAmount: 0.0, Status: PartiallyFilled}, false},
		5:  {Detail{Amount: 1.0, ExecutedAmount: 0.0, Status: Filled}, true},
		6:  {Detail{Amount: 1.0, ExecutedAmount: 0.0, Status: Cancelled}, true},
		7:  {Detail{Amount: 1.0, ExecutedAmount: 0.0, Status: PendingCancel}, false},
		8:  {Detail{Amount: 1.0, ExecutedAmount: 0.0, Status: InsufficientBalance}, true},
		9:  {Detail{Amount: 1.0, ExecutedAmount: 0.0, Status: MarketUnavailable}, true},
		10: {Detail{Amount: 1.0, ExecutedAmount: 0.0, Status: Rejected}, true},
		11: {Detail{Amount: 1.0, ExecutedAmount: 0.0, Status: Expired}, true},
		12: {Detail{Amount: 1.0, ExecutedAmount: 0.0, Status: Hidden}, false},
		// For now force inactive on unknown status
		13: {Detail{Amount: 1.0, ExecutedAmount: 0.0, Status: UnknownStatus}, true},
		14: {Detail{Amount: 1.0, ExecutedAmount: 0.0, Status: Open}, false},
		15: {Detail{Amount: 1.0, ExecutedAmount: 0.0, Status: AutoDeleverage}, false},
		16: {Detail{Amount: 1.0, ExecutedAmount: 0.0, Status: Closed}, true},
		17: {Detail{Amount: 1.0, ExecutedAmount: 0.0, Status: Pending}, false},
	}
	// specific tests
	for num, tt := range statusTests {
		assert.Equalf(t, tt.expectedResult, tt.o.IsInactive(), "statusTests[%v] failed", num)
	}
}

var inactiveBenchmark = Detail{Status: Closed, Amount: 1}

// 1000000000	         1.043 ns/op	       0 B/op	       0 allocs/op // CURRENT
func BenchmarkIsInactive(b *testing.B) {
	for b.Loop() {
<<<<<<< HEAD
		assert.True(b, inactiveBenchmark.IsInactive())
=======
		require.True(b, inactiveBenchmark.IsInactive())
>>>>>>> 9b73f05a
	}
}

func TestIsOrderPlaced(t *testing.T) {
	t.Parallel()
	statusTests := map[int]struct {
		o              Detail
		expectedResult bool
	}{
		0:  {Detail{Amount: 1.0, ExecutedAmount: 0.0, Status: AnyStatus}, false},
		1:  {Detail{Amount: 1.0, ExecutedAmount: 0.0, Status: New}, true},
		2:  {Detail{Amount: 1.0, ExecutedAmount: 0.0, Status: Active}, true},
		3:  {Detail{Amount: 1.0, ExecutedAmount: 0.0, Status: PartiallyCancelled}, true},
		4:  {Detail{Amount: 1.0, ExecutedAmount: 0.0, Status: PartiallyFilled}, true},
		5:  {Detail{Amount: 1.0, ExecutedAmount: 0.0, Status: Filled}, true},
		6:  {Detail{Amount: 1.0, ExecutedAmount: 0.0, Status: Cancelled}, true},
		7:  {Detail{Amount: 1.0, ExecutedAmount: 0.0, Status: PendingCancel}, true},
		8:  {Detail{Amount: 1.0, ExecutedAmount: 0.0, Status: InsufficientBalance}, false},
		9:  {Detail{Amount: 1.0, ExecutedAmount: 0.0, Status: MarketUnavailable}, false},
		10: {Detail{Amount: 1.0, ExecutedAmount: 0.0, Status: Rejected}, false},
		11: {Detail{Amount: 1.0, ExecutedAmount: 0.0, Status: Expired}, true},
		12: {Detail{Amount: 1.0, ExecutedAmount: 0.0, Status: Hidden}, true},
		13: {Detail{Amount: 1.0, ExecutedAmount: 0.0, Status: UnknownStatus}, false},
		14: {Detail{Amount: 1.0, ExecutedAmount: 0.0, Status: Open}, true},
		15: {Detail{Amount: 1.0, ExecutedAmount: 0.0, Status: AutoDeleverage}, true},
		16: {Detail{Amount: 1.0, ExecutedAmount: 0.0, Status: Closed}, true},
		17: {Detail{Amount: 1.0, ExecutedAmount: 0.0, Status: Pending}, true},
	}
	// specific tests
	for num, tt := range statusTests {
		t.Run(fmt.Sprintf("TEST CASE: %d", num), func(t *testing.T) {
			t.Parallel()
			assert.Equalf(t, tt.expectedResult, tt.o.WasOrderPlaced(), "statusTests[%v] failed", num)
		})
	}
}

func TestGenerateInternalOrderID(t *testing.T) {
	id, err := uuid.NewV4()
	assert.NoError(t, err)
	od := Detail{
		InternalOrderID: id,
	}
	od.GenerateInternalOrderID()
	assert.Equal(t, id, od.InternalOrderID, "Should not be able to generate a new internal order ID")

	od = Detail{}
	od.GenerateInternalOrderID()
	assert.False(t, od.InternalOrderID.IsNil(), "unable to generate internal order ID")
}

func TestDetail_Copy(t *testing.T) {
	t.Parallel()
	d := []Detail{
		{
			Exchange: "Binance",
		},
		{
			Exchange: "Binance",
			Trades: []TradeHistory{
				{Price: 1},
			},
		},
	}
	for i := range d {
		r := d[i].Copy()
		assert.True(t, reflect.DeepEqual(d[i], r), "[%d] Copy does not contain same elements, expected: %v\ngot:%v", i, d[i], r)
		if len(d[i].Trades) > 0 {
			assert.Equalf(t, &d[i].Trades[0], &r.Trades[0], "[%d]Trades point to the same data elements", i)
		}
	}
}

func TestDetail_CopyToPointer(t *testing.T) {
	t.Parallel()
	d := []Detail{
		{
			Exchange: "Binance",
		},
		{
			Exchange: "Binance",
			Trades: []TradeHistory{
				{Price: 1},
			},
		},
	}
	for i := range d {
		r := d[i].CopyToPointer()
		assert.Truef(t, reflect.DeepEqual(d[i], *r), "[%d] Copy does not contain same elements, expected: %v\ngot:%v", i, d[i], r)
		if len(d[i].Trades) > 0 {
			assert.Equalf(t, &d[i].Trades[0], &r.Trades[0], "[%d]Trades point to the same data elements", i)
		}
	}
}

func TestDetail_CopyPointerOrderSlice(t *testing.T) {
	t.Parallel()
	d := []*Detail{
		{
			Exchange: "Binance",
		},
		{
			Exchange: "Binance",
			Trades: []TradeHistory{
				{Price: 1},
			},
		},
	}

	sliceCopy := CopyPointerOrderSlice(d)
	for i := range sliceCopy {
		assert.Truef(t, reflect.DeepEqual(*sliceCopy[i], *d[i]), "[%d] Copy does not contain same elements, expected: %v\ngot:%v", i, sliceCopy[i], d[i])
		if len(sliceCopy[i].Trades) > 0 {
			assert.Equalf(t, &sliceCopy[i].Trades[0], &d[i].Trades[0], "[%d]Trades point to the same data elements", i)
		}
	}
}

func TestDeriveModify(t *testing.T) {
	t.Parallel()
	var o *Detail
	_, err := o.DeriveModify()
	require.ErrorIs(t, err, errOrderDetailIsNil)

	pair := currency.NewPair(currency.BTC, currency.AUD)

	o = &Detail{
		Exchange:      "wow",
		OrderID:       "wow2",
		ClientOrderID: "wow3",
		Type:          Market,
		Side:          Long,
		AssetType:     asset.Futures,
		Pair:          pair,
	}

	mod, err := o.DeriveModify()
	require.NoError(t, err)
	require.NotNil(t, mod)

	exp := &Modify{
		Exchange:      "wow",
		OrderID:       "wow2",
		ClientOrderID: "wow3",
		Type:          Market,
		Side:          Long,
		AssetType:     asset.Futures,
		Pair:          pair,
	}
	assert.Equal(t, exp, mod)
}

func TestDeriveModifyResponse(t *testing.T) {
	t.Parallel()
	var mod *Modify
	_, err := mod.DeriveModifyResponse()
	require.ErrorIs(t, err, errOrderDetailIsNil)

	pair := currency.NewPair(currency.BTC, currency.AUD)

	mod = &Modify{
		Exchange:      "wow",
		OrderID:       "wow2",
		ClientOrderID: "wow3",
		Type:          Market,
		Side:          Long,
		AssetType:     asset.Futures,
		Pair:          pair,
	}

	modresp, err := mod.DeriveModifyResponse()
	require.NoError(t, err)
	require.NotNil(t, modresp)

	exp := &ModifyResponse{
		Exchange:      "wow",
		OrderID:       "wow2",
		ClientOrderID: "wow3",
		Type:          Market,
		Side:          Long,
		AssetType:     asset.Futures,
		Pair:          pair,
	}
	assert.Equal(t, exp, modresp)
}

func TestDeriveCancel(t *testing.T) {
	t.Parallel()
	var o *Detail
	_, err := o.DeriveCancel()
	require.ErrorIs(t, err, errOrderDetailIsNil)

	pair := currency.NewPair(currency.BTC, currency.AUD)

	o = &Detail{
		Exchange:      "wow",
		OrderID:       "wow1",
		AccountID:     "wow2",
		ClientID:      "wow3",
		ClientOrderID: "wow4",
		WalletAddress: "wow5",
		Type:          Market,
		Side:          Long,
		Pair:          pair,
		AssetType:     asset.Futures,
	}
	cancel, err := o.DeriveCancel()
	require.NoError(t, err)

	assert.False(t, cancel.Exchange != "wow" ||
		cancel.OrderID != "wow1" ||
		cancel.AccountID != "wow2" ||
		cancel.ClientID != "wow3" ||
		cancel.ClientOrderID != "wow4" ||
		cancel.WalletAddress != "wow5" ||
		cancel.Type != Market ||
		cancel.Side != Long ||
		!cancel.Pair.Equal(pair) ||
		cancel.AssetType != asset.Futures)
}

func TestGetOrdersRequest_Filter(t *testing.T) {
	request := new(MultiOrderRequest)
	request.AssetType = asset.Spot
	request.Type = AnyType
	request.Side = AnySide

	var orders = []Detail{
		{OrderID: "0", Pair: btcusd, AssetType: asset.Spot, Type: Limit, Side: Buy},
		{OrderID: "1", Pair: btcusd, AssetType: asset.Spot, Type: Limit, Side: Sell},
		{OrderID: "2", Pair: btcusd, AssetType: asset.Spot, Type: Market, Side: Buy},
		{OrderID: "3", Pair: btcusd, AssetType: asset.Spot, Type: Market, Side: Sell},
		{OrderID: "4", Pair: btcusd, AssetType: asset.Futures, Type: Limit, Side: Buy},
		{OrderID: "5", Pair: btcusd, AssetType: asset.Futures, Type: Limit, Side: Sell},
		{OrderID: "6", Pair: btcusd, AssetType: asset.Futures, Type: Market, Side: Buy},
		{OrderID: "7", Pair: btcusd, AssetType: asset.Futures, Type: Market, Side: Sell},
		{OrderID: "8", Pair: btcltc, AssetType: asset.Spot, Type: Limit, Side: Buy},
		{OrderID: "9", Pair: btcltc, AssetType: asset.Spot, Type: Limit, Side: Sell},
		{OrderID: "10", Pair: btcltc, AssetType: asset.Spot, Type: Market, Side: Buy},
		{OrderID: "11", Pair: btcltc, AssetType: asset.Spot, Type: Market, Side: Sell},
		{OrderID: "12", Pair: btcltc, AssetType: asset.Futures, Type: Limit, Side: Buy},
		{OrderID: "13", Pair: btcltc, AssetType: asset.Futures, Type: Limit, Side: Sell},
		{OrderID: "14", Pair: btcltc, AssetType: asset.Futures, Type: Market, Side: Buy},
		{OrderID: "15", Pair: btcltc, AssetType: asset.Futures, Type: Market, Side: Sell},
	}

	shinyAndClean := request.Filter("test", orders)
	require.Len(t, shinyAndClean, 16)

	for x := range shinyAndClean {
		require.Equal(t, strconv.FormatInt(int64(x), 10), shinyAndClean[x].OrderID)
	}

	request.Pairs = []currency.Pair{btcltc}

	// Kicks off time error
	request.EndTime = time.Unix(1336, 0)
	request.StartTime = time.Unix(1337, 0)

	shinyAndClean = request.Filter("test", orders)
	require.Len(t, shinyAndClean, 8)

	for x := range shinyAndClean {
		require.Equal(t, strconv.FormatInt(int64(x)+8, 10), shinyAndClean[x].OrderID)
	}
}

func TestIsValidOrderSubmissionSide(t *testing.T) {
	t.Parallel()
	assert.False(t, IsValidOrderSubmissionSide(UnknownSide))
	assert.True(t, IsValidOrderSubmissionSide(Buy))
	assert.False(t, IsValidOrderSubmissionSide(CouldNotBuy))
}

func TestAdjustBaseAmount(t *testing.T) {
	t.Parallel()

	var s *SubmitResponse
	err := s.AdjustBaseAmount(0)
	require.ErrorIs(t, err, errOrderSubmitResponseIsNil)

	s = &SubmitResponse{}
	err = s.AdjustBaseAmount(0)
	require.ErrorIs(t, err, errAmountIsZero)

	s.Amount = 1.7777777777
	err = s.AdjustBaseAmount(1.7777777777)
	require.NoError(t, err)
	require.Equal(t, 1.7777777777, s.Amount)

	s.Amount = 1.7777777777
	err = s.AdjustBaseAmount(1.777)
	require.NoError(t, err)
	assert.Equal(t, 1.777, s.Amount)
}

func TestAdjustQuoteAmount(t *testing.T) {
	t.Parallel()

	var s *SubmitResponse
	err := s.AdjustQuoteAmount(0)
	require.ErrorIs(t, err, errOrderSubmitResponseIsNil)

	s = &SubmitResponse{}
	err = s.AdjustQuoteAmount(0)
	require.ErrorIs(t, err, errAmountIsZero)

	s.QuoteAmount = 5.222222222222
	err = s.AdjustQuoteAmount(5.222222222222)
	require.NoError(t, err)
	require.Equal(t, 5.222222222222, s.QuoteAmount)

	s.QuoteAmount = 5.222222222222
	err = s.AdjustQuoteAmount(5.22222222)
	require.NoError(t, err)
	assert.Equal(t, 5.22222222, s.QuoteAmount)
}

func TestSideUnmarshal(t *testing.T) {
	t.Parallel()
	var s Side
	assert.NoError(t, s.UnmarshalJSON([]byte(`"SELL"`)), "Quoted valid side okay")
	assert.Equal(t, Sell, s, "Correctly set order Side")
	assert.ErrorIs(t, s.UnmarshalJSON([]byte(`"STEAL"`)), ErrSideIsInvalid, "Quoted invalid side errors")
	var jErr *json.UnmarshalTypeError
	assert.ErrorAs(t, s.UnmarshalJSON([]byte(`14`)), &jErr, "non-string valid json is rejected")
}

func TestIsValid(t *testing.T) {
	t.Parallel()
	var timeInForceValidityMap = map[TimeInForce]bool{
		TimeInForce(1):    false,
		ImmediateOrCancel: true,
		GoodTillTime:      true,
		GoodTillCancel:    true,
		GoodTillDay:       true,
		FillOrKill:        true,
		PostOnly:          true,
		UnsetTIF:          true,
		UnknownTIF:        false,
	}
	var tif TimeInForce
	for tif = range timeInForceValidityMap {
		assert.Equalf(t, timeInForceValidityMap[tif], tif.IsValid(), "got %v, expected %v for %v with id %d", tif.IsValid(), timeInForceValidityMap[tif], tif, tif)
	}
}

func TestStringToTimeInForce(t *testing.T) {
	t.Parallel()
	var timeInForceStringToValueMap = map[string]struct {
		TIF   TimeInForce
		Error error
	}{
		"Unknown":                      {TIF: UnknownTIF, Error: ErrInvalidTimeInForce},
		"GoodTillCancel":               {TIF: GoodTillCancel},
		"GOOD_TILL_CANCELED":           {TIF: GoodTillCancel},
		"GTT":                          {TIF: GoodTillTime},
		"GOOD_TIL_TIME":                {TIF: GoodTillTime},
		"FILLORKILL":                   {TIF: FillOrKill},
		"POST_ONLY_GOOD_TIL_CANCELLED": {TIF: GoodTillCancel},
		"immedIate_Or_Cancel":          {TIF: ImmediateOrCancel},
		"":                             {TIF: UnsetTIF},
		"IOC":                          {TIF: ImmediateOrCancel},
		"immediate_or_cancel":          {TIF: ImmediateOrCancel},
		"IMMEDIATE_OR_CANCEL":          {TIF: ImmediateOrCancel},
		"IMMEDIATEORCANCEL":            {TIF: ImmediateOrCancel},
		"GOOD_TILL_CANCELLED":          {TIF: GoodTillCancel},
		"good_till_day":                {TIF: GoodTillDay},
		"GOOD_TILL_DAY":                {TIF: GoodTillDay},
		"GTD":                          {TIF: GoodTillDay},
		"GOODtillday":                  {TIF: GoodTillDay},
		"abcdfeg":                      {TIF: UnknownTIF, Error: ErrInvalidTimeInForce},
		"PoC":                          {TIF: PostOnly},
		"PendingORCANCEL":              {TIF: PostOnly},
<<<<<<< HEAD
=======
		"GTX":                          {TIF: GoodTillCrossing},
		"GOOD_TILL_CROSSING":           {TIF: GoodTillCrossing},
		"Good Til crossing":            {TIF: GoodTillCrossing},
>>>>>>> 9b73f05a
	}

	for tk := range timeInForceStringToValueMap {
		result, err := StringToTimeInForce(tk)
		assert.ErrorIsf(t, err, timeInForceStringToValueMap[tk].Error, "got %v, expected %v", err, timeInForceStringToValueMap[tk].Error)
		assert.Equalf(t, result, timeInForceStringToValueMap[tk].TIF, "got %v, expected %v", result, timeInForceStringToValueMap[tk].TIF)
	}
}

func TestString(t *testing.T) {
	t.Parallel()
	valMap := map[TimeInForce]string{
		ImmediateOrCancel:              "IOC",
		GoodTillCancel:                 "GTC",
		GoodTillTime:                   "GTT",
		GoodTillDay:                    "GTD",
		FillOrKill:                     "FOK",
		PostOnly:                       "POSTONLY",
		UnknownTIF:                     "UNKNOWN",
		UnsetTIF:                       "",
		ImmediateOrCancel | PostOnly:   "IOC,POSTONLY",
		GoodTillCancel | PostOnly:      "GTC,POSTONLY",
		GoodTillTime | PostOnly:        "GTT,POSTONLY",
		GoodTillDay | PostOnly:         "GTD,POSTONLY",
		FillOrKill | PostOnly:          "FOK,POSTONLY",
		FillOrKill | ImmediateOrCancel: "IOC,FOK",
	}
	for x := range valMap {
		result := x.String()
		assert.Equalf(t, valMap[x], result, "expected %v, got %v", x, result)
	}
}

func TestUnmarshalJSON(t *testing.T) {
	t.Parallel()
	targets := []TimeInForce{
		GoodTillCancel | PostOnly | ImmediateOrCancel, GoodTillCancel | PostOnly, GoodTillCancel, UnsetTIF, PostOnly | ImmediateOrCancel,
		GoodTillCancel, GoodTillCancel, PostOnly, PostOnly, ImmediateOrCancel, GoodTillDay, GoodTillDay, GoodTillTime, FillOrKill, FillOrKill,
	}
	data := `{"tifs": ["GTC,POSTONLY,IOC", "GTC,POSTONLY", "GTC", "", "POSTONLY,IOC", "GoodTilCancel", "GoodTILLCANCEL", "POST_ONLY", "POC","IOC", "GTD", "gtd","gtt", "fok", "fillOrKill"]}`
	target := &struct {
		TIFs []TimeInForce `json:"tifs"`
	}{}
	err := json.Unmarshal([]byte(data), &target)
	require.NoError(t, err)
	require.EqualValues(t, targets, target.TIFs)
}

func TestSideMarshalJSON(t *testing.T) {
	t.Parallel()
	b, err := Buy.MarshalJSON()
	assert.NoError(t, err)
	assert.Equal(t, `"BUY"`, string(b))

	b, err = UnknownSide.MarshalJSON()
	assert.NoError(t, err)
	assert.Equal(t, `"UNKNOWN"`, string(b))
}

func TestGetTradeAmount(t *testing.T) {
	t.Parallel()
	var s *Submit
	require.Zero(t, s.GetTradeAmount(protocol.TradingRequirements{}))
	baseAmount := 420.0
	quoteAmount := 69.0
	s = &Submit{Amount: baseAmount, QuoteAmount: quoteAmount}
	// below will default to base amount with nothing set
	require.Equal(t, baseAmount, s.GetTradeAmount(protocol.TradingRequirements{}))
	require.Equal(t, baseAmount, s.GetTradeAmount(protocol.TradingRequirements{SpotMarketOrderAmountPurchaseQuotationOnly: true}))
	s.AssetType = asset.Spot
	s.Type = Market
	s.Side = Buy
	require.Equal(t, quoteAmount, s.GetTradeAmount(protocol.TradingRequirements{SpotMarketOrderAmountPurchaseQuotationOnly: true}))
	require.Equal(t, baseAmount, s.GetTradeAmount(protocol.TradingRequirements{SpotMarketOrderAmountSellBaseOnly: true}))
	s.Side = Sell
	require.Equal(t, baseAmount, s.GetTradeAmount(protocol.TradingRequirements{SpotMarketOrderAmountSellBaseOnly: true}))
}

func TestStringToTrackingMode(t *testing.T) {
	t.Parallel()
	inputs := map[string]TrackingMode{
		"diStance":   Distance,
		"distance":   Distance,
		"Percentage": Percentage,
		"percentage": Percentage,
		"":           UnknownTrackingMode,
	}
	for k, v := range inputs {
		assert.Equal(t, v, StringToTrackingMode(k))
	}
}

func TestTrackingModeString(t *testing.T) {
	t.Parallel()
	inputs := map[TrackingMode]string{
		Distance:            "distance",
		Percentage:          "percentage",
		UnknownTrackingMode: "",
	}
	for k, v := range inputs {
		require.Equal(t, v, k.String())
	}
}

func TestMarshalOrder(t *testing.T) {
	t.Parallel()
	btx := currency.NewBTCUSDT()
	btx.Delimiter = "-"
	orderSubmit := Submit{
		Exchange:   "test",
		Pair:       btx,
		AssetType:  asset.Spot,
		MarginType: margin.Multi,
		Side:       Buy,
		Type:       Market,
		Amount:     1,
		Price:      1000,
	}
	j, err := json.Marshal(orderSubmit)
	require.NoError(t, err, "json.Marshal must not error")
	exp := []byte(`{"Exchange":"test","Type":4,"Side":"BUY","Pair":"BTC-USDT","AssetType":"spot","TimeInForce":"","ReduceOnly":false,"Leverage":0,"Price":1000,"Amount":1,"QuoteAmount":0,"TriggerPrice":0,"TriggerPriceType":0,"ClientID":"","ClientOrderID":"","AutoBorrow":false,"MarginType":"multi","RetrieveFees":false,"RetrieveFeeDelay":0,"RiskManagementModes":{"Mode":"","TakeProfit":{"Enabled":false,"TriggerPriceType":0,"Price":0,"LimitPrice":0,"OrderType":0},"StopLoss":{"Enabled":false,"TriggerPriceType":0,"Price":0,"LimitPrice":0,"OrderType":0},"StopEntry":{"Enabled":false,"TriggerPriceType":0,"Price":0,"LimitPrice":0,"OrderType":0}},"Hidden":false,"Iceberg":false,"TrackingMode":0,"TrackingValue":0}`)
	assert.Equal(t, exp, j)
}

func TestMarshalJSON(t *testing.T) {
	t.Parallel()
	data, err := json.Marshal(GoodTillCrossing)
	require.NoError(t, err)
	assert.Equal(t, []byte(`"GTX"`), data)

	data = []byte(`{"tif":"IOC"}`)
	target := &struct {
		TimeInForce TimeInForce `json:"tif"`
	}{}
	err = json.Unmarshal(data, &target)
	require.NoError(t, err)
	assert.Equal(t, "IOC", target.TimeInForce.String())
}<|MERGE_RESOLUTION|>--- conflicted
+++ resolved
@@ -381,11 +381,7 @@
 	}
 
 	FilterOrdersByType(&orders, AnyType)
-<<<<<<< HEAD
-	assert.Lenf(t, orders, 3, "Orders failed to be filtered. Expected %v, received %v", 2, len(orders))
-=======
 	assert.Lenf(t, orders, 2, "Orders failed to be filtered. Expected %v, received %v", 2, len(orders))
->>>>>>> 9b73f05a
 
 	FilterOrdersByType(&orders, Limit)
 	assert.Lenf(t, orders, 2, "Orders failed to be filtered. Expected %v, received %v", 1, len(orders))
@@ -940,19 +936,13 @@
 	tifValuesMap := map[TimeInForce][]TimeInForce{
 		GoodTillCancel | PostOnly:    {GoodTillCancel, PostOnly},
 		GoodTillCancel:               {GoodTillCancel},
-<<<<<<< HEAD
-=======
 		GoodTillCrossing | PostOnly:  {GoodTillCrossing, PostOnly},
->>>>>>> 9b73f05a
 		ImmediateOrCancel | PostOnly: {ImmediateOrCancel, PostOnly},
 		GoodTillDay:                  {GoodTillDay},
 		FillOrKill | PostOnly:        {FillOrKill, PostOnly},
 		FillOrKill:                   {FillOrKill},
 		PostOnly:                     {PostOnly},
-<<<<<<< HEAD
-=======
 		GoodTillCrossing:             {GoodTillCrossing},
->>>>>>> 9b73f05a
 	}
 	for tif := range tifValuesMap {
 		for _, v := range tifValuesMap[tif] {
@@ -1385,11 +1375,7 @@
 // 1000000000	         1.043 ns/op	       0 B/op	       0 allocs/op // CURRENT
 func BenchmarkIsInactive(b *testing.B) {
 	for b.Loop() {
-<<<<<<< HEAD
-		assert.True(b, inactiveBenchmark.IsInactive())
-=======
 		require.True(b, inactiveBenchmark.IsInactive())
->>>>>>> 9b73f05a
 	}
 }
 
@@ -1561,7 +1547,7 @@
 	}
 
 	modresp, err := mod.DeriveModifyResponse()
-	require.NoError(t, err)
+	require.NoError(t, err, "DeriveModifyResponse must not error")
 	require.NotNil(t, modresp)
 
 	exp := &ModifyResponse{
@@ -1764,12 +1750,9 @@
 		"abcdfeg":                      {TIF: UnknownTIF, Error: ErrInvalidTimeInForce},
 		"PoC":                          {TIF: PostOnly},
 		"PendingORCANCEL":              {TIF: PostOnly},
-<<<<<<< HEAD
-=======
 		"GTX":                          {TIF: GoodTillCrossing},
 		"GOOD_TILL_CROSSING":           {TIF: GoodTillCrossing},
 		"Good Til crossing":            {TIF: GoodTillCrossing},
->>>>>>> 9b73f05a
 	}
 
 	for tk := range timeInForceStringToValueMap {
