package order

import (
	"testing"

	"github.com/shopspring/decimal"
	"github.com/stretchr/testify/assert"
	"github.com/stretchr/testify/require"
	"github.com/thrasher-corp/gocryptotrader/currency"
	"github.com/thrasher-corp/gocryptotrader/exchanges/asset"
)

var (
	btcusd = currency.NewBTCUSD()
	ltcusd = currency.NewPair(currency.LTC, currency.USD)
	btcltc = currency.NewPair(currency.BTC, currency.LTC)
)

func TestLoadLimits(t *testing.T) {
	t.Parallel()
	e := ExecutionLimits{}
	err := e.LoadLimits(nil)
	assert.ErrorIs(t, err, errCannotLoadLimit)

	invalidAsset := []MinMaxLevel{
		{
			Pair:              btcusd,
			MinPrice:          100000,
			MaxPrice:          1000000,
			MinimumBaseAmount: 1,
			MaximumBaseAmount: 10,
		},
	}
	err = e.LoadLimits(invalidAsset)
	require.ErrorIs(t, err, asset.ErrNotSupported)

	invalidPairLoading := []MinMaxLevel{
		{
			Asset:             asset.Spot,
			MinPrice:          100000,
			MaxPrice:          1000000,
			MinimumBaseAmount: 1,
			MaximumBaseAmount: 10,
		},
	}

	err = e.LoadLimits(invalidPairLoading)
	assert.ErrorIs(t, err, currency.ErrCurrencyPairEmpty)

	newLimits := []MinMaxLevel{
		{
			Pair:              btcusd,
			Asset:             asset.Spot,
			MinPrice:          100000,
			MaxPrice:          1000000,
			MinimumBaseAmount: 1,
			MaximumBaseAmount: 10,
		},
	}

	err = e.LoadLimits(newLimits)
	require.NoError(t, err)

	badLimit := []MinMaxLevel{
		{
			Pair:              btcusd,
			Asset:             asset.Spot,
			MinPrice:          2,
			MaxPrice:          1,
			MinimumBaseAmount: 1,
			MaximumBaseAmount: 10,
		},
	}

	err = e.LoadLimits(badLimit)
	require.ErrorIs(t, err, errInvalidPriceLevels)

	badLimit = []MinMaxLevel{
		{
			Pair:              btcusd,
			Asset:             asset.Spot,
			MinPrice:          1,
			MaxPrice:          2,
			MinimumBaseAmount: 10,
			MaximumBaseAmount: 9,
		},
	}

	err = e.LoadLimits(badLimit)
	require.ErrorIs(t, err, errInvalidAmountLevels)

	goodLimit := []MinMaxLevel{
		{
			Pair:  btcusd,
			Asset: asset.Spot,
		},
	}

	err = e.LoadLimits(goodLimit)
	require.NoError(t, err)

	noCompare := []MinMaxLevel{
		{
			Pair:              btcusd,
			Asset:             asset.Spot,
			MinimumBaseAmount: 10,
		},
	}

	err = e.LoadLimits(noCompare)
	require.NoError(t, err)

	noCompare = []MinMaxLevel{
		{
			Pair:     btcusd,
			Asset:    asset.Spot,
			MinPrice: 10,
		},
	}

	err = e.LoadLimits(noCompare)
	assert.NoError(t, err)
}

func TestGetOrderExecutionLimits(t *testing.T) {
	t.Parallel()
	e := ExecutionLimits{}
	_, err := e.GetOrderExecutionLimits(asset.Spot, btcusd)
	require.ErrorIs(t, err, ErrExchangeLimitNotLoaded)

	newLimits := []MinMaxLevel{
		{
			Pair:              btcusd,
			Asset:             asset.Spot,
			MinPrice:          100000,
			MaxPrice:          1000000,
			MinimumBaseAmount: 1,
			MaximumBaseAmount: 10,
		},
	}

	err = e.LoadLimits(newLimits)
	require.NoError(t, err)

	_, err = e.GetOrderExecutionLimits(asset.Futures, ltcusd)
	require.ErrorIs(t, err, ErrCannotValidateAsset)

	_, err = e.GetOrderExecutionLimits(asset.Spot, ltcusd)
	require.ErrorIs(t, err, errExchangeLimitBase)

	_, err = e.GetOrderExecutionLimits(asset.Spot, btcltc)
	require.ErrorIs(t, err, errExchangeLimitQuote)

	tt, err := e.GetOrderExecutionLimits(asset.Spot, btcusd)
	require.NoError(t, err)
	assert.Equal(t, newLimits[0].MaximumBaseAmount, tt.MaximumBaseAmount)
	assert.Equal(t, newLimits[0].MinimumBaseAmount, tt.MinimumBaseAmount)
	assert.Equal(t, newLimits[0].MaxPrice, tt.MaxPrice)
	assert.Equal(t, newLimits[0].MinPrice, tt.MinPrice)
}

func TestCheckLimit(t *testing.T) {
	t.Parallel()
	e := ExecutionLimits{}
	err := e.CheckOrderExecutionLimits(asset.Spot, btcusd, 1337, 1337, Limit)
	require.NoError(t, err)

	newLimits := []MinMaxLevel{
		{
			Pair:              btcusd,
			Asset:             asset.Spot,
			MinPrice:          100000,
			MaxPrice:          1000000,
			MinimumBaseAmount: 1,
			MaximumBaseAmount: 10,
		},
	}

	err = e.LoadLimits(newLimits)
	require.NoError(t, err)

	err = e.CheckOrderExecutionLimits(asset.Futures, ltcusd, 1337, 1337, Limit)
	require.ErrorIs(t, err, ErrCannotValidateAsset)

	err = e.CheckOrderExecutionLimits(asset.Spot, ltcusd, 1337, 1337, Limit)
	require.ErrorIs(t, err, ErrCannotValidateBaseCurrency)

	err = e.CheckOrderExecutionLimits(asset.Spot, btcltc, 1337, 1337, Limit)
	require.ErrorIs(t, err, ErrCannotValidateQuoteCurrency)

	err = e.CheckOrderExecutionLimits(asset.Spot, btcusd, 1337, 9, Limit)
	require.ErrorIs(t, err, ErrPriceBelowMin)

	err = e.CheckOrderExecutionLimits(asset.Spot, btcusd, 1000001, 9, Limit)
	require.ErrorIs(t, err, ErrPriceExceedsMax)

	err = e.CheckOrderExecutionLimits(asset.Spot, btcusd, 999999, .5, Limit)
	require.ErrorIs(t, err, ErrAmountBelowMin)

	err = e.CheckOrderExecutionLimits(asset.Spot, btcusd, 999999, 11, Limit)
	require.ErrorIs(t, err, ErrAmountExceedsMax)

	err = e.CheckOrderExecutionLimits(asset.Spot, btcusd, 999999, 7, Limit)
	require.NoError(t, err)

	err = e.CheckOrderExecutionLimits(asset.Spot, btcusd, 999999, 7, Market)
	assert.NoError(t, err)
}

func TestConforms(t *testing.T) {
	t.Parallel()
	var tt MinMaxLevel
	err := tt.Conforms(0, 0, Limit)
	require.NoError(t, err)

	tt = MinMaxLevel{
		MinNotional: 100,
	}

	err = tt.Conforms(1, 1, Limit)
	require.ErrorIs(t, err, ErrNotionalValue)

	err = tt.Conforms(200, .5, Limit)
	require.NoError(t, err)

	tt.PriceStepIncrementSize = 0.001
	err = tt.Conforms(200.0001, .5, Limit)
	require.ErrorIs(t, err, ErrPriceExceedsStep)
	err = tt.Conforms(200.004, .5, Limit)
	require.NoError(t, err)

	tt.AmountStepIncrementSize = 0.001
	err = tt.Conforms(200, .0002, Limit)
	require.ErrorIs(t, err, ErrAmountExceedsStep)
	err = tt.Conforms(200000, .003, Limit)
	require.NoError(t, err)

	tt.MinimumBaseAmount = 1
	tt.MaximumBaseAmount = 10
	tt.MarketMinQty = 1.1
	tt.MarketMaxQty = 9.9

	err = tt.Conforms(200000, 1, Market)
	require.ErrorIs(t, err, ErrMarketAmountBelowMin)

	err = tt.Conforms(200000, 10, Market)
	require.ErrorIs(t, err, ErrMarketAmountExceedsMax)

	tt.MarketStepIncrementSize = 10
	err = tt.Conforms(200000, 9.1, Market)
	require.ErrorIs(t, err, ErrMarketAmountExceedsStep)
	tt.MarketStepIncrementSize = 1
	err = tt.Conforms(200000, 9.1, Market)
	assert.NoError(t, err)
}

func TestConformToDecimalAmount(t *testing.T) {
	t.Parallel()
	var tt MinMaxLevel
	require.True(t, tt.ConformToDecimalAmount(decimal.NewFromFloat(1.001)).Equal(decimal.NewFromFloat(1.001)))

	tt = MinMaxLevel{}
	val := tt.ConformToDecimalAmount(decimal.NewFromInt(1))
<<<<<<< HEAD
	assert.True(t, val.Equal(decimal.NewFromInt(1))) // If there is no step amount set this should not change
=======
	assert.True(t, val.Equal(decimal.NewFromInt(1))) // If there is no step amount set, this should not change the inputted amount
>>>>>>> 84dc6712

	tt.AmountStepIncrementSize = 0.001
	val = tt.ConformToDecimalAmount(decimal.NewFromFloat(1.001))
	assert.True(t, val.Equal(decimal.NewFromFloat(1.001)))

	val = tt.ConformToDecimalAmount(decimal.NewFromFloat(0.0001))
	assert.True(t, val.IsZero())

	val = tt.ConformToDecimalAmount(decimal.NewFromFloat(0.7777))
	assert.True(t, val.Equal(decimal.NewFromFloat(0.777)))

	tt.AmountStepIncrementSize = 100
	val = tt.ConformToDecimalAmount(decimal.NewFromInt(100))
	assert.True(t, val.Equal(decimal.NewFromInt(100)))

	val = tt.ConformToDecimalAmount(decimal.NewFromInt(200))
	assert.True(t, val.Equal(decimal.NewFromInt(200)))
	val = tt.ConformToDecimalAmount(decimal.NewFromInt(150))
	assert.True(t, val.Equal(decimal.NewFromInt(100)))
}

func TestConformToAmount(t *testing.T) {
	t.Parallel()
	var tt MinMaxLevel
	require.Equal(t, 1.001, tt.ConformToAmount(1.001))

	tt = MinMaxLevel{}
	val := tt.ConformToAmount(1)
	assert.Equal(t, 1., val) // If there is no step amount set this should not change

	tt.AmountStepIncrementSize = 0.001
	val = tt.ConformToAmount(1.001)
	assert.Equal(t, 1.001, val)

	val = tt.ConformToAmount(0.0001)
	assert.Zero(t, val)

	val = tt.ConformToAmount(0.7777)
	assert.Equal(t, 0.777, val)

	tt.AmountStepIncrementSize = 100
	val = tt.ConformToAmount(100)
	assert.Equal(t, 100., val)

	val = tt.ConformToAmount(200)
	require.Equal(t, 200., val)
	val = tt.ConformToAmount(150)
	assert.Equal(t, 100., val)
}<|MERGE_RESOLUTION|>--- conflicted
+++ resolved
@@ -261,11 +261,7 @@
 
 	tt = MinMaxLevel{}
 	val := tt.ConformToDecimalAmount(decimal.NewFromInt(1))
-<<<<<<< HEAD
-	assert.True(t, val.Equal(decimal.NewFromInt(1))) // If there is no step amount set this should not change
-=======
 	assert.True(t, val.Equal(decimal.NewFromInt(1))) // If there is no step amount set, this should not change the inputted amount
->>>>>>> 84dc6712
 
 	tt.AmountStepIncrementSize = 0.001
 	val = tt.ConformToDecimalAmount(decimal.NewFromFloat(1.001))
