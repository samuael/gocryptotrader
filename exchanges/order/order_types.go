package order

import (
	"errors"
	"time"

	"github.com/gofrs/uuid"
	"github.com/thrasher-corp/gocryptotrader/currency"
	"github.com/thrasher-corp/gocryptotrader/exchanges/asset"
	"github.com/thrasher-corp/gocryptotrader/exchanges/margin"
)

// var error definitions
var (
	ErrSubmissionIsNil            = errors.New("order submission is nil")
	ErrCancelOrderIsNil           = errors.New("cancel order is nil")
	ErrOrderDetailIsNil           = errors.New("order detail is nil")
	ErrGetOrdersRequestIsNil      = errors.New("get order request is nil")
	ErrModifyOrderIsNil           = errors.New("modify order request is nil")
	ErrPairIsEmpty                = errors.New("order pair is empty")
	ErrAssetNotSet                = errors.New("order asset type is not set")
	ErrSideIsInvalid              = errors.New("order side is invalid")
	ErrCollateralInvalid          = errors.New("collateral type is invalid")
	ErrTypeIsInvalid              = errors.New("order type is invalid")
	ErrAmountIsInvalid            = errors.New("order amount is equal or less than zero")
	ErrPriceMustBeSetIfLimitOrder = errors.New("order price must be set if limit order type is desired")
	ErrOrderIDNotSet              = errors.New("order id or client order id is not set")
	ErrSubmitLeverageNotSupported = errors.New("leverage is not supported via order submission")
	ErrClientOrderIDNotSupported  = errors.New("client order id not supported")
	ErrUnsupportedOrderType       = errors.New("unsupported order type")
	// ErrNoRates is returned when no margin rates are returned when they are expected
	ErrNoRates         = errors.New("no rates")
	ErrCannotLiquidate = errors.New("cannot liquidate position")

	ErrUnknownTrackingMode = errors.New("unknown tracking mode")
)

// Submit contains all properties of an order that may be required
// for an order to be created on an exchange
// Each exchange has their own requirements, so not all fields
// need to be populated
type Submit struct {
	Exchange  string
	Type      Type
	Side      Side
	Pair      currency.Pair
	AssetType asset.Item

	// TimeInForce holds time in force values
	TimeInForce TimeInForce

	// ReduceOnly reduces a position instead of opening an opposing
	// position; this also equates to closing the position in huobi_wrapper.go
	// swaps.
	ReduceOnly bool
	// Leverage is the amount of leverage that will be used: see huobi_wrapper.go
	Leverage float64
	Price    float64
	// Amount in base terms
	Amount float64
	// QuoteAmount is the max amount in quote currency when purchasing base.
	// This is only used in Market orders.
	QuoteAmount float64
	// TriggerPrice is mandatory if order type `Stop, Stop Limit or Take Profit`
	// See btcmarkets_wrapper.go.
	TriggerPrice float64

	// added to represent a unified trigger price type information such as LastPrice, MarkPrice, and IndexPrice
	// https://bybit-exchange.github.io/docs/v5/order/create-order
	TriggerPriceType PriceType
	ClientID         string // TODO: Shift to credentials
	ClientOrderID    string

	// The system will first borrow you funds at the optimal interest rate and then place an order for you.
	// see kucoin_wrapper.go
	AutoBorrow bool

	// MarginType such as isolated or cross margin for when an exchange
	// supports margin type definition when submitting an order eg okx
	MarginType margin.Type
	// RetrieveFees use if an API submit order response does not return fees
	// enabling this will perform additional request(s) to retrieve them
	// and set it in the SubmitResponse
	RetrieveFees bool
	// RetrieveFeeDelay some exchanges take time to properly save order data
	// and cannot retrieve fees data immediately
	RetrieveFeeDelay    time.Duration
	RiskManagementModes RiskManagementModes

	// Hidden when enabled orders not displaying in order book.
	Hidden bool

	// Iceberg specifies whether or not only visible portions of orders are shown in iceberg orders
	Iceberg bool

	// TrackingMode specifies the way trailing stop and chase orders follow the market price or ask/bid prices.
	// See: https://www.okx.com/docs-v5/en/#order-book-trading-algo-trading-post-place-algo-order
	TrackingMode  TrackingMode
	TrackingValue float64
}

// SubmitResponse is what is returned after submitting an order to an exchange
type SubmitResponse struct {
	Exchange  string
	Type      Type
	Side      Side
	Pair      currency.Pair
	AssetType asset.Item

	TimeInForce          TimeInForce
	ReduceOnly           bool
	Leverage             float64
	Price                float64
	Amount               float64
	QuoteAmount          float64
	RemainingAmount      float64
	TriggerPrice         float64
	ClientID             string
	ClientOrderID        string
	AverageExecutedPrice float64

	LastUpdated time.Time
	Date        time.Time
	Status      Status
	OrderID     string
	Trades      []TradeHistory
	Fee         float64
	FeeAsset    currency.Code

	Cost      float64
	Purchased float64 // Buy in base currency, Sell in quote

	BorrowSize  float64
	LoanApplyID string
	MarginType  margin.Type
}

// TrackingMode defines how the stop price follows the market price.
type TrackingMode uint8

// Defined package tracking modes
const (
	UnknownTrackingMode TrackingMode = iota
	Distance                         // Distance fixed amount away from the market price
	Percentage                       // Percentage fixed percentage away from the market price
)

// Modify contains all properties of an order
// that may be updated after it has been created
// Each exchange has their own requirements, so not all fields
// are required to be populated
type Modify struct {
	// Order Identifiers
	Exchange      string
	OrderID       string
	ClientOrderID string
	Type          Type
	Side          Side
	AssetType     asset.Item
	Pair          currency.Pair

	// Change fields
	TimeInForce  TimeInForce
	Price        float64
	Amount       float64
	TriggerPrice float64

	// added to represent a unified trigger price type information such as LastPrice, MarkPrice, and IndexPrice
	// https://bybit-exchange.github.io/docs/v5/order/create-order
	TriggerPriceType PriceType

	RiskManagementModes RiskManagementModes
}

// ModifyResponse is an order modifying return type
type ModifyResponse struct {
	// Order Identifiers
	Exchange      string
	OrderID       string
	ClientOrderID string
	Pair          currency.Pair
	Type          Type
	Side          Side
	Status        Status
	AssetType     asset.Item

	// Fields that will be copied over from Modify
	TimeInForce  TimeInForce
	Price        float64
	Amount       float64
	TriggerPrice float64

	// Fields that need to be handled in scope after DeriveModifyResponse()
	// if applicable
	RemainingAmount float64
	Date            time.Time
	LastUpdated     time.Time
}

// Detail contains all properties of an order
// Each exchange has their own requirements, so not all fields are required to be populated
type Detail struct {
	HiddenOrder          bool
	TimeInForce          TimeInForce
	ReduceOnly           bool
	Leverage             float64
	Price                float64
	Amount               float64
	ContractAmount       float64
	LimitPriceUpper      float64
	LimitPriceLower      float64
	TriggerPrice         float64
	AverageExecutedPrice float64
	QuoteAmount          float64
	ExecutedAmount       float64
	RemainingAmount      float64
	Cost                 float64
	CostAsset            currency.Code
	Fee                  float64
	FeeAsset             currency.Code
	Exchange             string
	InternalOrderID      uuid.UUID
	OrderID              string
	ClientOrderID        string
	AccountID            string
	ClientID             string
	Type                 Type
	Side                 Side
	Status               Status
	AssetType            asset.Item
	Date                 time.Time
	CloseTime            time.Time
	LastUpdated          time.Time
	Pair                 currency.Pair
	MarginType           margin.Type
	Trades               []TradeHistory
	SettlementCurrency   currency.Code
}

// Filter contains all properties an order can be filtered for
// empty strings indicate to ignore the property otherwise all need to match
type Filter struct {
	Exchange        string
	InternalOrderID uuid.UUID
	OrderID         string
	ClientOrderID   string
	AccountID       string
	ClientID        string
	Type            Type
	Side            Side
	Status          Status
	AssetType       asset.Item
	Pair            currency.Pair
}

// Cancel contains all properties that may be required
// to cancel an order on an exchange
// Each exchange has their own requirements, so not all fields
// are required to be populated
type Cancel struct {
	Exchange      string
	OrderID       string
	ClientOrderID string
	AccountID     string
	ClientID      string
	Type          Type
	Side          Side
	AssetType     asset.Item
	Pair          currency.Pair
	MarginType    margin.Type
	TimeInForce   TimeInForce
}

// CancelAllResponse returns the status from attempting to
// cancel all orders on an exchange
type CancelAllResponse struct {
	Status map[string]string
	Count  int64
}

// CancelBatchResponse returns the status of orders
// that have been requested for cancellation
type CancelBatchResponse struct {
	Status map[string]string
}

// TradeHistory holds exchange history data
type TradeHistory struct {
	Price       float64
	Amount      float64
	Fee         float64
	Exchange    string
	TID         string
	Description string
	Type        Type
	Side        Side
	Timestamp   time.Time
	IsMaker     bool
	FeeAsset    string
	Total       float64
}

// MultiOrderRequest used for GetOrderHistory and GetOpenOrders wrapper functions
type MultiOrderRequest struct {
	// Currencies Empty array = all currencies. Some endpoints only support
	// singular currency enquiries
	Pairs       currency.Pairs
	AssetType   asset.Item
	Type        Type
	Side        Side
	TimeInForce TimeInForce
	StartTime   time.Time
	EndTime     time.Time
	// FromOrderID for some APIs require order history searching
	// from a specific orderID rather than via timestamps
	FromOrderID string

	MarginType margin.Type
}

// Status defines order status types
type Status uint32

// All order status types
const (
	UnknownStatus Status = 0
	AnyStatus     Status = 1 << iota
	New
	Active
	PartiallyCancelled
	PartiallyFilled
	PartiallyFilledCancelled
	Filled
	Cancelled
	PendingCancel
	InsufficientBalance
	MarketUnavailable
	Rejected
	Expired
	Hidden
	Open
	AutoDeleverage
	Closed
	Pending
	Cancelling
	Liquidated
	STP
)

// Type enforces a standard for order types across the code base
type Type uint32

// Defined package order types
const (
	UnknownType Type = 0
	Limit       Type = 1 << iota
	Market
	Stop
	StopLimit
	StopMarket
	TakeProfit
	TakeProfitMarket
	TrailingStop
<<<<<<< HEAD
	TrailingStopLimit
=======
>>>>>>> ad6f7611
	IOS
	AnyType
	Liquidation
	Trigger
	OptimalLimitIOC
	OCO                              // One-cancels-the-other order
	ConditionalStop                  // One-way stop order
	MarketMakerProtection            // market-maker-protection used with portfolio margin mode. See https://www.okx.com/docs-v5/en/#order-book-trading-trade-post-place-order
	MarketMakerProtectionAndPostOnly // market-maker-protection and post-only mode. Used in Okx exchange orders.
	TWAP                             // time-weighted average price.
	Chase                            // chase order. See https://www.okx.com/docs-v5/en/#order-book-trading-algo-trading-post-place-algo-order
	LimitMaker
)

// Side enforces a standard for order sides across the code base
type Side uint32

// Order side types
const (
	UnknownSide Side = 0
	Buy         Side = 1 << iota
	Sell
	Bid
	Ask
	AnySide
	Long
	Short
	ClosePosition
	// Backtester signal types
	DoNothing
	TransferredFunds
	CouldNotBuy
	CouldNotSell
	CouldNotShort
	CouldNotLong
	CouldNotCloseShort
	CouldNotCloseLong
	MissingData
)

// TimeInForce enforces a standard for time-in-force values across the code base.
type TimeInForce uint16

// Is checks to see if the enum contains the flag
func (t TimeInForce) Is(in TimeInForce) bool {
	return in != 0 && t&in == in
}

// TimeInForce types
const (
	UnsetTIF       TimeInForce = 0
	GoodTillCancel TimeInForce = 1 << iota
	GoodTillDay
	GoodTillTime
	GoodTillCrossing
	FillOrKill
	ImmediateOrCancel
	PostOnly
	UnknownTIF

	supportedTimeInForceFlag = GoodTillCancel | GoodTillDay | GoodTillTime | GoodTillCrossing | FillOrKill | ImmediateOrCancel | PostOnly
)

// ByPrice used for sorting orders by price
type ByPrice []Detail

// ByOrderType used for sorting orders by order type
type ByOrderType []Detail

// ByCurrency used for sorting orders by order currency
type ByCurrency []Detail

// ByDate used for sorting orders by order date
type ByDate []Detail

// ByOrderSide used for sorting orders by order side (buy sell)
type ByOrderSide []Detail

// ClassificationError returned when an order status
// side or type cannot be recognised
type ClassificationError struct {
	Exchange string
	OrderID  string
	Err      error
}

// FilteredOrders defines orders that have been filtered at the wrapper level
// forcing required filter operations when calling method Filter() on
// MultiOrderRequest.
type FilteredOrders []Detail

// RiskManagement represents a risk management detail information.
type RiskManagement struct {
	Enabled          bool
	TriggerPriceType PriceType
	Price            float64

	// LimitPrice limit order price when stop-loss or take-profit risk management method is triggered
	LimitPrice float64
	// OrderType order type when stop-loss or take-profit risk management method is triggered.
	OrderType Type
}

// RiskManagementModes represents take-profit and stop-loss risk management methods.
type RiskManagementModes struct {
	// Mode take-profit/stop-loss mode
	Mode       string
	TakeProfit RiskManagement
	StopLoss   RiskManagement

	// StopEntry stop: 'entry': Triggers when the last trade price changes to a value at or above the stopPrice.
	// see: https://www.kucoin.com/docs/rest/spot-trading/stop-order/introduction
	StopEntry RiskManagement
}

// PriceType enforces a standard for price types used for take-profit and stop-loss trigger types
type PriceType uint8

// price types
const (
	LastPrice  PriceType = 0
	IndexPrice PriceType = 1 << iota
	MarkPrice
	UnknownPriceType
)<|MERGE_RESOLUTION|>--- conflicted
+++ resolved
@@ -361,10 +361,7 @@
 	TakeProfit
 	TakeProfitMarket
 	TrailingStop
-<<<<<<< HEAD
 	TrailingStopLimit
-=======
->>>>>>> ad6f7611
 	IOS
 	AnyType
 	Liquidation
@@ -405,29 +402,6 @@
 	MissingData
 )
 
-// TimeInForce enforces a standard for time-in-force values across the code base.
-type TimeInForce uint16
-
-// Is checks to see if the enum contains the flag
-func (t TimeInForce) Is(in TimeInForce) bool {
-	return in != 0 && t&in == in
-}
-
-// TimeInForce types
-const (
-	UnsetTIF       TimeInForce = 0
-	GoodTillCancel TimeInForce = 1 << iota
-	GoodTillDay
-	GoodTillTime
-	GoodTillCrossing
-	FillOrKill
-	ImmediateOrCancel
-	PostOnly
-	UnknownTIF
-
-	supportedTimeInForceFlag = GoodTillCancel | GoodTillDay | GoodTillTime | GoodTillCrossing | FillOrKill | ImmediateOrCancel | PostOnly
-)
-
 // ByPrice used for sorting orders by price
 type ByPrice []Detail
 
