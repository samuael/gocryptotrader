package order

import (
	"errors"
	"time"

	"github.com/gofrs/uuid"
	"github.com/thrasher-corp/gocryptotrader/currency"
	"github.com/thrasher-corp/gocryptotrader/exchanges/asset"
	"github.com/thrasher-corp/gocryptotrader/exchanges/margin"
)

// var error definitions
var (
	ErrSubmissionIsNil            = errors.New("order submission is nil")
	ErrCancelOrderIsNil           = errors.New("cancel order is nil")
	ErrOrderDetailIsNil           = errors.New("order detail is nil")
	ErrGetOrdersRequestIsNil      = errors.New("get order request is nil")
	ErrModifyOrderIsNil           = errors.New("modify order request is nil")
	ErrPairIsEmpty                = errors.New("order pair is empty")
	ErrAssetNotSet                = errors.New("order asset type is not set")
	ErrSideIsInvalid              = errors.New("order side is invalid")
	ErrCollateralInvalid          = errors.New("collateral type is invalid")
	ErrTypeIsInvalid              = errors.New("order type is invalid")
	ErrAmountIsInvalid            = errors.New("order amount is equal or less than zero")
	ErrPriceMustBeSetIfLimitOrder = errors.New("order price must be set if limit order type is desired")
	ErrOrderIDNotSet              = errors.New("order id or client order id is not set")
	ErrSubmitLeverageNotSupported = errors.New("leverage is not supported via order submission")
	ErrClientOrderIDNotSupported  = errors.New("client order id not supported")
	ErrUnsupportedOrderType       = errors.New("unsupported order type")
	// ErrNoRates is returned when no margin rates are returned when they are expected
	ErrNoRates         = errors.New("no rates")
	ErrCannotLiquidate = errors.New("cannot liquidate position")

	ErrUnknownTrackingMode = errors.New("unknown tracking mode")
)

// Submit contains all properties of an order that may be required
// for an order to be created on an exchange
// Each exchange has their own requirements, so not all fields
// need to be populated
type Submit struct {
	Exchange  string
	Type      Type
	Side      Side
	Pair      currency.Pair
	AssetType asset.Item

	// Time in force values ------ TODO: Time In Force uint8
	ImmediateOrCancel bool
	FillOrKill        bool

	PostOnly bool
	// ReduceOnly reduces a position instead of opening an opposing
	// position; this also equates to closing the position in huobi_wrapper.go
	// swaps.
	ReduceOnly bool
	// Leverage is the amount of leverage that will be used: see huobi_wrapper.go
	Leverage float64
	Price    float64
	// Amount in base terms
	Amount float64
	// QuoteAmount is the max amount in quote currency when purchasing base.
	// This is only used in Market orders.
	QuoteAmount float64
	// TriggerPrice is mandatory if order type `Stop, Stop Limit or Take Profit`
	// See btcmarkets_wrapper.go.
	TriggerPrice float64

	// added to represent a unified trigger price type information such as LastPrice, MarkPrice, and IndexPrice
	// https://bybit-exchange.github.io/docs/v5/order/create-order
	TriggerPriceType PriceType
	ClientID         string // TODO: Shift to credentials
	ClientOrderID    string

	// The system will first borrow you funds at the optimal interest rate and then place an order for you.
	// see kucoin_wrapper.go
	AutoBorrow bool

	// MarginType such as isolated or cross margin for when an exchange
	// supports margin type definition when submitting an order eg okx
	MarginType margin.Type
	// RetrieveFees use if an API submit order response does not return fees
	// enabling this will perform additional request(s) to retrieve them
	// and set it in the SubmitResponse
	RetrieveFees bool
	// RetrieveFeeDelay some exchanges take time to properly save order data
	// and cannot retrieve fees data immediately
	RetrieveFeeDelay    time.Duration
	RiskManagementModes RiskManagementModes

	// Hidden when enabled orders not displaying in order book.
	Hidden bool

	// Iceberg specifies whether or not only visible portions of orders are shown in iceberg orders
	Iceberg bool

<<<<<<< HEAD
	// Specifies  used with trailing stop order types.
	TrailingPercent float64
=======
	// TrackingMode specifies the way trailing stop and chase orders follow the market price or ask/bid prices.
	// See: https://www.okx.com/docs-v5/en/#order-book-trading-algo-trading-post-place-algo-order
	TrackingMode  TrackingMode
	TrackingValue float64
>>>>>>> 8fad9856
}

// SubmitResponse is what is returned after submitting an order to an exchange
type SubmitResponse struct {
	Exchange  string
	Type      Type
	Side      Side
	Pair      currency.Pair
	AssetType asset.Item

	ImmediateOrCancel    bool
	FillOrKill           bool
	PostOnly             bool
	ReduceOnly           bool
	Leverage             float64
	Price                float64
	AverageExecutedPrice float64
	Amount               float64
	QuoteAmount          float64
	TriggerPrice         float64
	ClientID             string
	ClientOrderID        string

	LastUpdated time.Time
	Date        time.Time
	Status      Status
	OrderID     string
	Trades      []TradeHistory
	Fee         float64
	FeeAsset    currency.Code
	Cost        float64

	BorrowSize  float64
	LoanApplyID string
	MarginType  margin.Type
}

// TrackingMode defines how the stop price follows the market price.
type TrackingMode uint8

// Defined package tracking modes
const (
	UnknownTrackingMode TrackingMode = iota
	Distance                         // Distance fixed amount away from the market price
	Percentage                       // Percentage fixed percentage away from the market price
)

// Modify contains all properties of an order
// that may be updated after it has been created
// Each exchange has their own requirements, so not all fields
// are required to be populated
type Modify struct {
	// Order Identifiers
	Exchange      string
	OrderID       string
	ClientOrderID string
	Type          Type
	Side          Side
	AssetType     asset.Item
	Pair          currency.Pair

	// Change fields
	ImmediateOrCancel bool
	PostOnly          bool
	Price             float64
	Amount            float64
	TriggerPrice      float64

	// added to represent a unified trigger price type information such as LastPrice, MarkPrice, and IndexPrice
	// https://bybit-exchange.github.io/docs/v5/order/create-order
	TriggerPriceType PriceType

	RiskManagementModes RiskManagementModes
}

// ModifyResponse is an order modifying return type
type ModifyResponse struct {
	// Order Identifiers
	Exchange      string
	OrderID       string
	ClientOrderID string
	Pair          currency.Pair
	Type          Type
	Side          Side
	Status        Status
	AssetType     asset.Item

	// Fields that will be copied over from Modify
	ImmediateOrCancel bool
	PostOnly          bool
	Price             float64
	Amount            float64
	TriggerPrice      float64

	// Fields that need to be handled in scope after DeriveModifyResponse()
	// if applicable
	RemainingAmount float64
	Date            time.Time
	LastUpdated     time.Time
}

// Detail contains all properties of an order
// Each exchange has their own requirements, so not all fields
// are required to be populated
type Detail struct {
	ImmediateOrCancel    bool
	HiddenOrder          bool
	FillOrKill           bool
	PostOnly             bool
	ReduceOnly           bool
	Leverage             float64
	Price                float64
	Amount               float64
	ContractAmount       float64
	LimitPriceUpper      float64
	LimitPriceLower      float64
	TriggerPrice         float64
	AverageExecutedPrice float64
	QuoteAmount          float64
	ExecutedAmount       float64
	RemainingAmount      float64
	Cost                 float64
	CostAsset            currency.Code
	Fee                  float64
	FeeAsset             currency.Code
	Exchange             string
	InternalOrderID      uuid.UUID
	OrderID              string
	ClientOrderID        string
	AccountID            string
	ClientID             string
	WalletAddress        string
	Type                 Type
	Side                 Side
	Status               Status
	AssetType            asset.Item
	Date                 time.Time
	CloseTime            time.Time
	LastUpdated          time.Time
	Pair                 currency.Pair
	MarginType           margin.Type
	Trades               []TradeHistory
	SettlementCurrency   currency.Code
}

// Filter contains all properties an order can be filtered for
// empty strings indicate to ignore the property otherwise all need to match
type Filter struct {
	Exchange        string
	InternalOrderID uuid.UUID
	OrderID         string
	ClientOrderID   string
	AccountID       string
	ClientID        string
	WalletAddress   string
	Type            Type
	Side            Side
	Status          Status
	AssetType       asset.Item
	Pair            currency.Pair
}

// Cancel contains all properties that may be required
// to cancel an order on an exchange
// Each exchange has their own requirements, so not all fields
// are required to be populated
type Cancel struct {
	Exchange      string
	OrderID       string
	ClientOrderID string
	AccountID     string
	ClientID      string
	WalletAddress string
	Type          Type
	Side          Side
	AssetType     asset.Item
	Pair          currency.Pair
	MarginType    margin.Type
}

// CancelAllResponse returns the status from attempting to
// cancel all orders on an exchange
type CancelAllResponse struct {
	Status map[string]string
	Count  int64
}

// CancelBatchResponse returns the status of orders
// that have been requested for cancellation
type CancelBatchResponse struct {
	Status map[string]string
}

// TradeHistory holds exchange history data
type TradeHistory struct {
	Price       float64
	Amount      float64
	Fee         float64
	Exchange    string
	TID         string
	Description string
	Type        Type
	Side        Side
	Timestamp   time.Time
	IsMaker     bool
	FeeAsset    string
	Total       float64
}

// MultiOrderRequest used for GetOrderHistory and GetOpenOrders wrapper functions
type MultiOrderRequest struct {
	// Currencies Empty array = all currencies. Some endpoints only support
	// singular currency enquiries
	Pairs     currency.Pairs
	AssetType asset.Item
	Type      Type
	Side      Side
	StartTime time.Time
	EndTime   time.Time
	// FromOrderID for some APIs require order history searching
	// from a specific orderID rather than via timestamps
	FromOrderID string

	MarginType margin.Type
}

// Status defines order status types
type Status uint32

// All order status types
const (
	UnknownStatus Status = 0
	AnyStatus     Status = 1 << iota
	New
	Active
	PartiallyCancelled
	PartiallyFilled
	PartiallyFilledCancelled
	Filled
	Cancelled
	PendingCancel
	InsufficientBalance
	MarketUnavailable
	Rejected
	Expired
	Hidden
	Open
	AutoDeleverage
	Closed
	Pending
	Cancelling
	Liquidated
	STP
)

// Type enforces a standard for order types across the code base
type Type uint32

// Defined package order types
const (
	UnknownType Type = 0
	Limit       Type = 1 << iota
	Market
	PostOnly
	ImmediateOrCancel
	Stop
	StopLimit
	StopMarket
	TakeProfit
	TakeProfitMarket
	TrailingStop
	FillOrKill
	IOS
	AnyType
	Liquidation
	Trigger
	OptimalLimitIOC
	OCO                              // One-cancels-the-other order
	ConditionalStop                  // One-way stop order
	MarketMakerProtection            // market-maker-protection used with portfolio margin mode. See https://www.okx.com/docs-v5/en/#order-book-trading-trade-post-place-order
	MarketMakerProtectionAndPostOnly // market-maker-protection and post-only mode. Used in Okx exchange orders.
	TWAP                             // time-weighted average price.
	Chase                            // chase order. See https://www.okx.com/docs-v5/en/#order-book-trading-algo-trading-post-place-algo-order
)

// Side enforces a standard for order sides across the code base
type Side uint32

// Order side types
const (
	UnknownSide Side = 0
	Buy         Side = 1 << iota
	Sell
	Bid
	Ask
	AnySide
	Long
	Short
	ClosePosition
	// Backtester signal types
	DoNothing
	TransferredFunds
	CouldNotBuy
	CouldNotSell
	CouldNotShort
	CouldNotLong
	CouldNotCloseShort
	CouldNotCloseLong
	MissingData
)

// ByPrice used for sorting orders by price
type ByPrice []Detail

// ByOrderType used for sorting orders by order type
type ByOrderType []Detail

// ByCurrency used for sorting orders by order currency
type ByCurrency []Detail

// ByDate used for sorting orders by order date
type ByDate []Detail

// ByOrderSide used for sorting orders by order side (buy sell)
type ByOrderSide []Detail

// ClassificationError returned when an order status
// side or type cannot be recognised
type ClassificationError struct {
	Exchange string
	OrderID  string
	Err      error
}

// FilteredOrders defines orders that have been filtered at the wrapper level
// forcing required filter operations when calling method Filter() on
// MultiOrderRequest.
type FilteredOrders []Detail

// RiskManagement represents a risk management detail information.
type RiskManagement struct {
	Enabled          bool
	TriggerPriceType PriceType
	Price            float64

	// LimitPrice limit order price when stop-loss or take-profit risk management method is triggered
	LimitPrice float64
	// OrderType order type when stop-loss or take-profit risk management method is triggered.
	OrderType Type
}

// RiskManagementModes represents take-profit and stop-loss risk management methods.
type RiskManagementModes struct {
	// Mode take-profit/stop-loss mode
	Mode       string
	TakeProfit RiskManagement
	StopLoss   RiskManagement

	// StopEntry stop: 'entry': Triggers when the last trade price changes to a value at or above the stopPrice.
	// see: https://www.kucoin.com/docs/rest/spot-trading/stop-order/introduction
	StopEntry RiskManagement
}

// PriceType enforces a standard for price types used for take-profit and stop-loss trigger types
type PriceType uint8

// price types
const (
	LastPrice  PriceType = 0
	IndexPrice PriceType = 1 << iota
	MarkPrice
	UnknownPriceType
)<|MERGE_RESOLUTION|>--- conflicted
+++ resolved
@@ -95,15 +95,12 @@
 	// Iceberg specifies whether or not only visible portions of orders are shown in iceberg orders
 	Iceberg bool
 
-<<<<<<< HEAD
 	// Specifies  used with trailing stop order types.
 	TrailingPercent float64
-=======
 	// TrackingMode specifies the way trailing stop and chase orders follow the market price or ask/bid prices.
 	// See: https://www.okx.com/docs-v5/en/#order-book-trading-algo-trading-post-place-algo-order
 	TrackingMode  TrackingMode
 	TrackingValue float64
->>>>>>> 8fad9856
 }
 
 // SubmitResponse is what is returned after submitting an order to an exchange
