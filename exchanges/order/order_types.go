package order

import (
	"errors"
	"time"

	"github.com/gofrs/uuid"
	"github.com/thrasher-corp/gocryptotrader/currency"
	"github.com/thrasher-corp/gocryptotrader/exchanges/asset"
	"github.com/thrasher-corp/gocryptotrader/exchanges/margin"
)

// var error definitions
var (
	ErrSubmissionIsNil            = errors.New("order submission is nil")
	ErrCancelOrderIsNil           = errors.New("cancel order is nil")
	ErrOrderDetailIsNil           = errors.New("order detail is nil")
	ErrGetOrdersRequestIsNil      = errors.New("get order request is nil")
	ErrModifyOrderIsNil           = errors.New("modify order request is nil")
	ErrPairIsEmpty                = errors.New("order pair is empty")
	ErrAssetNotSet                = errors.New("order asset type is not set")
	ErrSideIsInvalid              = errors.New("order side is invalid")
	ErrCollateralInvalid          = errors.New("collateral type is invalid")
	ErrTypeIsInvalid              = errors.New("order type is invalid")
	ErrAmountIsInvalid            = errors.New("order amount is equal or less than zero")
	ErrPriceMustBeSetIfLimitOrder = errors.New("order price must be set if limit order type is desired")
	ErrOrderIDNotSet              = errors.New("order id or client order id is not set")
	ErrSubmitLeverageNotSupported = errors.New("leverage is not supported via order submission")
	ErrClientOrderIDNotSupported  = errors.New("client order id not supported")
	ErrUnsupportedOrderType       = errors.New("unsupported order type")
	// ErrNoRates is returned when no margin rates are returned when they are expected
	ErrNoRates         = errors.New("no rates")
	ErrCannotLiquidate = errors.New("cannot liquidate position")

	ErrUnknownTrackingMode = errors.New("unknown tracking mode")
)

// Submit contains all properties of an order that may be required
// for an order to be created on an exchange
// Each exchange has their own requirements, so not all fields
// need to be populated
type Submit struct {
	Exchange  string
	Type      Type
	Side      Side
	Pair      currency.Pair
	AssetType asset.Item

	// Time in force values ------ TODO: Time In Force uint8
	ImmediateOrCancel bool
	FillOrKill        bool

	PostOnly bool
	// ReduceOnly reduces a position instead of opening an opposing
	// position; this also equates to closing the position in huobi_wrapper.go
	// swaps.
	ReduceOnly bool
	// Leverage is the amount of leverage that will be used: see huobi_wrapper.go
	Leverage float64
	Price    float64
	// Amount in base terms
	Amount float64
	// QuoteAmount is the max amount in quote currency when purchasing base.
	// This is only used in Market orders.
	QuoteAmount float64
	// TriggerPrice is mandatory if order type `Stop, Stop Limit or Take Profit`
	// See btcmarkets_wrapper.go.
	TriggerPrice float64

	// added to represent a unified trigger price type information such as LastPrice, MarkPrice, and IndexPrice
	// https://bybit-exchange.github.io/docs/v5/order/create-order
	TriggerPriceType PriceType
	ClientID         string // TODO: Shift to credentials
	ClientOrderID    string

	// The system will first borrow you funds at the optimal interest rate and then place an order for you.
	// see kucoin_wrapper.go
	AutoBorrow bool

	// MarginType such as isolated or cross margin for when an exchange
	// supports margin type definition when submitting an order eg okx
	MarginType margin.Type
	// RetrieveFees use if an API submit order response does not return fees
	// enabling this will perform additional request(s) to retrieve them
	// and set it in the SubmitResponse
	RetrieveFees bool
	// RetrieveFeeDelay some exchanges take time to properly save order data
	// and cannot retrieve fees data immediately
	RetrieveFeeDelay    time.Duration
	RiskManagementModes RiskManagementModes

	// Hidden when enabled orders not displaying in order book.
	Hidden bool

	// Iceberg specifies whether or not only visible portions of orders are shown in iceberg orders
	Iceberg bool

	// TrackingMode specifies the way trailing stop and chase orders follow the market price or ask/bid prices.
	// See: https://www.okx.com/docs-v5/en/#order-book-trading-algo-trading-post-place-algo-order
	TrackingMode  TrackingMode
	TrackingValue float64
}

// SubmitResponse is what is returned after submitting an order to an exchange
type SubmitResponse struct {
	Exchange  string
	Type      Type
	Side      Side
	Pair      currency.Pair
	AssetType asset.Item

	ImmediateOrCancel    bool
	FillOrKill           bool
	PostOnly             bool
	ReduceOnly           bool
	Leverage             float64
	Price                float64
	AverageExecutedPrice float64
	Amount               float64
	QuoteAmount          float64
	TriggerPrice         float64
	ClientID             string
	ClientOrderID        string

	LastUpdated time.Time
	Date        time.Time
	Status      Status
	OrderID     string
	Trades      []TradeHistory
	Fee         float64
	FeeAsset    currency.Code
	Cost        float64

	BorrowSize  float64
	LoanApplyID string
	MarginType  margin.Type
}

// TrackingMode defines how the stop price follows the market price.
type TrackingMode uint8

// Defined package tracking modes
const (
	UnknownTrackingMode TrackingMode = iota
	Distance                         // Distance fixed amount away from the market price
	Percentage                       // Percentage fixed percentage away from the market price
)

// Modify contains all properties of an order
// that may be updated after it has been created
// Each exchange has their own requirements, so not all fields
// are required to be populated
type Modify struct {
	// Order Identifiers
	Exchange      string
	OrderID       string
	ClientOrderID string
	Type          Type
	Side          Side
	AssetType     asset.Item
	Pair          currency.Pair

	// Change fields
	ImmediateOrCancel bool
	PostOnly          bool
	Price             float64
	Amount            float64
	TriggerPrice      float64

	// added to represent a unified trigger price type information such as LastPrice, MarkPrice, and IndexPrice
	// https://bybit-exchange.github.io/docs/v5/order/create-order
	TriggerPriceType PriceType

	RiskManagementModes RiskManagementModes
}

// ModifyResponse is an order modifying return type
type ModifyResponse struct {
	// Order Identifiers
	Exchange      string
	OrderID       string
	ClientOrderID string
	Pair          currency.Pair
	Type          Type
	Side          Side
	Status        Status
	AssetType     asset.Item

	// Fields that will be copied over from Modify
	ImmediateOrCancel bool
	PostOnly          bool
	Price             float64
	Amount            float64
	TriggerPrice      float64

	// Fields that need to be handled in scope after DeriveModifyResponse()
	// if applicable
	RemainingAmount float64
	Date            time.Time
	LastUpdated     time.Time
}

// Detail contains all properties of an order
// Each exchange has their own requirements, so not all fields
// are required to be populated
type Detail struct {
	ImmediateOrCancel    bool
	HiddenOrder          bool
	FillOrKill           bool
	PostOnly             bool
	ReduceOnly           bool
	Leverage             float64
	Price                float64
	Amount               float64
	ContractAmount       float64
	LimitPriceUpper      float64
	LimitPriceLower      float64
	TriggerPrice         float64
	AverageExecutedPrice float64
	QuoteAmount          float64
	ExecutedAmount       float64
	RemainingAmount      float64
	Cost                 float64
	CostAsset            currency.Code
	Fee                  float64
	FeeAsset             currency.Code
	Exchange             string
	InternalOrderID      uuid.UUID
	OrderID              string
	ClientOrderID        string
	AccountID            string
	ClientID             string
	WalletAddress        string
	Type                 Type
	Side                 Side
	Status               Status
	AssetType            asset.Item
	Date                 time.Time
	CloseTime            time.Time
	LastUpdated          time.Time
	Pair                 currency.Pair
	MarginType           margin.Type
	Trades               []TradeHistory
	SettlementCurrency   currency.Code
}

// Filter contains all properties an order can be filtered for
// empty strings indicate to ignore the property otherwise all need to match
type Filter struct {
	Exchange        string
	InternalOrderID uuid.UUID
	OrderID         string
	ClientOrderID   string
	AccountID       string
	ClientID        string
	WalletAddress   string
	Type            Type
	Side            Side
	Status          Status
	AssetType       asset.Item
	Pair            currency.Pair
}

// Cancel contains all properties that may be required
// to cancel an order on an exchange
// Each exchange has their own requirements, so not all fields
// are required to be populated
type Cancel struct {
	Exchange      string
	OrderID       string
	ClientOrderID string
	AccountID     string
	ClientID      string
	WalletAddress string
	Type          Type
	Side          Side
	AssetType     asset.Item
	Pair          currency.Pair
	MarginType    margin.Type
}

// CancelAllResponse returns the status from attempting to
// cancel all orders on an exchange
type CancelAllResponse struct {
	Status map[string]string
	Count  int64
}

// CancelBatchResponse returns the status of orders
// that have been requested for cancellation
type CancelBatchResponse struct {
	Status map[string]string
}

// TradeHistory holds exchange history data
type TradeHistory struct {
	Price       float64
	Amount      float64
	Fee         float64
	Exchange    string
	TID         string
	Description string
	Type        Type
	Side        Side
	Timestamp   time.Time
	IsMaker     bool
	FeeAsset    string
	Total       float64
}

// MultiOrderRequest used for GetOrderHistory and GetOpenOrders wrapper functions
type MultiOrderRequest struct {
	// Currencies Empty array = all currencies. Some endpoints only support
	// singular currency enquiries
	Pairs     currency.Pairs
	AssetType asset.Item
	Type      Type
	Side      Side
	StartTime time.Time
	EndTime   time.Time
	// FromOrderID for some APIs require order history searching
	// from a specific orderID rather than via timestamps
	FromOrderID string

	MarginType margin.Type
}

// Status defines order status types
type Status uint32

// All order status types
const (
	UnknownStatus Status = 0
	AnyStatus     Status = 1 << iota
	New
	Active
	PartiallyCancelled
	PartiallyFilled
	PartiallyFilledCancelled
	Filled
	Cancelled
	PendingCancel
	InsufficientBalance
	MarketUnavailable
	Rejected
	Expired
	Hidden
	Open
	AutoDeleverage
	Closed
	Pending
	Cancelling
	Liquidated
	STP
)

// Type enforces a standard for order types across the code base
type Type uint32

// Defined package order types
const (
	UnknownType Type = 0
	Limit       Type = 1 << iota
	Market
	PostOnly
	ImmediateOrCancel
	Stop
	StopLimit
	StopMarket
	TakeProfit
	TakeProfitMarket
	TrailingStop
	TrailingStopLimit
	FillOrKill
	IOS
	AnyType
	Liquidation
	Trigger
	OptimalLimitIOC
<<<<<<< HEAD
	OCO             // One-cancels-the-other order
	ConditionalStop // One-way stop order
	LimitMaker
=======
	OCO                              // One-cancels-the-other order
	ConditionalStop                  // One-way stop order
	MarketMakerProtection            // market-maker-protection used with portfolio margin mode. See https://www.okx.com/docs-v5/en/#order-book-trading-trade-post-place-order
	MarketMakerProtectionAndPostOnly // market-maker-protection and post-only mode. Used in Okx exchange orders.
	TWAP                             // time-weighted average price.
	Chase                            // chase order. See https://www.okx.com/docs-v5/en/#order-book-trading-algo-trading-post-place-algo-order
>>>>>>> 8fad9856
)

// Side enforces a standard for order sides across the code base
type Side uint32

// Order side types
const (
	UnknownSide Side = 0
	Buy         Side = 1 << iota
	Sell
	Bid
	Ask
	AnySide
	Long
	Short
	ClosePosition
	// Backtester signal types
	DoNothing
	TransferredFunds
	CouldNotBuy
	CouldNotSell
	CouldNotShort
	CouldNotLong
	CouldNotCloseShort
	CouldNotCloseLong
	MissingData
)

// ByPrice used for sorting orders by price
type ByPrice []Detail

// ByOrderType used for sorting orders by order type
type ByOrderType []Detail

// ByCurrency used for sorting orders by order currency
type ByCurrency []Detail

// ByDate used for sorting orders by order date
type ByDate []Detail

// ByOrderSide used for sorting orders by order side (buy sell)
type ByOrderSide []Detail

// ClassificationError returned when an order status
// side or type cannot be recognised
type ClassificationError struct {
	Exchange string
	OrderID  string
	Err      error
}

// FilteredOrders defines orders that have been filtered at the wrapper level
// forcing required filter operations when calling method Filter() on
// MultiOrderRequest.
type FilteredOrders []Detail

// RiskManagement represents a risk management detail information.
type RiskManagement struct {
	Enabled          bool
	TriggerPriceType PriceType
	Price            float64

	// LimitPrice limit order price when stop-loss or take-profit risk management method is triggered
	LimitPrice float64
	// OrderType order type when stop-loss or take-profit risk management method is triggered.
	OrderType Type
}

// RiskManagementModes represents take-profit and stop-loss risk management methods.
type RiskManagementModes struct {
	// Mode take-profit/stop-loss mode
	Mode       string
	TakeProfit RiskManagement
	StopLoss   RiskManagement

	// StopEntry stop: 'entry': Triggers when the last trade price changes to a value at or above the stopPrice.
	// see: https://www.kucoin.com/docs/rest/spot-trading/stop-order/introduction
	StopEntry RiskManagement
}

// PriceType enforces a standard for price types used for take-profit and stop-loss trigger types
type PriceType uint8

// price types
const (
	LastPrice  PriceType = 0
	IndexPrice PriceType = 1 << iota
	MarkPrice
	UnknownPriceType
)<|MERGE_RESOLUTION|>--- conflicted
+++ resolved
@@ -377,18 +377,13 @@
 	Liquidation
 	Trigger
 	OptimalLimitIOC
-<<<<<<< HEAD
-	OCO             // One-cancels-the-other order
-	ConditionalStop // One-way stop order
-	LimitMaker
-=======
 	OCO                              // One-cancels-the-other order
 	ConditionalStop                  // One-way stop order
 	MarketMakerProtection            // market-maker-protection used with portfolio margin mode. See https://www.okx.com/docs-v5/en/#order-book-trading-trade-post-place-order
 	MarketMakerProtectionAndPostOnly // market-maker-protection and post-only mode. Used in Okx exchange orders.
 	TWAP                             // time-weighted average price.
 	Chase                            // chase order. See https://www.okx.com/docs-v5/en/#order-book-trading-algo-trading-post-place-algo-order
->>>>>>> 8fad9856
+	LimitMaker
 )
 
 // Side enforces a standard for order sides across the code base
