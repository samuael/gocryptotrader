package order

import (
	"errors"
	"time"

	"github.com/gofrs/uuid"
	"github.com/thrasher-corp/gocryptotrader/currency"
	"github.com/thrasher-corp/gocryptotrader/exchanges/asset"
	"github.com/thrasher-corp/gocryptotrader/exchanges/margin"
)

// var error definitions
var (
	ErrSubmissionIsNil            = errors.New("order submission is nil")
	ErrCancelOrderIsNil           = errors.New("cancel order is nil")
	ErrOrderDetailIsNil           = errors.New("order detail is nil")
	ErrGetOrdersRequestIsNil      = errors.New("get order request is nil")
	ErrModifyOrderIsNil           = errors.New("modify order request is nil")
	ErrPairIsEmpty                = errors.New("order pair is empty")
	ErrAssetNotSet                = errors.New("order asset type is not set")
	ErrSideIsInvalid              = errors.New("order side is invalid")
	ErrCollateralInvalid          = errors.New("collateral type is invalid")
	ErrTypeIsInvalid              = errors.New("order type is invalid")
	ErrAmountIsInvalid            = errors.New("order amount is equal or less than zero")
	ErrPriceMustBeSetIfLimitOrder = errors.New("order price must be set if limit order type is desired")
	ErrOrderIDNotSet              = errors.New("order id or client order id is not set")
	ErrSubmitLeverageNotSupported = errors.New("leverage is not supported via order submission")
	ErrClientOrderIDNotSupported  = errors.New("client order id not supported")
	ErrUnsupportedOrderType       = errors.New("unsupported order type")
	// ErrNoRates is returned when no margin rates are returned when they are expected
	ErrNoRates         = errors.New("no rates")
	ErrCannotLiquidate = errors.New("cannot liquidate position")

	ErrUnknownTrackingMode = errors.New("unknown tracking mode")
)

// Submit contains all properties of an order that may be required
// for an order to be created on an exchange
// Each exchange has their own requirements, so not all fields
// need to be populated
type Submit struct {
	Exchange  string
	Type      Type
	Side      Side
	Pair      currency.Pair
	AssetType asset.Item

	// TimeInForce holds time in force values
	TimeInForce TimeInForce

	// ReduceOnly reduces a position instead of opening an opposing
	// position; this also equates to closing the position in huobi_wrapper.go
	// swaps.
	ReduceOnly bool
	// Leverage is the amount of leverage that will be used: see huobi_wrapper.go
	Leverage float64
	Price    float64
	// Amount in base terms
	Amount float64
	// QuoteAmount is the max amount in quote currency when purchasing base.
	// This is only used in Market orders.
	QuoteAmount float64
	// TriggerPrice is mandatory if order type `Stop, Stop Limit or Take Profit`
	// See btcmarkets_wrapper.go.
	TriggerPrice float64

	// added to represent a unified trigger price type information such as LastPrice, MarkPrice, and IndexPrice
	// https://bybit-exchange.github.io/docs/v5/order/create-order
	TriggerPriceType PriceType
	ClientID         string // TODO: Shift to credentials
	ClientOrderID    string

	// The system will first borrow you funds at the optimal interest rate and then place an order for you.
	// see kucoin_wrapper.go
	AutoBorrow bool

	// MarginType such as isolated or cross margin for when an exchange
	// supports margin type definition when submitting an order eg okx
	MarginType margin.Type
	// RetrieveFees use if an API submit order response does not return fees
	// enabling this will perform additional request(s) to retrieve them
	// and set it in the SubmitResponse
	RetrieveFees bool
	// RetrieveFeeDelay some exchanges take time to properly save order data
	// and cannot retrieve fees data immediately
	RetrieveFeeDelay    time.Duration
	RiskManagementModes RiskManagementModes

	// Hidden when enabled orders not displaying in order book.
	Hidden bool

	// Iceberg specifies whether or not only visible portions of orders are shown in iceberg orders
	Iceberg bool

	// TrackingMode specifies the way trailing stop and chase orders follow the market price or ask/bid prices.
	// See: https://www.okx.com/docs-v5/en/#order-book-trading-algo-trading-post-place-algo-order
	TrackingMode  TrackingMode
	TrackingValue float64
}

// SubmitResponse is what is returned after submitting an order to an exchange
type SubmitResponse struct {
	Exchange  string
	Type      Type
	Side      Side
	Pair      currency.Pair
	AssetType asset.Item

	TimeInForce          TimeInForce
	ReduceOnly           bool
	Leverage             float64
	Price                float64
	Amount               float64
	QuoteAmount          float64
	RemainingAmount      float64
	TriggerPrice         float64
	ClientID             string
	ClientOrderID        string
	AverageExecutedPrice float64

	LastUpdated time.Time
	Date        time.Time
	Status      Status
	OrderID     string
	Trades      []TradeHistory
	Fee         float64
	FeeAsset    currency.Code

	Cost      float64
	Purchased float64 // Buy in base currency, Sell in quote

	BorrowSize  float64
	LoanApplyID string
	MarginType  margin.Type
}

// TrackingMode defines how the stop price follows the market price.
type TrackingMode uint8

// Defined package tracking modes
const (
	UnknownTrackingMode TrackingMode = iota
	Distance                         // Distance fixed amount away from the market price
	Percentage                       // Percentage fixed percentage away from the market price
)

// Modify contains all properties of an order
// that may be updated after it has been created
// Each exchange has their own requirements, so not all fields
// are required to be populated
type Modify struct {
	// Order Identifiers
	Exchange      string
	OrderID       string
	ClientOrderID string
	Type          Type
	Side          Side
	AssetType     asset.Item
	Pair          currency.Pair

	// Change fields
	TimeInForce  TimeInForce
	Price        float64
	Amount       float64
	TriggerPrice float64

	// added to represent a unified trigger price type information such as LastPrice, MarkPrice, and IndexPrice
	// https://bybit-exchange.github.io/docs/v5/order/create-order
	TriggerPriceType PriceType

	RiskManagementModes RiskManagementModes
}

// ModifyResponse is an order modifying return type
type ModifyResponse struct {
	// Order Identifiers
	Exchange      string
	OrderID       string
	ClientOrderID string
	Pair          currency.Pair
	Type          Type
	Side          Side
	Status        Status
	AssetType     asset.Item

	// Fields that will be copied over from Modify
	TimeInForce  TimeInForce
	Price        float64
	Amount       float64
	TriggerPrice float64

	// Fields that need to be handled in scope after DeriveModifyResponse()
	// if applicable
	RemainingAmount float64
	Date            time.Time
	LastUpdated     time.Time
}

// Detail contains all properties of an order
// Each exchange has their own requirements, so not all fields are required to be populated
type Detail struct {
	HiddenOrder          bool
	TimeInForce          TimeInForce
	ReduceOnly           bool
	Leverage             float64
	Price                float64
	Amount               float64
	ContractAmount       float64
	LimitPriceUpper      float64
	LimitPriceLower      float64
	TriggerPrice         float64
	AverageExecutedPrice float64
	QuoteAmount          float64
	ExecutedAmount       float64
	RemainingAmount      float64
	Cost                 float64
	CostAsset            currency.Code
	Fee                  float64
	FeeAsset             currency.Code
	Exchange             string
	InternalOrderID      uuid.UUID
	OrderID              string
	ClientOrderID        string
	AccountID            string
	ClientID             string
	WalletAddress        string
	Type                 Type
	Side                 Side
	Status               Status
	AssetType            asset.Item
	Date                 time.Time
	CloseTime            time.Time
	LastUpdated          time.Time
	Pair                 currency.Pair
	MarginType           margin.Type
	Trades               []TradeHistory
	SettlementCurrency   currency.Code
}

// Filter contains all properties an order can be filtered for
// empty strings indicate to ignore the property otherwise all need to match
type Filter struct {
	Exchange        string
	InternalOrderID uuid.UUID
	OrderID         string
	ClientOrderID   string
	AccountID       string
	ClientID        string
	WalletAddress   string
	Type            Type
	Side            Side
	Status          Status
	AssetType       asset.Item
	Pair            currency.Pair
}

// Cancel contains all properties that may be required
// to cancel an order on an exchange
// Each exchange has their own requirements, so not all fields
// are required to be populated
type Cancel struct {
	Exchange      string
	OrderID       string
	ClientOrderID string
	AccountID     string
	ClientID      string
	WalletAddress string
	Type          Type
	Side          Side
	AssetType     asset.Item
	Pair          currency.Pair
	MarginType    margin.Type
	TimeInForce   TimeInForce
}

// CancelAllResponse returns the status from attempting to
// cancel all orders on an exchange
type CancelAllResponse struct {
	Status map[string]string
	Count  int64
}

// CancelBatchResponse returns the status of orders
// that have been requested for cancellation
type CancelBatchResponse struct {
	Status map[string]string
}

// TradeHistory holds exchange history data
type TradeHistory struct {
	Price       float64
	Amount      float64
	Fee         float64
	Exchange    string
	TID         string
	Description string
	Type        Type
	Side        Side
	Timestamp   time.Time
	IsMaker     bool
	FeeAsset    string
	Total       float64
}

// MultiOrderRequest used for GetOrderHistory and GetOpenOrders wrapper functions
type MultiOrderRequest struct {
	// Currencies Empty array = all currencies. Some endpoints only support
	// singular currency enquiries
	Pairs       currency.Pairs
	AssetType   asset.Item
	Type        Type
	Side        Side
	TimeInForce TimeInForce
	StartTime   time.Time
	EndTime     time.Time
	// FromOrderID for some APIs require order history searching
	// from a specific orderID rather than via timestamps
	FromOrderID string

	MarginType margin.Type
}

// Status defines order status types
type Status uint32

// All order status types
const (
	UnknownStatus Status = 0
	AnyStatus     Status = 1 << iota
	New
	Active
	PartiallyCancelled
	PartiallyFilled
	PartiallyFilledCancelled
	Filled
	Cancelled
	PendingCancel
	InsufficientBalance
	MarketUnavailable
	Rejected
	Expired
	Hidden
	Open
	AutoDeleverage
	Closed
	Pending
	Cancelling
	Liquidated
	STP
)

// Type enforces a standard for order types across the code base
type Type uint32

// Defined package order types
const (
	UnknownType Type = 0
	Limit       Type = 1 << iota
	Market
	Stop
	StopLimit
	StopMarket
	TakeProfit
	TakeProfitMarket
	TrailingStop
<<<<<<< HEAD
	TrailingStopLimit
=======
>>>>>>> 7a52b706
	IOS
	AnyType
	Liquidation
	Trigger
	OptimalLimitIOC
	OCO                              // One-cancels-the-other order
	ConditionalStop                  // One-way stop order
	MarketMakerProtection            // market-maker-protection used with portfolio margin mode. See https://www.okx.com/docs-v5/en/#order-book-trading-trade-post-place-order
	MarketMakerProtectionAndPostOnly // market-maker-protection and post-only mode. Used in Okx exchange orders.
	TWAP                             // time-weighted average price.
	Chase                            // chase order. See https://www.okx.com/docs-v5/en/#order-book-trading-algo-trading-post-place-algo-order
	LimitMaker
)

// Side enforces a standard for order sides across the code base
type Side uint32

// Order side types
const (
	UnknownSide Side = 0
	Buy         Side = 1 << iota
	Sell
	Bid
	Ask
	AnySide
	Long
	Short
	ClosePosition
	// Backtester signal types
	DoNothing
	TransferredFunds
	CouldNotBuy
	CouldNotSell
	CouldNotShort
	CouldNotLong
	CouldNotCloseShort
	CouldNotCloseLong
	MissingData
)

// TimeInForce enforces a standard for time-in-force values across the code base.
type TimeInForce uint16

// Is checks to see if the enum contains the flag
func (t TimeInForce) Is(in TimeInForce) bool {
	return in != 0 && t&in == in
}

// TimeInForce types
const (
	UnsetTIF       TimeInForce = 0
	GoodTillCancel TimeInForce = 1 << iota
	GoodTillDay
	GoodTillTime
	GoodTillCrossing
	FillOrKill
	ImmediateOrCancel
	PostOnly
	UnknownTIF

	supportedTimeInForceFlag = GoodTillCancel | GoodTillDay | GoodTillTime | GoodTillCrossing | FillOrKill | ImmediateOrCancel | PostOnly
)

// ByPrice used for sorting orders by price
type ByPrice []Detail

// ByOrderType used for sorting orders by order type
type ByOrderType []Detail

// ByCurrency used for sorting orders by order currency
type ByCurrency []Detail

// ByDate used for sorting orders by order date
type ByDate []Detail

// ByOrderSide used for sorting orders by order side (buy sell)
type ByOrderSide []Detail

// ClassificationError returned when an order status
// side or type cannot be recognised
type ClassificationError struct {
	Exchange string
	OrderID  string
	Err      error
}

// FilteredOrders defines orders that have been filtered at the wrapper level
// forcing required filter operations when calling method Filter() on
// MultiOrderRequest.
type FilteredOrders []Detail

// RiskManagement represents a risk management detail information.
type RiskManagement struct {
	Enabled          bool
	TriggerPriceType PriceType
	Price            float64

	// LimitPrice limit order price when stop-loss or take-profit risk management method is triggered
	LimitPrice float64
	// OrderType order type when stop-loss or take-profit risk management method is triggered.
	OrderType Type
}

// RiskManagementModes represents take-profit and stop-loss risk management methods.
type RiskManagementModes struct {
	// Mode take-profit/stop-loss mode
	Mode       string
	TakeProfit RiskManagement
	StopLoss   RiskManagement

	// StopEntry stop: 'entry': Triggers when the last trade price changes to a value at or above the stopPrice.
	// see: https://www.kucoin.com/docs/rest/spot-trading/stop-order/introduction
	StopEntry RiskManagement
}

// PriceType enforces a standard for price types used for take-profit and stop-loss trigger types
type PriceType uint8

// price types
const (
	LastPrice  PriceType = 0
	IndexPrice PriceType = 1 << iota
	MarkPrice
	UnknownPriceType
)<|MERGE_RESOLUTION|>--- conflicted
+++ resolved
@@ -364,10 +364,7 @@
 	TakeProfit
 	TakeProfitMarket
 	TrailingStop
-<<<<<<< HEAD
 	TrailingStopLimit
-=======
->>>>>>> 7a52b706
 	IOS
 	AnyType
 	Liquidation
