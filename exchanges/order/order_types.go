package order

import (
	"errors"
	"time"

	"github.com/gofrs/uuid"
	"github.com/thrasher-corp/gocryptotrader/currency"
	"github.com/thrasher-corp/gocryptotrader/exchanges/asset"
	"github.com/thrasher-corp/gocryptotrader/exchanges/margin"
)

// var error definitions
var (
	ErrSubmissionIsNil            = errors.New("order submission is nil")
	ErrCancelOrderIsNil           = errors.New("cancel order is nil")
	ErrOrderDetailIsNil           = errors.New("order detail is nil")
	ErrGetOrdersRequestIsNil      = errors.New("get order request is nil")
	ErrModifyOrderIsNil           = errors.New("modify order request is nil")
	ErrPairIsEmpty                = errors.New("order pair is empty")
	ErrAssetNotSet                = errors.New("order asset type is not set")
	ErrSideIsInvalid              = errors.New("order side is invalid")
	ErrCollateralInvalid          = errors.New("collateral type is invalid")
	ErrTypeIsInvalid              = errors.New("order type is invalid")
	ErrAmountIsInvalid            = errors.New("order amount is equal or less than zero")
	ErrPriceMustBeSetIfLimitOrder = errors.New("order price must be set if limit order type is desired")
	ErrOrderIDNotSet              = errors.New("order id or client order id is not set")
	ErrSubmitLeverageNotSupported = errors.New("leverage is not supported via order submission")
	ErrClientOrderIDNotSupported  = errors.New("client order id not supported")
	ErrUnsupportedOrderType       = errors.New("unsupported order type")
	// ErrNoRates is returned when no margin rates are returned when they are expected
	ErrNoRates         = errors.New("no rates")
	ErrCannotLiquidate = errors.New("cannot liquidate position")

	ErrUnknownTrackingMode = errors.New("unknown tracking mode")
)

// Submit contains all properties of an order that may be required
// for an order to be created on an exchange
// Each exchange has their own requirements, so not all fields
// need to be populated
type Submit struct {
	Exchange  string
	Type      Type
	Side      Side
	Pair      currency.Pair
	AssetType asset.Item

	// TimeInForce holds time in force values
	TimeInForce TimeInForce

	// ReduceOnly reduces a position instead of opening an opposing
	// position; this also equates to closing the position in huobi_wrapper.go
	// swaps.
	ReduceOnly bool
	// Leverage is the amount of leverage that will be used: see huobi_wrapper.go
	Leverage float64
	Price    float64
	// Amount in base terms
	Amount float64
	// QuoteAmount is the max amount in quote currency when purchasing base.
	// This is only used in Market orders.
	QuoteAmount float64
	// TriggerPrice is mandatory if order type `Stop, Stop Limit or Take Profit`
	// See btcmarkets_wrapper.go.
	TriggerPrice float64

	// added to represent a unified trigger price type information such as LastPrice, MarkPrice, and IndexPrice
	// https://bybit-exchange.github.io/docs/v5/order/create-order
	TriggerPriceType PriceType
	ClientID         string // TODO: Shift to credentials
	ClientOrderID    string

	// The system will first borrow you funds at the optimal interest rate and then place an order for you.
	// see kucoin_wrapper.go
	AutoBorrow bool

	// MarginType such as isolated or cross margin for when an exchange
	// supports margin type definition when submitting an order eg okx
	MarginType margin.Type
	// RetrieveFees use if an API submit order response does not return fees
	// enabling this will perform additional request(s) to retrieve them
	// and set it in the SubmitResponse
	RetrieveFees bool
	// RetrieveFeeDelay some exchanges take time to properly save order data
	// and cannot retrieve fees data immediately
	RetrieveFeeDelay    time.Duration
	RiskManagementModes RiskManagementModes

	// Hidden when enabled orders not displaying in order book.
	Hidden bool

	// Iceberg specifies whether or not only visible portions of orders are shown in iceberg orders
	Iceberg bool

	// TrackingMode specifies the way trailing stop and chase orders follow the market price or ask/bid prices.
	// See: https://www.okx.com/docs-v5/en/#order-book-trading-algo-trading-post-place-algo-order
	TrackingMode  TrackingMode
	TrackingValue float64
}

// SubmitResponse is what is returned after submitting an order to an exchange
type SubmitResponse struct {
	Exchange  string
	Type      Type
	Side      Side
	Pair      currency.Pair
	AssetType asset.Item

	TimeInForce          TimeInForce
	ReduceOnly           bool
	Leverage             float64
	Price                float64
	Amount               float64
	QuoteAmount          float64
	TriggerPrice         float64
	ClientID             string
	ClientOrderID        string
	AverageExecutedPrice float64

	LastUpdated time.Time
	Date        time.Time
	Status      Status
	OrderID     string
	Trades      []TradeHistory
	Fee         float64
	FeeAsset    currency.Code
	Cost        float64

	BorrowSize  float64
	LoanApplyID string
	MarginType  margin.Type
}

// TrackingMode defines how the stop price follows the market price.
type TrackingMode uint8

// Defined package tracking modes
const (
	UnknownTrackingMode TrackingMode = iota
	Distance                         // Distance fixed amount away from the market price
	Percentage                       // Percentage fixed percentage away from the market price
)

// Modify contains all properties of an order
// that may be updated after it has been created
// Each exchange has their own requirements, so not all fields
// are required to be populated
type Modify struct {
	// Order Identifiers
	Exchange      string
	OrderID       string
	ClientOrderID string
	Type          Type
	Side          Side
	AssetType     asset.Item
	Pair          currency.Pair

	// Change fields
	TimeInForce  TimeInForce
	Price        float64
	Amount       float64
	TriggerPrice float64

	// added to represent a unified trigger price type information such as LastPrice, MarkPrice, and IndexPrice
	// https://bybit-exchange.github.io/docs/v5/order/create-order
	TriggerPriceType PriceType

	RiskManagementModes RiskManagementModes
}

// ModifyResponse is an order modifying return type
type ModifyResponse struct {
	// Order Identifiers
	Exchange      string
	OrderID       string
	ClientOrderID string
	Pair          currency.Pair
	Type          Type
	Side          Side
	Status        Status
	AssetType     asset.Item

	// Fields that will be copied over from Modify
	TimeInForce  TimeInForce
	Price        float64
	Amount       float64
	TriggerPrice float64

	// Fields that need to be handled in scope after DeriveModifyResponse()
	// if applicable
	RemainingAmount float64
	Date            time.Time
	LastUpdated     time.Time
}

// Detail contains all properties of an order
// Each exchange has their own requirements, so not all fields are required to be populated
type Detail struct {
	HiddenOrder          bool
	TimeInForce          TimeInForce
	ReduceOnly           bool
	Leverage             float64
	Price                float64
	Amount               float64
	ContractAmount       float64
	LimitPriceUpper      float64
	LimitPriceLower      float64
	TriggerPrice         float64
	AverageExecutedPrice float64
	QuoteAmount          float64
	ExecutedAmount       float64
	RemainingAmount      float64
	Cost                 float64
	CostAsset            currency.Code
	Fee                  float64
	FeeAsset             currency.Code
	Exchange             string
	InternalOrderID      uuid.UUID
	OrderID              string
	ClientOrderID        string
	AccountID            string
	ClientID             string
	WalletAddress        string
	Type                 Type
	Side                 Side
	Status               Status
	AssetType            asset.Item
	Date                 time.Time
	CloseTime            time.Time
	LastUpdated          time.Time
	Pair                 currency.Pair
	MarginType           margin.Type
	Trades               []TradeHistory
	SettlementCurrency   currency.Code
}

// Filter contains all properties an order can be filtered for
// empty strings indicate to ignore the property otherwise all need to match
type Filter struct {
	Exchange        string
	InternalOrderID uuid.UUID
	OrderID         string
	ClientOrderID   string
	AccountID       string
	ClientID        string
	WalletAddress   string
	Type            Type
	Side            Side
	Status          Status
	AssetType       asset.Item
	Pair            currency.Pair
}

// Cancel contains all properties that may be required
// to cancel an order on an exchange
// Each exchange has their own requirements, so not all fields
// are required to be populated
type Cancel struct {
	Exchange      string
	OrderID       string
	ClientOrderID string
	AccountID     string
	ClientID      string
	WalletAddress string
	Type          Type
	Side          Side
	AssetType     asset.Item
	Pair          currency.Pair
	MarginType    margin.Type
	TimeInForce   TimeInForce
}

// CancelAllResponse returns the status from attempting to
// cancel all orders on an exchange
type CancelAllResponse struct {
	Status map[string]string
	Count  int64
}

// CancelBatchResponse returns the status of orders
// that have been requested for cancellation
type CancelBatchResponse struct {
	Status map[string]string
}

// TradeHistory holds exchange history data
type TradeHistory struct {
	Price       float64
	Amount      float64
	Fee         float64
	Exchange    string
	TID         string
	Description string
	Type        Type
	Side        Side
	Timestamp   time.Time
	IsMaker     bool
	FeeAsset    string
	Total       float64
}

// MultiOrderRequest used for GetOrderHistory and GetOpenOrders wrapper functions
type MultiOrderRequest struct {
	// Currencies Empty array = all currencies. Some endpoints only support
	// singular currency enquiries
	Pairs       currency.Pairs
	AssetType   asset.Item
	Type        Type
	Side        Side
	TimeInForce TimeInForce
	StartTime   time.Time
	EndTime     time.Time
	// FromOrderID for some APIs require order history searching
	// from a specific orderID rather than via timestamps
	FromOrderID string

	MarginType margin.Type
}

// Status defines order status types
type Status uint32

// All order status types
const (
	UnknownStatus Status = 0
	AnyStatus     Status = 1 << iota
	New
	Active
	PartiallyCancelled
	PartiallyFilled
	PartiallyFilledCancelled
	Filled
	Cancelled
	PendingCancel
	InsufficientBalance
	MarketUnavailable
	Rejected
	Expired
	Hidden
	Open
	AutoDeleverage
	Closed
	Pending
	Cancelling
	Liquidated
	STP
)

// Type enforces a standard for order types across the code base
type Type uint32

// Defined package order types
const (
	UnknownType Type = 0
	Limit       Type = 1 << iota
	Market
	Stop
	StopLimit
	StopMarket
	TakeProfit
	TakeProfitMarket
	TrailingStop
<<<<<<< HEAD
	TrailingStopLimit
	FillOrKill
=======
>>>>>>> 8733ed43
	IOS
	AnyType
	Liquidation
	Trigger
	OptimalLimitIOC
	OCO                              // One-cancels-the-other order
	ConditionalStop                  // One-way stop order
	MarketMakerProtection            // market-maker-protection used with portfolio margin mode. See https://www.okx.com/docs-v5/en/#order-book-trading-trade-post-place-order
	MarketMakerProtectionAndPostOnly // market-maker-protection and post-only mode. Used in Okx exchange orders.
	TWAP                             // time-weighted average price.
	Chase                            // chase order. See https://www.okx.com/docs-v5/en/#order-book-trading-algo-trading-post-place-algo-order
	LimitMaker
)

// Side enforces a standard for order sides across the code base
type Side uint32

// Order side types
const (
	UnknownSide Side = 0
	Buy         Side = 1 << iota
	Sell
	Bid
	Ask
	AnySide
	Long
	Short
	ClosePosition
	// Backtester signal types
	DoNothing
	TransferredFunds
	CouldNotBuy
	CouldNotSell
	CouldNotShort
	CouldNotLong
	CouldNotCloseShort
	CouldNotCloseLong
	MissingData
)

// TimeInForce enforces a standard for time-in-force values across the code base.
type TimeInForce uint16

// Is checks to see if the enum contains the flag
func (t TimeInForce) Is(in TimeInForce) bool {
	return in != 0 && t&in == in
}

// TimeInForce types
const (
	UnsetTIF       TimeInForce = 0
	GoodTillCancel TimeInForce = 1 << iota
	GoodTillDay
	GoodTillTime
	GoodTillCrossing
	FillOrKill
	ImmediateOrCancel
	PostOnly
	UnknownTIF

	supportedTimeInForceFlag = GoodTillCancel | GoodTillDay | GoodTillTime | GoodTillCrossing | FillOrKill | ImmediateOrCancel | PostOnly
)

// ByPrice used for sorting orders by price
type ByPrice []Detail

// ByOrderType used for sorting orders by order type
type ByOrderType []Detail

// ByCurrency used for sorting orders by order currency
type ByCurrency []Detail

// ByDate used for sorting orders by order date
type ByDate []Detail

// ByOrderSide used for sorting orders by order side (buy sell)
type ByOrderSide []Detail

// ClassificationError returned when an order status
// side or type cannot be recognised
type ClassificationError struct {
	Exchange string
	OrderID  string
	Err      error
}

// FilteredOrders defines orders that have been filtered at the wrapper level
// forcing required filter operations when calling method Filter() on
// MultiOrderRequest.
type FilteredOrders []Detail

// RiskManagement represents a risk management detail information.
type RiskManagement struct {
	Enabled          bool
	TriggerPriceType PriceType
	Price            float64

	// LimitPrice limit order price when stop-loss or take-profit risk management method is triggered
	LimitPrice float64
	// OrderType order type when stop-loss or take-profit risk management method is triggered.
	OrderType Type
}

// RiskManagementModes represents take-profit and stop-loss risk management methods.
type RiskManagementModes struct {
	// Mode take-profit/stop-loss mode
	Mode       string
	TakeProfit RiskManagement
	StopLoss   RiskManagement

	// StopEntry stop: 'entry': Triggers when the last trade price changes to a value at or above the stopPrice.
	// see: https://www.kucoin.com/docs/rest/spot-trading/stop-order/introduction
	StopEntry RiskManagement
}

// PriceType enforces a standard for price types used for take-profit and stop-loss trigger types
type PriceType uint8

// price types
const (
	LastPrice  PriceType = 0
	IndexPrice PriceType = 1 << iota
	MarkPrice
	UnknownPriceType
)<|MERGE_RESOLUTION|>--- conflicted
+++ resolved
@@ -361,11 +361,7 @@
 	TakeProfit
 	TakeProfitMarket
 	TrailingStop
-<<<<<<< HEAD
 	TrailingStopLimit
-	FillOrKill
-=======
->>>>>>> 8733ed43
 	IOS
 	AnyType
 	Liquidation
