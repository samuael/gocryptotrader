package order

import (
	"bytes"
	"errors"
	"fmt"
	"reflect"
	"slices"
	"sort"
	"strings"
	"time"

	"github.com/gofrs/uuid"
	"github.com/thrasher-corp/gocryptotrader/common"
	"github.com/thrasher-corp/gocryptotrader/currency"
	"github.com/thrasher-corp/gocryptotrader/encoding/json"
	"github.com/thrasher-corp/gocryptotrader/exchanges/asset"
	"github.com/thrasher-corp/gocryptotrader/exchanges/protocol"
	"github.com/thrasher-corp/gocryptotrader/exchanges/validate"
	"github.com/thrasher-corp/gocryptotrader/log"
	"golang.org/x/text/cases"
	"golang.org/x/text/language"
)

const (
	orderSubmissionValidSides = Buy | Sell | Bid | Ask | Long | Short
	shortSide                 = Short | Sell | Ask
	longSide                  = Long | Buy | Bid

	inactiveStatuses = Filled | Cancelled | InsufficientBalance | MarketUnavailable | Rejected | PartiallyCancelled | PartiallyFilledCancelled | Expired | Closed | AnyStatus | Cancelling | Liquidated
	activeStatuses   = Active | Open | PartiallyFilled | New | PendingCancel | Hidden | AutoDeleverage | Pending
	notPlaced        = InsufficientBalance | MarketUnavailable | Rejected
)

// Public error vars for order package
var (
	ErrUnableToPlaceOrder          = errors.New("order not placed")
	ErrOrderNotFound               = errors.New("order not found")
	ErrUnknownPriceType            = errors.New("unknown price type")
	ErrAmountMustBeSet             = errors.New("amount must be set")
	ErrClientOrderIDMustBeSet      = errors.New("client order ID must be set")
	ErrUnknownSubmissionAmountType = errors.New("unknown submission amount type")
	ErrInvalidTimeInForce          = errors.New("invalid time in force value provided")
)

var (
	errUnrecognisedOrderType    = errors.New("unrecognised order type")
	errUnrecognisedOrderStatus  = errors.New("unrecognised order status")
	errExchangeNameUnset        = errors.New("exchange name unset")
	errOrderSubmitIsNil         = errors.New("order submit is nil")
	errOrderSubmitResponseIsNil = errors.New("order submit response is nil")
	errOrderDetailIsNil         = errors.New("order detail is nil")
	errAmountIsZero             = errors.New("amount is zero")
)

// IsValidOrderSubmissionSide validates that the order side is a valid submission direction
func IsValidOrderSubmissionSide(s Side) bool {
	return s != UnknownSide && orderSubmissionValidSides&s == s
}

// Validate checks the supplied data and returns whether it's valid
func (s *Submit) Validate(requirements protocol.TradingRequirements, opt ...validate.Checker) error {
	if s == nil {
		return ErrSubmissionIsNil
	}

	if s.Exchange == "" {
		return errExchangeNameUnset
	}

	if s.Pair.IsEmpty() {
		return ErrPairIsEmpty
	}

	if s.AssetType == asset.Empty {
		return ErrAssetNotSet
	}

	if !s.AssetType.IsValid() {
		return fmt.Errorf("'%s' %w", s.AssetType, asset.ErrNotSupported)
	}

	if !IsValidOrderSubmissionSide(s.Side) {
		return fmt.Errorf("%w %v", ErrSideIsInvalid, s.Side)
	}

	if s.Type != Market && s.Type != Limit {
		return ErrTypeIsInvalid
	}

	if !s.TimeInForce.IsValid() {
		return ErrInvalidTimeInForce
	}

	if s.Amount == 0 && s.QuoteAmount == 0 {
		return fmt.Errorf("submit validation error %w, amount and quote amount cannot be zero", ErrAmountIsInvalid)
	}

	if s.Amount < 0 {
		return fmt.Errorf("submit validation error base %w, suppled: %v", ErrAmountIsInvalid, s.Amount)
	}

	if s.QuoteAmount < 0 {
		return fmt.Errorf("submit validation error quote %w, suppled: %v", ErrAmountIsInvalid, s.QuoteAmount)
	}

	if s.Type == Limit && s.Price <= 0 {
		return ErrPriceMustBeSetIfLimitOrder
	}

	if requirements.ClientOrderID && s.ClientOrderID == "" {
		return fmt.Errorf("submit validation error %w, client order ID must be set to satisfy submission requirements", ErrClientOrderIDMustBeSet)
	}

	if requirements.SpotMarketOrderAmountPurchaseQuotationOnly && s.QuoteAmount == 0 && s.Type == Market && s.AssetType == asset.Spot && s.Side.IsLong() {
		return fmt.Errorf("submit validation error %w, quote amount to be sold must be set to 'QuoteAmount' field to satisfy trading requirements", ErrAmountMustBeSet)
	}

	if requirements.SpotMarketOrderAmountSellBaseOnly && s.Amount == 0 && s.Type == Market && s.AssetType == asset.Spot && s.Side.IsShort() {
		return fmt.Errorf("submit validation error %w, base amount being sold must be set to 'Amount' field to satisfy trading requirements", ErrAmountMustBeSet)
	}

	for _, o := range opt {
		err := o.Check()
		if err != nil {
			return err
		}
	}

	return nil
}

// GetTradeAmount returns the trade amount based on the exchange's trading
// requirements. Some exchanges depending on direction and order type use
// quotation (funds in balance) or base amounts. If the exchange does not have
// any specific requirements it will return the base amount.
func (s *Submit) GetTradeAmount(tr protocol.TradingRequirements) float64 {
	if s == nil {
		return 0
	}
	switch {
	case tr.SpotMarketOrderAmountPurchaseQuotationOnly && s.AssetType == asset.Spot && s.Type == Market && s.Side.IsLong():
		return s.QuoteAmount
	case tr.SpotMarketOrderAmountSellBaseOnly && s.AssetType == asset.Spot && s.Type == Market && s.Side.IsShort():
		return s.Amount
	}
	return s.Amount
}

// UpdateOrderFromDetail Will update an order detail (used in order management)
// by comparing passed in and existing values
func (d *Detail) UpdateOrderFromDetail(m *Detail) error {
	if d == nil {
		return ErrOrderDetailIsNil
	}

	if m == nil {
		return fmt.Errorf("incoming %w", ErrOrderDetailIsNil)
	}

	var updated bool
	if d.TimeInForce != m.TimeInForce {
		d.TimeInForce = m.TimeInForce
		updated = true
	}
	if d.HiddenOrder != m.HiddenOrder {
		d.HiddenOrder = m.HiddenOrder
		updated = true
	}
	if m.Price > 0 && m.Price != d.Price {
		d.Price = m.Price
		updated = true
	}
	if m.Amount > 0 && m.Amount != d.Amount {
		d.Amount = m.Amount
		updated = true
	}
	if m.LimitPriceUpper > 0 && m.LimitPriceUpper != d.LimitPriceUpper {
		d.LimitPriceUpper = m.LimitPriceUpper
		updated = true
	}
	if m.LimitPriceLower > 0 && m.LimitPriceLower != d.LimitPriceLower {
		d.LimitPriceLower = m.LimitPriceLower
		updated = true
	}
	if m.TriggerPrice > 0 && m.TriggerPrice != d.TriggerPrice {
		d.TriggerPrice = m.TriggerPrice
		updated = true
	}
	if m.QuoteAmount > 0 && m.QuoteAmount != d.QuoteAmount {
		d.QuoteAmount = m.QuoteAmount
		updated = true
	}
	if m.ExecutedAmount > 0 && m.ExecutedAmount != d.ExecutedAmount {
		d.ExecutedAmount = m.ExecutedAmount
		updated = true
	}
	if m.Fee > 0 && m.Fee != d.Fee {
		d.Fee = m.Fee
		updated = true
	}
	if m.AccountID != "" && m.AccountID != d.AccountID {
		d.AccountID = m.AccountID
		updated = true
	}
	if !m.Pair.IsEmpty() && !m.Pair.Equal(d.Pair) {
		// TODO: Add a check to see if the original pair is empty as well, but
		// error if it is changing from BTC-USD -> LTC-USD.
		d.Pair = m.Pair
		updated = true
	}
	if m.Leverage != 0 && m.Leverage != d.Leverage {
		d.Leverage = m.Leverage
		updated = true
	}
	if m.ClientID != "" && m.ClientID != d.ClientID {
		d.ClientID = m.ClientID
		updated = true
	}
	if m.ClientOrderID != "" && m.ClientOrderID != d.ClientOrderID {
		d.ClientOrderID = m.ClientOrderID
		updated = true
	}
	if m.Type != UnknownType && m.Type != d.Type {
		d.Type = m.Type
		updated = true
	}
	if m.Side != UnknownSide && m.Side != d.Side {
		d.Side = m.Side
		updated = true
	}
	if m.Status != UnknownStatus && m.Status != d.Status {
		d.Status = m.Status
		updated = true
	}
	if m.AssetType != asset.Empty && m.AssetType != d.AssetType {
		d.AssetType = m.AssetType
		updated = true
	}
	for x := range m.Trades {
		var found bool
		for y := range d.Trades {
			if d.Trades[y].TID != m.Trades[x].TID {
				continue
			}
			found = true
			if d.Trades[y].Fee != m.Trades[x].Fee {
				d.Trades[y].Fee = m.Trades[x].Fee
				updated = true
			}
			if m.Trades[x].Price != 0 && d.Trades[y].Price != m.Trades[x].Price {
				d.Trades[y].Price = m.Trades[x].Price
				updated = true
			}
			if d.Trades[y].Side != m.Trades[x].Side {
				d.Trades[y].Side = m.Trades[x].Side
				updated = true
			}
			if d.Trades[y].Type != m.Trades[x].Type {
				d.Trades[y].Type = m.Trades[x].Type
				updated = true
			}
			if d.Trades[y].Description != m.Trades[x].Description {
				d.Trades[y].Description = m.Trades[x].Description
				updated = true
			}
			if m.Trades[x].Amount != 0 && d.Trades[y].Amount != m.Trades[x].Amount {
				d.Trades[y].Amount = m.Trades[x].Amount
				updated = true
			}
			if d.Trades[y].Timestamp != m.Trades[x].Timestamp {
				d.Trades[y].Timestamp = m.Trades[x].Timestamp
				updated = true
			}
			if d.Trades[y].IsMaker != m.Trades[x].IsMaker {
				d.Trades[y].IsMaker = m.Trades[x].IsMaker
				updated = true
			}
		}
		if !found {
			d.Trades = append(d.Trades, m.Trades[x])
			updated = true
		}
		m.RemainingAmount -= m.Trades[x].Amount
	}
	if m.RemainingAmount > 0 && m.RemainingAmount != d.RemainingAmount {
		d.RemainingAmount = m.RemainingAmount
		updated = true
	}
	if updated {
		if d.LastUpdated.Equal(m.LastUpdated) {
			d.LastUpdated = time.Now()
		} else {
			d.LastUpdated = m.LastUpdated
		}
	}
	if d.Exchange == "" {
		d.Exchange = m.Exchange
	}
	if d.OrderID == "" {
		d.OrderID = m.OrderID
	}
	if d.InternalOrderID.IsNil() {
		d.InternalOrderID = m.InternalOrderID
	}
	return nil
}

// UpdateOrderFromModifyResponse Will update an order detail (used in order management)
// by comparing passed in and existing values
func (d *Detail) UpdateOrderFromModifyResponse(m *ModifyResponse) {
	var updated bool
	if m.OrderID != "" && d.OrderID != m.OrderID {
		d.OrderID = m.OrderID
		updated = true
	}
<<<<<<< HEAD
	if d.TimeInForce != m.TimeInForce && m.TimeInForce != UnsetTIF {
=======
	if d.TimeInForce != m.TimeInForce && m.TimeInForce != UnknownTIF {
>>>>>>> ad6f7611
		d.TimeInForce = m.TimeInForce
		updated = true
	}
	if m.Price > 0 && m.Price != d.Price {
		d.Price = m.Price
		updated = true
	}
	if m.Amount > 0 && m.Amount != d.Amount {
		d.Amount = m.Amount
		updated = true
	}
	if m.TriggerPrice > 0 && m.TriggerPrice != d.TriggerPrice {
		d.TriggerPrice = m.TriggerPrice
		updated = true
	}
	if !m.Pair.IsEmpty() && !m.Pair.Equal(d.Pair) {
		// TODO: Add a check to see if the original pair is empty as well, but
		// error if it is changing from BTC-USD -> LTC-USD.
		d.Pair = m.Pair
		updated = true
	}
	if m.Type != UnknownType && m.Type != d.Type {
		d.Type = m.Type
		updated = true
	}
	if m.Side != UnknownSide && m.Side != d.Side {
		d.Side = m.Side
		updated = true
	}
	if m.Status != UnknownStatus && m.Status != d.Status {
		d.Status = m.Status
		updated = true
	}
	if m.AssetType != asset.Empty && m.AssetType != d.AssetType {
		d.AssetType = m.AssetType
		updated = true
	}
	if m.RemainingAmount > 0 && m.RemainingAmount != d.RemainingAmount {
		d.RemainingAmount = m.RemainingAmount
		updated = true
	}
	if updated {
		if d.LastUpdated.Equal(m.LastUpdated) {
			d.LastUpdated = time.Now()
		} else {
			d.LastUpdated = m.LastUpdated
		}
	}
}

// MatchFilter will return true if a detail matches the filter criteria
// empty elements are ignored
func (d *Detail) MatchFilter(f *Filter) bool {
	switch {
	case f.Exchange != "" && d.Exchange != f.Exchange:
		return false
	case f.AssetType != asset.Empty && d.AssetType != f.AssetType:
		return false
	case !f.Pair.IsEmpty() && !d.Pair.Equal(f.Pair):
		return false
	case f.OrderID != "" && d.OrderID != f.OrderID:
		return false
	case f.Type != UnknownType && f.Type != AnyType && d.Type != f.Type:
		return false
	case f.Side != UnknownSide && f.Side != AnySide && d.Side != f.Side:
		return false
	case f.Status != UnknownStatus && f.Status != AnyStatus && d.Status != f.Status:
		return false
	case f.ClientOrderID != "" && d.ClientOrderID != f.ClientOrderID:
		return false
	case f.ClientID != "" && d.ClientID != f.ClientID:
		return false
	case !f.InternalOrderID.IsNil() && d.InternalOrderID != f.InternalOrderID:
		return false
	case f.AccountID != "" && d.AccountID != f.AccountID:
		return false
	default:
		return true
	}
}

// IsActive returns true if an order has a status that indicates it is currently
// available on the exchange
func (d *Detail) IsActive() bool {
	return d.Status != UnknownStatus &&
		d.Amount > 0 &&
		d.Amount > d.ExecutedAmount &&
		activeStatuses&d.Status == d.Status
}

// IsInactive returns true if an order has a status that indicates it is
// currently not available on the exchange
func (d *Detail) IsInactive() bool {
	return d.Amount <= 0 ||
		d.Amount <= d.ExecutedAmount ||
		d.Status.IsInactive()
}

// IsInactive returns true if the status indicates it is
// currently not available on the exchange
func (s Status) IsInactive() bool {
	return inactiveStatuses&s == s
}

// WasOrderPlaced returns true if an order has a status that indicates that it
// was accepted by an exchange.
func (d *Detail) WasOrderPlaced() bool {
	if d.Status == UnknownStatus || d.Status == AnyStatus {
		return false
	}
	return notPlaced&d.Status != d.Status
}

// GenerateInternalOrderID sets a new V4 order ID or a V5 order ID if
// the V4 function returns an error
func (d *Detail) GenerateInternalOrderID() {
	if !d.InternalOrderID.IsNil() {
		return
	}
	var err error
	d.InternalOrderID, err = uuid.NewV4()
	if err != nil {
		d.InternalOrderID = uuid.NewV5(uuid.UUID{}, d.OrderID)
	}
}

// CopyToPointer will return the address of a new copy of the order Detail
// WARNING: DO NOT DEREFERENCE USE METHOD Copy().
func (d *Detail) CopyToPointer() *Detail {
	c := d.Copy()
	return &c
}

// Copy makes a full copy of underlying details NOTE: This is Addressable.
func (d *Detail) Copy() Detail {
	c := *d
	if len(d.Trades) > 0 {
		c.Trades = make([]TradeHistory, len(d.Trades))
		copy(c.Trades, d.Trades)
	}
	return c
}

// DeriveSubmitResponse will construct an order SubmitResponse when a successful
// submission has occurred. NOTE: order status is populated as order.Filled for a
// market order else order.New if an order is accepted as default, date and
// lastupdated fields have been populated as time.Now(). All fields can be
// customized in caller scope if needed.
func (s *Submit) DeriveSubmitResponse(orderID string) (*SubmitResponse, error) {
	if s == nil {
		return nil, errOrderSubmitIsNil
	}

	if orderID == "" {
		return nil, ErrOrderIDNotSet
	}

	status := New
	if s.Type == Market { // NOTE: This will need to be scrutinized.
		status = Filled
	}

	return &SubmitResponse{
		Exchange:  s.Exchange,
		Type:      s.Type,
		Side:      s.Side,
		Pair:      s.Pair,
		AssetType: s.AssetType,

		TimeInForce:   s.TimeInForce,
		ReduceOnly:    s.ReduceOnly,
		Leverage:      s.Leverage,
		Price:         s.Price,
		Amount:        s.Amount,
		QuoteAmount:   s.QuoteAmount,
		TriggerPrice:  s.TriggerPrice,
		ClientID:      s.ClientID,
		ClientOrderID: s.ClientOrderID,
		MarginType:    s.MarginType,

		LastUpdated: time.Now(),
		Date:        time.Now(),
		Status:      status,
		OrderID:     orderID,
	}, nil
}

// AdjustBaseAmount will adjust the base amount of a submit response if the
// exchange has modified the amount. This is usually due to decimal place
// restrictions or rounding. This will return an error if the amount is zero
// or the submit response is nil.
func (s *SubmitResponse) AdjustBaseAmount(a float64) error {
	if s == nil {
		return errOrderSubmitResponseIsNil
	}

	if a <= 0 {
		return errAmountIsZero
	}

	if s.Amount == a {
		return nil
	}

	// Warning because amounts should conform to exchange requirements prior to
	// call but this is not fatal.
	log.Warnf(log.ExchangeSys, "Exchange %s: has adjusted OrderID: %s requested base amount from %v to %v",
		s.Exchange,
		s.OrderID,
		s.Amount,
		a)

	s.Amount = a
	return nil
}

// AdjustQuoteAmount will adjust the quote amount of a submit response if the
// exchange has modified the amount. This is usually due to decimal place
// restrictions or rounding. This will return an error if the amount is zero
// or the submit response is nil.
func (s *SubmitResponse) AdjustQuoteAmount(a float64) error {
	if s == nil {
		return errOrderSubmitResponseIsNil
	}

	if a <= 0 {
		return errAmountIsZero
	}

	if s.QuoteAmount == a {
		return nil
	}

	// Warning because amounts should conform to exchange requirements prior to
	// call but this is not fatal.
	log.Warnf(log.ExchangeSys, "Exchange %s: has adjusted OrderID: %s requested quote amount from %v to %v",
		s.Exchange,
		s.OrderID,
		s.Amount,
		a)

	s.QuoteAmount = a
	return nil
}

// DeriveDetail will construct an order detail when a successful submission
// has occurred. Has an optional parameter field internal uuid for internal
// management.
func (s *SubmitResponse) DeriveDetail(internal uuid.UUID) (*Detail, error) {
	if s == nil {
		return nil, errOrderSubmitResponseIsNil
	}

	return &Detail{
		Exchange:  s.Exchange,
		Type:      s.Type,
		Side:      s.Side,
		Pair:      s.Pair,
		AssetType: s.AssetType,

		TimeInForce:   s.TimeInForce,
		ReduceOnly:    s.ReduceOnly,
		Leverage:      s.Leverage,
		Price:         s.Price,
		Amount:        s.Amount,
		QuoteAmount:   s.QuoteAmount,
		TriggerPrice:  s.TriggerPrice,
		ClientID:      s.ClientID,
		ClientOrderID: s.ClientOrderID,

		InternalOrderID: internal,

		LastUpdated: s.LastUpdated,
		Date:        s.Date,
		Status:      s.Status,
		OrderID:     s.OrderID,
		Trades:      s.Trades,
		Fee:         s.Fee,
		Cost:        s.Cost,
	}, nil
}

// CopyPointerOrderSlice returns a copy of all order detail and returns a slice
// of pointers.
func CopyPointerOrderSlice(old []*Detail) []*Detail {
	copySlice := make([]*Detail, len(old))
	for x := range old {
		copySlice[x] = old[x].CopyToPointer()
	}
	return copySlice
}

// DeriveModify populates a modify struct by the managed order details. Note:
// Price, Amount, Trigger price and order execution bools need to be changed
// in scope. This only derives identifiers for ease.
func (d *Detail) DeriveModify() (*Modify, error) {
	if d == nil {
		return nil, errOrderDetailIsNil
	}
	return &Modify{
		Exchange:      d.Exchange,
		OrderID:       d.OrderID,
		ClientOrderID: d.ClientOrderID,
		Type:          d.Type,
		Side:          d.Side,
		AssetType:     d.AssetType,
		Pair:          d.Pair,
	}, nil
}

// DeriveModifyResponse populates a modify response with its identifiers for
// cross exchange standard. NOTE: New OrderID and/or ClientOrderID plus any
// changes *might* need to be populated in scope.
func (m *Modify) DeriveModifyResponse() (*ModifyResponse, error) {
	if m == nil {
		return nil, errOrderDetailIsNil
	}
	return &ModifyResponse{
		Exchange:      m.Exchange,
		OrderID:       m.OrderID,
		ClientOrderID: m.ClientOrderID,
		Type:          m.Type,
		Side:          m.Side,
		AssetType:     m.AssetType,
		Pair:          m.Pair,
		TimeInForce:   m.TimeInForce,
		Price:         m.Price,
		Amount:        m.Amount,
		TriggerPrice:  m.TriggerPrice,
	}, nil
}

// DeriveCancel populates a cancel struct by the managed order details
func (d *Detail) DeriveCancel() (*Cancel, error) {
	if d == nil {
		return nil, errOrderDetailIsNil
	}
	return &Cancel{
		Exchange:      d.Exchange,
		OrderID:       d.OrderID,
		AccountID:     d.AccountID,
		ClientID:      d.ClientID,
		ClientOrderID: d.ClientOrderID,
		Type:          d.Type,
		Side:          d.Side,
		Pair:          d.Pair,
		AssetType:     d.AssetType,
	}, nil
}

// String implements the stringer interface
func (t Type) String() string {
	switch t {
	case Limit:
		return "LIMIT"
	case Market:
		return "MARKET"
	case Stop:
		return "STOP"
	case ConditionalStop:
		return "CONDITIONAL"
	case TWAP:
		return "TWAP"
	case Chase:
		return "CHASE"
	case TakeProfit:
		return "TAKE PROFIT"
	case TakeProfitMarket:
		return "TAKE PROFIT MARKET"
	case TrailingStop:
		return "TRAILING_STOP"
	case IOS:
		return "IOS"
	case Liquidation:
		return "LIQUIDATION"
	case Trigger:
		return "TRIGGER"
	case OCO:
		return "OCO"
	case OptimalLimit:
		return "OPTIMAL_LIMIT"
	default:
		switch {
		case t == AnyType:
			return "ANY"
		case t.Is(StopLimit):
			return "STOP LIMIT"
		case t.Is(StopMarket):
			return "STOP MARKET"
		}
		return "UNKNOWN"
	}
}

// String implements the stringer interface.
func (t TimeInForce) String() string {
	var tifStrings []string
	if t.Is(ImmediateOrCancel) {
		tifStrings = append(tifStrings, "IOC")
	}
	if t.Is(GoodTillCancel) {
		tifStrings = append(tifStrings, "GTC")
	}
	if t.Is(GoodTillDay) {
		tifStrings = append(tifStrings, "GTD")
	}
	if t.Is(GoodTillTime) {
		tifStrings = append(tifStrings, "GTT")
	}
	if t.Is(GoodTillCrossing) {
		tifStrings = append(tifStrings, "GTX")
	}
	if t.Is(FillOrKill) {
		tifStrings = append(tifStrings, "FOK")
	}
	if t.Is(PostOnly) {
		tifStrings = append(tifStrings, "POSTONLY")
	}
	if t == UnsetTIF {
		return ""
	}
	if len(tifStrings) == 0 {
		return "UNKNOWN"
	}
	return strings.Join(tifStrings, ",")
}

// UnmarshalJSON deserializes a string data into TimeInForce instance.
func (t *TimeInForce) UnmarshalJSON(data []byte) error {
	tifStrings := strings.Split(strings.Trim(string(data), `"`), ",")
	for _, val := range tifStrings {
		tif, err := StringToTimeInForce(val)
		if err != nil {
			return err
		}
		*t |= tif
	}
	return nil
}

// MarshalJSON returns the JSON-encoded order time-in-force value
func (t TimeInForce) MarshalJSON() ([]byte, error) {
	return []byte(`"` + t.String() + `"`), nil
}

// Lower returns the type lower case string
func (t Type) Lower() string {
	return strings.ToLower(t.String())
}

// Title returns the type titleized, eg "Limit"
func (t Type) Title() string {
	return cases.Title(language.English).String(t.String())
}

// String implements the stringer interface
func (s Side) String() string {
	switch s {
	case Buy:
		return "BUY"
	case Sell:
		return "SELL"
	case Bid:
		return "BID"
	case Ask:
		return "ASK"
	case Long:
		return "LONG"
	case Short:
		return "SHORT"
	case AnySide:
		return "ANY"
	case ClosePosition:
		return "CLOSE POSITION"
		// Backtester signal types below.
	case DoNothing:
		return "DO NOTHING"
	case TransferredFunds:
		return "TRANSFERRED FUNDS"
	case CouldNotBuy:
		return "COULD NOT BUY"
	case CouldNotSell:
		return "COULD NOT SELL"
	case CouldNotShort:
		return "COULD NOT SHORT"
	case CouldNotLong:
		return "COULD NOT LONG"
	case CouldNotCloseShort:
		return "COULD NOT CLOSE SHORT"
	case CouldNotCloseLong:
		return "COULD NOT CLOSE LONG"
	case MissingData:
		return "MISSING DATA"
	default:
		return "UNKNOWN"
	}
}

// Lower returns the side lower case string
func (s Side) Lower() string {
	return strings.ToLower(s.String())
}

// Title returns the side titleized, eg "Buy"
func (s Side) Title() string {
	return cases.Title(language.English).String(s.String())
}

// IsShort returns if the side is short
func (s Side) IsShort() bool {
	return s != UnknownSide && shortSide&s == s
}

// IsLong returns if the side is long
func (s Side) IsLong() bool {
	return s != UnknownSide && longSide&s == s
}

// String implements the stringer interface
func (s Status) String() string {
	switch s {
	case AnyStatus:
		return "ANY"
	case New:
		return "NEW"
	case Active:
		return "ACTIVE"
	case PartiallyCancelled:
		return "PARTIALLY_CANCELLED"
	case PartiallyFilled:
		return "PARTIALLY_FILLED"
	case PartiallyFilledCancelled:
		return "PARTIALLY_FILLED_CANCELED"
	case Filled:
		return "FILLED"
	case Cancelled:
		return "CANCELLED"
	case PendingCancel:
		return "PENDING_CANCEL"
	case InsufficientBalance:
		return "INSUFFICIENT_BALANCE"
	case MarketUnavailable:
		return "MARKET_UNAVAILABLE"
	case Rejected:
		return "REJECTED"
	case Expired:
		return "EXPIRED"
	case Hidden:
		return "HIDDEN"
	case Open:
		return "OPEN"
	case AutoDeleverage:
		return "ADL"
	case Closed:
		return "CLOSED"
	case Pending:
		return "PENDING"
	case Cancelling:
		return "CANCELLING"
	case Liquidated:
		return "LIQUIDATED"
	case STP:
		return "SELF_TRADE_PREVENTION"
	default:
		return "UNKNOWN"
	}
}

// InferCostsAndTimes infer order costs using execution information and times
// when available
func (d *Detail) InferCostsAndTimes() {
	if d.CostAsset.IsEmpty() {
		d.CostAsset = d.Pair.Quote
	}

	if d.LastUpdated.IsZero() {
		if d.CloseTime.IsZero() {
			d.LastUpdated = d.Date
		} else {
			d.LastUpdated = d.CloseTime
		}
	}

	if d.ExecutedAmount <= 0 {
		return
	}

	if d.AverageExecutedPrice == 0 {
		if d.Cost != 0 {
			d.AverageExecutedPrice = d.Cost / d.ExecutedAmount
		} else {
			d.AverageExecutedPrice = d.Price
		}
	}
	if d.Cost == 0 {
		d.Cost = d.AverageExecutedPrice * d.ExecutedAmount
	}
}

// FilterOrdersBySide removes any order details that don't match the order
// status provided
func FilterOrdersBySide(orders *[]Detail, side Side) {
	if AnySide == side || len(*orders) == 0 {
		return
	}

	target := 0
	for i := range *orders {
		if (*orders)[i].Side == UnknownSide || (*orders)[i].Side == side {
			(*orders)[target] = (*orders)[i]
			target++
		}
	}
	*orders = (*orders)[:target]
}

// FilterOrdersByType removes any order details that don't match the order type
// provided
func FilterOrdersByType(orders *[]Detail, orderType Type) {
	if AnyType == orderType || len(*orders) == 0 {
		return
	}

	target := 0
	for i := range *orders {
		if (*orders)[i].Type == UnknownType || (*orders)[i].Type == orderType {
			(*orders)[target] = (*orders)[i]
			target++
		}
	}
	*orders = (*orders)[:target]
}

// FilterOrdersByTimeRange removes any OrderDetails outside of the time range
func FilterOrdersByTimeRange(orders *[]Detail, startTime, endTime time.Time) error {
	if len(*orders) == 0 {
		return nil
	}

	if err := common.StartEndTimeCheck(startTime, endTime); err != nil {
		if errors.Is(err, common.ErrDateUnset) {
			return nil
		}
		return fmt.Errorf("cannot filter orders by time range %w", err)
	}

	target := 0
	for i := range *orders {
		if ((*orders)[i].Date.Unix() >= startTime.Unix() && (*orders)[i].Date.Unix() <= endTime.Unix()) ||
			(*orders)[i].Date.IsZero() {
			(*orders)[target] = (*orders)[i]
			target++
		}
	}
	*orders = (*orders)[:target]
	return nil
}

// FilterOrdersByPairs removes any order details that do not match the
// provided currency pairs list. It is forgiving in that the provided pairs can
// match quote or base pairs
func FilterOrdersByPairs(orders *[]Detail, pairs []currency.Pair) {
	if len(pairs) == 0 ||
		(len(pairs) == 1 && pairs[0].IsEmpty()) ||
		len(*orders) == 0 {
		return
	}

	target := 0
	for x := range *orders {
		if (*orders)[x].Pair.IsEmpty() { // If pair not set then keep
			(*orders)[target] = (*orders)[x]
			target++
			continue
		}

		if slices.ContainsFunc(pairs, func(p currency.Pair) bool {
			return (*orders)[x].Pair.EqualIncludeReciprocal(p)
		}) {
			(*orders)[target] = (*orders)[x]
			target++
		}
	}
	*orders = (*orders)[:target]
}

func (b ByPrice) Len() int {
	return len(b)
}

func (b ByPrice) Less(i, j int) bool {
	return b[i].Price < b[j].Price
}

func (b ByPrice) Swap(i, j int) {
	b[i], b[j] = b[j], b[i]
}

// SortOrdersByPrice the caller function to sort orders
func SortOrdersByPrice(orders *[]Detail, reverse bool) {
	if reverse {
		sort.Sort(sort.Reverse(ByPrice(*orders)))
	} else {
		sort.Sort(ByPrice(*orders))
	}
}

func (b ByOrderType) Len() int {
	return len(b)
}

func (b ByOrderType) Less(i, j int) bool {
	return b[i].Type.String() < b[j].Type.String()
}

func (b ByOrderType) Swap(i, j int) {
	b[i], b[j] = b[j], b[i]
}

// SortOrdersByType the caller function to sort orders
func SortOrdersByType(orders *[]Detail, reverse bool) {
	if reverse {
		sort.Sort(sort.Reverse(ByOrderType(*orders)))
	} else {
		sort.Sort(ByOrderType(*orders))
	}
}

func (b ByCurrency) Len() int {
	return len(b)
}

func (b ByCurrency) Less(i, j int) bool {
	return b[i].Pair.String() < b[j].Pair.String()
}

func (b ByCurrency) Swap(i, j int) {
	b[i], b[j] = b[j], b[i]
}

// SortOrdersByCurrency the caller function to sort orders
func SortOrdersByCurrency(orders *[]Detail, reverse bool) {
	if reverse {
		sort.Sort(sort.Reverse(ByCurrency(*orders)))
	} else {
		sort.Sort(ByCurrency(*orders))
	}
}

func (b ByDate) Len() int {
	return len(b)
}

func (b ByDate) Less(i, j int) bool {
	return b[i].Date.Unix() < b[j].Date.Unix()
}

func (b ByDate) Swap(i, j int) {
	b[i], b[j] = b[j], b[i]
}

// SortOrdersByDate the caller function to sort orders
func SortOrdersByDate(orders *[]Detail, reverse bool) {
	if reverse {
		sort.Sort(sort.Reverse(ByDate(*orders)))
	} else {
		sort.Sort(ByDate(*orders))
	}
}

func (b ByOrderSide) Len() int {
	return len(b)
}

func (b ByOrderSide) Less(i, j int) bool {
	return b[i].Side.String() < b[j].Side.String()
}

func (b ByOrderSide) Swap(i, j int) {
	b[i], b[j] = b[j], b[i]
}

// SortOrdersBySide the caller function to sort orders
func SortOrdersBySide(orders *[]Detail, reverse bool) {
	if reverse {
		sort.Sort(sort.Reverse(ByOrderSide(*orders)))
	} else {
		sort.Sort(ByOrderSide(*orders))
	}
}

// StringToOrderSide for converting case insensitive order side
// and returning a real Side
func StringToOrderSide(side string) (Side, error) {
	side = strings.ToUpper(side)
	switch side {
	case Buy.String():
		return Buy, nil
	case Sell.String():
		return Sell, nil
	case Bid.String():
		return Bid, nil
	case Ask.String():
		return Ask, nil
	case Long.String():
		return Long, nil
	case Short.String():
		return Short, nil
	case AnySide.String():
		return AnySide, nil
	default:
		return UnknownSide, fmt.Errorf("'%s' %w", side, ErrSideIsInvalid)
	}
}

// UnmarshalJSON parses the JSON-encoded order side and stores the result
// It expects a quoted string input, and uses StringToOrderSide to parse it
func (s *Side) UnmarshalJSON(data []byte) (err error) {
	if !bytes.HasPrefix(data, []byte(`"`)) {
		// Note that we don't need to worry about invalid JSON here, it wouldn't have made it past the deserialiser far
		// TODO: Can use reflect.TypeFor[s]() when it's released, probably 1.21
		return &json.UnmarshalTypeError{Value: string(data), Type: reflect.TypeOf(s), Offset: 1}
	}
	*s, err = StringToOrderSide(string(data[1 : len(data)-1])) // Remove quotes
	return
}

// MarshalJSON returns the JSON-encoded order side
func (s Side) MarshalJSON() ([]byte, error) {
	return []byte(`"` + s.String() + `"`), nil
}

// StringToOrderType for converting case insensitive order type
// and returning a real Type
func StringToOrderType(oType string) (Type, error) {
	oType = strings.ToUpper(oType)
	switch oType {
	case Limit.String(), "EXCHANGE LIMIT":
		return Limit, nil
	case Market.String(), "EXCHANGE MARKET":
		return Market, nil
	case Stop.String(), "STOP LOSS", "STOP_LOSS", "EXCHANGE STOP":
		return Stop, nil
	case StopLimit.String(), "EXCHANGE STOP LIMIT", "STOP_LIMIT":
		return StopLimit, nil
	case StopMarket.String(), "STOP_MARKET":
		return StopMarket, nil
	case TrailingStop.String(), "TRAILING STOP", "EXCHANGE TRAILING STOP", "MOVE_ORDER_STOP":
		return TrailingStop, nil
	case IOS.String():
		return IOS, nil
	case AnyType.String():
		return AnyType, nil
	case Trigger.String():
		return Trigger, nil
	case OptimalLimit.String():
		return OptimalLimit, nil
	case OCO.String():
		return OCO, nil
	case ConditionalStop.String():
		return ConditionalStop, nil
	case MarketMakerProtection.String():
		return MarketMakerProtection, nil
	case TWAP.String():
		return TWAP, nil
	case Chase.String():
		return Chase, nil
	case TakeProfitMarket.String(), "TAKE_PROFIT_MARKET":
		return TakeProfitMarket, nil
	case TakeProfit.String(), "TAKE_PROFIT":
		return TakeProfit, nil
	case Liquidation.String():
		return Liquidation, nil
	default:
		return UnknownType, fmt.Errorf("'%v' %w", oType, errUnrecognisedOrderType)
	}
}

// StringToOrderStatus for converting case insensitive order status
// and returning a real Status
func StringToOrderStatus(status string) (Status, error) {
	status = strings.ToUpper(status)
	switch status {
	case AnyStatus.String():
		return AnyStatus, nil
	case New.String(), "PLACED", "ACCEPTED", "SUBMITTED":
		return New, nil
	case Active.String(), "STATUS_ACTIVE", "LIVE":
		return Active, nil
	case PartiallyFilled.String(), "PARTIAL-FILLED", "PARTIALLY MATCHED", "PARTIALLY FILLED":
		return PartiallyFilled, nil
	case Filled.String(), "FULLY MATCHED", "FULLY FILLED", "ORDER_FULLY_TRANSACTED", "EFFECTIVE":
		return Filled, nil
	case PartiallyCancelled.String(), "PARTIAL-CANCELED", "PARTIALLY CANCELLED", "ORDER_PARTIALLY_TRANSACTED":
		return PartiallyCancelled, nil
	case PartiallyFilledCancelled.String(), "PARTIALLYFILLEDCANCELED":
		return PartiallyFilledCancelled, nil
	case Open.String():
		return Open, nil
	case Closed.String(), "POSITION_CLOSED":
		return Closed, nil
	case Cancelled.String(), "CANCELED", "ORDER_CANCELLED":
		return Cancelled, nil
	case Pending.String():
		return Pending, nil
	case PendingCancel.String(), "PENDING CANCEL", "PENDING CANCELLATION":
		return PendingCancel, nil
	case Rejected.String(), "FAILED", "ORDER_FAILED":
		return Rejected, nil
	case Expired.String():
		return Expired, nil
	case Hidden.String():
		return Hidden, nil
	case InsufficientBalance.String():
		return InsufficientBalance, nil
	case MarketUnavailable.String():
		return MarketUnavailable, nil
	case Cancelling.String():
		return Cancelling, nil
	case Liquidated.String():
		return Liquidated, nil
	case AutoDeleverage.String(), "AUTO_DELEVERAGED":
		return AutoDeleverage, nil
	case STP.String(), "STP":
		return STP, nil
	default:
		return UnknownStatus, fmt.Errorf("'%s' %w", status, errUnrecognisedOrderStatus)
	}
}

// StringToTimeInForce converts time in force string value to TimeInForce instance.
func StringToTimeInForce(timeInForce string) (TimeInForce, error) {
	var result TimeInForce
	timeInForce = strings.ToUpper(timeInForce)
	switch timeInForce {
	case "IMMEDIATEORCANCEL", "IMMEDIATE_OR_CANCEL", ImmediateOrCancel.String():
		result |= ImmediateOrCancel
	}
	switch timeInForce {
	case "GOODTILLCANCEL", "GOODTILCANCEL", "GOOD_TIL_CANCELLED", "GOOD_TILL_CANCELLED", "GOOD_TILL_CANCELED", GoodTillCancel.String(), "POST_ONLY_GOOD_TIL_CANCELLED":
		result |= GoodTillCancel
	}
	switch timeInForce {
	case "GOODTILLDAY", GoodTillDay.String(), "GOOD_TIL_DAY", "GOOD_TILL_DAY":
		result |= GoodTillDay
	}
	switch timeInForce {
	case "GOODTILLTIME", "GOOD_TIL_TIME", GoodTillTime.String():
		result |= GoodTillTime
	}
	switch timeInForce {
	case "GOODTILLCROSSING", "GOOD_TIL_CROSSING", "GOOD TIL CROSSING", GoodTillCrossing.String(), "GOOD_TILL_CROSSING":
		result |= GoodTillCrossing
	}
	switch timeInForce {
	case "FILLORKILL", "FILL_OR_KILL", FillOrKill.String():
		result |= FillOrKill
	}
	switch timeInForce {
	case PostOnly.String(), "POC", "POST_ONLY", "PENDINGORCANCEL", "POST_ONLY_GOOD_TIL_CANCELLED":
		result |= PostOnly
	}
	if result == UnsetTIF && timeInForce != "" {
		return UnknownTIF, fmt.Errorf("%w: tif=%s", ErrInvalidTimeInForce, timeInForce)
	}
	return result, nil
}

// IsValid returns whether or not the supplied time in force value is valid or
// not
func (t TimeInForce) IsValid() bool {
	return t == UnsetTIF || supportedTimeInForceFlag&t == t
}

func (o *ClassificationError) Error() string {
	if o.OrderID != "" {
		return fmt.Sprintf("Exchange %s: OrderID: %s classification error: %v",
			o.Exchange,
			o.OrderID,
			o.Err)
	}
	return fmt.Sprintf("Exchange %s: classification error: %v",
		o.Exchange,
		o.Err)
}

// StandardCancel defines an option in the validator to make sure an ID is set
// for a standard cancel
func (c *Cancel) StandardCancel() validate.Checker {
	return validate.Check(func() error {
		if c.OrderID == "" {
			return ErrOrderIDNotSet
		}
		return nil
	})
}

// PairAssetRequired is a validation check for when a cancel request
// requires an asset type and currency pair to be present
func (c *Cancel) PairAssetRequired() validate.Checker {
	return validate.Check(func() error {
		if c.Pair.IsEmpty() {
			return ErrPairIsEmpty
		}

		if c.AssetType == asset.Empty {
			return ErrAssetNotSet
		}
		return nil
	})
}

// Validate checks internal struct requirements
func (c *Cancel) Validate(opt ...validate.Checker) error {
	if c == nil {
		return ErrCancelOrderIsNil
	}

	var errs error
	for _, o := range opt {
		err := o.Check()
		if err != nil {
			errs = common.AppendError(errs, err)
		}
	}
	return errs
}

// Validate checks internal struct requirements and returns filter requirement
// options for wrapper standardization procedures.
func (g *MultiOrderRequest) Validate(opt ...validate.Checker) error {
	if g == nil {
		return ErrGetOrdersRequestIsNil
	}

	if !g.AssetType.IsValid() {
		return fmt.Errorf("%v %w", g.AssetType, asset.ErrNotSupported)
	}

	if g.Side == UnknownSide {
		return ErrSideIsInvalid
	}

	if g.Type == UnknownType {
		return errUnrecognisedOrderType
	}

	var errs error
	for _, o := range opt {
		err := o.Check()
		if err != nil {
			errs = common.AppendError(errs, err)
		}
	}
	return errs
}

// Filter reduces slice by optional fields
func (g *MultiOrderRequest) Filter(exch string, orders []Detail) FilteredOrders {
	filtered := make([]Detail, len(orders))
	copy(filtered, orders)
	FilterOrdersByPairs(&filtered, g.Pairs)
	FilterOrdersByType(&filtered, g.Type)
	FilterOrdersBySide(&filtered, g.Side)
	err := FilterOrdersByTimeRange(&filtered, g.StartTime, g.EndTime)
	if err != nil {
		log.Errorf(log.ExchangeSys, "%s %v", exch, err)
	}
	return filtered
}

// Validate checks internal struct requirements
func (m *Modify) Validate(opt ...validate.Checker) error {
	if m == nil {
		return ErrModifyOrderIsNil
	}

	if m.Pair.IsEmpty() {
		return ErrPairIsEmpty
	}

	if m.AssetType == asset.Empty {
		return ErrAssetNotSet
	}

	var errs error
	for _, o := range opt {
		err := o.Check()
		if err != nil {
			errs = common.AppendError(errs, err)
		}
	}
	if errs != nil {
		return errs
	}
	if m.ClientOrderID == "" && m.OrderID == "" {
		return ErrOrderIDNotSet
	}
	return nil
}

// String implements the stringer interface
func (t PriceType) String() string {
	switch t {
	case LastPrice:
		return "LastPrice"
	case IndexPrice:
		return "IndexPrice"
	case MarkPrice:
		return "MarkPrice"
	default:
		return ""
	}
}

// StringToPriceType for converting case insensitive order side
// and returning a real Side
func (t PriceType) StringToPriceType(priceType string) (PriceType, error) {
	priceType = strings.ToLower(priceType)
	switch priceType {
	case "lastprice", "":
		return LastPrice, nil
	case "indexprice":
		return IndexPrice, nil
	case "markprice":
		return MarkPrice, nil
	default:
		return UnknownPriceType, ErrUnknownPriceType
	}
}

// String implements the stringer interface
func (t TrackingMode) String() string {
	switch t {
	case Distance:
		return "distance"
	case Percentage:
		return "percentage"
	default:
		return ""
	}
}

// StringToTrackingMode converts TrackingMode instance from string
func StringToTrackingMode(mode string) TrackingMode {
	mode = strings.ToLower(mode)
	switch mode {
	case "distance":
		return Distance
	case "percentage":
		return Percentage
	default:
		return UnknownTrackingMode
	}
}<|MERGE_RESOLUTION|>--- conflicted
+++ resolved
@@ -40,7 +40,6 @@
 	ErrAmountMustBeSet             = errors.New("amount must be set")
 	ErrClientOrderIDMustBeSet      = errors.New("client order ID must be set")
 	ErrUnknownSubmissionAmountType = errors.New("unknown submission amount type")
-	ErrInvalidTimeInForce          = errors.New("invalid time in force value provided")
 )
 
 var (
@@ -314,11 +313,7 @@
 		d.OrderID = m.OrderID
 		updated = true
 	}
-<<<<<<< HEAD
-	if d.TimeInForce != m.TimeInForce && m.TimeInForce != UnsetTIF {
-=======
 	if d.TimeInForce != m.TimeInForce && m.TimeInForce != UnknownTIF {
->>>>>>> ad6f7611
 		d.TimeInForce = m.TimeInForce
 		updated = true
 	}
@@ -711,57 +706,6 @@
 		}
 		return "UNKNOWN"
 	}
-}
-
-// String implements the stringer interface.
-func (t TimeInForce) String() string {
-	var tifStrings []string
-	if t.Is(ImmediateOrCancel) {
-		tifStrings = append(tifStrings, "IOC")
-	}
-	if t.Is(GoodTillCancel) {
-		tifStrings = append(tifStrings, "GTC")
-	}
-	if t.Is(GoodTillDay) {
-		tifStrings = append(tifStrings, "GTD")
-	}
-	if t.Is(GoodTillTime) {
-		tifStrings = append(tifStrings, "GTT")
-	}
-	if t.Is(GoodTillCrossing) {
-		tifStrings = append(tifStrings, "GTX")
-	}
-	if t.Is(FillOrKill) {
-		tifStrings = append(tifStrings, "FOK")
-	}
-	if t.Is(PostOnly) {
-		tifStrings = append(tifStrings, "POSTONLY")
-	}
-	if t == UnsetTIF {
-		return ""
-	}
-	if len(tifStrings) == 0 {
-		return "UNKNOWN"
-	}
-	return strings.Join(tifStrings, ",")
-}
-
-// UnmarshalJSON deserializes a string data into TimeInForce instance.
-func (t *TimeInForce) UnmarshalJSON(data []byte) error {
-	tifStrings := strings.Split(strings.Trim(string(data), `"`), ",")
-	for _, val := range tifStrings {
-		tif, err := StringToTimeInForce(val)
-		if err != nil {
-			return err
-		}
-		*t |= tif
-	}
-	return nil
-}
-
-// MarshalJSON returns the JSON-encoded order time-in-force value
-func (t TimeInForce) MarshalJSON() ([]byte, error) {
-	return []byte(`"` + t.String() + `"`), nil
 }
 
 // Lower returns the type lower case string
@@ -1249,50 +1193,6 @@
 	}
 }
 
-// StringToTimeInForce converts time in force string value to TimeInForce instance.
-func StringToTimeInForce(timeInForce string) (TimeInForce, error) {
-	var result TimeInForce
-	timeInForce = strings.ToUpper(timeInForce)
-	switch timeInForce {
-	case "IMMEDIATEORCANCEL", "IMMEDIATE_OR_CANCEL", ImmediateOrCancel.String():
-		result |= ImmediateOrCancel
-	}
-	switch timeInForce {
-	case "GOODTILLCANCEL", "GOODTILCANCEL", "GOOD_TIL_CANCELLED", "GOOD_TILL_CANCELLED", "GOOD_TILL_CANCELED", GoodTillCancel.String(), "POST_ONLY_GOOD_TIL_CANCELLED":
-		result |= GoodTillCancel
-	}
-	switch timeInForce {
-	case "GOODTILLDAY", GoodTillDay.String(), "GOOD_TIL_DAY", "GOOD_TILL_DAY":
-		result |= GoodTillDay
-	}
-	switch timeInForce {
-	case "GOODTILLTIME", "GOOD_TIL_TIME", GoodTillTime.String():
-		result |= GoodTillTime
-	}
-	switch timeInForce {
-	case "GOODTILLCROSSING", "GOOD_TIL_CROSSING", "GOOD TIL CROSSING", GoodTillCrossing.String(), "GOOD_TILL_CROSSING":
-		result |= GoodTillCrossing
-	}
-	switch timeInForce {
-	case "FILLORKILL", "FILL_OR_KILL", FillOrKill.String():
-		result |= FillOrKill
-	}
-	switch timeInForce {
-	case PostOnly.String(), "POC", "POST_ONLY", "PENDINGORCANCEL", "POST_ONLY_GOOD_TIL_CANCELLED":
-		result |= PostOnly
-	}
-	if result == UnsetTIF && timeInForce != "" {
-		return UnknownTIF, fmt.Errorf("%w: tif=%s", ErrInvalidTimeInForce, timeInForce)
-	}
-	return result, nil
-}
-
-// IsValid returns whether or not the supplied time in force value is valid or
-// not
-func (t TimeInForce) IsValid() bool {
-	return t == UnsetTIF || supportedTimeInForceFlag&t == t
-}
-
 func (o *ClassificationError) Error() string {
 	if o.OrderID != "" {
 		return fmt.Sprintf("Exchange %s: OrderID: %s classification error: %v",
