--- conflicted
+++ resolved
@@ -158,11 +158,7 @@
 	}
 
 	var updated bool
-<<<<<<< HEAD
-	if d.TimeInForce != m.TimeInForce {
-=======
 	if m.TimeInForce != UnknownTIF && d.TimeInForce != m.TimeInForce {
->>>>>>> 84dc6712
 		d.TimeInForce = m.TimeInForce
 		updated = true
 	}
@@ -701,11 +697,8 @@
 		return "TAKE PROFIT MARKET"
 	case TrailingStop:
 		return "TRAILING_STOP"
-<<<<<<< HEAD
 	case TrailingStopLimit:
 		return "TRAILING_STOP_LIMIT"
-=======
->>>>>>> 84dc6712
 	case IOS:
 		return "IOS"
 	case Liquidation:
@@ -1127,11 +1120,8 @@
 		return StopMarket, nil
 	case TrailingStop.String(), "TRAILING STOP", "EXCHANGE TRAILING STOP", "MOVE_ORDER_STOP":
 		return TrailingStop, nil
-<<<<<<< HEAD
 	case TrailingStopLimit.String(), "TRAILING STOP LIMIT":
 		return TrailingStopLimit, nil
-=======
->>>>>>> 84dc6712
 	case IOS.String():
 		return IOS, nil
 	case AnyType.String():
