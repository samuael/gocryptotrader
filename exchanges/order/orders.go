--- conflicted
+++ resolved
@@ -704,13 +704,8 @@
 		return "TAKE PROFIT MARKET"
 	case TrailingStop:
 		return "TRAILING_STOP"
-<<<<<<< HEAD
 	case TrailingStopLimit:
 		return "TRAILING_STOP_LIMIT"
-	case FillOrKill:
-		return "FOK"
-=======
->>>>>>> 8733ed43
 	case IOS:
 		return "IOS"
 	case Liquidation:
@@ -1184,13 +1179,8 @@
 		return StopMarket, nil
 	case TrailingStop.String(), "TRAILING STOP", "EXCHANGE TRAILING STOP", "MOVE_ORDER_STOP":
 		return TrailingStop, nil
-<<<<<<< HEAD
 	case TrailingStopLimit.String(), "TRAILING STOP LIMIT":
 		return TrailingStopLimit, nil
-	case FillOrKill.String(), "EXCHANGE FOK":
-		return FillOrKill, nil
-=======
->>>>>>> 8733ed43
 	case IOS.String():
 		return IOS, nil
 	case AnyType.String():
