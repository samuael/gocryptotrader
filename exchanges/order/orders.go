package order

import (
	"bytes"
	"errors"
	"fmt"
	"reflect"
	"slices"
	"sort"
	"strings"
	"time"

	"github.com/gofrs/uuid"
	"github.com/thrasher-corp/gocryptotrader/common"
	"github.com/thrasher-corp/gocryptotrader/currency"
	"github.com/thrasher-corp/gocryptotrader/encoding/json"
	"github.com/thrasher-corp/gocryptotrader/exchanges/asset"
	"github.com/thrasher-corp/gocryptotrader/exchanges/protocol"
	"github.com/thrasher-corp/gocryptotrader/exchanges/validate"
	"github.com/thrasher-corp/gocryptotrader/log"
	"golang.org/x/text/cases"
	"golang.org/x/text/language"
)

const (
	orderSubmissionValidSides = Buy | Sell | Bid | Ask | Long | Short
	shortSide                 = Short | Sell | Ask
	longSide                  = Long | Buy | Bid

	inactiveStatuses = Filled | Cancelled | InsufficientBalance | MarketUnavailable | Rejected | PartiallyCancelled | PartiallyFilledCancelled | Expired | Closed | AnyStatus | Cancelling | Liquidated
	activeStatuses   = Active | Open | PartiallyFilled | New | PendingCancel | Hidden | AutoDeleverage | Pending
	notPlaced        = InsufficientBalance | MarketUnavailable | Rejected
)

// Public error vars for order package
var (
	ErrUnableToPlaceOrder          = errors.New("order not placed")
	ErrOrderNotFound               = errors.New("order not found")
	ErrUnknownPriceType            = errors.New("unknown price type")
	ErrAmountMustBeSet             = errors.New("amount must be set")
	ErrClientOrderIDMustBeSet      = errors.New("client order ID must be set")
	ErrUnknownSubmissionAmountType = errors.New("unknown submission amount type")
	ErrInvalidTimeInForce          = errors.New("invalid time in force value provided")
)

var (
	errUnrecognisedOrderType    = errors.New("unrecognised order type")
	errUnrecognisedOrderStatus  = errors.New("unrecognised order status")
	errExchangeNameUnset        = errors.New("exchange name unset")
	errOrderSubmitIsNil         = errors.New("order submit is nil")
	errOrderSubmitResponseIsNil = errors.New("order submit response is nil")
	errOrderDetailIsNil         = errors.New("order detail is nil")
	errAmountIsZero             = errors.New("amount is zero")
)

// IsValidOrderSubmissionSide validates that the order side is a valid submission direction
func IsValidOrderSubmissionSide(s Side) bool {
	return s != UnknownSide && orderSubmissionValidSides&s == s
}

// Validate checks the supplied data and returns whether it's valid
func (s *Submit) Validate(requirements protocol.TradingRequirements, opt ...validate.Checker) error {
	if s == nil {
		return ErrSubmissionIsNil
	}

	if s.Exchange == "" {
		return errExchangeNameUnset
	}

	if s.Pair.IsEmpty() {
		return ErrPairIsEmpty
	}

	if s.AssetType == asset.Empty {
		return ErrAssetNotSet
	}

	if !s.AssetType.IsValid() {
		return fmt.Errorf("'%s' %w", s.AssetType, asset.ErrNotSupported)
	}

	if !IsValidOrderSubmissionSide(s.Side) {
		return fmt.Errorf("%w %v", ErrSideIsInvalid, s.Side)
	}

	if s.Type != Market && s.Type != Limit {
		return ErrTypeIsInvalid
	}

	if !s.TimeInForce.IsValid() {
		return ErrInvalidTimeInForce
	}

	if s.Amount == 0 && s.QuoteAmount == 0 {
		return fmt.Errorf("submit validation error %w, amount and quote amount cannot be zero", ErrAmountIsInvalid)
	}

	if s.Amount < 0 {
		return fmt.Errorf("submit validation error base %w, suppled: %v", ErrAmountIsInvalid, s.Amount)
	}

	if s.QuoteAmount < 0 {
		return fmt.Errorf("submit validation error quote %w, suppled: %v", ErrAmountIsInvalid, s.QuoteAmount)
	}

	if s.Type == Limit && s.Price <= 0 {
		return ErrPriceMustBeSetIfLimitOrder
	}

	if requirements.ClientOrderID && s.ClientOrderID == "" {
		return fmt.Errorf("submit validation error %w, client order ID must be set to satisfy submission requirements", ErrClientOrderIDMustBeSet)
	}

	if requirements.SpotMarketOrderAmountPurchaseQuotationOnly && s.QuoteAmount == 0 && s.Type == Market && s.AssetType == asset.Spot && s.Side.IsLong() {
		return fmt.Errorf("submit validation error %w, quote amount to be sold must be set to 'QuoteAmount' field to satisfy trading requirements", ErrAmountMustBeSet)
	}

	if requirements.SpotMarketOrderAmountSellBaseOnly && s.Amount == 0 && s.Type == Market && s.AssetType == asset.Spot && s.Side.IsShort() {
		return fmt.Errorf("submit validation error %w, base amount being sold must be set to 'Amount' field to satisfy trading requirements", ErrAmountMustBeSet)
	}

	for _, o := range opt {
		err := o.Check()
		if err != nil {
			return err
		}
	}

	return nil
}

// GetTradeAmount returns the trade amount based on the exchange's trading
// requirements. Some exchanges depending on direction and order type use
// quotation (funds in balance) or base amounts. If the exchange does not have
// any specific requirements it will return the base amount.
func (s *Submit) GetTradeAmount(tr protocol.TradingRequirements) float64 {
	if s == nil {
		return 0
	}
	switch {
	case tr.SpotMarketOrderAmountPurchaseQuotationOnly && s.AssetType == asset.Spot && s.Type == Market && s.Side.IsLong():
		return s.QuoteAmount
	case tr.SpotMarketOrderAmountSellBaseOnly && s.AssetType == asset.Spot && s.Type == Market && s.Side.IsShort():
		return s.Amount
	}
	return s.Amount
}

// UpdateOrderFromDetail Will update an order detail (used in order management)
// by comparing passed in and existing values
func (d *Detail) UpdateOrderFromDetail(m *Detail) error {
	if d == nil {
		return ErrOrderDetailIsNil
	}

	if m == nil {
		return fmt.Errorf("incoming %w", ErrOrderDetailIsNil)
	}

	var updated bool
	if d.TimeInForce != m.TimeInForce {
		d.TimeInForce = m.TimeInForce
		updated = true
	}
	if d.HiddenOrder != m.HiddenOrder {
		d.HiddenOrder = m.HiddenOrder
		updated = true
	}
	if m.Price > 0 && m.Price != d.Price {
		d.Price = m.Price
		updated = true
	}
	if m.Amount > 0 && m.Amount != d.Amount {
		d.Amount = m.Amount
		updated = true
	}
	if m.LimitPriceUpper > 0 && m.LimitPriceUpper != d.LimitPriceUpper {
		d.LimitPriceUpper = m.LimitPriceUpper
		updated = true
	}
	if m.LimitPriceLower > 0 && m.LimitPriceLower != d.LimitPriceLower {
		d.LimitPriceLower = m.LimitPriceLower
		updated = true
	}
	if m.TriggerPrice > 0 && m.TriggerPrice != d.TriggerPrice {
		d.TriggerPrice = m.TriggerPrice
		updated = true
	}
	if m.QuoteAmount > 0 && m.QuoteAmount != d.QuoteAmount {
		d.QuoteAmount = m.QuoteAmount
		updated = true
	}
	if m.ExecutedAmount > 0 && m.ExecutedAmount != d.ExecutedAmount {
		d.ExecutedAmount = m.ExecutedAmount
		updated = true
	}
	if m.Fee > 0 && m.Fee != d.Fee {
		d.Fee = m.Fee
		updated = true
	}
	if m.AccountID != "" && m.AccountID != d.AccountID {
		d.AccountID = m.AccountID
		updated = true
	}
	if !m.Pair.IsEmpty() && !m.Pair.Equal(d.Pair) {
		// TODO: Add a check to see if the original pair is empty as well, but
		// error if it is changing from BTC-USD -> LTC-USD.
		d.Pair = m.Pair
		updated = true
	}
	if m.Leverage != 0 && m.Leverage != d.Leverage {
		d.Leverage = m.Leverage
		updated = true
	}
	if m.ClientID != "" && m.ClientID != d.ClientID {
		d.ClientID = m.ClientID
		updated = true
	}
	if m.ClientOrderID != "" && m.ClientOrderID != d.ClientOrderID {
		d.ClientOrderID = m.ClientOrderID
		updated = true
	}
	if m.WalletAddress != "" && m.WalletAddress != d.WalletAddress {
		d.WalletAddress = m.WalletAddress
		updated = true
	}
	if m.Type != UnknownType && m.Type != d.Type {
		d.Type = m.Type
		updated = true
	}
	if m.Side != UnknownSide && m.Side != d.Side {
		d.Side = m.Side
		updated = true
	}
	if m.Status != UnknownStatus && m.Status != d.Status {
		d.Status = m.Status
		updated = true
	}
	if m.AssetType != asset.Empty && m.AssetType != d.AssetType {
		d.AssetType = m.AssetType
		updated = true
	}
	for x := range m.Trades {
		var found bool
		for y := range d.Trades {
			if d.Trades[y].TID != m.Trades[x].TID {
				continue
			}
			found = true
			if d.Trades[y].Fee != m.Trades[x].Fee {
				d.Trades[y].Fee = m.Trades[x].Fee
				updated = true
			}
			if m.Trades[x].Price != 0 && d.Trades[y].Price != m.Trades[x].Price {
				d.Trades[y].Price = m.Trades[x].Price
				updated = true
			}
			if d.Trades[y].Side != m.Trades[x].Side {
				d.Trades[y].Side = m.Trades[x].Side
				updated = true
			}
			if d.Trades[y].Type != m.Trades[x].Type {
				d.Trades[y].Type = m.Trades[x].Type
				updated = true
			}
			if d.Trades[y].Description != m.Trades[x].Description {
				d.Trades[y].Description = m.Trades[x].Description
				updated = true
			}
			if m.Trades[x].Amount != 0 && d.Trades[y].Amount != m.Trades[x].Amount {
				d.Trades[y].Amount = m.Trades[x].Amount
				updated = true
			}
			if d.Trades[y].Timestamp != m.Trades[x].Timestamp {
				d.Trades[y].Timestamp = m.Trades[x].Timestamp
				updated = true
			}
			if d.Trades[y].IsMaker != m.Trades[x].IsMaker {
				d.Trades[y].IsMaker = m.Trades[x].IsMaker
				updated = true
			}
		}
		if !found {
			d.Trades = append(d.Trades, m.Trades[x])
			updated = true
		}
		m.RemainingAmount -= m.Trades[x].Amount
	}
	if m.RemainingAmount > 0 && m.RemainingAmount != d.RemainingAmount {
		d.RemainingAmount = m.RemainingAmount
		updated = true
	}
	if updated {
		if d.LastUpdated.Equal(m.LastUpdated) {
			d.LastUpdated = time.Now()
		} else {
			d.LastUpdated = m.LastUpdated
		}
	}
	if d.Exchange == "" {
		d.Exchange = m.Exchange
	}
	if d.OrderID == "" {
		d.OrderID = m.OrderID
	}
	if d.InternalOrderID.IsNil() {
		d.InternalOrderID = m.InternalOrderID
	}
	return nil
}

// UpdateOrderFromModifyResponse Will update an order detail (used in order management)
// by comparing passed in and existing values
func (d *Detail) UpdateOrderFromModifyResponse(m *ModifyResponse) {
	var updated bool
	if m.OrderID != "" && d.OrderID != m.OrderID {
		d.OrderID = m.OrderID
		updated = true
	}
	if d.TimeInForce != m.TimeInForce && m.TimeInForce != UnsetTIF {
		d.TimeInForce = m.TimeInForce
		updated = true
	}
	if m.Price > 0 && m.Price != d.Price {
		d.Price = m.Price
		updated = true
	}
	if m.Amount > 0 && m.Amount != d.Amount {
		d.Amount = m.Amount
		updated = true
	}
	if m.TriggerPrice > 0 && m.TriggerPrice != d.TriggerPrice {
		d.TriggerPrice = m.TriggerPrice
		updated = true
	}
	if !m.Pair.IsEmpty() && !m.Pair.Equal(d.Pair) {
		// TODO: Add a check to see if the original pair is empty as well, but
		// error if it is changing from BTC-USD -> LTC-USD.
		d.Pair = m.Pair
		updated = true
	}
	if m.Type != UnknownType && m.Type != d.Type {
		d.Type = m.Type
		updated = true
	}
	if m.Side != UnknownSide && m.Side != d.Side {
		d.Side = m.Side
		updated = true
	}
	if m.Status != UnknownStatus && m.Status != d.Status {
		d.Status = m.Status
		updated = true
	}
	if m.AssetType != asset.Empty && m.AssetType != d.AssetType {
		d.AssetType = m.AssetType
		updated = true
	}
	if m.RemainingAmount > 0 && m.RemainingAmount != d.RemainingAmount {
		d.RemainingAmount = m.RemainingAmount
		updated = true
	}
	if updated {
		if d.LastUpdated.Equal(m.LastUpdated) {
			d.LastUpdated = time.Now()
		} else {
			d.LastUpdated = m.LastUpdated
		}
	}
}

// MatchFilter will return true if a detail matches the filter criteria
// empty elements are ignored
func (d *Detail) MatchFilter(f *Filter) bool {
	switch {
	case f.Exchange != "" && !strings.EqualFold(d.Exchange, f.Exchange):
		return false
	case f.AssetType != asset.Empty && d.AssetType != f.AssetType:
		return false
	case !f.Pair.IsEmpty() && !d.Pair.Equal(f.Pair):
		return false
	case f.OrderID != "" && d.OrderID != f.OrderID:
		return false
	case f.Type != UnknownType && f.Type != AnyType && d.Type != f.Type:
		return false
	case f.Side != UnknownSide && f.Side != AnySide && d.Side != f.Side:
		return false
	case f.Status != UnknownStatus && f.Status != AnyStatus && d.Status != f.Status:
		return false
	case f.ClientOrderID != "" && d.ClientOrderID != f.ClientOrderID:
		return false
	case f.ClientID != "" && d.ClientID != f.ClientID:
		return false
	case !f.InternalOrderID.IsNil() && d.InternalOrderID != f.InternalOrderID:
		return false
	case f.AccountID != "" && d.AccountID != f.AccountID:
		return false
	case f.WalletAddress != "" && d.WalletAddress != f.WalletAddress:
		return false
	default:
		return true
	}
}

// IsActive returns true if an order has a status that indicates it is currently
// available on the exchange
func (d *Detail) IsActive() bool {
	return d.Status != UnknownStatus &&
		d.Amount > 0 &&
		d.Amount > d.ExecutedAmount &&
		activeStatuses&d.Status == d.Status
}

// IsInactive returns true if an order has a status that indicates it is
// currently not available on the exchange
func (d *Detail) IsInactive() bool {
	return d.Amount <= 0 ||
		d.Amount <= d.ExecutedAmount ||
		d.Status.IsInactive()
}

// IsInactive returns true if the status indicates it is
// currently not available on the exchange
func (s Status) IsInactive() bool {
	return inactiveStatuses&s == s
}

// WasOrderPlaced returns true if an order has a status that indicates that it
// was accepted by an exchange.
func (d *Detail) WasOrderPlaced() bool {
	if d.Status == UnknownStatus || d.Status == AnyStatus {
		return false
	}
	return notPlaced&d.Status != d.Status
}

// GenerateInternalOrderID sets a new V4 order ID or a V5 order ID if
// the V4 function returns an error
func (d *Detail) GenerateInternalOrderID() {
	if !d.InternalOrderID.IsNil() {
		return
	}
	var err error
	d.InternalOrderID, err = uuid.NewV4()
	if err != nil {
		d.InternalOrderID = uuid.NewV5(uuid.UUID{}, d.OrderID)
	}
}

// CopyToPointer will return the address of a new copy of the order Detail
// WARNING: DO NOT DEREFERENCE USE METHOD Copy().
func (d *Detail) CopyToPointer() *Detail {
	c := d.Copy()
	return &c
}

// Copy makes a full copy of underlying details NOTE: This is Addressable.
func (d *Detail) Copy() Detail {
	c := *d
	if len(d.Trades) > 0 {
		c.Trades = make([]TradeHistory, len(d.Trades))
		copy(c.Trades, d.Trades)
	}
	return c
}

// DeriveSubmitResponse will construct an order SubmitResponse when a successful
// submission has occurred. NOTE: order status is populated as order.Filled for a
// market order else order.New if an order is accepted as default, date and
// lastupdated fields have been populated as time.Now(). All fields can be
// customized in caller scope if needed.
func (s *Submit) DeriveSubmitResponse(orderID string) (*SubmitResponse, error) {
	if s == nil {
		return nil, errOrderSubmitIsNil
	}

	if orderID == "" {
		return nil, ErrOrderIDNotSet
	}

	status := New
	if s.Type == Market { // NOTE: This will need to be scrutinized.
		status = Filled
	}

	return &SubmitResponse{
		Exchange:  s.Exchange,
		Type:      s.Type,
		Side:      s.Side,
		Pair:      s.Pair,
		AssetType: s.AssetType,

		TimeInForce:   s.TimeInForce,
		ReduceOnly:    s.ReduceOnly,
		Leverage:      s.Leverage,
		Price:         s.Price,
		Amount:        s.Amount,
		QuoteAmount:   s.QuoteAmount,
		TriggerPrice:  s.TriggerPrice,
		ClientID:      s.ClientID,
		ClientOrderID: s.ClientOrderID,
		MarginType:    s.MarginType,

		LastUpdated: time.Now(),
		Date:        time.Now(),
		Status:      status,
		OrderID:     orderID,
	}, nil
}

// AdjustBaseAmount will adjust the base amount of a submit response if the
// exchange has modified the amount. This is usually due to decimal place
// restrictions or rounding. This will return an error if the amount is zero
// or the submit response is nil.
func (s *SubmitResponse) AdjustBaseAmount(a float64) error {
	if s == nil {
		return errOrderSubmitResponseIsNil
	}

	if a <= 0 {
		return errAmountIsZero
	}

	if s.Amount == a {
		return nil
	}

	// Warning because amounts should conform to exchange requirements prior to
	// call but this is not fatal.
	log.Warnf(log.ExchangeSys, "Exchange %s: has adjusted OrderID: %s requested base amount from %v to %v",
		s.Exchange,
		s.OrderID,
		s.Amount,
		a)

	s.Amount = a
	return nil
}

// AdjustQuoteAmount will adjust the quote amount of a submit response if the
// exchange has modified the amount. This is usually due to decimal place
// restrictions or rounding. This will return an error if the amount is zero
// or the submit response is nil.
func (s *SubmitResponse) AdjustQuoteAmount(a float64) error {
	if s == nil {
		return errOrderSubmitResponseIsNil
	}

	if a <= 0 {
		return errAmountIsZero
	}

	if s.QuoteAmount == a {
		return nil
	}

	// Warning because amounts should conform to exchange requirements prior to
	// call but this is not fatal.
	log.Warnf(log.ExchangeSys, "Exchange %s: has adjusted OrderID: %s requested quote amount from %v to %v",
		s.Exchange,
		s.OrderID,
		s.Amount,
		a)

	s.QuoteAmount = a
	return nil
}

// DeriveDetail will construct an order detail when a successful submission
// has occurred. Has an optional parameter field internal uuid for internal
// management.
func (s *SubmitResponse) DeriveDetail(internal uuid.UUID) (*Detail, error) {
	if s == nil {
		return nil, errOrderSubmitResponseIsNil
	}

	return &Detail{
		Exchange:  s.Exchange,
		Type:      s.Type,
		Side:      s.Side,
		Pair:      s.Pair,
		AssetType: s.AssetType,

		TimeInForce:   s.TimeInForce,
		ReduceOnly:    s.ReduceOnly,
		Leverage:      s.Leverage,
		Price:         s.Price,
		Amount:        s.Amount,
		QuoteAmount:   s.QuoteAmount,
		TriggerPrice:  s.TriggerPrice,
		ClientID:      s.ClientID,
		ClientOrderID: s.ClientOrderID,

		InternalOrderID: internal,

		LastUpdated: s.LastUpdated,
		Date:        s.Date,
		Status:      s.Status,
		OrderID:     s.OrderID,
		Trades:      s.Trades,
		Fee:         s.Fee,
		Cost:        s.Cost,
	}, nil
}

// CopyPointerOrderSlice returns a copy of all order detail and returns a slice
// of pointers.
func CopyPointerOrderSlice(old []*Detail) []*Detail {
	copySlice := make([]*Detail, len(old))
	for x := range old {
		copySlice[x] = old[x].CopyToPointer()
	}
	return copySlice
}

// DeriveModify populates a modify struct by the managed order details. Note:
// Price, Amount, Trigger price and order execution bools need to be changed
// in scope. This only derives identifiers for ease.
func (d *Detail) DeriveModify() (*Modify, error) {
	if d == nil {
		return nil, errOrderDetailIsNil
	}
	return &Modify{
		Exchange:      d.Exchange,
		OrderID:       d.OrderID,
		ClientOrderID: d.ClientOrderID,
		Type:          d.Type,
		Side:          d.Side,
		AssetType:     d.AssetType,
		Pair:          d.Pair,
	}, nil
}

// DeriveModifyResponse populates a modify response with its identifiers for
// cross exchange standard. NOTE: New OrderID and/or ClientOrderID plus any
// changes *might* need to be populated in scope.
func (m *Modify) DeriveModifyResponse() (*ModifyResponse, error) {
	if m == nil {
		return nil, errOrderDetailIsNil
	}
	return &ModifyResponse{
		Exchange:      m.Exchange,
		OrderID:       m.OrderID,
		ClientOrderID: m.ClientOrderID,
		Type:          m.Type,
		Side:          m.Side,
		AssetType:     m.AssetType,
		Pair:          m.Pair,
		TimeInForce:   m.TimeInForce,
		Price:         m.Price,
		Amount:        m.Amount,
		TriggerPrice:  m.TriggerPrice,
	}, nil
}

// DeriveCancel populates a cancel struct by the managed order details
func (d *Detail) DeriveCancel() (*Cancel, error) {
	if d == nil {
		return nil, errOrderDetailIsNil
	}
	return &Cancel{
		Exchange:      d.Exchange,
		OrderID:       d.OrderID,
		AccountID:     d.AccountID,
		ClientID:      d.ClientID,
		ClientOrderID: d.ClientOrderID,
		WalletAddress: d.WalletAddress,
		Type:          d.Type,
		Side:          d.Side,
		Pair:          d.Pair,
		AssetType:     d.AssetType,
	}, nil
}

// String implements the stringer interface
func (t Type) String() string {
	switch t {
	case Limit:
		return "LIMIT"
	case Market:
		return "MARKET"
	case Stop:
		return "STOP"
	case ConditionalStop:
		return "CONDITIONAL"
	case MarketMakerProtection:
		return "MMP"
	case TWAP:
		return "TWAP"
	case Chase:
		return "CHASE"
	case TakeProfit:
		return "TAKE PROFIT"
	case TakeProfitMarket:
		return "TAKE PROFIT MARKET"
	case TrailingStop:
		return "TRAILING_STOP"
	case IOS:
		return "IOS"
	case Liquidation:
		return "LIQUIDATION"
	case Trigger:
		return "TRIGGER"
	case OCO:
		return "OCO"
	default:
		switch {
		case t == AnyType:
			return "ANY"
		case t.Is(OptimalLimitIOC):
			return "OPTIMAL_LIMIT_IOC"
		case t.Is(MarketMakerProtectionAndPostOnly):
			return "MMP_AND_POST_ONLY"
		case t.Is(StopLimit):
			return "STOP LIMIT"
		case t.Is(StopMarket):
			return "STOP MARKET"
		}
		return "UNKNOWN"
	}
}

// String implements the stringer interface.
func (t TimeInForce) String() string {
	var tifStrings []string
	if t.Is(ImmediateOrCancel) {
		tifStrings = append(tifStrings, "IOC")
	}
	if t.Is(GoodTillCancel) {
		tifStrings = append(tifStrings, "GTC")
	}
	if t.Is(GoodTillDay) {
		tifStrings = append(tifStrings, "GTD")
	}
	if t.Is(GoodTillTime) {
		tifStrings = append(tifStrings, "GTT")
	}
	if t.Is(GoodTillCrossing) {
		tifStrings = append(tifStrings, "GTX")
	}
	if t.Is(FillOrKill) {
		tifStrings = append(tifStrings, "FOK")
	}
	if t.Is(PostOnly) {
		tifStrings = append(tifStrings, "POSTONLY")
	}
	if t == UnsetTIF {
		return ""
	}
	if len(tifStrings) == 0 {
		return "UNKNOWN"
	}
	return strings.Join(tifStrings, ",")
}

// UnmarshalJSON deserializes a string data into TimeInForce instance.
func (t *TimeInForce) UnmarshalJSON(data []byte) error {
	tifStrings := strings.Split(strings.Trim(string(data), `"`), ",")
	for _, val := range tifStrings {
		tif, err := StringToTimeInForce(val)
		if err != nil {
			return err
		}
		*t |= tif
	}
	return nil
}

// MarshalJSON returns the JSON-encoded order time-in-force value
func (t TimeInForce) MarshalJSON() ([]byte, error) {
	return []byte(`"` + t.String() + `"`), nil
}

// String implements the stringer interface.
func (t TimeInForce) String() string {
	var tifStrings []string
	if t.Is(ImmediateOrCancel) {
		tifStrings = append(tifStrings, "IOC")
	}
	if t.Is(GoodTillCancel) {
		tifStrings = append(tifStrings, "GTC")
	}
	if t.Is(GoodTillDay) {
		tifStrings = append(tifStrings, "GTD")
	}
	if t.Is(GoodTillTime) {
		tifStrings = append(tifStrings, "GTT")
	}
	if t.Is(GoodTillCrossing) {
		tifStrings = append(tifStrings, "GTX")
	}
	if t.Is(FillOrKill) {
		tifStrings = append(tifStrings, "FOK")
	}
	if t.Is(PostOnly) {
		tifStrings = append(tifStrings, "POSTONLY")
	}
	if t == UnsetTIF {
		return ""
	}
	if len(tifStrings) == 0 {
		return "UNKNOWN"
	}
	return strings.Join(tifStrings, ",")
}

// UnmarshalJSON deserializes a string data into TimeInForce instance.
func (t *TimeInForce) UnmarshalJSON(data []byte) error {
	tifStrings := strings.Split(strings.Trim(string(data), `"`), ",")
	for _, val := range tifStrings {
		tif, err := StringToTimeInForce(val)
		if err != nil {
			return err
		}
		*t |= tif
	}
	return nil
}

// MarshalJSON returns the JSON-encoded order time-in-force value
func (t TimeInForce) MarshalJSON() ([]byte, error) {
	return []byte(`"` + t.String() + `"`), nil
}

// Lower returns the type lower case string
func (t Type) Lower() string {
	return strings.ToLower(t.String())
}

// Title returns the type titleized, eg "Limit"
func (t Type) Title() string {
	return cases.Title(language.English).String(t.String())
}

// String implements the stringer interface
func (s Side) String() string {
	switch s {
	case Buy:
		return "BUY"
	case Sell:
		return "SELL"
	case Bid:
		return "BID"
	case Ask:
		return "ASK"
	case Long:
		return "LONG"
	case Short:
		return "SHORT"
	case AnySide:
		return "ANY"
	case ClosePosition:
		return "CLOSE POSITION"
		// Backtester signal types below.
	case DoNothing:
		return "DO NOTHING"
	case TransferredFunds:
		return "TRANSFERRED FUNDS"
	case CouldNotBuy:
		return "COULD NOT BUY"
	case CouldNotSell:
		return "COULD NOT SELL"
	case CouldNotShort:
		return "COULD NOT SHORT"
	case CouldNotLong:
		return "COULD NOT LONG"
	case CouldNotCloseShort:
		return "COULD NOT CLOSE SHORT"
	case CouldNotCloseLong:
		return "COULD NOT CLOSE LONG"
	case MissingData:
		return "MISSING DATA"
	default:
		return "UNKNOWN"
	}
}

// Lower returns the side lower case string
func (s Side) Lower() string {
	return strings.ToLower(s.String())
}

// Title returns the side titleized, eg "Buy"
func (s Side) Title() string {
	return cases.Title(language.English).String(s.String())
}

// IsShort returns if the side is short
func (s Side) IsShort() bool {
	return s != UnknownSide && shortSide&s == s
}

// IsLong returns if the side is long
func (s Side) IsLong() bool {
	return s != UnknownSide && longSide&s == s
}

// String implements the stringer interface
func (s Status) String() string {
	switch s {
	case AnyStatus:
		return "ANY"
	case New:
		return "NEW"
	case Active:
		return "ACTIVE"
	case PartiallyCancelled:
		return "PARTIALLY_CANCELLED"
	case PartiallyFilled:
		return "PARTIALLY_FILLED"
	case PartiallyFilledCancelled:
		return "PARTIALLY_FILLED_CANCELED"
	case Filled:
		return "FILLED"
	case Cancelled:
		return "CANCELLED"
	case PendingCancel:
		return "PENDING_CANCEL"
	case InsufficientBalance:
		return "INSUFFICIENT_BALANCE"
	case MarketUnavailable:
		return "MARKET_UNAVAILABLE"
	case Rejected:
		return "REJECTED"
	case Expired:
		return "EXPIRED"
	case Hidden:
		return "HIDDEN"
	case Open:
		return "OPEN"
	case AutoDeleverage:
		return "ADL"
	case Closed:
		return "CLOSED"
	case Pending:
		return "PENDING"
	case Cancelling:
		return "CANCELLING"
	case Liquidated:
		return "LIQUIDATED"
	case STP:
		return "SELF_TRADE_PREVENTION"
	default:
		return "UNKNOWN"
	}
}

// InferCostsAndTimes infer order costs using execution information and times
// when available
func (d *Detail) InferCostsAndTimes() {
	if d.CostAsset.IsEmpty() {
		d.CostAsset = d.Pair.Quote
	}

	if d.LastUpdated.IsZero() {
		if d.CloseTime.IsZero() {
			d.LastUpdated = d.Date
		} else {
			d.LastUpdated = d.CloseTime
		}
	}

	if d.ExecutedAmount <= 0 {
		return
	}

	if d.AverageExecutedPrice == 0 {
		if d.Cost != 0 {
			d.AverageExecutedPrice = d.Cost / d.ExecutedAmount
		} else {
			d.AverageExecutedPrice = d.Price
		}
	}
	if d.Cost == 0 {
		d.Cost = d.AverageExecutedPrice * d.ExecutedAmount
	}
}

// FilterOrdersBySide removes any order details that don't match the order
// status provided
func FilterOrdersBySide(orders *[]Detail, side Side) {
	if AnySide == side || len(*orders) == 0 {
		return
	}

	target := 0
	for i := range *orders {
		if (*orders)[i].Side == UnknownSide || (*orders)[i].Side == side {
			(*orders)[target] = (*orders)[i]
			target++
		}
	}
	*orders = (*orders)[:target]
}

// FilterOrdersByType removes any order details that don't match the order type
// provided
func FilterOrdersByType(orders *[]Detail, orderType Type) {
	if AnyType == orderType || len(*orders) == 0 {
		return
	}

	target := 0
	for i := range *orders {
		if (*orders)[i].Type == UnknownType || (*orders)[i].Type == orderType {
			(*orders)[target] = (*orders)[i]
			target++
		}
	}
	*orders = (*orders)[:target]
}

// FilterOrdersByTimeRange removes any OrderDetails outside of the time range
func FilterOrdersByTimeRange(orders *[]Detail, startTime, endTime time.Time) error {
	if len(*orders) == 0 {
		return nil
	}

	if err := common.StartEndTimeCheck(startTime, endTime); err != nil {
		if errors.Is(err, common.ErrDateUnset) {
			return nil
		}
		return fmt.Errorf("cannot filter orders by time range %w", err)
	}

	target := 0
	for i := range *orders {
		if ((*orders)[i].Date.Unix() >= startTime.Unix() && (*orders)[i].Date.Unix() <= endTime.Unix()) ||
			(*orders)[i].Date.IsZero() {
			(*orders)[target] = (*orders)[i]
			target++
		}
	}
	*orders = (*orders)[:target]
	return nil
}

// FilterOrdersByPairs removes any order details that do not match the
// provided currency pairs list. It is forgiving in that the provided pairs can
// match quote or base pairs
func FilterOrdersByPairs(orders *[]Detail, pairs []currency.Pair) {
	if len(pairs) == 0 ||
		(len(pairs) == 1 && pairs[0].IsEmpty()) ||
		len(*orders) == 0 {
		return
	}

	target := 0
	for x := range *orders {
		if (*orders)[x].Pair.IsEmpty() { // If pair not set then keep
			(*orders)[target] = (*orders)[x]
			target++
			continue
		}

		if slices.ContainsFunc(pairs, func(p currency.Pair) bool {
			return (*orders)[x].Pair.EqualIncludeReciprocal(p)
		}) {
			(*orders)[target] = (*orders)[x]
			target++
		}
	}
	*orders = (*orders)[:target]
}

func (b ByPrice) Len() int {
	return len(b)
}

func (b ByPrice) Less(i, j int) bool {
	return b[i].Price < b[j].Price
}

func (b ByPrice) Swap(i, j int) {
	b[i], b[j] = b[j], b[i]
}

// SortOrdersByPrice the caller function to sort orders
func SortOrdersByPrice(orders *[]Detail, reverse bool) {
	if reverse {
		sort.Sort(sort.Reverse(ByPrice(*orders)))
	} else {
		sort.Sort(ByPrice(*orders))
	}
}

func (b ByOrderType) Len() int {
	return len(b)
}

func (b ByOrderType) Less(i, j int) bool {
	return b[i].Type.String() < b[j].Type.String()
}

func (b ByOrderType) Swap(i, j int) {
	b[i], b[j] = b[j], b[i]
}

// SortOrdersByType the caller function to sort orders
func SortOrdersByType(orders *[]Detail, reverse bool) {
	if reverse {
		sort.Sort(sort.Reverse(ByOrderType(*orders)))
	} else {
		sort.Sort(ByOrderType(*orders))
	}
}

func (b ByCurrency) Len() int {
	return len(b)
}

func (b ByCurrency) Less(i, j int) bool {
	return b[i].Pair.String() < b[j].Pair.String()
}

func (b ByCurrency) Swap(i, j int) {
	b[i], b[j] = b[j], b[i]
}

// SortOrdersByCurrency the caller function to sort orders
func SortOrdersByCurrency(orders *[]Detail, reverse bool) {
	if reverse {
		sort.Sort(sort.Reverse(ByCurrency(*orders)))
	} else {
		sort.Sort(ByCurrency(*orders))
	}
}

func (b ByDate) Len() int {
	return len(b)
}

func (b ByDate) Less(i, j int) bool {
	return b[i].Date.Unix() < b[j].Date.Unix()
}

func (b ByDate) Swap(i, j int) {
	b[i], b[j] = b[j], b[i]
}

// SortOrdersByDate the caller function to sort orders
func SortOrdersByDate(orders *[]Detail, reverse bool) {
	if reverse {
		sort.Sort(sort.Reverse(ByDate(*orders)))
	} else {
		sort.Sort(ByDate(*orders))
	}
}

func (b ByOrderSide) Len() int {
	return len(b)
}

func (b ByOrderSide) Less(i, j int) bool {
	return b[i].Side.String() < b[j].Side.String()
}

func (b ByOrderSide) Swap(i, j int) {
	b[i], b[j] = b[j], b[i]
}

// SortOrdersBySide the caller function to sort orders
func SortOrdersBySide(orders *[]Detail, reverse bool) {
	if reverse {
		sort.Sort(sort.Reverse(ByOrderSide(*orders)))
	} else {
		sort.Sort(ByOrderSide(*orders))
	}
}

// StringToOrderSide for converting case insensitive order side
// and returning a real Side
func StringToOrderSide(side string) (Side, error) {
	side = strings.ToUpper(side)
	switch side {
	case Buy.String():
		return Buy, nil
	case Sell.String():
		return Sell, nil
	case Bid.String():
		return Bid, nil
	case Ask.String():
		return Ask, nil
	case Long.String():
		return Long, nil
	case Short.String():
		return Short, nil
	case AnySide.String():
		return AnySide, nil
	default:
		return UnknownSide, fmt.Errorf("'%s' %w", side, ErrSideIsInvalid)
	}
}

// UnmarshalJSON parses the JSON-encoded order side and stores the result
// It expects a quoted string input, and uses StringToOrderSide to parse it
func (s *Side) UnmarshalJSON(data []byte) (err error) {
	if !bytes.HasPrefix(data, []byte(`"`)) {
		// Note that we don't need to worry about invalid JSON here, it wouldn't have made it past the deserialiser far
		// TODO: Can use reflect.TypeFor[s]() when it's released, probably 1.21
		return &json.UnmarshalTypeError{Value: string(data), Type: reflect.TypeOf(s), Offset: 1}
	}
	*s, err = StringToOrderSide(string(data[1 : len(data)-1])) // Remove quotes
	return
}

// MarshalJSON returns the JSON-encoded order side
func (s Side) MarshalJSON() ([]byte, error) {
	return []byte(`"` + s.String() + `"`), nil
}

// StringToOrderType for converting case insensitive order type
// and returning a real Type
func StringToOrderType(oType string) (Type, error) {
	oType = strings.ToUpper(oType)
	switch oType {
	case Limit.String(), "EXCHANGE LIMIT":
		return Limit, nil
	case Market.String(), "EXCHANGE MARKET":
		return Market, nil
	case Stop.String(), "STOP LOSS", "STOP_LOSS", "EXCHANGE STOP":
		return Stop, nil
	case StopLimit.String(), "EXCHANGE STOP LIMIT", "STOP_LIMIT":
		return StopLimit, nil
	case StopMarket.String(), "STOP_MARKET":
		return StopMarket, nil
	case TrailingStop.String(), "TRAILING STOP", "EXCHANGE TRAILING STOP", "MOVE_ORDER_STOP":
		return TrailingStop, nil
	case IOS.String():
		return IOS, nil
	case AnyType.String():
		return AnyType, nil
	case Trigger.String():
		return Trigger, nil
	case OptimalLimitIOC.String():
		return OptimalLimitIOC, nil
	case OCO.String():
		return OCO, nil
	case ConditionalStop.String():
		return ConditionalStop, nil
	case MarketMakerProtection.String():
		return MarketMakerProtection, nil
	case MarketMakerProtectionAndPostOnly.String():
		return MarketMakerProtectionAndPostOnly, nil
	case TWAP.String():
		return TWAP, nil
	case Chase.String():
		return Chase, nil
	case TakeProfitMarket.String(), "TAKE_PROFIT_MARKET":
		return TakeProfitMarket, nil
	case TakeProfit.String(), "TAKE_PROFIT":
		return TakeProfit, nil
	case Liquidation.String():
		return Liquidation, nil
	default:
		return UnknownType, fmt.Errorf("'%v' %w", oType, errUnrecognisedOrderType)
	}
}

// StringToOrderStatus for converting case insensitive order status
// and returning a real Status
func StringToOrderStatus(status string) (Status, error) {
	status = strings.ToUpper(status)
	switch status {
	case AnyStatus.String():
		return AnyStatus, nil
	case New.String(), "PLACED", "ACCEPTED", "SUBMITTED":
		return New, nil
	case Active.String(), "STATUS_ACTIVE", "LIVE":
		return Active, nil
	case PartiallyFilled.String(), "PARTIAL-FILLED", "PARTIALLY MATCHED", "PARTIALLY FILLED":
		return PartiallyFilled, nil
	case Filled.String(), "FULLY MATCHED", "FULLY FILLED", "ORDER_FULLY_TRANSACTED", "EFFECTIVE":
		return Filled, nil
	case PartiallyCancelled.String(), "PARTIAL-CANCELED", "PARTIALLY CANCELLED", "ORDER_PARTIALLY_TRANSACTED":
		return PartiallyCancelled, nil
	case PartiallyFilledCancelled.String(), "PARTIALLYFILLEDCANCELED":
		return PartiallyFilledCancelled, nil
	case Open.String():
		return Open, nil
	case Closed.String(), "POSITION_CLOSED":
		return Closed, nil
	case Cancelled.String(), "CANCELED", "ORDER_CANCELLED":
		return Cancelled, nil
	case Pending.String():
		return Pending, nil
	case PendingCancel.String(), "PENDING CANCEL", "PENDING CANCELLATION":
		return PendingCancel, nil
	case Rejected.String(), "FAILED", "ORDER_FAILED":
		return Rejected, nil
	case Expired.String():
		return Expired, nil
	case Hidden.String():
		return Hidden, nil
	case InsufficientBalance.String():
		return InsufficientBalance, nil
	case MarketUnavailable.String():
		return MarketUnavailable, nil
	case Cancelling.String():
		return Cancelling, nil
	case Liquidated.String():
		return Liquidated, nil
	case AutoDeleverage.String(), "AUTO_DELEVERAGED":
		return AutoDeleverage, nil
	case STP.String(), "STP":
		return STP, nil
	default:
		return UnknownStatus, fmt.Errorf("'%s' %w", status, errUnrecognisedOrderStatus)
	}
}

// StringToTimeInForce converts time in force string value to TimeInForce instance.
func StringToTimeInForce(timeInForce string) (TimeInForce, error) {
<<<<<<< HEAD
	timeInForce = strings.ToUpper(timeInForce)
	switch timeInForce {
	case "IMMEDIATEORCANCEL", "IMMEDIATE_OR_CANCEL", ImmediateOrCancel.String():
		return ImmediateOrCancel, nil
	case "GOODTILLCANCEL", "GOODTILCANCEL", "GOOD_TIL_CANCELLED", "GOOD_TILL_CANCELLED", "GOOD_TILL_CANCELED", GoodTillCancel.String(), "POST_ONLY_GOOD_TIL_CANCELLED":
		return GoodTillCancel, nil
	case "GOODTILLDAY", GoodTillDay.String(), "GOOD_TIL_DAY", "GOOD_TILL_DAY":
		return GoodTillDay, nil
	case "GOODTILLTIME", "GOOD_TIL_TIME", GoodTillTime.String():
		return GoodTillTime, nil
	case "GOODTILLCROSSING", "GOOD_TIL_CROSSING", "GOOD TIL CROSSING", GoodTillCrossing.String(), "GOOD_TILL_CROSSING":
		return GoodTillCrossing, nil
	case "FILLORKILL", "FILL_OR_KILL", FillOrKill.String():
		return FillOrKill, nil
	case "POST_ONLY_GOOD_TILL_CANCELLED", PostOnly.String(), "POC", "POST_ONLY", "PENDINGORCANCEL":
		return PostOnly, nil
	case "":
		return UnsetTIF, nil
	default:
		return UnknownTIF, fmt.Errorf("%w: tif=%s", ErrInvalidTimeInForce, timeInForce)
	}
=======
	var result TimeInForce
	timeInForce = strings.ToUpper(timeInForce)
	switch timeInForce {
	case "IMMEDIATEORCANCEL", "IMMEDIATE_OR_CANCEL", ImmediateOrCancel.String():
		result |= ImmediateOrCancel
	}
	switch timeInForce {
	case "GOODTILLCANCEL", "GOODTILCANCEL", "GOOD_TIL_CANCELLED", "GOOD_TILL_CANCELLED", "GOOD_TILL_CANCELED", GoodTillCancel.String(), "POST_ONLY_GOOD_TIL_CANCELLED":
		result |= GoodTillCancel
	}
	switch timeInForce {
	case "GOODTILLDAY", GoodTillDay.String(), "GOOD_TIL_DAY", "GOOD_TILL_DAY":
		result |= GoodTillDay
	}
	switch timeInForce {
	case "GOODTILLTIME", "GOOD_TIL_TIME", GoodTillTime.String():
		result |= GoodTillTime
	}
	switch timeInForce {
	case "GOODTILLCROSSING", "GOOD_TIL_CROSSING", "GOOD TIL CROSSING", GoodTillCrossing.String(), "GOOD_TILL_CROSSING":
		result |= GoodTillCrossing
	}
	switch timeInForce {
	case "FILLORKILL", "FILL_OR_KILL", FillOrKill.String():
		result |= FillOrKill
	}
	switch timeInForce {
	case PostOnly.String(), "POC", "POST_ONLY", "PENDINGORCANCEL", "POST_ONLY_GOOD_TIL_CANCELLED":
		result |= PostOnly
	}
	if result == UnsetTIF && timeInForce != "" {
		return UnknownTIF, fmt.Errorf("%w: tif=%s", ErrInvalidTimeInForce, timeInForce)
	}
	return result, nil
>>>>>>> deb4eff8
}

// IsValid returns whether or not the supplied time in force value is valid or
// not
func (t TimeInForce) IsValid() bool {
	return t == UnsetTIF || supportedTimeInForceFlag&t == t
}

func (o *ClassificationError) Error() string {
	if o.OrderID != "" {
		return fmt.Sprintf("Exchange %s: OrderID: %s classification error: %v",
			o.Exchange,
			o.OrderID,
			o.Err)
	}
	return fmt.Sprintf("Exchange %s: classification error: %v",
		o.Exchange,
		o.Err)
}

// StandardCancel defines an option in the validator to make sure an ID is set
// for a standard cancel
func (c *Cancel) StandardCancel() validate.Checker {
	return validate.Check(func() error {
		if c.OrderID == "" {
			return errors.New("ID not set")
		}
		return nil
	})
}

// PairAssetRequired is a validation check for when a cancel request
// requires an asset type and currency pair to be present
func (c *Cancel) PairAssetRequired() validate.Checker {
	return validate.Check(func() error {
		if c.Pair.IsEmpty() {
			return ErrPairIsEmpty
		}

		if c.AssetType == asset.Empty {
			return ErrAssetNotSet
		}
		return nil
	})
}

// Validate checks internal struct requirements
func (c *Cancel) Validate(opt ...validate.Checker) error {
	if c == nil {
		return ErrCancelOrderIsNil
	}

	var errs error
	for _, o := range opt {
		err := o.Check()
		if err != nil {
			errs = common.AppendError(errs, err)
		}
	}
	return errs
}

// Validate checks internal struct requirements and returns filter requirement
// options for wrapper standardization procedures.
func (g *MultiOrderRequest) Validate(opt ...validate.Checker) error {
	if g == nil {
		return ErrGetOrdersRequestIsNil
	}

	if !g.AssetType.IsValid() {
		return fmt.Errorf("%v %w", g.AssetType, asset.ErrNotSupported)
	}

	if g.Side == UnknownSide {
		return ErrSideIsInvalid
	}

	if g.Type == UnknownType {
		return errUnrecognisedOrderType
	}

	var errs error
	for _, o := range opt {
		err := o.Check()
		if err != nil {
			errs = common.AppendError(errs, err)
		}
	}
	return errs
}

// Filter reduces slice by optional fields
func (g *MultiOrderRequest) Filter(exch string, orders []Detail) FilteredOrders {
	filtered := make([]Detail, len(orders))
	copy(filtered, orders)
	FilterOrdersByPairs(&filtered, g.Pairs)
	FilterOrdersByType(&filtered, g.Type)
	FilterOrdersBySide(&filtered, g.Side)
	err := FilterOrdersByTimeRange(&filtered, g.StartTime, g.EndTime)
	if err != nil {
		log.Errorf(log.ExchangeSys, "%s %v", exch, err)
	}
	return filtered
}

// Validate checks internal struct requirements
func (m *Modify) Validate(opt ...validate.Checker) error {
	if m == nil {
		return ErrModifyOrderIsNil
	}

	if m.Pair.IsEmpty() {
		return ErrPairIsEmpty
	}

	if m.AssetType == asset.Empty {
		return ErrAssetNotSet
	}

	var errs error
	for _, o := range opt {
		err := o.Check()
		if err != nil {
			errs = common.AppendError(errs, err)
		}
	}
	if errs != nil {
		return errs
	}
	if m.ClientOrderID == "" && m.OrderID == "" {
		return ErrOrderIDNotSet
	}
	return nil
}

// String implements the stringer interface
func (t PriceType) String() string {
	switch t {
	case LastPrice:
		return "LastPrice"
	case IndexPrice:
		return "IndexPrice"
	case MarkPrice:
		return "MarkPrice"
	default:
		return ""
	}
}

// StringToPriceType for converting case insensitive order side
// and returning a real Side
func (t PriceType) StringToPriceType(priceType string) (PriceType, error) {
	priceType = strings.ToLower(priceType)
	switch priceType {
	case "lastprice", "":
		return LastPrice, nil
	case "indexprice":
		return IndexPrice, nil
	case "markprice":
		return MarkPrice, nil
	default:
		return UnknownPriceType, ErrUnknownPriceType
	}
}

// String implements the stringer interface
func (t TrackingMode) String() string {
	switch t {
	case Distance:
		return "distance"
	case Percentage:
		return "percentage"
	default:
		return ""
	}
}

// StringToTrackingMode converts TrackingMode instance from string
func StringToTrackingMode(mode string) TrackingMode {
	mode = strings.ToLower(mode)
	switch mode {
	case "distance":
		return Distance
	case "percentage":
		return Percentage
	default:
		return UnknownTrackingMode
	}
}<|MERGE_RESOLUTION|>--- conflicted
+++ resolved
@@ -718,57 +718,6 @@
 		}
 		return "UNKNOWN"
 	}
-}
-
-// String implements the stringer interface.
-func (t TimeInForce) String() string {
-	var tifStrings []string
-	if t.Is(ImmediateOrCancel) {
-		tifStrings = append(tifStrings, "IOC")
-	}
-	if t.Is(GoodTillCancel) {
-		tifStrings = append(tifStrings, "GTC")
-	}
-	if t.Is(GoodTillDay) {
-		tifStrings = append(tifStrings, "GTD")
-	}
-	if t.Is(GoodTillTime) {
-		tifStrings = append(tifStrings, "GTT")
-	}
-	if t.Is(GoodTillCrossing) {
-		tifStrings = append(tifStrings, "GTX")
-	}
-	if t.Is(FillOrKill) {
-		tifStrings = append(tifStrings, "FOK")
-	}
-	if t.Is(PostOnly) {
-		tifStrings = append(tifStrings, "POSTONLY")
-	}
-	if t == UnsetTIF {
-		return ""
-	}
-	if len(tifStrings) == 0 {
-		return "UNKNOWN"
-	}
-	return strings.Join(tifStrings, ",")
-}
-
-// UnmarshalJSON deserializes a string data into TimeInForce instance.
-func (t *TimeInForce) UnmarshalJSON(data []byte) error {
-	tifStrings := strings.Split(strings.Trim(string(data), `"`), ",")
-	for _, val := range tifStrings {
-		tif, err := StringToTimeInForce(val)
-		if err != nil {
-			return err
-		}
-		*t |= tif
-	}
-	return nil
-}
-
-// MarshalJSON returns the JSON-encoded order time-in-force value
-func (t TimeInForce) MarshalJSON() ([]byte, error) {
-	return []byte(`"` + t.String() + `"`), nil
 }
 
 // String implements the stringer interface.
@@ -1311,29 +1260,6 @@
 
 // StringToTimeInForce converts time in force string value to TimeInForce instance.
 func StringToTimeInForce(timeInForce string) (TimeInForce, error) {
-<<<<<<< HEAD
-	timeInForce = strings.ToUpper(timeInForce)
-	switch timeInForce {
-	case "IMMEDIATEORCANCEL", "IMMEDIATE_OR_CANCEL", ImmediateOrCancel.String():
-		return ImmediateOrCancel, nil
-	case "GOODTILLCANCEL", "GOODTILCANCEL", "GOOD_TIL_CANCELLED", "GOOD_TILL_CANCELLED", "GOOD_TILL_CANCELED", GoodTillCancel.String(), "POST_ONLY_GOOD_TIL_CANCELLED":
-		return GoodTillCancel, nil
-	case "GOODTILLDAY", GoodTillDay.String(), "GOOD_TIL_DAY", "GOOD_TILL_DAY":
-		return GoodTillDay, nil
-	case "GOODTILLTIME", "GOOD_TIL_TIME", GoodTillTime.String():
-		return GoodTillTime, nil
-	case "GOODTILLCROSSING", "GOOD_TIL_CROSSING", "GOOD TIL CROSSING", GoodTillCrossing.String(), "GOOD_TILL_CROSSING":
-		return GoodTillCrossing, nil
-	case "FILLORKILL", "FILL_OR_KILL", FillOrKill.String():
-		return FillOrKill, nil
-	case "POST_ONLY_GOOD_TILL_CANCELLED", PostOnly.String(), "POC", "POST_ONLY", "PENDINGORCANCEL":
-		return PostOnly, nil
-	case "":
-		return UnsetTIF, nil
-	default:
-		return UnknownTIF, fmt.Errorf("%w: tif=%s", ErrInvalidTimeInForce, timeInForce)
-	}
-=======
 	var result TimeInForce
 	timeInForce = strings.ToUpper(timeInForce)
 	switch timeInForce {
@@ -1368,7 +1294,6 @@
 		return UnknownTIF, fmt.Errorf("%w: tif=%s", ErrInvalidTimeInForce, timeInForce)
 	}
 	return result, nil
->>>>>>> deb4eff8
 }
 
 // IsValid returns whether or not the supplied time in force value is valid or
