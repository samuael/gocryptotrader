--- conflicted
+++ resolved
@@ -705,11 +705,8 @@
 		return "TAKE PROFIT MARKET"
 	case TrailingStop:
 		return "TRAILING_STOP"
-<<<<<<< HEAD
 	case TrailingStopLimit:
 		return "TRAILING_STOP_LIMIT"
-=======
->>>>>>> 7a52b706
 	case IOS:
 		return "IOS"
 	case Liquidation:
@@ -1182,11 +1179,8 @@
 		return StopMarket, nil
 	case TrailingStop.String(), "TRAILING STOP", "EXCHANGE TRAILING STOP", "MOVE_ORDER_STOP":
 		return TrailingStop, nil
-<<<<<<< HEAD
 	case TrailingStopLimit.String(), "TRAILING STOP LIMIT":
 		return TrailingStopLimit, nil
-=======
->>>>>>> 7a52b706
 	case IOS.String():
 		return IOS, nil
 	case AnyType.String():
@@ -1272,29 +1266,6 @@
 
 // StringToTimeInForce converts time in force string value to TimeInForce instance.
 func StringToTimeInForce(timeInForce string) (TimeInForce, error) {
-<<<<<<< HEAD
-	timeInForce = strings.ToUpper(timeInForce)
-	switch timeInForce {
-	case "IMMEDIATEORCANCEL", "IMMEDIATE_OR_CANCEL", ImmediateOrCancel.String():
-		return ImmediateOrCancel, nil
-	case "GOODTILLCANCEL", "GOODTILCANCEL", "GOOD_TIL_CANCELLED", "GOOD_TILL_CANCELLED", "GOOD_TILL_CANCELED", GoodTillCancel.String(), "POST_ONLY_GOOD_TIL_CANCELLED":
-		return GoodTillCancel, nil
-	case "GOODTILLDAY", GoodTillDay.String(), "GOOD_TIL_DAY", "GOOD_TILL_DAY":
-		return GoodTillDay, nil
-	case "GOODTILLTIME", "GOOD_TIL_TIME", GoodTillTime.String():
-		return GoodTillTime, nil
-	case "GOODTILLCROSSING", "GOOD_TIL_CROSSING", "GOOD TIL CROSSING", GoodTillCrossing.String(), "GOOD_TILL_CROSSING":
-		return GoodTillCrossing, nil
-	case "FILLORKILL", "FILL_OR_KILL", FillOrKill.String():
-		return FillOrKill, nil
-	case "POST_ONLY_GOOD_TILL_CANCELLED", PostOnly.String(), "POC", "POST_ONLY", "PENDINGORCANCEL":
-		return PostOnly, nil
-	case "":
-		return UnsetTIF, nil
-	default:
-		return UnknownTIF, fmt.Errorf("%w: tif=%s", ErrInvalidTimeInForce, timeInForce)
-	}
-=======
 	var result TimeInForce
 	timeInForce = strings.ToUpper(timeInForce)
 	switch timeInForce {
@@ -1329,7 +1300,6 @@
 		return UnknownTIF, fmt.Errorf("%w: tif=%s", ErrInvalidTimeInForce, timeInForce)
 	}
 	return result, nil
->>>>>>> 7a52b706
 }
 
 // IsValid returns whether or not the supplied time in force value is valid or
