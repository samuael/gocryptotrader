--- conflicted
+++ resolved
@@ -50,18 +50,9 @@
 // TestGetFeeByTypeOfflineTradeFee logic test
 func TestGetFeeByTypeOfflineTradeFee(t *testing.T) {
 	t.Parallel()
-<<<<<<< HEAD
 	var feeBuilder = setFeeBuilder()
 	result, err := p.GetFeeByType(context.Background(), feeBuilder)
 	require.NoError(t, err)
-=======
-
-	feeBuilder := setFeeBuilder()
-	_, err := p.GetFeeByType(context.Background(), feeBuilder)
-	if err != nil {
-		t.Fatal(err)
-	}
->>>>>>> d857d704
 	if !sharedtestvalues.AreAPICredentialsSet(p) {
 		assert.Equal(t, exchange.OfflineTradeFee, feeBuilder.FeeType)
 	} else {
@@ -72,8 +63,6 @@
 
 func TestGetFee(t *testing.T) {
 	t.Parallel()
-<<<<<<< HEAD
-=======
 	feeBuilder := setFeeBuilder()
 
 	if sharedtestvalues.AreAPICredentialsSet(p) || mockTests {
@@ -97,9 +86,7 @@
 			t.Error(err)
 		}
 	}
->>>>>>> d857d704
 	// CryptocurrencyWithdrawalFee Basic
-	feeBuilder := setFeeBuilder()
 	feeBuilder.FeeType = exchange.CryptocurrencyWithdrawalFee
 	result, err := p.GetFee(context.Background(), feeBuilder)
 	require.NoError(t, err)
@@ -160,12 +147,8 @@
 
 func TestGetActiveOrders(t *testing.T) {
 	t.Parallel()
-<<<<<<< HEAD
 	sharedtestvalues.SkipTestIfCredentialsUnset(t, p)
 	result, err := p.GetActiveOrders(context.Background(), &order.MultiOrderRequest{
-=======
-	getOrdersRequest := order.MultiOrderRequest{
->>>>>>> d857d704
 		Type:      order.AnyType,
 		AssetType: asset.Spot,
 		Side:      order.AnySide,
@@ -176,12 +159,8 @@
 
 func TestGetOrderHistory(t *testing.T) {
 	t.Parallel()
-<<<<<<< HEAD
 	sharedtestvalues.SkipTestIfCredentialsUnset(t, p)
 	result, err := p.GetOrderHistory(context.Background(), &order.MultiOrderRequest{
-=======
-	getOrdersRequest := order.MultiOrderRequest{
->>>>>>> d857d704
 		Type:      order.AnyType,
 		AssetType: asset.Spot,
 		Side:      order.AnySide,
@@ -192,16 +171,10 @@
 
 func TestSubmitOrder(t *testing.T) {
 	t.Parallel()
-<<<<<<< HEAD
-	sharedtestvalues.SkipTestIfCredentialsUnset(t, p, canManipulateRealOrders)
-	result, err := p.SubmitOrder(context.Background(), &order.Submit{
-=======
 	if !mockTests {
 		sharedtestvalues.SkipTestIfCannotManipulateOrders(t, p, canManipulateRealOrders)
 	}
-
-	orderSubmission := &order.Submit{
->>>>>>> d857d704
+	result, err := p.SubmitOrder(context.Background(), &order.Submit{
 		Exchange: p.Name,
 		Pair: currency.Pair{
 			Delimiter: currency.UnderscoreDelimiter,
@@ -239,15 +212,10 @@
 
 func TestCancelExchangeOrder(t *testing.T) {
 	t.Parallel()
-<<<<<<< HEAD
-	sharedtestvalues.SkipTestIfCredentialsUnset(t, p, canManipulateRealOrders)
-	err := p.CancelOrder(context.Background(), &order.Cancel{
-=======
 	if !mockTests {
 		sharedtestvalues.SkipTestIfCannotManipulateOrders(t, p, canManipulateRealOrders)
 	}
-	orderCancellation := &order.Cancel{
->>>>>>> d857d704
+	err := p.CancelOrder(context.Background(), &order.Cancel{
 		OrderID:       "1",
 		WalletAddress: core.BitcoinDonationAddress,
 		AccountID:     "1",
@@ -259,17 +227,10 @@
 
 func TestCancelAllExchangeOrders(t *testing.T) {
 	t.Parallel()
-<<<<<<< HEAD
-	sharedtestvalues.SkipTestIfCredentialsUnset(t, p, canManipulateRealOrders)
-	result, err := p.CancelAllOrders(context.Background(), &order.Cancel{
-=======
 	if !mockTests {
 		sharedtestvalues.SkipTestIfCannotManipulateOrders(t, p, canManipulateRealOrders)
 	}
-
-	currencyPair := currency.NewPair(currency.LTC, currency.BTC)
-	orderCancellation := &order.Cancel{
->>>>>>> d857d704
+	result, err := p.CancelAllOrders(context.Background(), &order.Cancel{
 		OrderID:       "1",
 		WalletAddress: core.BitcoinDonationAddress,
 		AccountID:     "1",
