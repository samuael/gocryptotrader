--- conflicted
+++ resolved
@@ -32,16 +32,10 @@
 		if err != nil {
 			t.Error("Test Failed - Poloniex Setup() init error")
 		}
-<<<<<<< HEAD
 		poloniexConfig.API.AuthenticatedSupport = true
+		poloniexConfig.API.AuthenticatedWebsocketSupport = true
 		poloniexConfig.API.Credentials.Key = apiKey
 		poloniexConfig.API.Credentials.Secret = apiSecret
-=======
-		poloniexConfig.AuthenticatedWebsocketAPISupport = true
-		poloniexConfig.AuthenticatedAPISupport = true
-		poloniexConfig.APIKey = apiKey
-		poloniexConfig.APISecret = apiSecret
->>>>>>> 3a66e998
 		p.SetDefaults()
 		p.Setup(poloniexConfig)
 		isSetup = true
@@ -444,7 +438,7 @@
 // Will receive a message only on failure
 func TestWsAuth(t *testing.T) {
 	TestSetup(t)
-	if !p.Websocket.IsEnabled() && !p.AuthenticatedWebsocketAPISupport || !areTestAPIKeysSet() {
+	if !p.Websocket.IsEnabled() && !p.API.AuthenticatedWebsocketSupport || !areTestAPIKeysSet() {
 		t.Skip(exchange.WebsocketNotEnabled)
 	}
 	var err error
