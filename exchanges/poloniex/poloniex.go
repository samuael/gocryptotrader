package poloniex

import (
	"bytes"
	"context"
	"errors"
	"fmt"
	"net/http"
	"net/url"
	"strconv"
	"strings"
	"time"

	"github.com/thrasher-corp/gocryptotrader/common"
	"github.com/thrasher-corp/gocryptotrader/common/crypto"
	"github.com/thrasher-corp/gocryptotrader/currency"
	"github.com/thrasher-corp/gocryptotrader/encoding/json"
	exchange "github.com/thrasher-corp/gocryptotrader/exchanges"
	"github.com/thrasher-corp/gocryptotrader/exchanges/kline"
	"github.com/thrasher-corp/gocryptotrader/exchanges/order"
	"github.com/thrasher-corp/gocryptotrader/exchanges/request"
)

const (
	poloniexAPIURL = "https://api.poloniex.com"
	tradeSpot      = "/trade/"
	tradeFutures   = "/futures" + tradeSpot
	marketEps      = "/markets/"
)

var (
	errNilArgument             = errors.New("nil argument")
	errAddressRequired         = errors.New("address is required")
	errInvalidWithdrawalChain  = errors.New("invalid withdrawal chain")
	errInvalidTimeout          = errors.New("timeout must not be empty")
	errChainsNotFound          = errors.New("chains not found")
	errChannelNotSupported     = errors.New("channel not supported")
	errAccountIDRequired       = errors.New("missing account ID")
	errAccountTypeRequired     = errors.New("account type required")
	errInvalidResponse         = errors.New("invalid response data")
	errMarginAdjustTypeMissing = errors.New("margin adjust type invalid")
	errPositionModeInvalid     = errors.New("invalid position mode")
)

// Poloniex is the overarching type across the poloniex package
type Poloniex struct {
	exchange.Base
}

// GetSymbolInformation all symbols and their tradeLimit info. priceScale is referring to the max number of decimals allowed for a given symbol.
func (p *Poloniex) GetSymbolInformation(ctx context.Context, symbol currency.Pair) ([]SymbolDetail, error) {
	path := "/markets"
	if !symbol.IsEmpty() {
		path = path + "/" + symbol.String()
	}
	var resp []SymbolDetail
	return resp, p.SendHTTPRequest(ctx, exchange.RestSpot, unauthEPL, path, &resp)
}

// GetCurrencyInformations retrieves list of currencies and theiir detailed information.
func (p *Poloniex) GetCurrencyInformations(ctx context.Context) ([]CurrencyDetail, error) {
	var resp []CurrencyDetail
	return resp, p.SendHTTPRequest(ctx, exchange.RestSpot, referenceDataEPL, "/currencies", &resp)
}

// GetCurrencyInformation retrieves currency and their detailed information.
func (p *Poloniex) GetCurrencyInformation(ctx context.Context, ccy currency.Code) (CurrencyDetail, error) {
	if ccy.IsEmpty() {
		return nil, currency.ErrCurrencyCodeEmpty
	}
	var resp CurrencyDetail
	return resp, p.SendHTTPRequest(ctx, exchange.RestSpot, referenceDataEPL, "/currencies/"+ccy.String(), &resp)
}

<<<<<<< HEAD
// GetV2CurrencyInformations retrieves list of currency details for V2 API.
func (p *Poloniex) GetV2CurrencyInformations(ctx context.Context) ([]CurrencyV2Information, error) {
	var resp []CurrencyV2Information
	return resp, p.SendHTTPRequest(ctx, exchange.RestSpot, referenceDataEPL, "/v2/currencies", &resp)
}
=======
// GetVolume returns a list of currencies with associated volume
func (p *Poloniex) GetVolume(ctx context.Context) (any, error) {
	var resp any
	path := "/public?command=return24hVolume"
>>>>>>> 4651af57

// GetV2FuturesCurrencyInformation retrieves currency details for V2 API.
func (p *Poloniex) GetV2FuturesCurrencyInformation(ctx context.Context, ccy currency.Code) (*CurrencyV2Information, error) {
	if ccy.IsEmpty() {
		return nil, currency.ErrCurrencyCodeEmpty
	}
	var resp *CurrencyV2Information
	return resp, p.SendHTTPRequest(ctx, exchange.RestSpot, referenceDataEPL, "/v2/currencies/"+ccy.String(), &resp)
}

// GetSystemTimestamp retrieves current server time.
func (p *Poloniex) GetSystemTimestamp(ctx context.Context) (*ServerSystemTime, error) {
	var resp *ServerSystemTime
	return resp, p.SendHTTPRequest(ctx, exchange.RestSpot, unauthEPL, "/timestamp", &resp)
}

// GetMarketPrices retrieves latest trade price for all symbols.
func (p *Poloniex) GetMarketPrices(ctx context.Context) ([]MarketPrice, error) {
	var resp []MarketPrice
	return resp, p.SendHTTPRequest(ctx, exchange.RestSpot, unauthEPL, "/markets/price", &resp)
}

// GetMarketPrice retrieves latest trade price for all symbols.
func (p *Poloniex) GetMarketPrice(ctx context.Context, symbol currency.Pair) (*MarketPrice, error) {
	if symbol.IsEmpty() {
		return nil, currency.ErrCurrencyPairEmpty
	}
	var resp *MarketPrice
	return resp, p.SendHTTPRequest(ctx, exchange.RestSpot, unauthEPL, marketEps+symbol.String()+"/price", &resp)
}

// GetMarkPrices retrieves latest mark price for a single cross margin
func (p *Poloniex) GetMarkPrices(ctx context.Context) ([]MarkPrice, error) {
	var resp []MarkPrice
	return resp, p.SendHTTPRequest(ctx, exchange.RestSpot, unauthEPL, "/markets/markPrice", &resp)
}

// GetMarkPrice retrieves latest mark price for all cross margin symbol.
func (p *Poloniex) GetMarkPrice(ctx context.Context, symbol currency.Pair) (*MarkPrice, error) {
	if symbol.IsEmpty() {
		return nil, currency.ErrCurrencyPairEmpty
	}
	var resp *MarkPrice
	return resp, p.SendHTTPRequest(ctx, exchange.RestSpot, unauthEPL, marketEps+symbol.String()+"/markPrice", &resp)
}

// MarkPriceComponents retrieves components of the mark price for a given symbol.
func (p *Poloniex) MarkPriceComponents(ctx context.Context, symbol currency.Pair) (*MarkPriceComponent, error) {
	if symbol.IsEmpty() {
		return nil, currency.ErrCurrencyPairEmpty
	}
	var resp *MarkPriceComponent
	return resp, p.SendHTTPRequest(ctx, exchange.RestSpot, unauthEPL, marketEps+symbol.String()+"/markPriceComponents", &resp)
}

// GetOrderbook retrieves the order book for a given symbol. Scale and limit values are optional.
// For valid scale values, please refer to the scale values defined for each symbol .
// If scale is not supplied, then no grouping/aggregation will be applied.
func (p *Poloniex) GetOrderbook(ctx context.Context, symbol currency.Pair, scale, limit int64) (*OrderbookData, error) {
	if symbol.IsEmpty() {
		return nil, currency.ErrCurrencyPairEmpty
	}
	params := url.Values{}
	if scale > 0 {
		params.Set("scale", strconv.FormatInt(scale, 10))
	}
	if limit > 0 {
		params.Set("limit", strconv.FormatInt(limit, 10))
	}
	var resp *OrderbookData
	return resp, p.SendHTTPRequest(ctx, exchange.RestSpot, unauthEPL, common.EncodeURLValues(marketEps+symbol.String()+"/orderBook", params), &resp)
}

// GetCandlesticks retrieves OHLC for a symbol at given timeframe (interval).
func (p *Poloniex) GetCandlesticks(ctx context.Context, symbol currency.Pair, interval kline.Interval, startTime, endTime time.Time, limit uint64) ([]CandlestickData, error) {
	if symbol.IsEmpty() {
		return nil, currency.ErrCurrencyPairEmpty
	}
	intervalString, err := IntervalString(interval)
	if err != nil {
		return nil, err
	} else if intervalString == "" {
		return nil, kline.ErrUnsupportedInterval
	}
	params := url.Values{}
	params.Set("interval", intervalString)
	if limit > 0 {
		params.Set("limit", strconv.FormatUint(limit, 10))
	}
	if !startTime.IsZero() {
		params.Set("startTime", strconv.FormatInt(startTime.UnixMilli(), 10))
	}
	if !endTime.IsZero() {
		params.Set("endTime", strconv.FormatInt(endTime.UnixMilli(), 10))
	}
	var resp []CandlestickData
	return resp, p.SendHTTPRequest(ctx, exchange.RestSpot, unauthEPL, common.EncodeURLValues(marketEps+symbol.String()+"/candles", params), &resp)
}

// GetTrades returns a list of recent trades, request param limit is optional, its default value is 500, and max value is 1000.
func (p *Poloniex) GetTrades(ctx context.Context, symbol currency.Pair, limit int64) ([]Trade, error) {
	if symbol.IsEmpty() {
		return nil, currency.ErrCurrencyPairEmpty
	}
	params := url.Values{}
	if limit > 0 {
		params.Set("limit", strconv.FormatInt(limit, 10))
	}
	var resp []Trade
	return resp, p.SendHTTPRequest(ctx, exchange.RestSpot, referenceDataEPL, common.EncodeURLValues(marketEps+symbol.String()+"/trades", params), &resp)
}

// GetTickers retrieve ticker in last 24 hours for all symbols.
func (p *Poloniex) GetTickers(ctx context.Context) ([]TickerData, error) {
	var resp []TickerData
	return resp, p.SendHTTPRequest(ctx, exchange.RestSpot, referenceDataEPL, "/markets/ticker24h", &resp)
}

// GetTicker retrieve ticker in last 24 hours for provided symbols.
func (p *Poloniex) GetTicker(ctx context.Context, symbol currency.Pair) (*TickerData, error) {
	if symbol.IsEmpty() {
		return nil, currency.ErrCurrencyPairEmpty
	}
	var resp *TickerData
	return resp, p.SendHTTPRequest(ctx, exchange.RestSpot, referenceDataEPL, marketEps+symbol.String()+"/ticker24h", &resp)
}

<<<<<<< HEAD
// GetCollateralInfos retrieves collateral information for all currencies.
func (p *Poloniex) GetCollateralInfos(ctx context.Context) ([]CollateralInfo, error) {
	var resp []CollateralInfo
	return resp, p.SendHTTPRequest(ctx, exchange.RestSpot, unauthEPL, "/markets/collateralInfo", &resp)
}
=======
	data, ok := result.(map[string]any)
	if !ok {
		return Balance{}, common.GetTypeAssertError("map[string]any", result, "balance result")
	}

	balance := Balance{
		Currency: make(map[string]float64),
	}

	for x, y := range data {
		bal, ok := y.(string)
		if !ok {
			return Balance{}, common.GetTypeAssertError("string", y, "balance amount")
		}

		var err error
		balance.Currency[x], err = strconv.ParseFloat(bal, 64)
		if err != nil {
			return Balance{}, err
		}
	}
>>>>>>> 4651af57

// GetCollateralInfo retrieves collateral information for all currencies.
func (p *Poloniex) GetCollateralInfo(ctx context.Context, ccy currency.Code) (*CollateralInfo, error) {
	var resp *CollateralInfo
	return resp, p.SendHTTPRequest(ctx, exchange.RestSpot, unauthEPL, marketEps+ccy.String()+"/collateralInfo", &resp)
}

// GetBorrowRateInfo retrieves borrow rates information for all tiers and currencies.
func (p *Poloniex) GetBorrowRateInfo(ctx context.Context) ([]BorrowRateInfo, error) {
	var resp []BorrowRateInfo
	return resp, p.SendHTTPRequest(ctx, exchange.RestSpot, unauthEPL, "/markets/borrowRatesInfo", &resp)
}

<<<<<<< HEAD
// GetAccountInformation retrieves all accounts of a user.
func (p *Poloniex) GetAccountInformation(ctx context.Context) ([]AccountInformation, error) {
	var resp []AccountInformation
	return resp, p.SendAuthenticatedHTTPRequest(ctx, exchange.RestSpot, authNonResourceIntensiveEPL, http.MethodGet, "/accounts", nil, nil, &resp)
}
=======
// GetDepositAddresses returns deposit addresses for all enabled cryptos.
func (p *Poloniex) GetDepositAddresses(ctx context.Context) (DepositAddresses, error) {
	var result any
	addresses := DepositAddresses{}
>>>>>>> 4651af57

// GetAllBalances get a list of all accounts of a user with each account’s id, type and balances (assets).
func (p *Poloniex) GetAllBalances(ctx context.Context, accountType string) ([]AccountBalance, error) {
	params := url.Values{}
	if accountType != "" {
		params.Set("accountType", accountType)
	}
	var resp []AccountBalance
	return resp, p.SendAuthenticatedHTTPRequest(ctx, exchange.RestSpot, authNonResourceIntensiveEPL, http.MethodGet, "/accounts/balances", params, nil, &resp)
}

<<<<<<< HEAD
// GetAllBalance get an accounts of a user with each account’s id, type and balances (assets).
func (p *Poloniex) GetAllBalance(ctx context.Context, accountID, accountType string) ([]AccountBalance, error) {
	if accountID == "" {
		return nil, errAccountIDRequired
=======
	addresses.Addresses = make(map[string]string)
	data, ok := result.(map[string]any)
	if !ok {
		return addresses, errors.New("return val not map[string]any")
>>>>>>> 4651af57
	}
	params := url.Values{}
	if accountType != "" {
		params.Set("accountType", accountType)
	}
	var resp []AccountBalance
	return resp, p.SendAuthenticatedHTTPRequest(ctx, exchange.RestSpot, authNonResourceIntensiveEPL, http.MethodGet, "/accounts/"+accountID+"/balances", params, nil, &resp)
}

// GetAllAccountActivities retrieves a list of activities such as airdrop, rebates, staking, credit/debit adjustments, and other (historical adjustments).
// Type of activity: ALL: 200, AIRDROP: 201, COMMISSION_REBATE: 202, STAKING: 203, REFERRAL_REBATE: 204, CREDIT_ADJUSTMENT: 104, DEBIT_ADJUSTMENT: 105, OTHER: 199
func (p *Poloniex) GetAllAccountActivities(ctx context.Context, startTime, endTime time.Time,
	activityType, limit, from int64, direction string, ccy currency.Code) ([]AccountActivity, error) {
	params := url.Values{}
	if !startTime.IsZero() {
		params.Set("startTime", strconv.FormatInt(startTime.UnixMilli(), 10))
	}
	if !endTime.IsZero() {
		params.Set("endTime", strconv.FormatInt(endTime.UnixMilli(), 10))
	}
	if activityType != 0 {
		params.Set("activityType", strconv.FormatInt(activityType, 10))
	}
	if limit != 0 {
		params.Set("limit", strconv.FormatInt(limit, 10))
	}
	if from != 0 {
		params.Set("from", strconv.FormatInt(from, 10))
	}
	if direction != "" {
		params.Set("direction", direction)
	}
	if !ccy.IsEmpty() {
		params.Set("currency", ccy.String())
	}
	var resp []AccountActivity
	return resp, p.SendAuthenticatedHTTPRequest(ctx, exchange.RestSpot, authResourceIntensiveEPL, http.MethodGet, "/accounts/activity", params, nil, &resp)
}

// AccountsTransfer transfer amount of currency from an account to another account for a user.
func (p *Poloniex) AccountsTransfer(ctx context.Context, arg *AccountTransferParams) (*AccountTransferResponse, error) {
	if *arg == (AccountTransferParams{}) {
		return nil, errNilArgument
	}
	if arg.Ccy.IsEmpty() {
		return nil, currency.ErrCurrencyCodeEmpty
	}
	if arg.Amount <= 0 {
		return nil, fmt.Errorf("%w, amount has to be greater than zero", order.ErrAmountIsInvalid)
	}
	if arg.FromAccount == "" {
		return nil, fmt.Errorf("%w, fromAccount=''", errAddressRequired)
	}
	if arg.ToAccount == "" {
		return nil, fmt.Errorf("%w, toAccount=''", errAddressRequired)
	}
	var resp *AccountTransferResponse
	return resp, p.SendAuthenticatedHTTPRequest(ctx, exchange.RestSpot, authResourceIntensiveEPL, http.MethodPost, "/accounts/transfer", nil, arg, &resp)
}

// GetAccountTransferRecords gets a list of transfer records of a user. Max interval for start and end time is 6 months. If no start/end time params are specified then records for last 7 days will be returned.
func (p *Poloniex) GetAccountTransferRecords(ctx context.Context, startTime, endTime time.Time, direction string, ccy currency.Code, from, limit int64) ([]AccountTransferRecord, error) {
	params := url.Values{}
	if !startTime.IsZero() {
		params.Set("startTime", strconv.FormatInt(startTime.UnixMilli(), 10))
	}
	if !endTime.IsZero() {
		params.Set("endTime", strconv.FormatInt(endTime.UnixMilli(), 10))
	}
	if !ccy.IsEmpty() {
		params.Set("currency", ccy.String())
	}
	if direction != "" {
		params.Set("direction", direction)
	}
	if from != 0 {
		params.Set("from", strconv.FormatInt(from, 10))
	}
	if limit > 0 {
		params.Set("limit", strconv.FormatInt(limit, 10))
	}
	var resp []AccountTransferRecord
	return resp, p.SendAuthenticatedHTTPRequest(ctx, exchange.RestSpot, authNonResourceIntensiveEPL, http.MethodGet, "/accounts/transfer", params, nil, &resp)
}

// GetAccountTransferRecord gets a transfer records of a user.
func (p *Poloniex) GetAccountTransferRecord(ctx context.Context, accountID string) ([]AccountTransferRecord, error) {
	var resp []AccountTransferRecord
	return resp, p.SendAuthenticatedHTTPRequest(ctx, exchange.RestSpot, authNonResourceIntensiveEPL, http.MethodGet, "/accounts/transfer/"+accountID, nil, nil, &resp)
}

// GetFeeInfo retrieves fee rate for an account
func (p *Poloniex) GetFeeInfo(ctx context.Context) (*FeeInfo, error) {
	var resp *FeeInfo
	return resp, p.SendAuthenticatedHTTPRequest(ctx, exchange.RestSpot, authResourceIntensiveEPL, http.MethodGet, "/feeinfo", nil, nil, &resp)
}

// GetInterestHistory get a list of interest collection records of a user.
// Max interval for start and end time is 90 days.
// If no start/end time params are specified then records for last 7 days will be returned.
func (p *Poloniex) GetInterestHistory(ctx context.Context, startTime, endTime time.Time, direction string, from, limit int64) ([]InterestHistory, error) {
	params := url.Values{}
	if !startTime.IsZero() {
		params.Set("startTime", strconv.FormatInt(startTime.UnixMilli(), 10))
	}
	if !endTime.IsZero() {
		params.Set("endTime", strconv.FormatInt(endTime.UnixMilli(), 10))
	}
	if direction != "" {
		params.Set("direction", direction)
	}
	if from != 0 {
		params.Set("from", strconv.FormatInt(from, 10))
	}
	if limit > 0 {
		params.Set("limit", strconv.FormatInt(limit, 10))
	}
	var resp []InterestHistory
	return resp, p.SendAuthenticatedHTTPRequest(ctx, exchange.RestSpot, authNonResourceIntensiveEPL, http.MethodGet, "/accounts/interest/history", params, nil, &resp)
}

// GetSubAccountInformations get a list of all the accounts within an Account Group for a user.
func (p *Poloniex) GetSubAccountInformations(ctx context.Context) ([]SubAccount, error) {
	var resp []SubAccount
	return resp, p.SendAuthenticatedHTTPRequest(ctx, exchange.RestSpot, authNonResourceIntensiveEPL, http.MethodGet, "/subaccounts", nil, nil, &resp)
}

// GetSubAccountBalances get balances information by currency and account type (SPOT and FUTURES) for each account in the account group.
// This is only functional for a primary user.
// A subaccount user can call /accounts/balances for SPOT account type and the futures API overview for its FUTURES balances.
func (p *Poloniex) GetSubAccountBalances(ctx context.Context) ([]SubAccountBalance, error) {
	var resp []SubAccountBalance
	return resp, p.SendAuthenticatedHTTPRequest(ctx, exchange.RestSpot, authResourceIntensiveEPL, http.MethodGet, "/subaccounts/balances", nil, nil, &resp)
}

// GetSubAccountBalance get balances information by currency and account type (SPOT and FUTURES) for each account in the account group.
func (p *Poloniex) GetSubAccountBalance(ctx context.Context, id string) ([]SubAccountBalance, error) {
	var resp []SubAccountBalance
	return resp, p.SendAuthenticatedHTTPRequest(ctx, exchange.RestSpot, authNonResourceIntensiveEPL, http.MethodGet, "/subaccounts/"+id+"/balances", nil, nil, &resp)
}

// SubAccountTransfer transfer amount of currency from an account and account type to another account and account type among the accounts in the account group.
// Primary account can transfer to and from any subaccounts as well as transfer between 2 subaccounts across account types.
// Subaccount can only transfer to the primary account across account types.
func (p *Poloniex) SubAccountTransfer(ctx context.Context, arg *SubAccountTransferParam) (*AccountTransferResponse, error) {
	if *arg == (SubAccountTransferParam{}) {
		return nil, errNilArgument
	}
	if arg.Currency.IsEmpty() {
		return nil, currency.ErrCurrencyCodeEmpty
	}
	if arg.Amount <= 0 {
		return nil, order.ErrAmountIsInvalid
	}
	if arg.FromAccountID == "" {
		return nil, fmt.Errorf("%w, fromAccountID=''", errAccountIDRequired)
	}
<<<<<<< HEAD
	if arg.ToAccountID == "" {
		return nil, fmt.Errorf("%w, toAccountID=''", errAccountIDRequired)
=======

	var nodata []any
	err = json.Unmarshal(result, &nodata)
	if err == nil {
		return AuthenticatedTradeHistoryAll{}, nil
>>>>>>> 4651af57
	}
	if arg.FromAccountType == "" {
		return nil, fmt.Errorf("%w, fromAccountType=''", errAccountTypeRequired)
	}
	if arg.ToAccountType == "" {
		return nil, fmt.Errorf("%w, toAccountType=''", errAccountTypeRequired)
	}
	var resp *AccountTransferResponse
	return resp, p.SendAuthenticatedHTTPRequest(ctx, exchange.RestSpot, authNonResourceIntensiveEPL, http.MethodPost, "/subaccounts/transfer", nil, arg, &resp)
}

// GetSubAccountTransferRecords get a list of transfer records of a user. Max interval for start and end time is 6 months.
// If no start/end time params are specified then records for last 7 days will be returned.
func (p *Poloniex) GetSubAccountTransferRecords(ctx context.Context, ccy currency.Code, startTime,
	endTime time.Time, fromAccountID, toAccountID, fromAccountType,
	toAccountType, direction string, from, limit int64) ([]SubAccountTransfer, error) {
	params := url.Values{}
	if !ccy.IsEmpty() {
		params.Set("currency", ccy.String())
	}
	if !startTime.IsZero() {
		params.Set("startTime", startTime.String())
	}
	if !endTime.IsZero() {
		params.Set("endTime", endTime.String())
	}
	if fromAccountID != "" {
		params.Set("fromAccountID", fromAccountID)
	}
	if toAccountID != "" {
		params.Set("toAccountID", toAccountID)
	}
	if fromAccountType != "" {
		params.Set("fromAccountType", fromAccountType)
	}
	if toAccountType != "" {
		params.Set("toAccountType", toAccountType)
	}
	if direction != "" {
		params.Set("direction", direction)
	}
	if from > 0 {
		params.Set("from", strconv.FormatInt(from, 10))
	}
	if limit > 0 {
		params.Set("limit", strconv.FormatInt(limit, 10))
	}
	var resp []SubAccountTransfer
	return resp, p.SendAuthenticatedHTTPRequest(ctx, exchange.RestSpot, authResourceIntensiveEPL, http.MethodGet, "/subaccounts/transfer", params, nil, &resp)
}

// GetSubAccountTransferRecord retrieves a subaccount transfer record.
func (p *Poloniex) GetSubAccountTransferRecord(ctx context.Context, id string) ([]SubAccountTransfer, error) {
	var resp []SubAccountTransfer
	return resp, p.SendAuthenticatedHTTPRequest(ctx, exchange.RestSpot, authResourceIntensiveEPL, http.MethodGet, "/subaccounts/transfer/"+id, nil, nil, &resp)
}

// GetDepositAddresses get all deposit addresses for a user.
func (p *Poloniex) GetDepositAddresses(ctx context.Context, ccy currency.Code) (*DepositAddressesResponse, error) {
	params := url.Values{}
	if !ccy.IsEmpty() {
		params.Set("currency", ccy.String())
	}
	var addresses *DepositAddressesResponse
	return addresses, p.SendAuthenticatedHTTPRequest(ctx, exchange.RestSpot, authResourceIntensiveEPL, http.MethodGet, "/wallets/addresses", params, nil, addresses)
}

// WalletActivity returns the wallet activity between set start and end time
func (p *Poloniex) WalletActivity(ctx context.Context, start, end time.Time, activityType string) (*WalletActivityResponse, error) {
	values := url.Values{}
	err := common.StartEndTimeCheck(start, end)
	if err != nil {
		return nil, err
	}
	values.Set("start", strconv.FormatInt(start.Unix(), 10))
	values.Set("end", strconv.FormatInt(end.Unix(), 10))
	if activityType != "" {
		values.Set("activityType", activityType)
	}
	var resp *WalletActivityResponse
	return resp, p.SendAuthenticatedHTTPRequest(ctx, exchange.RestSpot, authResourceIntensiveEPL, http.MethodGet, "/wallets/activity", values, nil, &resp)
}

// NewCurrencyDepositAddress create a new address for a currency.
// Some currencies use a common deposit address for everyone on the exchange and designate the account
// for which this payment is destined by populating paymentID field.
// In these cases, use /currencies to look up the mainAccount for the currency to find
// the deposit address and use the address returned here as the paymentID.
// Note: currencies will only include a mainAccount property for currencies which require a paymentID.
func (p *Poloniex) NewCurrencyDepositAddress(ctx context.Context, ccy currency.Code) (string, error) {
	if ccy.IsEmpty() {
		return "", currency.ErrCurrencyCodeEmpty
	}
	resp := &struct {
		Address string `json:"address"`
	}{}
	return resp.Address, p.SendAuthenticatedHTTPRequest(ctx, exchange.RestSpot, authResourceIntensiveEPL, http.MethodPost, "/wallets/address", nil, map[string]string{"currency": ccy.String()}, &resp)
}

var intervalMap = map[string]kline.Interval{"MINUTE_1": kline.OneMin, "MINUTE_5": kline.FiveMin, "MINUTE_10": kline.TenMin, "MINUTE_15": kline.FifteenMin, "MINUTE_30": kline.ThirtyMin, "HOUR_1": kline.OneHour, "HOUR_2": kline.TwoHour, "HOUR_4": kline.FourHour, "HOUR_6": kline.SixHour, "HOUR_12": kline.TwelveHour, "DAY_1": kline.OneDay, "DAY_3": kline.ThreeDay, "WEEK_1": kline.SevenDay, "MONTH_1": kline.OneMonth}

func stringToInterval(interval string) (kline.Interval, error) {
	intervalInstance, okay := intervalMap[strings.ToUpper(interval)]
	if okay {
		return intervalInstance, nil
	}
	return kline.Interval(0), kline.ErrUnsupportedInterval
}

// WithdrawCurrency withdraws a currency to a specific delegated address.
// Immediately places a withdrawal for a given currency, with no email confirmation.
// In order to use this method, withdrawal privilege must be enabled for your API key.
// Some currencies use a common deposit address for everyone on the exchange and designate the account for
// which this payment is destined by populating paymentID field.
// In these cases, use /currencies to look up the mainAccount for the currency to find the deposit address and
// use the address returned by /wallets/addresses or generate one using /wallets/address as the paymentId.
// Note: currencies will only include a mainAccount property for currencies which require a paymentID.
// For currencies where there are multiple networks to choose from (like USDT or BTC), you can specify the chain by setting the "currency" parameter
//
//	to be a multiChain currency name, like USDTTRON, USDTETH, or BTCTRON. You can get information on these currencies,
//
// like fees or if they"re disabled, by adding the "includeMultiChainCurrencies" optional parameter to the /currencies endpoint.
func (p *Poloniex) WithdrawCurrency(ctx context.Context, arg *WithdrawCurrencyParam) (*Withdraw, error) {
	if *arg == (WithdrawCurrencyParam{}) {
		return nil, errNilArgument
	}
	if arg.Currency == "" {
		return nil, currency.ErrCurrencyCodeEmpty
	}
	if arg.Amount <= 0 {
		return nil, order.ErrAmountBelowMin
	}
	if arg.Address == "" {
		return nil, errAddressRequired
	}
	var result *Withdraw
	return result, p.SendAuthenticatedHTTPRequest(ctx, exchange.RestSpot, authResourceIntensiveEPL, http.MethodPost, "/wallets/withdraw", nil, arg, &result)
}

// WithdrawCurrencyV2 withdraws a currency to a specific delegated address.
// Immediately places a withdrawal for a given currency, with no email confirmation.
// In order to use this method, withdrawal privilege must be enabled for your API key.
func (p *Poloniex) WithdrawCurrencyV2(ctx context.Context, arg *WithdrawCurrencyV2Param) (*Withdraw, error) {
	if *arg == (WithdrawCurrencyV2Param{}) {
		return nil, errNilArgument
	}
	if arg.Coin.IsEmpty() {
		return nil, currency.ErrCurrencyCodeEmpty
	}
	if arg.Amount <= 0 {
		return nil, order.ErrAmountBelowMin
	}
	if arg.Network == "" {
		return nil, errInvalidWithdrawalChain
	}
	if arg.Address == "" {
		return nil, errAddressRequired
	}
	var resp *Withdraw
	return resp, p.SendAuthenticatedHTTPRequest(ctx, exchange.RestSpot, authNonResourceIntensiveEPL, http.MethodPost, "/v2/wallets/withdraw", nil, arg, &resp)
}

// GetAccountMarginInformation retrieves account margin information
func (p *Poloniex) GetAccountMarginInformation(ctx context.Context, accountType string) (*AccountMargin, error) {
	params := url.Values{}
	if accountType != "" {
		params.Set("accountType", accountType)
	}
	var resp *AccountMargin
	return resp, p.SendAuthenticatedHTTPRequest(ctx, exchange.RestSpot, authNonResourceIntensiveEPL, http.MethodGet, "/margin/accountMargin", params, nil, &resp)
}

// GetBorrowStatus retrieves borrow status of currencies
func (p *Poloniex) GetBorrowStatus(ctx context.Context, ccy currency.Code) ([]BorroweStatus, error) {
	params := url.Values{}
	if !ccy.IsEmpty() {
		params.Set("currency", ccy.String())
	}
	var resp []BorroweStatus
	return resp, p.SendAuthenticatedHTTPRequest(ctx, exchange.RestSpot, authNonResourceIntensiveEPL, http.MethodGet, "/margin/borrowStatus", params, nil, &resp)
}

// MaximumBuySellAmount get maximum and available buy/sell amount for a given symbol.
func (p *Poloniex) MaximumBuySellAmount(ctx context.Context, symbol currency.Pair) (*MaxBuySellAmount, error) {
	if symbol.IsEmpty() {
		return nil, currency.ErrCurrencyPairEmpty
	}
	params := url.Values{}
	params.Set("symbol", symbol.String())
	var resp MaxBuySellAmount
	return &resp, p.SendAuthenticatedHTTPRequest(ctx, exchange.RestSpot, authNonResourceIntensiveEPL, http.MethodGet, "/margin/maxSize", params, nil, &resp)
}

<<<<<<< HEAD
// PlaceOrder places an order for an account.
func (p *Poloniex) PlaceOrder(ctx context.Context, arg *PlaceOrderParams) (*PlaceOrderResponse, error) {
	if *arg == (PlaceOrderParams{}) {
		return nil, errNilArgument
=======
// GetTradableBalances returns tradable balances
func (p *Poloniex) GetTradableBalances(ctx context.Context) (map[string]map[string]float64, error) {
	type Response struct {
		Data map[string]map[string]any
>>>>>>> 4651af57
	}
	if arg.Symbol.IsEmpty() {
		return nil, currency.ErrCurrencyPairEmpty
	}
	if arg.Side == "" {
		return nil, order.ErrSideIsInvalid
	}
	var resp *PlaceOrderResponse
	return resp, p.SendAuthenticatedHTTPRequest(ctx, exchange.RestSpot, authResourceIntensiveEPL, http.MethodPost, "/orders", nil, arg, &resp)
}

// PlaceBatchOrders places a batch of order for an account.
func (p *Poloniex) PlaceBatchOrders(ctx context.Context, args []PlaceOrderParams) ([]PlaceBatchOrderRespItem, error) {
	if len(args) == 0 {
		return nil, errNilArgument
	}
	for x := range args {
		if args[x].Symbol.IsEmpty() {
			return nil, currency.ErrCurrencyPairEmpty
		}
		if args[x].Side == "" {
			return nil, order.ErrSideIsInvalid
		}
	}
	var resp []PlaceBatchOrderRespItem
	return resp, p.SendAuthenticatedHTTPRequest(ctx, exchange.RestSpot, authResourceIntensiveEPL, http.MethodPost, "/orders/batch", nil, args, &resp)
}

// CancelReplaceOrder cancel an existing active order, new or partially filled, and place a new order on the same
// symbol with details from existing order unless amended by new parameters.
// The replacement order can amend price, quantity, amount, type, timeInForce, and allowBorrow fields.
// Specify the existing order id in the path; if id is a clientOrderId, prefix with cid: e.g. cid:myId-1.
// The proceedOnFailure flag is intended to specify whether to continue with new order placement in case cancellation of the existing order fails.
// Please note that since the new order placement does not wait for funds to clear from the existing order cancellation,
// it is possible that the new order will fail due to low available balance.
func (p *Poloniex) CancelReplaceOrder(ctx context.Context, arg *CancelReplaceOrderParam) (*CancelReplaceOrderResponse, error) {
	if *arg == (CancelReplaceOrderParam{}) {
		return nil, errNilArgument
	}
	if arg.orderID == "" {
		return nil, order.ErrOrderIDNotSet
	}
	var resp *CancelReplaceOrderResponse
	return resp, p.SendAuthenticatedHTTPRequest(ctx, exchange.RestSpot, authNonResourceIntensiveEPL, http.MethodPut, "/orders/"+arg.orderID, nil, arg, &resp)
}

// GetOpenOrders retrieves a list of active orders for an account.
func (p *Poloniex) GetOpenOrders(ctx context.Context, symbol currency.Pair, side, direction, fromOrderID string, limit int64) ([]TradeOrder, error) {
	params := url.Values{}
	if !symbol.IsEmpty() {
		params.Set("symbol", symbol.String())
	}
	if side != "" {
		params.Set("side", side)
	}
	if fromOrderID != "" {
		params.Set("from", fromOrderID)
	}
	if direction != "" {
		params.Set("direction", direction)
	}
	if limit > 0 {
		params.Set("limit", strconv.FormatInt(limit, 10))
	}
	var resp []TradeOrder
	return resp, p.SendAuthenticatedHTTPRequest(ctx, exchange.RestSpot, authResourceIntensiveEPL, http.MethodGet, "/orders", nil, nil, &resp)
}

<<<<<<< HEAD
// GetOrderDetail get an order’s status. Either by specifying orderId or clientOrderId. If id is a clientOrderId, prefix with cid: e.g. cid:myId-1
func (p *Poloniex) GetOrderDetail(ctx context.Context, id, clientOrderID string) (*TradeOrder, error) {
	var path string
	switch {
	case id != "":
		path = "/orders/" + id
	case clientOrderID != "":
		path = "/orders/cid:" + id
	default:
		return nil, fmt.Errorf("%w, orderid or client order id is required", order.ErrOrderIDNotSet)
=======
// GetMarginPosition returns a position on a margin order
func (p *Poloniex) GetMarginPosition(ctx context.Context, currency string) (any, error) {
	values := url.Values{}

	if currency != "" && currency != "all" {
		values.Set("currencyPair", currency)
		result := MarginPosition{}
		return result, p.SendAuthenticatedHTTPRequest(ctx, exchange.RestSpot, http.MethodPost, poloniexMarginPosition, values, &result)
>>>>>>> 4651af57
	}
	var resp *TradeOrder
	return resp, p.SendAuthenticatedHTTPRequest(ctx, exchange.RestSpot, authResourceIntensiveEPL, http.MethodGet, path, nil, nil, &resp)
}

// CancelOrderByID cancel an active order.
func (p *Poloniex) CancelOrderByID(ctx context.Context, id string) (*CancelOrderResponse, error) {
	if id == "" {
		return nil, fmt.Errorf("%w; order 'id' is required", order.ErrOrderIDNotSet)
	}
	var resp *CancelOrderResponse
	return resp, p.SendAuthenticatedHTTPRequest(ctx, exchange.RestSpot, authResourceIntensiveEPL, http.MethodDelete, "/orders/"+id, nil, nil, &resp)
}

// CancelMultipleOrdersByIDs batch cancel one or many active orders in an account by IDs.
func (p *Poloniex) CancelMultipleOrdersByIDs(ctx context.Context, args *OrderCancellationParams) ([]CancelOrderResponse, error) {
	if args == nil {
		return nil, errNilArgument
	}
	if len(args.ClientOrderIDs) == 0 && len(args.OrderIDs) == 0 {
		return nil, order.ErrOrderIDNotSet
	}
	var resp []CancelOrderResponse
	return resp, p.SendAuthenticatedHTTPRequest(ctx, exchange.RestSpot, authResourceIntensiveEPL, http.MethodDelete, "/orders/cancelByIds", nil, args, &resp)
}

// CancelAllTradeOrders batch cancel all orders in an account.
func (p *Poloniex) CancelAllTradeOrders(ctx context.Context, symbols, accountTypes []string) ([]CancelOrderResponse, error) {
	args := make(map[string][]string)
	if len(symbols) > 0 {
		args["symbols"] = symbols
	}
	if len(accountTypes) > 0 {
		args["accountTypes"] = accountTypes
	}
	var resp []CancelOrderResponse
	return resp, p.SendAuthenticatedHTTPRequest(ctx, exchange.RestSpot, authResourceIntensiveEPL, http.MethodDelete, "/orders", nil, args, &resp)
}

// KillSwitch set a timer that cancels all regular and smartorders after the timeout has expired.
// Timeout can be reset by calling this command again with a new timeout value.
// A timeout value of -1 disables the timer. Timeout is defined in seconds.
// timeout value in seconds; range is -1 and 10 to 600
func (p *Poloniex) KillSwitch(ctx context.Context, timeout string) (*KillSwitchStatus, error) {
	if timeout == "" {
		return nil, errInvalidTimeout
	}
	var resp *KillSwitchStatus
	return resp, p.SendAuthenticatedHTTPRequest(ctx, exchange.RestSpot, authNonResourceIntensiveEPL, http.MethodPost, "/orders/killSwitch", nil, map[string]string{"timeout": timeout}, &resp)
}

// GetKillSwitchStatus get status of kill switch.
// If there is an active kill switch then the start and cancellation time is returned.
// If no active kill switch then an error message with code is returned
func (p *Poloniex) GetKillSwitchStatus(ctx context.Context) (*KillSwitchStatus, error) {
	var resp *KillSwitchStatus
	return resp, p.SendAuthenticatedHTTPRequest(ctx, exchange.RestSpot, authNonResourceIntensiveEPL, http.MethodGet, "/orders/killSwitchStatus", nil, nil, &resp)
}

// CreateSmartOrder create a smart order for an account. Funds will only be frozen when the smart order triggers, not upon smart order creation.
func (p *Poloniex) CreateSmartOrder(ctx context.Context, arg *SmartOrderRequestParam) (*PlaceOrderResponse, error) {
	if *arg == (SmartOrderRequestParam{}) {
		return nil, errNilArgument
	}
	if arg.Symbol.IsEmpty() {
		return nil, currency.ErrCurrencyPairEmpty
	}
	if arg.Side == "" {
		return nil, order.ErrSideIsInvalid
	}
	var resp *PlaceOrderResponse
	return resp, p.SendAuthenticatedHTTPRequest(ctx, exchange.RestSpot, authNonResourceIntensiveEPL, http.MethodPost, "/smartorders", nil, arg, &resp)
}

// CancelReplaceSmartOrder cancel an existing untriggered smart order and place a new smart order on the same symbol with details from existing smart order unless amended by new parameters.
// The replacement smart order can amend price, stopPrice, quantity, amount, type, and timeInForce fields. Specify the existing smart order id in the path;
// if id is a clientOrderId, prefix with cid: e.g. cid:myId-1.
// The proceedOnFailure flag is intended to specify whether to continue with new smart order placement in case cancellation of the existing smart order fails.
func (p *Poloniex) CancelReplaceSmartOrder(ctx context.Context, arg *CancelReplaceSmartOrderParam) (*CancelReplaceSmartOrderResponse, error) {
	if *arg == (CancelReplaceSmartOrderParam{}) {
		return nil, errNilArgument
	}
	var path string
	switch {
	case arg.orderID != "":
		path = "/smartorders/" + arg.orderID
	case arg.ClientOrderID != "":
		path = "/smartorders/cid:" + arg.ClientOrderID
	default:
		return nil, order.ErrOrderIDNotSet
	}
	var resp *CancelReplaceSmartOrderResponse
	return resp, p.SendAuthenticatedHTTPRequest(ctx, exchange.RestSpot, authResourceIntensiveEPL, http.MethodPut, path, nil, arg, &resp)
}

// GetSmartOpenOrders get a list of (pending) smart orders for an account.
func (p *Poloniex) GetSmartOpenOrders(ctx context.Context, limit int64) ([]SmartOrderItem, error) {
	params := url.Values{}
	if limit > 0 {
		params.Set("limit", strconv.FormatInt(limit, 10))
	}
	var resp []SmartOrderItem
	return resp, p.SendAuthenticatedHTTPRequest(ctx, exchange.RestSpot, authResourceIntensiveEPL, http.MethodGet, "/smartorders", params, nil, &resp)
}

// GetSmartOrderDetail get a smart order’s status. {id} can be smart order’s id or its clientOrderId (prefix with cid: ).
// If smart order’s state is TRIGGERED, the response will include the triggered order’s data
func (p *Poloniex) GetSmartOrderDetail(ctx context.Context, orderID, clientSuppliedID string) ([]SmartOrderDetail, error) {
	var path string
	switch {
	case orderID != "":
		path = "/smartorders/" + orderID
	case clientSuppliedID != "":
		path = "/smartorders/cid:" + clientSuppliedID
	default:
		return nil, order.ErrOrderIDNotSet
	}
	var resp []SmartOrderDetail
	return resp, p.SendAuthenticatedHTTPRequest(ctx, exchange.RestSpot, authNonResourceIntensiveEPL, http.MethodGet, path, nil, nil, &resp)
}

// CancelSmartOrderByID cancel a smart order by its id.
func (p *Poloniex) CancelSmartOrderByID(ctx context.Context, id, clientSuppliedID string) (*CancelSmartOrderResponse, error) {
	var path string
	switch {
	case id != "":
		path = "/smartorders/" + id
	case clientSuppliedID != "":
		path = "/smartorders/cid:" + clientSuppliedID
	default:
		return nil, order.ErrOrderIDNotSet
	}
	var resp *CancelSmartOrderResponse
	return resp, p.SendAuthenticatedHTTPRequest(ctx, exchange.RestSpot, authNonResourceIntensiveEPL, http.MethodDelete, path, nil, nil, &resp)
}

// CancelMultipleSmartOrders performs a batch cancel one or many smart orders in an account by IDs.
func (p *Poloniex) CancelMultipleSmartOrders(ctx context.Context, args *OrderCancellationParams) ([]CancelOrderResponse, error) {
	if args == nil {
		return nil, errNilArgument
	}
	if len(args.ClientOrderIDs) == 0 && len(args.OrderIDs) == 0 {
		return nil, order.ErrOrderIDNotSet
	}
	var resp []CancelOrderResponse
	return resp, p.SendAuthenticatedHTTPRequest(ctx, exchange.RestSpot, authResourceIntensiveEPL, http.MethodDelete, "/smartorders/cancelByIds", nil, args, &resp)
}

// CancelAllSmartOrders batch cancel all smart orders in an account.
func (p *Poloniex) CancelAllSmartOrders(ctx context.Context, symbols, accountTypes, orderTypes []string) ([]CancelOrderResponse, error) {
	args := make(map[string][]string)
	if len(symbols) > 0 {
		args["symbols"] = symbols
	}
	if len(accountTypes) > 0 {
		args["accountTypes"] = accountTypes
	}
	if len(orderTypes) > 0 {
		args["orderTypes"] = orderTypes
	}
	var resp []CancelOrderResponse
	return resp, p.SendAuthenticatedHTTPRequest(ctx, exchange.RestSpot, authResourceIntensiveEPL, http.MethodDelete, "/smartorders", nil, args, &resp)
}

func orderFillParams(symbol currency.Pair,
	accountType, orderType, side, direction, states string,
	from, limit int64, startTime, endTime time.Time, hideCancel bool) url.Values {
	params := url.Values{}
	if accountType != "" {
		params.Set("accountType", accountType)
	}
	if orderType != "" {
		params.Set("type", orderType)
	}
	if side != "" {
		params.Set("side", side)
	}
	if !symbol.IsEmpty() {
		params.Set("symbol", symbol.String())
	}
	if from > 0 {
		params.Set("from", strconv.FormatInt(from, 10))
	}
	if direction != "" {
		params.Set("direction", direction)
	}
	if states != "" {
		params.Set("states", states)
	}
	if limit > 0 {
		params.Set("limit", strconv.FormatInt(limit, 10))
	}
	if hideCancel {
		params.Set("hideCancel", "true")
	}
	if !startTime.IsZero() {
		params.Set("startTime", strconv.FormatInt(startTime.UnixMilli(), 10))
	}
	if !endTime.IsZero() {
		params.Set("endTime", strconv.FormatInt(endTime.UnixMilli(), 10))
	}
	return params
}

// GetOrdersHistory get a list of historical orders in an account.
// Interval between startTime and endTime cannot exceed 30 days.
// If only endTime is populated then startTime will default to 7 days before endTime.
// If only startTime is populated then endTime will be defaulted to 7 days after startTime.
// Please note that canceled orders that are before 7 days from current time will be archived.
// Rest of the orders will be archived before 90 days from current time.
func (p *Poloniex) GetOrdersHistory(ctx context.Context, symbol currency.Pair,
	accountType, orderType, side, direction, states string,
	from, limit int64, startTime, endTime time.Time, hideCancel bool) ([]TradeOrder, error) {
	var resp []TradeOrder
	return resp, p.SendAuthenticatedHTTPRequest(ctx, exchange.RestSpot, authResourceIntensiveEPL, http.MethodGet,
		"/orders/history",
		orderFillParams(symbol, accountType, orderType, side, direction, states, from, limit, startTime, endTime, hideCancel),
		nil, &resp)
}

// GetSmartOrderHistory get a list of historical smart orders in an account.
// Interval between startTime and endTime cannot exceed 30 days.
// If only endTime is populated then startTime will default to 7 days before endTime.
// If only startTime is populated then endTime will be defaulted to 7 days after startTime.
func (p *Poloniex) GetSmartOrderHistory(ctx context.Context, symbol currency.Pair,
	accountType, orderType, side, direction, states string,
	from, limit int64, startTime, endTime time.Time, hideCancel bool) ([]SmartOrderItem, error) {
	var resp []SmartOrderItem
	return resp, p.SendAuthenticatedHTTPRequest(ctx, exchange.RestSpot,
		authResourceIntensiveEPL, http.MethodGet, "/smartorders/history",
		orderFillParams(symbol, accountType, orderType, side, direction, states, from, limit, startTime, endTime, hideCancel),
		nil, &resp)
}

// GetTradeHistory get a list of all trades for an account. Currently, trade history is supported since 07/30/2021.
// Interval between startTime and endTime cannot exceed 90 days.
// If only endTime is populated then startTime will default to 7 days before endTime.
// If only startTime is populated then endTime will be defaulted to 7 days after startTime.
func (p *Poloniex) GetTradeHistory(ctx context.Context, symbols currency.Pairs, direction string, from, limit int64, startTime, endTime time.Time) ([]TradeHistoryItem, error) {
	params := url.Values{}
	if len(symbols) == 0 {
		params.Set("symbols", symbols.Join())
	}
	if !startTime.IsZero() {
		params.Set("startTime", strconv.FormatInt(startTime.UnixMilli(), 10))
	}
	if !endTime.IsZero() {
		params.Set("endTime", strconv.FormatInt(endTime.UnixMilli(), 10))
	}
	if from > 0 {
		params.Set("from", strconv.FormatInt(from, 10))
	}
	if limit > 0 {
		params.Set("limit", strconv.FormatInt(limit, 10))
	}
	if direction != "" {
		params.Set("direction", direction)
	}
	var resp []TradeHistoryItem
	return resp, p.SendAuthenticatedHTTPRequest(ctx, exchange.RestSpot, authResourceIntensiveEPL, http.MethodGet, "/trades", params, nil, &resp)
}

// GetTradesByOrderID get a list of all trades for an order specified by its orderId.
func (p *Poloniex) GetTradesByOrderID(ctx context.Context, orderID string) ([]TradeHistoryItem, error) {
	if orderID == "" {
		return nil, order.ErrOrderIDNotSet
	}
	var resp []TradeHistoryItem
	return resp, p.SendAuthenticatedHTTPRequest(ctx, exchange.RestSpot, authNonResourceIntensiveEPL, http.MethodGet, "/orders/"+orderID+"/trades", nil, nil, &resp)
}

// SendHTTPRequest sends an unauthenticated HTTP request
<<<<<<< HEAD
func (p *Poloniex) SendHTTPRequest(ctx context.Context, ep exchange.URL, epl request.EndpointLimit, path string, result interface{}, useAsItIs ...bool) error {
=======
func (p *Poloniex) SendHTTPRequest(ctx context.Context, ep exchange.URL, path string, result any) error {
>>>>>>> 4651af57
	endpoint, err := p.API.Endpoints.GetURL(ep)
	if err != nil {
		return err
	}
	var resp = result
	if len(useAsItIs) > 0 && useAsItIs[0] {
		resp = &struct {
			Code int64       `json:"code"`
			Msg  string      `json:"msg"`
			Data interface{} `json:"data"`
		}{
			Data: result,
		}
	}
	item := &request.Item{
		Method:        http.MethodGet,
		Path:          endpoint + path,
		Result:        &resp,
		Verbose:       p.Verbose,
		HTTPDebugging: p.HTTPDebugging,
		HTTPRecording: p.HTTPRecording,
	}
	return p.SendPayload(ctx, epl, func() (*request.Item, error) {
		return item, nil
	}, request.UnauthenticatedRequest)
}

// SendAuthenticatedHTTPRequest sends an authenticated HTTP request
<<<<<<< HEAD
func (p *Poloniex) SendAuthenticatedHTTPRequest(ctx context.Context, ep exchange.URL, epl request.EndpointLimit, method, endpoint string, values url.Values, body, result interface{}, useAsData ...bool) error {
=======
func (p *Poloniex) SendAuthenticatedHTTPRequest(ctx context.Context, ep exchange.URL, method, endpoint string, values url.Values, result any) error {
>>>>>>> 4651af57
	creds, err := p.GetCredentials(ctx)
	if err != nil {
		return err
	}
	ePoint, err := p.API.Endpoints.GetURL(ep)
	if err != nil {
		return err
	}
	requestFunc := func() (*request.Item, error) {
		headers := make(map[string]string)
		headers["Content-Type"] = "application/json"
		headers["key"] = creds.Key
		headers["recvWindow"] = strconv.FormatInt(1500, 10)
		if values == nil {
			values = url.Values{}
		}
		var bodyPayload []byte
		var signatureStrings string
		bodyPayload, err = json.Marshal(&struct{}{})
		timestamp := time.Now()
		values.Set("signTimestamp", strconv.FormatInt(timestamp.UnixMilli(), 10))
		switch method {
		case http.MethodGet, "get":
			signatureStrings = fmt.Sprintf("%s\n%s\n%s", http.MethodGet, endpoint, values.Encode())
		default:
			if body != nil {
				bodyPayload, err = json.Marshal(body)
				if err != nil {
					return nil, err
				}
			}
			if string(bodyPayload) != "{}" {
				signatureStrings = fmt.Sprintf("%s\n%s\n%s&%s", method, endpoint, "requestBody="+string(bodyPayload), values.Encode())
			} else {
				signatureStrings = fmt.Sprintf("%s\n%s\n%s", method, endpoint, values.Encode())
			}
		}
		var hmac []byte
		hmac, err = crypto.GetHMAC(crypto.HashSHA256,
			[]byte(signatureStrings),
			[]byte(creds.Secret))
		if err != nil {
			return nil, err
		}

		headers["signatureMethod"] = "hmacSHA256"
		headers["signature"] = crypto.Base64Encode(hmac)
		headers["signTimestamp"] = strconv.FormatInt(timestamp.UnixMilli(), 10)
		values.Del("signTimestamp")
		resp := result
		if len(useAsData) > 0 && useAsData[0] {
			resp = &struct {
				Code int64       `json:"code"`
				Msg  string      `json:"msg"`
				Data interface{} `json:"data"`
			}{
				Data: result,
			}
		}

		path := common.EncodeURLValues(ePoint+endpoint, values)
		req := &request.Item{
			Method:        method,
			Path:          path,
			Result:        resp,
			Headers:       headers,
			Verbose:       p.Verbose,
			HTTPDebugging: p.HTTPDebugging,
			HTTPRecording: p.HTTPRecording,
		}
		if method != http.MethodGet && len(bodyPayload) > 0 {
			req.Body = bytes.NewBuffer(bodyPayload)
		}
		return req, nil
	}
	err = p.SendPayload(ctx, epl, requestFunc, request.AuthenticatedRequest)
	if err != nil {
		return fmt.Errorf("%w %w", request.ErrAuthRequestFailed, err)
	}
	return nil
}

// GetFee returns an estimate of fee based on type of transaction
func (p *Poloniex) GetFee(ctx context.Context, feeBuilder *exchange.FeeBuilder) (float64, error) {
	var fee float64
	switch feeBuilder.FeeType {
	case exchange.CryptocurrencyTradeFee:
		feeInfo, err := p.GetFeeInfo(ctx)
		if err != nil {
			return 0, err
		}
		fee = calculateTradingFee(feeInfo,
			feeBuilder.PurchasePrice,
			feeBuilder.Amount,
			feeBuilder.IsMaker)

	case exchange.CryptocurrencyWithdrawalFee:
		fee = getWithdrawalFee(feeBuilder.Pair.Base)
	case exchange.OfflineTradeFee:
		fee = getOfflineTradeFee(feeBuilder.PurchasePrice, feeBuilder.Amount)
	}
	if fee < 0 {
		fee = 0
	}
	return fee, nil
}

// getOfflineTradeFee calculates the worst case-scenario trading fee
func getOfflineTradeFee(price, amount float64) float64 {
	return 0.002 * price * amount
}

func calculateTradingFee(feeInfo *FeeInfo, purchasePrice, amount float64, isMaker bool) (fee float64) {
	if isMaker {
		fee = feeInfo.MakerRate.Float64()
	} else {
		fee = feeInfo.TakerRate.Float64()
	}
	return fee * amount * purchasePrice
}

func getWithdrawalFee(c currency.Code) float64 {
	return WithdrawalFees[c]
}<|MERGE_RESOLUTION|>--- conflicted
+++ resolved
@@ -63,6 +63,14 @@
 	return resp, p.SendHTTPRequest(ctx, exchange.RestSpot, referenceDataEPL, "/currencies", &resp)
 }
 
+// GetVolume returns a list of currencies with associated volume
+func (p *Poloniex) GetVolume(ctx context.Context) (any, error) {
+	var resp any
+	path := "/public?command=return24hVolume"
+
+	return resp, p.SendHTTPRequest(ctx, exchange.RestSpot, unauthEPL, path, &resp)
+}
+
 // GetCurrencyInformation retrieves currency and their detailed information.
 func (p *Poloniex) GetCurrencyInformation(ctx context.Context, ccy currency.Code) (CurrencyDetail, error) {
 	if ccy.IsEmpty() {
@@ -72,18 +80,11 @@
 	return resp, p.SendHTTPRequest(ctx, exchange.RestSpot, referenceDataEPL, "/currencies/"+ccy.String(), &resp)
 }
 
-<<<<<<< HEAD
 // GetV2CurrencyInformations retrieves list of currency details for V2 API.
 func (p *Poloniex) GetV2CurrencyInformations(ctx context.Context) ([]CurrencyV2Information, error) {
 	var resp []CurrencyV2Information
 	return resp, p.SendHTTPRequest(ctx, exchange.RestSpot, referenceDataEPL, "/v2/currencies", &resp)
 }
-=======
-// GetVolume returns a list of currencies with associated volume
-func (p *Poloniex) GetVolume(ctx context.Context) (any, error) {
-	var resp any
-	path := "/public?command=return24hVolume"
->>>>>>> 4651af57
 
 // GetV2FuturesCurrencyInformation retrieves currency details for V2 API.
 func (p *Poloniex) GetV2FuturesCurrencyInformation(ctx context.Context, ccy currency.Code) (*CurrencyV2Information, error) {
@@ -211,35 +212,11 @@
 	return resp, p.SendHTTPRequest(ctx, exchange.RestSpot, referenceDataEPL, marketEps+symbol.String()+"/ticker24h", &resp)
 }
 
-<<<<<<< HEAD
 // GetCollateralInfos retrieves collateral information for all currencies.
 func (p *Poloniex) GetCollateralInfos(ctx context.Context) ([]CollateralInfo, error) {
 	var resp []CollateralInfo
 	return resp, p.SendHTTPRequest(ctx, exchange.RestSpot, unauthEPL, "/markets/collateralInfo", &resp)
 }
-=======
-	data, ok := result.(map[string]any)
-	if !ok {
-		return Balance{}, common.GetTypeAssertError("map[string]any", result, "balance result")
-	}
-
-	balance := Balance{
-		Currency: make(map[string]float64),
-	}
-
-	for x, y := range data {
-		bal, ok := y.(string)
-		if !ok {
-			return Balance{}, common.GetTypeAssertError("string", y, "balance amount")
-		}
-
-		var err error
-		balance.Currency[x], err = strconv.ParseFloat(bal, 64)
-		if err != nil {
-			return Balance{}, err
-		}
-	}
->>>>>>> 4651af57
 
 // GetCollateralInfo retrieves collateral information for all currencies.
 func (p *Poloniex) GetCollateralInfo(ctx context.Context, ccy currency.Code) (*CollateralInfo, error) {
@@ -253,18 +230,11 @@
 	return resp, p.SendHTTPRequest(ctx, exchange.RestSpot, unauthEPL, "/markets/borrowRatesInfo", &resp)
 }
 
-<<<<<<< HEAD
 // GetAccountInformation retrieves all accounts of a user.
 func (p *Poloniex) GetAccountInformation(ctx context.Context) ([]AccountInformation, error) {
 	var resp []AccountInformation
 	return resp, p.SendAuthenticatedHTTPRequest(ctx, exchange.RestSpot, authNonResourceIntensiveEPL, http.MethodGet, "/accounts", nil, nil, &resp)
 }
-=======
-// GetDepositAddresses returns deposit addresses for all enabled cryptos.
-func (p *Poloniex) GetDepositAddresses(ctx context.Context) (DepositAddresses, error) {
-	var result any
-	addresses := DepositAddresses{}
->>>>>>> 4651af57
 
 // GetAllBalances get a list of all accounts of a user with each account’s id, type and balances (assets).
 func (p *Poloniex) GetAllBalances(ctx context.Context, accountType string) ([]AccountBalance, error) {
@@ -276,17 +246,10 @@
 	return resp, p.SendAuthenticatedHTTPRequest(ctx, exchange.RestSpot, authNonResourceIntensiveEPL, http.MethodGet, "/accounts/balances", params, nil, &resp)
 }
 
-<<<<<<< HEAD
 // GetAllBalance get an accounts of a user with each account’s id, type and balances (assets).
 func (p *Poloniex) GetAllBalance(ctx context.Context, accountID, accountType string) ([]AccountBalance, error) {
 	if accountID == "" {
 		return nil, errAccountIDRequired
-=======
-	addresses.Addresses = make(map[string]string)
-	data, ok := result.(map[string]any)
-	if !ok {
-		return addresses, errors.New("return val not map[string]any")
->>>>>>> 4651af57
 	}
 	params := url.Values{}
 	if accountType != "" {
@@ -444,16 +407,8 @@
 	if arg.FromAccountID == "" {
 		return nil, fmt.Errorf("%w, fromAccountID=''", errAccountIDRequired)
 	}
-<<<<<<< HEAD
 	if arg.ToAccountID == "" {
 		return nil, fmt.Errorf("%w, toAccountID=''", errAccountIDRequired)
-=======
-
-	var nodata []any
-	err = json.Unmarshal(result, &nodata)
-	if err == nil {
-		return AuthenticatedTradeHistoryAll{}, nil
->>>>>>> 4651af57
 	}
 	if arg.FromAccountType == "" {
 		return nil, fmt.Errorf("%w, fromAccountType=''", errAccountTypeRequired)
@@ -647,17 +602,10 @@
 	return &resp, p.SendAuthenticatedHTTPRequest(ctx, exchange.RestSpot, authNonResourceIntensiveEPL, http.MethodGet, "/margin/maxSize", params, nil, &resp)
 }
 
-<<<<<<< HEAD
 // PlaceOrder places an order for an account.
 func (p *Poloniex) PlaceOrder(ctx context.Context, arg *PlaceOrderParams) (*PlaceOrderResponse, error) {
 	if *arg == (PlaceOrderParams{}) {
 		return nil, errNilArgument
-=======
-// GetTradableBalances returns tradable balances
-func (p *Poloniex) GetTradableBalances(ctx context.Context) (map[string]map[string]float64, error) {
-	type Response struct {
-		Data map[string]map[string]any
->>>>>>> 4651af57
 	}
 	if arg.Symbol.IsEmpty() {
 		return nil, currency.ErrCurrencyPairEmpty
@@ -726,7 +674,6 @@
 	return resp, p.SendAuthenticatedHTTPRequest(ctx, exchange.RestSpot, authResourceIntensiveEPL, http.MethodGet, "/orders", nil, nil, &resp)
 }
 
-<<<<<<< HEAD
 // GetOrderDetail get an order’s status. Either by specifying orderId or clientOrderId. If id is a clientOrderId, prefix with cid: e.g. cid:myId-1
 func (p *Poloniex) GetOrderDetail(ctx context.Context, id, clientOrderID string) (*TradeOrder, error) {
 	var path string
@@ -737,16 +684,6 @@
 		path = "/orders/cid:" + id
 	default:
 		return nil, fmt.Errorf("%w, orderid or client order id is required", order.ErrOrderIDNotSet)
-=======
-// GetMarginPosition returns a position on a margin order
-func (p *Poloniex) GetMarginPosition(ctx context.Context, currency string) (any, error) {
-	values := url.Values{}
-
-	if currency != "" && currency != "all" {
-		values.Set("currencyPair", currency)
-		result := MarginPosition{}
-		return result, p.SendAuthenticatedHTTPRequest(ctx, exchange.RestSpot, http.MethodPost, poloniexMarginPosition, values, &result)
->>>>>>> 4651af57
 	}
 	var resp *TradeOrder
 	return resp, p.SendAuthenticatedHTTPRequest(ctx, exchange.RestSpot, authResourceIntensiveEPL, http.MethodGet, path, nil, nil, &resp)
@@ -1019,11 +956,7 @@
 }
 
 // SendHTTPRequest sends an unauthenticated HTTP request
-<<<<<<< HEAD
 func (p *Poloniex) SendHTTPRequest(ctx context.Context, ep exchange.URL, epl request.EndpointLimit, path string, result interface{}, useAsItIs ...bool) error {
-=======
-func (p *Poloniex) SendHTTPRequest(ctx context.Context, ep exchange.URL, path string, result any) error {
->>>>>>> 4651af57
 	endpoint, err := p.API.Endpoints.GetURL(ep)
 	if err != nil {
 		return err
@@ -1052,11 +985,7 @@
 }
 
 // SendAuthenticatedHTTPRequest sends an authenticated HTTP request
-<<<<<<< HEAD
 func (p *Poloniex) SendAuthenticatedHTTPRequest(ctx context.Context, ep exchange.URL, epl request.EndpointLimit, method, endpoint string, values url.Values, body, result interface{}, useAsData ...bool) error {
-=======
-func (p *Poloniex) SendAuthenticatedHTTPRequest(ctx context.Context, ep exchange.URL, method, endpoint string, values url.Values, result any) error {
->>>>>>> 4651af57
 	creds, err := p.GetCredentials(ctx)
 	if err != nil {
 		return err
