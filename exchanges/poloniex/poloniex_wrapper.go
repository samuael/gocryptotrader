package poloniex

import (
	"context"
	"errors"
	"fmt"
	"slices"
	"sort"
	"strconv"
	"strings"
	"time"

	"github.com/shopspring/decimal"
	"github.com/thrasher-corp/gocryptotrader/common"
	"github.com/thrasher-corp/gocryptotrader/config"
	"github.com/thrasher-corp/gocryptotrader/currency"
	exchange "github.com/thrasher-corp/gocryptotrader/exchanges"
	"github.com/thrasher-corp/gocryptotrader/exchanges/account"
	"github.com/thrasher-corp/gocryptotrader/exchanges/asset"
	"github.com/thrasher-corp/gocryptotrader/exchanges/deposit"
	"github.com/thrasher-corp/gocryptotrader/exchanges/fundingrate"
	"github.com/thrasher-corp/gocryptotrader/exchanges/futures"
	"github.com/thrasher-corp/gocryptotrader/exchanges/kline"
	"github.com/thrasher-corp/gocryptotrader/exchanges/margin"
	"github.com/thrasher-corp/gocryptotrader/exchanges/order"
	"github.com/thrasher-corp/gocryptotrader/exchanges/orderbook"
	"github.com/thrasher-corp/gocryptotrader/exchanges/protocol"
	"github.com/thrasher-corp/gocryptotrader/exchanges/request"
	"github.com/thrasher-corp/gocryptotrader/exchanges/stream"
	"github.com/thrasher-corp/gocryptotrader/exchanges/stream/buffer"
	"github.com/thrasher-corp/gocryptotrader/exchanges/ticker"
	"github.com/thrasher-corp/gocryptotrader/exchanges/trade"
	"github.com/thrasher-corp/gocryptotrader/log"
	"github.com/thrasher-corp/gocryptotrader/portfolio/withdraw"
)

// SetDefaults sets default settings for poloniex
func (p *Poloniex) SetDefaults() {
	p.Name = "Poloniex"
	p.Enabled = true
	p.Verbose = true
	p.API.CredentialsValidator.RequiresKey = true
	p.API.CredentialsValidator.RequiresSecret = true

	err := p.StoreAssetPairFormat(asset.Spot, currency.PairStore{
		RequestFormat: &currency.PairFormat{Uppercase: true, Delimiter: currency.UnderscoreDelimiter},
		ConfigFormat:  &currency.PairFormat{Uppercase: true, Delimiter: currency.UnderscoreDelimiter},
	})
	if err != nil {
		log.Errorln(log.ExchangeSys, err)
	}
	err = p.StoreAssetPairFormat(asset.Futures, currency.PairStore{
		RequestFormat: &currency.PairFormat{Uppercase: true},
		ConfigFormat:  &currency.PairFormat{Uppercase: true, Delimiter: currency.UnderscoreDelimiter},
	})
	if err != nil {
		log.Errorln(log.ExchangeSys, err)
	}

	p.Features = exchange.Features{
		Supports: exchange.FeaturesSupported{
			REST:      true,
			Websocket: true,
			RESTCapabilities: protocol.Features{
				TickerBatching:        true,
				TickerFetching:        true,
				KlineFetching:         true,
				TradeFetching:         true,
				OrderbookFetching:     true,
				AutoPairUpdates:       true,
				AccountInfo:           true,
				GetOrder:              true,
				GetOrders:             true,
				CancelOrder:           true,
				CancelOrders:          true,
				SubmitOrder:           true,
				DepositHistory:        true,
				WithdrawalHistory:     true,
				UserTradeHistory:      true,
				CryptoDeposit:         true,
				CryptoWithdrawal:      true,
				TradeFee:              true,
				CryptoWithdrawalFee:   true,
				MultiChainDeposits:    true,
				MultiChainWithdrawals: true,
			},
			WebsocketCapabilities: protocol.Features{
				TickerFetching:         true,
				TradeFetching:          true,
				OrderbookFetching:      true,
				Subscribe:              true,
				Unsubscribe:            true,
				AuthenticatedEndpoints: true,
				GetOrders:              true,
				GetOrder:               true,
			},
			WithdrawPermissions: exchange.AutoWithdrawCryptoWithAPIPermission |
				exchange.NoFiatWithdrawals,
			Kline: kline.ExchangeCapabilitiesSupported{
				Intervals: true,
			},
		},
		Enabled: exchange.FeaturesEnabled{
			AutoPairUpdates: true,
			Kline: kline.ExchangeCapabilitiesEnabled{
				Intervals: kline.DeployExchangeIntervals(
					kline.IntervalCapacity{Interval: kline.OneMin},
					kline.IntervalCapacity{Interval: kline.FiveMin},
					kline.IntervalCapacity{Interval: kline.TenMin},
					kline.IntervalCapacity{Interval: kline.FifteenMin},
					kline.IntervalCapacity{Interval: kline.ThirtyMin},
					kline.IntervalCapacity{Interval: kline.OneHour},
					kline.IntervalCapacity{Interval: kline.TwoHour},
					kline.IntervalCapacity{Interval: kline.FourHour},
					kline.IntervalCapacity{Interval: kline.SixHour},
					kline.IntervalCapacity{Interval: kline.TwelveHour},
					kline.IntervalCapacity{Interval: kline.OneDay},
					kline.IntervalCapacity{Interval: kline.ThreeDay},
					kline.IntervalCapacity{Interval: kline.OneWeek},
					kline.IntervalCapacity{Interval: kline.OneMonth},
				),
				GlobalResultLimit: 500,
			},
		},
	}

	p.Requester, err = request.New(p.Name,
		common.NewHTTPClientWithTimeout(exchange.DefaultHTTPTimeout),
		request.WithLimiter(GetRateLimit()))
	if err != nil {
		log.Errorln(log.ExchangeSys, err)
	}
	p.API.Endpoints = p.NewEndpoints()
	err = p.API.Endpoints.SetDefaultEndpoints(map[exchange.URL]string{
		exchange.RestSpot:      poloniexAPIURL,
		exchange.WebsocketSpot: poloniexWebsocketAddress,
		exchange.RestFutures:   poloniexFuturesAPIURL,
	})
	if err != nil {
		log.Errorln(log.ExchangeSys, err)
	}
	p.Websocket = stream.NewWebsocket()
	p.WebsocketResponseMaxLimit = exchange.DefaultWebsocketResponseMaxLimit
	p.WebsocketResponseCheckTimeout = exchange.DefaultWebsocketResponseCheckTimeout
	p.WebsocketOrderbookBufferLimit = exchange.DefaultWebsocketOrderbookBufferLimit
}

// Setup sets user exchange configuration settings
func (p *Poloniex) Setup(exch *config.Exchange) error {
	err := exch.Validate()
	if err != nil {
		return err
	}
	if !exch.Enabled {
		p.SetEnabled(false)
		return nil
	}
	err = p.SetupDefaults(exch)
	if err != nil {
		return err
	}

	wsRunningURL, err := p.API.Endpoints.GetURL(exchange.WebsocketSpot)
	if err != nil {
		return err
	}

	err = p.Websocket.Setup(&stream.WebsocketSetup{
		ExchangeConfig:        exch,
		DefaultURL:            poloniexWebsocketAddress,
		RunningURL:            wsRunningURL,
		Connector:             p.WsConnect,
		Subscriber:            p.Subscribe,
		Unsubscriber:          p.Unsubscribe,
		GenerateSubscriptions: p.generateSubscriptions,
		Features:              &p.Features.Supports.WebsocketCapabilities,
		OrderbookBufferConfig: buffer.Config{
			SortBuffer:            true,
			SortBufferByUpdateIDs: true,
		},
	})
	if err != nil {
		return err
	}

	err = p.Websocket.SetupNewConnection(&stream.ConnectionSetup{
		ResponseCheckTimeout: exch.WebsocketResponseCheckTimeout,
		ResponseMaxLimit:     exch.WebsocketResponseMaxLimit,
		URL:                  poloniexWebsocketAddress,
		RateLimit:            request.NewWeightedRateLimitByDuration(500 * time.Millisecond),
	})
	if err != nil {
		return err
	}
	return p.Websocket.SetupNewConnection(&stream.ConnectionSetup{
		ResponseCheckTimeout: exch.WebsocketResponseCheckTimeout,
		ResponseMaxLimit:     exch.WebsocketResponseMaxLimit,
		URL:                  poloniexPrivateWebsocketAddress,
		RateLimit:            request.NewWeightedRateLimitByDuration(500 * time.Millisecond),
		Authenticated:        true,
	})
}

// FetchTradablePairs returns a list of the exchanges tradable pairs
func (p *Poloniex) FetchTradablePairs(ctx context.Context, assetType asset.Item) (currency.Pairs, error) {
	switch assetType {
	case asset.Spot, asset.Margin:
		resp, err := p.GetSymbolInformation(ctx, currency.EMPTYPAIR)
		if err != nil {
			return nil, err
		}

		pairs := make([]currency.Pair, 0, len(resp))
		for x := range resp {
			if strings.EqualFold(resp[x].State, "PAUSE") {
				continue
			}
			var pair currency.Pair
			pair, err = currency.NewPairFromString(resp[x].Symbol)
			if err != nil {
				return nil, err
			}
			pairs = append(pairs, pair)
		}
		return pairs, nil
	case asset.Futures:
		instruments, err := p.GetV3FuturesAllProductInfo(ctx, "")
		if err != nil {
			return nil, err
		}
		pairs := make(currency.Pairs, 0, len(instruments))
		var cp currency.Pair
		for i := range instruments {
			if !strings.EqualFold(instruments[i].Status, "Open") {
				continue
			}
			cp, err = currency.NewPairFromString(instruments[i].Symbol)
			if err != nil {
				return nil, err
			}
			pairs = append(pairs, cp)
		}
		return pairs, nil
	}
	return nil, fmt.Errorf("%w %v", asset.ErrNotSupported, assetType)
}

// UpdateTradablePairs updates the exchanges available pairs and stores
// them in the exchanges config
func (p *Poloniex) UpdateTradablePairs(ctx context.Context, forceUpgrade bool) error {
	enabledAssets := p.GetAssetTypes(true)
	for _, assetType := range enabledAssets {
		pairs, err := p.FetchTradablePairs(ctx, assetType)
		if err != nil {
			return err
		}
		err = p.UpdatePairs(pairs, assetType, false, forceUpgrade)
		if err != nil {
			return err
		}
	}
	return p.EnsureOnePairEnabled()
}

// UpdateTickers updates the ticker for all currency pairs of a given asset type
func (p *Poloniex) UpdateTickers(ctx context.Context, assetType asset.Item) error {
	enabledPairs, err := p.GetEnabledPairs(assetType)
	if err != nil {
		return err
	}
	switch assetType {
	case asset.Spot:
		ticks, err := p.GetTickers(ctx)
		if err != nil {
			return err
		}
		for i := range ticks {
			pair, err := currency.NewPairFromString(ticks[i].Symbol)
			if err != nil {
				return err
			}
			if !enabledPairs.Contains(pair, true) {
				continue
			}
			err = ticker.ProcessTicker(&ticker.Price{
				AssetType:    assetType,
				Pair:         pair,
				ExchangeName: p.Name,
				Last:         ticks[i].MarkPrice.Float64(),
				Low:          ticks[i].Low.Float64(),
				Ask:          ticks[i].Ask.Float64(),
				Bid:          ticks[i].Bid.Float64(),
				High:         ticks[i].High.Float64(),
				QuoteVolume:  ticks[i].Amount.Float64(),
				Volume:       ticks[i].Quantity.Float64(),
			})
			if err != nil {
				return err
			}
		}
<<<<<<< HEAD
	case asset.Futures:
		ticks, err := p.GetV3FuturesMarketInfo(context.Background(), "")
=======

		err = ticker.ProcessTicker(&ticker.Price{
			Pair:         enabledPairs[i],
			Ask:          tick[curr].LowestAsk,
			Bid:          tick[curr].HighestBid,
			High:         tick[curr].High24Hr,
			Last:         tick[curr].Last,
			Low:          tick[curr].Low24Hr,
			Volume:       tick[curr].BaseVolume,
			QuoteVolume:  tick[curr].QuoteVolume,
			ExchangeName: p.Name,
			AssetType:    a,
		})
>>>>>>> d857d704
		if err != nil {
			return err
		}
		for i := range ticks {
			pair, err := currency.NewPairFromString(ticks[i].Symbol)
			if err != nil {
				return err
			}
			if !enabledPairs.Contains(pair, true) {
				continue
			}
			err = ticker.ProcessTicker(&ticker.Price{
				AssetType:    assetType,
				Pair:         pair,
				ExchangeName: p.Name,
				LastUpdated:  ticks[i].EndTime.Time(),
				Volume:       ticks[i].Quantity.Float64(),
				BidSize:      ticks[i].BestBidSize.Float64(),
				Bid:          ticks[i].BestBidPrice.Float64(),
				AskSize:      ticks[i].BestAskSize.Float64(),
				Ask:          ticks[i].BestAskPrice.Float64(),
			})
			if err != nil {
				return err
			}
		}
	default:
		return fmt.Errorf("%w %v", asset.ErrNotSupported, assetType)
	}
	return nil
}

// UpdateTicker updates and returns the ticker for a currency pair
func (p *Poloniex) UpdateTicker(ctx context.Context, currencyPair currency.Pair, a asset.Item) (*ticker.Price, error) {
	if err := p.UpdateTickers(ctx, a); err != nil {
		return nil, err
	}
	return ticker.GetTicker(p.Name, currencyPair, a)
}

// UpdateOrderbook updates and returns the orderbook for a currency pair
func (p *Poloniex) UpdateOrderbook(ctx context.Context, pair currency.Pair, assetType asset.Item) (*orderbook.Base, error) {
	if pair.IsEmpty() {
		return nil, currency.ErrCurrencyPairEmpty
	}
	err := p.CurrencyPairs.IsAssetEnabled(assetType)
	if err != nil {
		return nil, err
	}
	pair, err = p.FormatExchangeCurrency(pair, assetType)
	if err != nil {
		return nil, err
	}
	book := &orderbook.Base{
		Exchange:        p.Name,
		Pair:            pair,
		Asset:           assetType,
		VerifyOrderbook: p.CanVerifyOrderbook,
	}
	switch assetType {
	case asset.Spot:
		var orderbookNew *OrderbookData
		orderbookNew, err = p.GetOrderbook(ctx, pair, 0, 0)
		if err != nil {
			return nil, err
		}
		book.Bids = make(orderbook.Tranches, len(orderbookNew.Bids)/2)
		for y := range book.Bids {
			book.Bids[y].Price = orderbookNew.Bids[y*2].Float64()
			book.Bids[y].Amount = orderbookNew.Bids[y*2+1].Float64()
		}
		book.Asks = make(orderbook.Tranches, len(orderbookNew.Asks)/2)
		for y := range book.Asks {
			book.Asks[y].Price = orderbookNew.Asks[y*2].Float64()
			book.Asks[y].Amount = orderbookNew.Asks[y*2+1].Float64()
		}
	case asset.Futures:
		var orderbookNew *FuturesV3Orderbook
		orderbookNew, err = p.GetV3FuturesOrderBook(ctx, pair.String(), 0, 0)
		if err != nil {
			return nil, err
		}
		book.Bids = make(orderbook.Tranches, len(orderbookNew.Bids))
		for y := range book.Bids {
			book.Bids[y].Price = orderbookNew.Bids[y][0].Float64()
			book.Bids[y].Amount = orderbookNew.Bids[y][1].Float64()
		}
		book.Asks = make(orderbook.Tranches, len(orderbookNew.Asks))
		for y := range book.Asks {
			book.Asks[y].Price = orderbookNew.Asks[y][0].Float64()
			book.Asks[y].Amount = orderbookNew.Asks[y][1].Float64()
		}
	default:
		return nil, fmt.Errorf("%w asset type: %v", asset.ErrNotSupported, assetType)
	}
	err = book.Process()
	if err != nil {
		return book, err
	}
	return orderbook.Get(p.Name, pair, assetType)
}

// UpdateAccountInfo retrieves balances for all enabled currencies for the
// Poloniex exchange
func (p *Poloniex) UpdateAccountInfo(ctx context.Context, _ asset.Item) (account.Holdings, error) {
	var response account.Holdings
	accountBalance, err := p.GetSubAccountBalances(ctx)
	if err != nil {
		return response, err
	}

	subAccounts := make([]account.SubAccount, len(accountBalance))
	for i := range accountBalance {
		subAccount := account.SubAccount{
			ID:        accountBalance[i].AccountID,
			AssetType: stringToAccountType(accountBalance[i].AccountType),
		}
		currencyBalances := make([]account.Balance, len(accountBalance[i].Balances))
		for x := range accountBalance[i].Balances {
			currencyBalances[x] = account.Balance{
				Currency:               currency.NewCode(accountBalance[i].Balances[x].Currency),
				Total:                  accountBalance[i].Balances[x].AvailableBalance.Float64(),
				Hold:                   accountBalance[i].Balances[x].Hold.Float64(),
				Free:                   accountBalance[i].Balances[x].Available.Float64(),
				AvailableWithoutBorrow: accountBalance[i].Balances[x].AvailableBalance.Float64(),
			}
		}
		subAccounts[i] = subAccount
	}
	response = account.Holdings{
		Exchange: p.Name,
		Accounts: subAccounts,
	}
	creds, err := p.GetCredentials(ctx)
	if err != nil {
		return account.Holdings{}, err
	}
	err = account.Process(&response, creds)
	if err != nil {
		return account.Holdings{}, err
	}
	return response, nil
}

// GetAccountFundingHistory returns funding history, deposits and
// withdrawals
func (p *Poloniex) GetAccountFundingHistory(ctx context.Context) ([]exchange.FundingHistory, error) {
	end := time.Now()
	walletActivity, err := p.WalletActivity(ctx, end.Add(-time.Hour*24*365), end, "")
	if err != nil {
		return nil, err
	}
	resp := make([]exchange.FundingHistory, len(walletActivity.Deposits))
	for i := range walletActivity.Deposits {
		resp[i] = exchange.FundingHistory{
			ExchangeName:    p.Name,
			Status:          walletActivity.Deposits[i].Status,
			Timestamp:       walletActivity.Deposits[i].Timestamp.Time(),
			Currency:        walletActivity.Deposits[i].Currency,
			Amount:          walletActivity.Deposits[i].Amount.Float64(),
			CryptoToAddress: walletActivity.Deposits[i].Address,
			CryptoTxID:      walletActivity.Deposits[i].TransactionID,
			TransferType:    "deposit",
		}
	}
	for i := range walletActivity.Withdrawals {
		resp[i] = exchange.FundingHistory{
			ExchangeName:    p.Name,
			Status:          walletActivity.Withdrawals[i].Status,
			Timestamp:       walletActivity.Withdrawals[i].Timestamp.Time(),
			Currency:        walletActivity.Withdrawals[i].Currency,
			Amount:          walletActivity.Withdrawals[i].Amount.Float64(),
			Fee:             walletActivity.Withdrawals[i].Fee.Float64(),
			CryptoToAddress: walletActivity.Withdrawals[i].Address,
			CryptoTxID:      walletActivity.Withdrawals[i].TransactionID,
			TransferType:    "withdrawals",
		}
	}
	return resp, nil
}

// GetWithdrawalsHistory returns previous withdrawals data
func (p *Poloniex) GetWithdrawalsHistory(ctx context.Context, c currency.Code, _ asset.Item) ([]exchange.WithdrawalHistory, error) {
	end := time.Now()
	withdrawals, err := p.WalletActivity(ctx, end.Add(-time.Hour*24*365), end, "withdrawals")
	if err != nil {
		return nil, err
	}
	resp := make([]exchange.WithdrawalHistory, 0, len(withdrawals.Withdrawals))
	for i := range withdrawals.Withdrawals {
		if !c.Equal(currency.NewCode(withdrawals.Withdrawals[i].Currency)) {
			continue
		}
		resp[i] = exchange.WithdrawalHistory{
			Status:          withdrawals.Withdrawals[i].Status,
			Timestamp:       withdrawals.Withdrawals[i].Timestamp.Time(),
			Currency:        withdrawals.Withdrawals[i].Currency,
			Amount:          withdrawals.Withdrawals[i].Amount.Float64(),
			Fee:             withdrawals.Withdrawals[i].Fee.Float64(),
			CryptoToAddress: withdrawals.Withdrawals[i].Address,
			CryptoTxID:      withdrawals.Withdrawals[i].TransactionID,
		}
	}
	return resp, nil
}

// GetRecentTrades returns the most recent trades for a currency and asset
func (p *Poloniex) GetRecentTrades(ctx context.Context, pair currency.Pair, assetType asset.Item) ([]trade.Data, error) {
	var err error
	pair, err = p.FormatExchangeCurrency(pair, assetType)
	if err != nil {
		return nil, err
	}

	var resp []trade.Data
	switch assetType {
	case asset.Spot:
		var tradeData []Trade
		tradeData, err = p.GetTrades(ctx, pair, 0)
		if err != nil {
			return nil, err
		}
		var side order.Side
		for i := range tradeData {
			side, err = order.StringToOrderSide(tradeData[i].TakerSide)
			if err != nil {
				return nil, err
			}
			resp = append(resp, trade.Data{
				Exchange:     p.Name,
				CurrencyPair: pair,
				AssetType:    assetType,
				Side:         side,
				Price:        tradeData[i].Price.Float64(),
				Amount:       tradeData[i].Amount.Float64(),
				Timestamp:    tradeData[i].Timestamp.Time(),
			})
		}
	case asset.Futures:
		var tradeData []V3FuturesExecutionInfo
		tradeData, err = p.GetV3FuturesExecutionInfo(ctx, pair.String(), 0)
		if err != nil {
			return nil, err
		}
		for i := range tradeData {
			var side order.Side
			side, err = order.StringToOrderSide(tradeData[i].Side)
			if err != nil {
				return nil, err
			}
			resp = append(resp, trade.Data{
				Exchange:     p.Name,
				CurrencyPair: pair,
				AssetType:    assetType,
				Side:         side,
				Price:        tradeData[i].Price.Float64(),
				Amount:       tradeData[i].Amount.Float64(),
				Timestamp:    tradeData[i].CreationTime.Time(),
			})
		}
	default:
		return nil, fmt.Errorf("%w asset type: %v", asset.ErrNotSupported, assetType)
	}
	err = p.AddTradesToBuffer(resp...)
	if err != nil {
		return nil, err
	}
	sort.Sort(trade.ByDate(resp))
	return resp, nil
}

// GetHistoricTrades returns historic trade data within the timeframe provided
func (p *Poloniex) GetHistoricTrades(ctx context.Context, pair currency.Pair, assetType asset.Item, timestampStart, timestampEnd time.Time) ([]trade.Data, error) {
	if err := common.StartEndTimeCheck(timestampStart, timestampEnd); err != nil {
		return nil, fmt.Errorf("invalid time range supplied. Start: %v End %v %w", timestampStart, timestampEnd, err)
	}
	var err error
	pair, err = p.FormatExchangeCurrency(pair, assetType)
	if err != nil {
		return nil, err
	}

	var resp []trade.Data
	switch assetType {
	case asset.Spot:
		ts := timestampStart
	allTrades:
		for {
			var tradeData []TradeHistoryItem
			tradeData, err = p.GetTradeHistory(ctx, currency.Pairs{pair}, "", 0, 0, ts, timestampEnd)
			if err != nil {
				return nil, err
			}
			for i := range tradeData {
				var tt time.Time
				if (tradeData[i].CreateTime.Time().Before(timestampStart) && !timestampStart.IsZero()) || (tradeData[i].CreateTime.Time().After(timestampEnd) && !timestampEnd.IsZero()) {
					break allTrades
				}
				var side order.Side
				side, err = order.StringToOrderSide(tradeData[i].Type)
				if err != nil {
					return nil, err
				}
				resp = append(resp, trade.Data{
					Exchange:     p.Name,
					CurrencyPair: pair,
					AssetType:    assetType,
					Side:         side,
					Price:        tradeData[i].Price.Float64(),
					Amount:       tradeData[i].Amount.Float64(),
					Timestamp:    tt,
				})
				if i == len(tradeData)-1 {
					if ts.Equal(tt) {
						// reached end of trades to crawl
						break allTrades
					}
					if timestampStart.IsZero() {
						break allTrades
					}
					ts = tt
				}
			}
		}
	case asset.Futures:
		var tradeData []V3FuturesExecutionInfo
		tradeData, err = p.GetV3FuturesExecutionInfo(ctx, pair.String(), 0)
		if err != nil {
			return nil, err
		}
		for i := range tradeData {
			var side order.Side
			side, err = order.StringToOrderSide(tradeData[i].Side)
			if err != nil {
				return nil, err
			}
			resp = append(resp, trade.Data{
				Exchange:     p.Name,
				CurrencyPair: pair,
				AssetType:    assetType,
				Side:         side,
				Price:        tradeData[i].Price.Float64(),
				Amount:       tradeData[i].Amount.Float64(),
				Timestamp:    tradeData[i].CreationTime.Time(),
			})
		}
	}
	if err := p.AddTradesToBuffer(resp...); err != nil {
		return nil, err
	}
	resp = trade.FilterTradesByTime(resp, timestampStart, timestampEnd)
	sort.Sort(trade.ByDate(resp))
	return resp, nil
}

// SubmitOrder submits a new order
func (p *Poloniex) SubmitOrder(ctx context.Context, s *order.Submit) (*order.SubmitResponse, error) {
	if s == nil {
		return nil, common.ErrNilPointer
	}
	if err := s.Validate(p.GetTradingRequirements()); err != nil {
		return nil, err
	}
	var err error
	s.Pair, err = p.FormatExchangeCurrency(s.Pair, s.AssetType)
	if err != nil {
		return nil, err
	}
	oTypeString, err := OrderTypeString(s.Type)
	if err != nil {
		return nil, err
	}
	tif, err := TimeInForceString(s.TimeInForce)
	if err != nil {
		return nil, err
	}
	switch s.AssetType {
	case asset.Spot:
		var smartOrder bool
		var response *PlaceOrderResponse
		switch s.Type {
		case order.Stop, order.StopLimit, order.TrailingStop:
			smartOrder = true
		case order.Limit, order.Market, order.LimitMaker:
		default:
			return nil, fmt.Errorf("%v order type %v is not supported", order.ErrTypeIsInvalid, s.Type)
		}
		if smartOrder {
			var sOrder *PlaceOrderResponse
			sOrder, err = p.CreateSmartOrder(ctx, &SmartOrderRequestParam{
				Symbol:        s.Pair,
				Type:          oTypeString,
				Side:          s.Side.String(),
				AccountType:   accountTypeString(s.AssetType),
				Price:         s.Price,
				StopPrice:     s.TriggerPrice,
				Quantity:      s.Amount,
				ClientOrderID: s.ClientOrderID,
				TimeInForce:   tif,
			})
			if err != nil {
				return nil, err
			}
			return s.DeriveSubmitResponse(sOrder.ID)
		}
		tif, err := TimeInForceString(s.TimeInForce)
		if err != nil {
			return nil, err
		}
		arg := &PlaceOrderParams{
			Symbol:      s.Pair,
			Price:       s.Price,
			Amount:      s.Amount,
			AllowBorrow: false,
			Type:        oTypeString,
			Side:        s.Side.String(),
			TimeInForce: tif,
		}
		if p.Websocket.IsConnected() && p.Websocket.CanUseAuthenticatedEndpoints() && p.Websocket.CanUseAuthenticatedWebsocketForWrapper() {
			response, err = p.WsCreateOrder(arg)
		} else {
			response, err = p.PlaceOrder(ctx, arg)
		}
		if err != nil {
			return nil, err
		}
		return s.DeriveSubmitResponse(response.ID)
	case asset.Futures:
		var stopOrderType, stopOrderBoundary string
		switch s.Type {
		case order.Stop, order.StopLimit, order.TrailingStop:
			if s.TriggerPrice == 0 {
				break
			}
			switch s.TriggerPriceType {
			case order.IndexPrice:
				stopOrderType = "IP"
			case order.MarkPrice:
				stopOrderType = "MP"
			case order.LastPrice:
				stopOrderType = "TP"
			}
			switch s.Type {
			case order.StopLimit:
				switch s.Side {
				case order.Sell:
					stopOrderBoundary = "up"
				case order.Buy:
					stopOrderBoundary = "down"
				}
			case order.TrailingStop, order.Stop:
				switch s.Side {
				case order.Sell:
					// Stop-loss when order type is order.Stop
					stopOrderBoundary = "down"
				case order.Buy:
					// Take Profit when order type is order.Stop
					stopOrderBoundary = "up"
				}
			}
		}
		tif, err := TimeInForceString(s.TimeInForce)
		if err != nil {
			return nil, err
		}
		oTypeString, err := OrderTypeString(s.Type)
		if err != nil {
			return nil, err
		}
		response, err := p.PlaceFuturesOrder(ctx, &FuturesOrderParams{
			ClientOrderID: s.ClientOrderID,
			Side:          s.Side.String(),
			Symbol:        s.Pair.String(),
			OrderType:     oTypeString,
			Leverage:      int64(s.Leverage),
			Stop:          stopOrderBoundary,
			StopPrice:     s.TriggerPrice,
			StopPriceType: stopOrderType,
			ReduceOnly:    s.ReduceOnly,
			Hidden:        s.Hidden,
			PostOnly:      s.TimeInForce.Is(order.PostOnly),
			TimeInForce:   tif,
			Price:         s.Price,
			Size:          s.Amount,
		})
		if err != nil {
			return nil, err
		}
		return s.DeriveSubmitResponse(response.OrderID)
	default:
		return nil, fmt.Errorf("%w asset type: %v", asset.ErrNotSupported, s.AssetType)
	}
}

// ModifyOrder will allow of changing orderbook placement and limit to
// market conversion
func (p *Poloniex) ModifyOrder(ctx context.Context, action *order.Modify) (*order.ModifyResponse, error) {
	if action == nil {
		return nil, common.ErrNilPointer
	}
	if err := action.Validate(); err != nil {
		return nil, err
	}
	if action.AssetType != asset.Spot {
		return nil, fmt.Errorf("%w asset type: %v", asset.ErrNotSupported, action.AssetType)
	}
	tif, err := TimeInForceString(action.TimeInForce)
	if err != nil {
		return nil, err
	}
	switch action.Type {
	case order.Market, order.Limit, order.LimitMaker:
		resp, err := p.CancelReplaceOrder(ctx, &CancelReplaceOrderParam{
			orderID:       action.OrderID,
			ClientOrderID: action.ClientOrderID,
			Price:         action.Price,
			Quantity:      action.Amount,
			AmendedType:   action.Type.String(),
			TimeInForce:   tif,
		})
		if err != nil {
			return nil, err
		}
		modResp, err := action.DeriveModifyResponse()
		if err != nil {
			return nil, err
		}
		modResp.OrderID = resp.ID
		return modResp, nil
	case order.Stop, order.StopLimit:
		oTypeString, err := OrderTypeString(action.Type)
		if err != nil {
			return nil, err
		}
		oResp, err := p.CancelReplaceSmartOrder(ctx, &CancelReplaceSmartOrderParam{
			orderID:          action.OrderID,
			ClientOrderID:    action.ClientOrderID,
			Price:            action.Price,
			StopPrice:        action.TriggerPrice,
			Amount:           action.Amount,
			AmendedType:      oTypeString,
			ProceedOnFailure: !action.TimeInForce.Is(order.ImmediateOrCancel),
			TimeInForce:      tif,
		})
		if err != nil {
			return nil, err
		}
		modResp, err := action.DeriveModifyResponse()
		if err != nil {
			return nil, err
		}
		modResp.OrderID = oResp.ID
		return modResp, nil
	default:
		return nil, fmt.Errorf("%w %v", order.ErrUnsupportedOrderType, action.Type)
	}
}

// CancelOrder cancels an order by its corresponding ID number
func (p *Poloniex) CancelOrder(ctx context.Context, o *order.Cancel) error {
	if err := o.Validate(o.StandardCancel()); err != nil {
		return err
	}
	if o.OrderID == "" && o.ClientOrderID == "" {
		return order.ErrOrderIDNotSet
	}
	var err error
	switch o.AssetType {
	case asset.Spot:
		switch o.Type {
		case order.Limit, order.Market:
			_, err = p.CancelOrderByID(ctx, o.OrderID)
		case order.Stop, order.StopLimit, order.TrailingStop, order.TrailingStopLimit:
			_, err = p.CancelSmartOrderByID(ctx, o.OrderID, o.ClientOrderID)
		default:
			return fmt.Errorf("%w order type: %v", order.ErrUnsupportedOrderType, o.Type)
		}
	case asset.Futures:
		_, err = p.CancelFuturesOrderByID(ctx, o.OrderID)
	default:
		return fmt.Errorf("%w asset type: %v", asset.ErrNotSupported, o.AssetType)
	}
	return err
}

// CancelBatchOrders cancels an orders by their corresponding ID numbers
func (p *Poloniex) CancelBatchOrders(ctx context.Context, o []order.Cancel) (*order.CancelBatchResponse, error) {
	if len(o) == 0 {
		return nil, order.ErrCancelOrderIsNil
	}
	orderIDs := make([]string, 0, len(o))
	clientOrderIDs := make([]string, 0, len(o))
	assetType := o[0].AssetType
	commonOrderType := o[0].Type
	for i := range o {
		if assetType != o[i].AssetType {
			return nil, errors.New("order asset type mismatch detected")
		}
		if commonOrderType != o[i].Type {
			commonOrderType = order.AnyType
		}
		switch {
		case o[i].ClientOrderID != "":
			clientOrderIDs = append(clientOrderIDs, o[i].ClientOrderID)
		case o[i].OrderID != "":
			orderIDs = append(orderIDs, o[i].OrderID)
		default:
			return nil, order.ErrOrderIDNotSet
		}
	}
	resp := &order.CancelBatchResponse{
		Status: make(map[string]string),
	}
	switch assetType {
	case asset.Spot:
		switch commonOrderType {
		case order.Market, order.Limit:
			if p.Websocket.IsConnected() && p.Websocket.CanUseAuthenticatedEndpoints() && p.Websocket.CanUseAuthenticatedWebsocketForWrapper() {
				wsCancelledOrders, err := p.WsCancelMultipleOrdersByIDs(&OrderCancellationParams{OrderIDs: orderIDs, ClientOrderIDs: clientOrderIDs})
				if err != nil {
					return nil, err
				}
				for i := range wsCancelledOrders {
					if wsCancelledOrders[i].ClientOrderID != "" {
						resp.Status[wsCancelledOrders[i].ClientOrderID] = wsCancelledOrders[i].State + " " + wsCancelledOrders[i].Message
						continue
					}
					orderID := strconv.FormatInt(wsCancelledOrders[i].OrderID, 10)
					resp.Status[orderID] = wsCancelledOrders[i].State + " " + wsCancelledOrders[i].Message
				}
			} else {
				cancelledOrders, err := p.CancelMultipleOrdersByIDs(ctx, &OrderCancellationParams{OrderIDs: orderIDs, ClientOrderIDs: clientOrderIDs})
				if err != nil {
					return nil, err
				}
				for i := range cancelledOrders {
					if cancelledOrders[i].ClientOrderID != "" {
						resp.Status[cancelledOrders[i].ClientOrderID] = cancelledOrders[i].State + " " + cancelledOrders[i].Message
						continue
					}
					resp.Status[cancelledOrders[i].OrderID] = cancelledOrders[i].State + " " + cancelledOrders[i].Message
				}
			}
		case order.Stop, order.StopLimit, order.TrailingStop, order.TrailingStopLimit:
			cancelledOrders, err := p.CancelMultipleSmartOrders(ctx, &OrderCancellationParams{
				OrderIDs:       orderIDs,
				ClientOrderIDs: clientOrderIDs,
			})
			if err != nil {
				return nil, err
			}
			for i := range cancelledOrders {
				if cancelledOrders[i].ClientOrderID != "" {
					resp.Status[cancelledOrders[i].ClientOrderID] = cancelledOrders[i].State + " " + cancelledOrders[i].Message
					continue
				}
				resp.Status[cancelledOrders[i].OrderID] = cancelledOrders[i].State + " " + cancelledOrders[i].Message
			}
		default:
			return nil, fmt.Errorf("%w %s", order.ErrUnsupportedOrderType, commonOrderType.String())
		}
	case asset.Futures:
		switch commonOrderType {
		case order.Limit, order.Market:
			cancelledOrders, err := p.CancelMultipleFuturesLimitOrders(ctx, orderIDs, clientOrderIDs)
			if err != nil {
				return nil, err
			}
			resp.Status = make(map[string]string, len(cancelledOrders.CancelFailedOrderIDs)+len(cancelledOrders.CancelledOrderIDs))
			for x := range cancelledOrders.CancelledOrderIDs {
				resp.Status[cancelledOrders.CancelledOrderIDs[x]] = "Cancelled"
			}
			for x := range cancelledOrders.CancelFailedOrderIDs {
				resp.Status[cancelledOrders.CancelFailedOrderIDs[x]] = "Failed"
			}
		default:
			return nil, fmt.Errorf("futures order cancellation for %s orders is not supported", commonOrderType.String())
		}
	default:
		return nil, fmt.Errorf("%w asset type: %v", asset.ErrNotSupported, assetType)
	}
	return resp, nil
}

// CancelAllOrders cancels all orders associated with a currency pair
func (p *Poloniex) CancelAllOrders(ctx context.Context, cancelOrd *order.Cancel) (order.CancelAllResponse, error) {
	cancelAllOrdersResponse := order.CancelAllResponse{
		Status: make(map[string]string),
	}
	if cancelOrd == nil {
		return cancelAllOrdersResponse, common.ErrNilPointer
	}
	var err error
	var pairs currency.Pairs
	if !cancelOrd.Pair.IsEmpty() {
		pairs = append(pairs, cancelOrd.Pair)
	}
	var resp []CancelOrderResponse
	switch cancelOrd.AssetType {
	case asset.Spot:
		switch cancelOrd.Type {
		case order.Market, order.Limit:
			if p.Websocket.IsConnected() && p.Websocket.CanUseAuthenticatedEndpoints() && p.Websocket.CanUseAuthenticatedWebsocketForWrapper() {
				var wsResponse []WsCancelOrderResponse
				wsResponse, err = p.WsCancelAllTradeOrders(pairs.Strings(), []string{accountTypeString(cancelOrd.AssetType)})
				if err != nil {
					return cancelAllOrdersResponse, err
				}
				for x := range wsResponse {
					cancelAllOrdersResponse.Status[strconv.FormatInt(wsResponse[x].OrderID, 10)] = wsResponse[x].State
				}
			} else {
				resp, err = p.CancelAllTradeOrders(ctx, pairs.Strings(), []string{accountTypeString(cancelOrd.AssetType)})
				if err != nil {
					return cancelAllOrdersResponse, err
				}
				for x := range resp {
					cancelAllOrdersResponse.Status[resp[x].OrderID] = resp[x].State
				}
			}
		case order.TrailingStop, order.TrailingStopLimit, order.StopLimit, order.Stop:
			pairsString := []string{}
			if !cancelOrd.Pair.IsEmpty() {
				pairsString = append(pairsString, cancelOrd.Pair.String())
			}
			orderTypes := []string{}
			oTypeString, err := OrderTypeString(cancelOrd.Type)
			if err != nil {
				return cancelAllOrdersResponse, err
			}
			if cancelOrd.Type != order.UnknownType {
				orderTypes = append(orderTypes, oTypeString)
			}
			var resp []CancelOrderResponse
			resp, err = p.CancelAllSmartOrders(ctx, pairsString, nil, orderTypes)
			if err != nil {
				return cancelAllOrdersResponse, err
			}
			for x := range resp {
				cancelAllOrdersResponse.Status[resp[x].OrderID] = resp[x].State
			}
		default:
			return cancelAllOrdersResponse, fmt.Errorf("%w %v", order.ErrUnsupportedOrderType, cancelOrd.Type)
		}
	case asset.Futures:
		var result *FuturesCancelOrderResponse
		switch cancelOrd.Type {
		case order.Limit:
			result, err = p.CancelAllFuturesLimitOrders(ctx, cancelOrd.Pair.String(), cancelOrd.Side.String())
			if err != nil {
				return cancelAllOrdersResponse, err
			}
		case order.Stop, order.StopLimit, order.TrailingStop, order.TrailingStopLimit:
			result, err = p.CancelAllFuturesStopOrders(ctx, cancelOrd.Pair.String())
			if err != nil {
				return cancelAllOrdersResponse, err
			}
		default:
			return cancelAllOrdersResponse, fmt.Errorf("%w %v", order.ErrUnsupportedOrderType, cancelOrd.Type)
		}
		for x := range result.CancelledOrderIDs {
			cancelAllOrdersResponse.Status[result.CancelledOrderIDs[x]] = "Cancelled"
		}
		for x := range result.CancelFailedOrderIDs {
			cancelAllOrdersResponse.Status[result.CancelFailedOrderIDs[x]] = "Failed"
		}
	default:
		return cancelAllOrdersResponse, fmt.Errorf("%w asset type: %v", asset.ErrNotSupported, cancelOrd.AssetType)
	}
	return cancelAllOrdersResponse, nil
}

// GetOrderInfo returns order information based on order ID
func (p *Poloniex) GetOrderInfo(ctx context.Context, orderID string, pair currency.Pair, assetType asset.Item) (*order.Detail, error) {
	if pair.IsEmpty() {
		return nil, currency.ErrCurrencyPairEmpty
	}
	switch assetType {
	case asset.Spot:
		trades, err := p.GetTradesByOrderID(ctx, orderID)
		if err != nil && !strings.Contains(err.Error(), "Order not found") {
			return nil, err
		}
		orderTrades := make([]order.TradeHistory, len(trades))
		var oType order.Type
		var oSide order.Side
		for i := range trades {
			oType, err = order.StringToOrderType(trades[i].Type)
			if err != nil {
				return nil, err
			}
			oSide, err = order.StringToOrderSide(trades[i].Side)
			if err != nil {
				return nil, err
			}
			orderTrades[i] = order.TradeHistory{
				Price:     trades[i].Price.Float64(),
				Amount:    trades[i].Quantity.Float64(),
				Fee:       trades[i].FeeAmount.Float64(),
				Exchange:  p.Name,
				TID:       trades[i].ID,
				Type:      oType,
				Side:      oSide,
				Timestamp: trades[i].CreateTime.Time(),
				FeeAsset:  trades[i].FeeCurrency,
				Total:     trades[i].Amount.Float64(),
			}
		}
		var smartOrders []SmartOrderDetail
		resp, err := p.GetOrderDetail(ctx, orderID, "")
		if err != nil {
			smartOrders, err = p.GetSmartOrderDetail(ctx, orderID, "")
			if err != nil {
				return nil, err
			} else if len(smartOrders) == 0 {
				return nil, order.ErrOrderNotFound
			}
		}

		var dPair currency.Pair
		var oStatus order.Status
		if len(smartOrders) > 0 {
			dPair, err = currency.NewPairFromString(smartOrders[0].Symbol)
			if err != nil {
				return nil, err
			} else if !pair.IsEmpty() && !dPair.Equal(pair) {
				return nil, fmt.Errorf("order with ID %s expected a symbol %v, but got %v", orderID, pair, dPair)
			}
			oType, err = order.StringToOrderType(smartOrders[0].Type)
			if err != nil {
				return nil, err
			}
			oStatus, err = order.StringToOrderStatus(smartOrders[0].State)
			if err != nil {
				return nil, err
			}
			oSide, err = order.StringToOrderSide(smartOrders[0].Side)
			if err != nil {
				return nil, err
			}
			return &order.Detail{
				Price:         smartOrders[0].Price.Float64(),
				Amount:        smartOrders[0].Quantity.Float64(),
				QuoteAmount:   smartOrders[0].Amount.Float64(),
				Exchange:      p.Name,
				OrderID:       smartOrders[0].ID,
				ClientOrderID: smartOrders[0].ClientOrderID,
				Type:          oType,
				Side:          oSide,
				Status:        oStatus,
				AssetType:     stringToAccountType(smartOrders[0].AccountType),
				Date:          smartOrders[0].CreateTime.Time(),
				LastUpdated:   smartOrders[0].UpdateTime.Time(),
				Pair:          dPair,
				Trades:        orderTrades,
				TimeInForce:   smartOrders[0].TimeInForce,
			}, nil
		}
		dPair, err = currency.NewPairFromString(resp.Symbol)
		if err != nil {
			return nil, err
		} else if !pair.IsEmpty() && !dPair.Equal(pair) {
			return nil, fmt.Errorf("order with ID %s expected a symbol %v, but got %v", orderID, pair, dPair)
		}
		oType, err = order.StringToOrderType(resp.Type)
		if err != nil {
			return nil, err
		}
		oStatus, err = order.StringToOrderStatus(resp.State)
		if err != nil {
			return nil, err
		}
		oSide, err = order.StringToOrderSide(resp.Side)
		if err != nil {
			return nil, err
		}
		return &order.Detail{
			Price:                resp.Price.Float64(),
			Amount:               resp.Quantity.Float64(),
			AverageExecutedPrice: resp.AvgPrice.Float64(),
			QuoteAmount:          resp.Amount.Float64(),
			ExecutedAmount:       resp.FilledQuantity.Float64(),
			RemainingAmount:      resp.Quantity.Float64() - resp.FilledAmount.Float64(),
			Cost:                 resp.FilledQuantity.Float64() * resp.AvgPrice.Float64(),
			Exchange:             p.Name,
			OrderID:              resp.ID,
			ClientOrderID:        resp.ClientOrderID,
			Type:                 oType,
			Side:                 oSide,
			Status:               oStatus,
			AssetType:            stringToAccountType(resp.AccountType),
			Date:                 resp.CreateTime.Time(),
			LastUpdated:          resp.UpdateTime.Time(),
			Pair:                 dPair,
			Trades:               orderTrades,
			TimeInForce:          resp.TimeInForce,
		}, nil
	case asset.Futures:
		fResults, err := p.GetV3FuturesOrderHistory(ctx, "", "", "", orderID, "", "", time.Time{}, time.Time{}, 0, 0)
		if err != nil {
			return nil, err
		}
		if len(fResults) != 1 {
			return nil, order.ErrOrderNotFound
		}
		orderDetail := &fResults[0]
		dPair, err := currency.NewPairFromString(orderDetail.Symbol)
		if err != nil {
			return nil, err
		} else if !pair.IsEmpty() && !dPair.Equal(pair) {
			return nil, fmt.Errorf("order with ID %s expected a symbol %v, but got %v", orderID, pair, dPair)
		}
		oType, err := order.StringToOrderType(orderDetail.OrderType)
		if err != nil {
			return nil, err
		}
		oStatus, err := order.StringToOrderStatus(orderDetail.State)
		if err != nil {
			return nil, err
		}
		oSide, err := order.StringToOrderSide(orderDetail.Side)
		if err != nil {
			return nil, err
		}
		return &order.Detail{
			Price:                orderDetail.Price.Float64(),
			Amount:               orderDetail.Quantity.Float64(),
			AverageExecutedPrice: orderDetail.AveragePrice.Float64(),
			QuoteAmount:          orderDetail.AveragePrice.Float64() * orderDetail.ExecQuantity.Float64(),
			ExecutedAmount:       orderDetail.ExecQuantity.Float64(),
			RemainingAmount:      orderDetail.Quantity.Float64() - orderDetail.ExecQuantity.Float64(),
			OrderID:              orderDetail.OrderID,
			Exchange:             p.Name,
			ClientOrderID:        orderDetail.ClientOrderID,
			Type:                 oType,
			Side:                 oSide,
			Status:               oStatus,
			AssetType:            asset.Futures,
			Date:                 orderDetail.CreationTime.Time(),
			LastUpdated:          orderDetail.UpdateTime.Time(),
			Pair:                 dPair,
			TimeInForce:          orderDetail.TimeInForce,
		}, nil
	default:
		return nil, fmt.Errorf("%w asset type: %v", asset.ErrNotSupported, assetType)
	}
}

// GetDepositAddress returns a deposit address for a specified currency
func (p *Poloniex) GetDepositAddress(ctx context.Context, cryptocurrency currency.Code, _, chain string) (*deposit.Address, error) {
	depositAddrs, err := p.GetDepositAddresses(ctx, cryptocurrency)
	if err != nil {
		return nil, err
	}
	// Some coins use a main address, so we must use this in conjunction with the returned
	// deposit address to produce the full deposit address and payment-id
	currencies, err := p.GetCurrencyInformation(ctx, cryptocurrency)
	if err != nil {
		return nil, err
	}

	coinParams, ok := currencies[cryptocurrency.Upper().String()]
	if !ok {
		return nil, fmt.Errorf("unable to find currency %s in map", cryptocurrency)
	}

	var address, paymentID string
	if coinParams.Type == "address-payment-id" && coinParams.DepositAddress != "" {
		paymentID, ok = (*depositAddrs)[cryptocurrency.Upper().String()]
		if !ok {
			newAddr, err := p.NewCurrencyDepositAddress(ctx, cryptocurrency)
			if err != nil {
				return nil, err
			}
			paymentID = newAddr
		}
		return &deposit.Address{
			Address: coinParams.DepositAddress,
			Tag:     paymentID,
			Chain:   coinParams.ParentChain,
		}, nil
	}

	address, ok = (*depositAddrs)[cryptocurrency.Upper().String()]
	if !ok {
		if len(coinParams.ChildChains) > 1 && chain != "" && !slices.Contains(coinParams.ChildChains, chain) {
			return nil, fmt.Errorf("currency %s has %v chains available, one of these must be specified",
				cryptocurrency,
				coinParams.ChildChains)
		}

		coinParams, ok = currencies[cryptocurrency.Upper().String()]
		if !ok {
			return nil, fmt.Errorf("unable to find currency %s in map", cryptocurrency)
		}
		if coinParams.WalletDepositState != "ENABLED" {
			return nil, fmt.Errorf("deposits and withdrawals for %v are currently disabled", cryptocurrency.Upper().String())
		}

		newAddr, err := p.NewCurrencyDepositAddress(ctx, cryptocurrency)
		if err != nil {
			return nil, err
		}
		address = newAddr
	}
	return &deposit.Address{
		Address: address,
	}, nil
}

// WithdrawCryptocurrencyFunds returns a withdrawal ID when a withdrawal is
// submitted
func (p *Poloniex) WithdrawCryptocurrencyFunds(ctx context.Context, withdrawRequest *withdraw.Request) (*withdraw.ExchangeResponse, error) {
	if withdrawRequest == nil {
		return nil, common.ErrNilPointer
	}
	if err := withdrawRequest.Validate(); err != nil {
		return nil, err
	}
	v, err := p.WithdrawCurrency(ctx, &WithdrawCurrencyParam{
		Currency: withdrawRequest.Currency,
		Address:  withdrawRequest.Crypto.Address,
		Amount:   withdrawRequest.Amount})
	if err != nil {
		return nil, err
	}
	return &withdraw.ExchangeResponse{
		Name: p.Name,
		ID:   strconv.FormatInt(v.WithdrawRequestID, 10),
	}, err
}

// WithdrawFiatFunds returns a withdrawal ID when a
// withdrawal is submitted
func (p *Poloniex) WithdrawFiatFunds(_ context.Context, _ *withdraw.Request) (*withdraw.ExchangeResponse, error) {
	return nil, common.ErrFunctionNotSupported
}

// WithdrawFiatFundsToInternationalBank returns a withdrawal ID when a
// withdrawal is submitted
func (p *Poloniex) WithdrawFiatFundsToInternationalBank(_ context.Context, _ *withdraw.Request) (*withdraw.ExchangeResponse, error) {
	return nil, common.ErrFunctionNotSupported
}

// GetFeeByType returns an estimate of fee based on type of transaction
func (p *Poloniex) GetFeeByType(ctx context.Context, feeBuilder *exchange.FeeBuilder) (float64, error) {
	if feeBuilder == nil {
		return 0, fmt.Errorf("%T %w", feeBuilder, common.ErrNilPointer)
	}
	if (!p.AreCredentialsValid(ctx) || p.SkipAuthCheck) && // Todo check connection status
		feeBuilder.FeeType == exchange.CryptocurrencyTradeFee {
		feeBuilder.FeeType = exchange.OfflineTradeFee
	}
	return p.GetFee(ctx, feeBuilder)
}

// GetActiveOrders retrieves any orders that are active/open
func (p *Poloniex) GetActiveOrders(ctx context.Context, req *order.MultiOrderRequest) (order.FilteredOrders, error) {
	if req == nil {
		return nil, common.ErrNilPointer
	}
	err := req.Validate()
	if err != nil {
		return nil, err
	}
	var samplePair currency.Pair
	if len(req.Pairs) == 1 {
		samplePair = req.Pairs[0]
	}
	var orders []order.Detail
	switch req.AssetType {
	case asset.Spot:
		resp, err := p.GetOpenOrders(ctx, samplePair, req.Side.String(), "", req.FromOrderID, 0)
		if err != nil {
			return nil, err
		}
		for a := range resp {
			var symbol currency.Pair
			symbol, err = currency.NewPairFromString(resp[a].Symbol)
			if err != nil {
				return nil, err
			}
			if len(req.Pairs) != 0 && req.Pairs.Contains(symbol, true) {
				continue
			}
			var orderSide order.Side
			orderSide, err = order.StringToOrderSide(resp[a].Side)
			if err != nil {
				return nil, err
			}
			oType, err := order.StringToOrderType(resp[a].Type)
			if err != nil {
				return nil, err
			}
			orders = append(orders, order.Detail{
				Type:        oType,
				OrderID:     resp[a].ID,
				Side:        orderSide,
				Amount:      resp[a].Amount.Float64(),
				Date:        resp[a].CreateTime.Time(),
				Price:       resp[a].Price.Float64(),
				Pair:        symbol,
				Exchange:    p.Name,
				TimeInForce: resp[a].TimeInForce,
			})
		}
	case asset.Futures:
		oTypeString, err := OrderTypeString(req.Type)
		if err != nil {
			return nil, err
		}
		fOrders, err := p.GetFuturesOrderList(context.Background(), "active", samplePair.String(), req.Side.String(), oTypeString, req.StartTime, req.EndTime, margin.Unset)
		if err != nil {
			return nil, err
		}
		for a := range fOrders.Items {
			var symbol currency.Pair
			symbol, err = currency.NewPairFromString(fOrders.Items[a].Symbol)
			if err != nil {
				return nil, err
			}
			if len(req.Pairs) != 0 && req.Pairs.Contains(symbol, true) {
				continue
			}
			var orderSide order.Side
			orderSide, err = order.StringToOrderSide(fOrders.Items[a].Side)
			if err != nil {
				return nil, err
			}
			oType, err := order.StringToOrderType(fOrders.Items[a].OrderType)
			if err != nil {
				return nil, err
			}
			oStatus, err := order.StringToOrderStatus(fOrders.Items[a].Status)
			if err != nil {
				return nil, err
			}
			var mType margin.Type
			switch fOrders.Items[a].MarginType {
			case 0:
				mType = margin.Isolated
			case 1:
				mType = margin.Multi
			}
			trades := make([]order.TradeHistory, len(fOrders.Items[a].Trades))
			for t := range fOrders.Items[a].Trades {
				trades[t] = order.TradeHistory{
					TID:      fOrders.Items[a].Trades[t].TradeID,
					Fee:      fOrders.Items[a].Trades[t].FeePay,
					Exchange: p.Name,
				}
			}
			if fOrders.Items[a].PostOnly {
				fOrders.Items[a].TimeInForce |= order.PostOnly
			}
			orders = append(orders, order.Detail{
				Type:               oType,
				OrderID:            fOrders.Items[a].OrderID,
				Side:               orderSide,
				Amount:             fOrders.Items[a].Size,
				Date:               fOrders.Items[a].CreatedAt.Time(),
				Price:              fOrders.Items[a].Price.Float64(),
				Pair:               symbol,
				Exchange:           p.Name,
				HiddenOrder:        fOrders.Items[a].Hidden,
				ReduceOnly:         fOrders.Items[a].ReduceOnly,
				Leverage:           fOrders.Items[a].Leverage.Float64(),
				ExecutedAmount:     fOrders.Items[a].FilledSize,
				RemainingAmount:    fOrders.Items[a].Size - fOrders.Items[a].FilledSize,
				ClientOrderID:      fOrders.Items[a].ClientOrderID,
				Status:             oStatus,
				AssetType:          req.AssetType,
				LastUpdated:        fOrders.Items[a].UpdatedAt.Time(),
				MarginType:         mType,
				Trades:             trades,
				SettlementCurrency: currency.NewCode(fOrders.Items[a].SettleCurrency),
				TimeInForce:        fOrders.Items[a].TimeInForce,
			})
		}
	default:
		return nil, fmt.Errorf("%w asset type: %v", asset.ErrNotSupported, req.AssetType)
	}
	return req.Filter(p.Name, orders), nil
}

func accountTypeString(assetType asset.Item) string {
	switch assetType {
	case asset.Spot:
		return "SPOT"
	case asset.Futures:
		return "FUTURE"
	default:
		return ""
	}
}

func stringToAccountType(assetType string) asset.Item {
	switch assetType {
	case "SPOT":
		return asset.Spot
	case "FUTURE":
		return asset.Futures
	default:
		return asset.Empty
	}
}

// GetOrderHistory retrieves account order information
// can Limit response to specific order status
func (p *Poloniex) GetOrderHistory(ctx context.Context, req *order.MultiOrderRequest) (order.FilteredOrders, error) {
	if req == nil {
		return nil, common.ErrNilPointer
	}
	err := req.Validate()
	if err != nil {
		return nil, err
	}
	switch req.AssetType {
	case asset.Spot:
		switch req.Type {
		case order.Market, order.Limit:
			oTypeString, err := OrderTypeString(req.Type)
			if err != nil {
				return nil, err
			}
			resp, err := p.GetOrdersHistory(ctx, currency.EMPTYPAIR, accountTypeString(req.AssetType), oTypeString, req.Side.String(), "", "", 0, 100, req.StartTime, req.EndTime, false)
			if err != nil {
				return nil, err
			}

			var oSide order.Side
			var oType order.Type
			orders := make([]order.Detail, 0, len(resp))
			for i := range resp {
				var pair currency.Pair
				pair, err = currency.NewPairFromString(resp[i].Symbol)
				if err != nil {
					return nil, err
				}
				if len(req.Pairs) != 0 && !req.Pairs.Contains(pair, true) {
					continue
				}
				oSide, err = order.StringToOrderSide(resp[i].Side)
				if err != nil {
					return nil, err
				}
				oType, err = order.StringToOrderType(resp[i].Type)
				if err != nil {
					return nil, err
				}
				var assetType asset.Item
				assetType, err = asset.New(resp[i].AccountType)
				if err != nil {
					return nil, err
				}
				detail := order.Detail{
					Side:                 oSide,
					Amount:               resp[i].Amount.Float64(),
					ExecutedAmount:       resp[i].FilledAmount.Float64(),
					Price:                resp[i].Price.Float64(),
					AverageExecutedPrice: resp[i].AvgPrice.Float64(),
					Pair:                 pair,
					Type:                 oType,
					Exchange:             p.Name,
					QuoteAmount:          resp[i].Amount.Float64() * resp[i].AvgPrice.Float64(),
					RemainingAmount:      resp[i].Quantity.Float64() - resp[i].FilledQuantity.Float64(),
					OrderID:              resp[i].ID,
					ClientOrderID:        resp[i].ClientOrderID,
					Status:               order.Filled,
					AssetType:            assetType,
					Date:                 resp[i].CreateTime.Time(),
					LastUpdated:          resp[i].UpdateTime.Time(),
					TimeInForce:          resp[i].TimeInForce,
				}
				detail.InferCostsAndTimes()
				orders = append(orders, detail)
			}
			return req.Filter(p.Name, orders), nil
		case order.Stop, order.StopLimit, order.TrailingStop, order.TrailingStopLimit:
			oTypeString, err := OrderTypeString(req.Type)
			if err != nil {
				return nil, err
			}
			smartOrders, err := p.GetSmartOrderHistory(ctx, currency.EMPTYPAIR, accountTypeString(req.AssetType),
				oTypeString, req.Side.String(), "", "", 0, 100, req.StartTime, req.EndTime, false)
			if err != nil {
				return nil, err
			}
			var oSide order.Side
			var oType order.Type
			orders := make([]order.Detail, 0, len(smartOrders))
			for i := range smartOrders {
				var pair currency.Pair
				pair, err = currency.NewPairFromString(smartOrders[i].Symbol)
				if err != nil {
					return nil, err
				}
				if len(req.Pairs) != 0 && !req.Pairs.Contains(pair, true) {
					continue
				}
				oSide, err = order.StringToOrderSide(smartOrders[i].Side)
				if err != nil {
					return nil, err
				}
				oType, err = order.StringToOrderType(smartOrders[i].Type)
				if err != nil {
					return nil, err
				}
				assetType, err := asset.New(smartOrders[i].AccountType)
				if err != nil {
					return nil, err
				}
				detail := order.Detail{
					Side:          oSide,
					Amount:        smartOrders[i].Amount.Float64(),
					Price:         smartOrders[i].Price.Float64(),
					TriggerPrice:  smartOrders[i].StopPrice.Float64(),
					Pair:          pair,
					Type:          oType,
					Exchange:      p.Name,
					OrderID:       smartOrders[i].ID,
					ClientOrderID: smartOrders[i].ClientOrderID,
					Status:        order.Filled,
					AssetType:     assetType,
					Date:          smartOrders[i].CreateTime.Time(),
					LastUpdated:   smartOrders[i].UpdateTime.Time(),
					TimeInForce:   smartOrders[i].TimeInForce,
				}
				detail.InferCostsAndTimes()
				orders = append(orders, detail)
			}
			return orders, nil
		default:
			return nil, fmt.Errorf("%w %v", order.ErrUnsupportedOrderType, req.Type)
		}
	case asset.Futures:
		orderHistory, err := p.GetV3FuturesOrderHistory(ctx, "", req.Side.String(), "", "", "", "", req.StartTime, req.EndTime, 0, 100)
		if err != nil {
			return nil, err
		}
		var oSide order.Side
		var oType order.Type
		orders := make([]order.Detail, 0, len(orderHistory))
		for i := range orderHistory {
			var pair currency.Pair
			pair, err = currency.NewPairFromString(orderHistory[i].Symbol)
			if err != nil {
				return nil, err
			}
			if len(req.Pairs) != 0 && !req.Pairs.Contains(pair, true) {
				continue
			}
			oSide, err = order.StringToOrderSide(orderHistory[i].Side)
			if err != nil {
				return nil, err
			}
			oType, err = order.StringToOrderType(orderHistory[i].OrderType)
			if err != nil {
				return nil, err
			}
			detail := order.Detail{
				Side:            oSide,
				Amount:          orderHistory[i].Quantity.Float64(),
				ExecutedAmount:  orderHistory[i].ExecutedAmount.Float64(),
				Price:           orderHistory[i].Price.Float64(),
				Pair:            pair,
				Type:            oType,
				Exchange:        p.Name,
				RemainingAmount: orderHistory[i].Quantity.Float64() - orderHistory[i].ExecutedAmount.Float64(),
				OrderID:         orderHistory[i].OrderID,
				ClientOrderID:   orderHistory[i].ClientOrderID,
				Status:          order.Filled,
				AssetType:       asset.Futures,
				Date:            orderHistory[i].CreationTime.Time(),
				LastUpdated:     orderHistory[i].UpdateTime.Time(),
				TimeInForce:     orderHistory[i].TimeInForce,
			}
			detail.InferCostsAndTimes()
			orders = append(orders, detail)
		}
		return req.Filter(p.Name, orders), nil
	default:
		return nil, fmt.Errorf("%w asset type %v", asset.ErrNotSupported, req.AssetType)
	}
}

// ValidateAPICredentials validates current credentials used for wrapper
// functionality
func (p *Poloniex) ValidateAPICredentials(ctx context.Context, assetType asset.Item) error {
	_, err := p.UpdateAccountInfo(ctx, assetType)
	return p.CheckTransientError(err)
}

// GetHistoricCandles returns candles between a time period for a set time interval
func (p *Poloniex) GetHistoricCandles(ctx context.Context, pair currency.Pair, a asset.Item, interval kline.Interval, start, end time.Time) (*kline.Item, error) {
	req, err := p.GetKlineRequest(pair, a, interval, start, end, false)
	if err != nil {
		return nil, err
	}
	switch a {
	case asset.Spot:
		resp, err := p.GetCandlesticks(ctx, req.RequestFormatted, req.ExchangeInterval, req.Start, req.End, req.RequestLimit)
		if err != nil {
			return nil, err
		}
		timeSeries := make([]kline.Candle, len(resp))
		for x := range resp {
			timeSeries[x] = kline.Candle{
				Time:   resp[x].StartTime.Time(),
				Open:   resp[x].Open.Float64(),
				High:   resp[x].High.Float64(),
				Low:    resp[x].Low.Float64(),
				Close:  resp[x].Close.Float64(),
				Volume: resp[x].Quantity.Float64(),
			}
		}
		return req.ProcessResponse(timeSeries)
	case asset.Futures:
		resp, err := p.GetV3FuturesKlineData(ctx, req.RequestFormatted.String(), req.ExchangeInterval, req.Start, req.End, req.RequestLimit)
		if err != nil {
			return nil, err
		}
		timeSeries := make([]kline.Candle, len(resp))
		for x := range resp {
			timeSeries[x] = kline.Candle{
				Time:   resp[x].EndTime.Time(),
				Open:   resp[x].OpeningPrice.Float64(),
				High:   resp[x].HighestPrice.Float64(),
				Low:    resp[x].LowestPrice.Float64(),
				Volume: resp[x].BaseAmount.Float64(),
			}
		}
		return req.ProcessResponse(timeSeries)
	}

	return nil, fmt.Errorf("%w %v", asset.ErrNotSupported, a)
}

// GetHistoricCandlesExtended returns candles between a time period for a set time interval
func (p *Poloniex) GetHistoricCandlesExtended(ctx context.Context, pair currency.Pair, a asset.Item, interval kline.Interval, start, end time.Time) (*kline.Item, error) {
	req, err := p.GetKlineExtendedRequest(pair, a, interval, start, end)
	if err != nil {
		return nil, err
	}
	var timeSeries []kline.Candle
	switch a {
	case asset.Spot:
		for i := range req.RangeHolder.Ranges {
			resp, err := p.GetCandlesticks(ctx,
				req.RequestFormatted,
				req.ExchangeInterval,
				req.RangeHolder.Ranges[i].Start.Time,
				req.RangeHolder.Ranges[i].End.Time,
				req.RequestLimit,
			)
			if err != nil {
				return nil, err
			}
			for x := range resp {
				timeSeries = append(timeSeries, kline.Candle{
					Time:   resp[x].StartTime.Time(),
					Open:   resp[x].Open.Float64(),
					High:   resp[x].High.Float64(),
					Low:    resp[x].Low.Float64(),
					Close:  resp[x].Close.Float64(),
					Volume: resp[x].Quantity.Float64(),
				})
			}
		}
	case asset.Futures:
		for i := range req.RangeHolder.Ranges {
			resp, err := p.GetV3FuturesKlineData(ctx,
				req.RequestFormatted.String(),
				interval,
				req.RangeHolder.Ranges[i].Start.Time,
				req.RangeHolder.Ranges[i].End.Time,
				500,
			)
			if err != nil {
				return nil, err
			}
			for x := range resp {
				timeSeries = append(timeSeries, kline.Candle{
					Time:   resp[x].EndTime.Time(),
					Open:   resp[x].OpeningPrice.Float64(),
					High:   resp[x].HighestPrice.Float64(),
					Low:    resp[x].LowestPrice.Float64(),
					Volume: resp[x].BaseAmount.Float64(),
				})
			}
		}
	default:
		return nil, fmt.Errorf("%w %v", asset.ErrNotSupported, a)
	}
	return req.ProcessResponse(timeSeries)
}

// GetAvailableTransferChains returns the available transfer blockchains for the specific
// cryptocurrency
func (p *Poloniex) GetAvailableTransferChains(ctx context.Context, cryptocurrency currency.Code) ([]string, error) {
	if cryptocurrency.IsEmpty() {
		return nil, currency.ErrCurrencyCodeEmpty
	}
	currencies, err := p.GetV2FuturesCurrencyInformation(ctx, cryptocurrency)
	if err != nil {
		return nil, err
	}
	if len(currencies.NetworkList) == 0 {
		return nil, fmt.Errorf("%w for currency %v", errChainsNotFound, cryptocurrency)
	}
	chains := make([]string, len(currencies.NetworkList))
	for a := range currencies.NetworkList {
		chains[a] = currencies.NetworkList[a].Blockchain
	}
	return chains, nil
}

// GetServerTime returns the current exchange server time.
func (p *Poloniex) GetServerTime(ctx context.Context, assetType asset.Item) (time.Time, error) {
	switch assetType {
	case asset.Spot:
		sysServerTime, err := p.GetSystemTimestamp(ctx)
		if err != nil {
			return time.Time{}, err
		}
		return sysServerTime.ServerTime.Time(), nil
	case asset.Futures:
		sysServerTime, err := p.GetFuturesServerTime(ctx)
		if err != nil {
			return time.Time{}, err
		}
		return sysServerTime.Data.Time(), nil
	default:
		return time.Time{}, fmt.Errorf("%w %v", asset.ErrNotSupported, assetType)
	}
}

// GetFuturesContractDetails returns all contracts from the exchange by asset type
func (p *Poloniex) GetFuturesContractDetails(ctx context.Context, assetType asset.Item) ([]futures.Contract, error) {
	if !assetType.IsFutures() {
		return nil, futures.ErrNotFuturesAsset
	}
	if assetType != asset.Futures {
		return nil, fmt.Errorf("%w %v", asset.ErrNotSupported, assetType)
	}

	contracts, err := p.GetV3FuturesAllProductInfo(ctx, "")
	if err != nil {
		return nil, err
	}
	resp := make([]futures.Contract, len(contracts))
	for i := range contracts {
		var cp currency.Pair
		cp, err = currency.NewPairFromString(contracts[i].Symbol)
		if err != nil {
			return nil, err
		}
		settleCurr := currency.NewCode(contracts[i].SettlementCurrency)
		var ct futures.ContractType
		if strings.HasSuffix(contracts[i].Symbol, "PERP") {
			ct = futures.Perpetual
		} else {
			ct = futures.Quarterly
		}
		resp[i] = futures.Contract{
			Exchange:             p.Name,
			Name:                 cp,
			SettlementCurrencies: currency.Currencies{settleCurr},
			MarginCurrency:       settleCurr,
			Asset:                assetType,
			StartDate:            contracts[i].ListingDate.Time(),
			IsActive:             contracts[i].Status == "OPEN",
			Status:               contracts[i].Status,
			MaxLeverage:          contracts[i].Leverage.Float64(),
			SettlementType:       futures.Linear,
			Type:                 ct,
		}
	}
	return resp, nil
}

// GetLatestFundingRates returns the latest funding rates data
func (p *Poloniex) GetLatestFundingRates(ctx context.Context, r *fundingrate.LatestRateRequest) ([]fundingrate.LatestRateResponse, error) {
	if r == nil {
		return nil, fmt.Errorf("%w LatestRateRequest", common.ErrNilPointer)
	}
	if !r.Pair.IsEmpty() {
		is, err := p.IsPerpetualFutureCurrency(r.Asset, r.Pair)
		if err != nil {
			return nil, err
		}
		if !is {
			return nil, fmt.Errorf("%w %s %v", futures.ErrNotPerpetualFuture, r.Asset, r.Pair)
		}
	}
	contracts, err := p.GetV3FuturesHistoricalFundingRates(ctx, r.Pair.String(), time.Time{}, time.Time{}, 0)
	if err != nil {
		return nil, err
	}
	if r.IncludePredictedRate {
		log.Warnf(log.ExchangeSys, "%s predicted rate for all currencies requires an additional %v requests", p.Name, len(contracts))
	}
	timeChecked := time.Now()
	resp := make([]fundingrate.LatestRateResponse, 0, len(contracts))
	for i := range contracts {
		var cp currency.Pair
		cp, err = currency.NewPairFromString(contracts[i].Symbol)
		if err != nil {
			return nil, err
		}
		var isPerp bool
		isPerp, err = p.IsPerpetualFutureCurrency(r.Asset, cp)
		if err != nil {
			return nil, err
		}
		if !isPerp {
			continue
		}

		rate := fundingrate.LatestRateResponse{
			Exchange: p.Name,
			Asset:    r.Asset,
			Pair:     cp,
			LatestRate: fundingrate.Rate{
				Time: contracts[i].FundingRateSettleTime.Time(),
				Rate: decimal.NewFromFloat(contracts[i].FundingRate.Float64()),
			},
			TimeOfNextRate: contracts[i].NextFundingTime.Time(),
			TimeChecked:    timeChecked,
		}
		if r.IncludePredictedRate {
			rate.PredictedUpcomingRate = fundingrate.Rate{
				Time: contracts[i].NextFundingTime.Time(),
				Rate: decimal.NewFromFloat(contracts[i].NextPredictedFundingRate.Float64()),
			}
		}
		resp = append(resp, rate)
	}
	return resp, nil
}

// IsPerpetualFutureCurrency ensures a given asset and currency is a perpetual future
func (p *Poloniex) IsPerpetualFutureCurrency(a asset.Item, cp currency.Pair) (bool, error) {
	switch {
	case a == asset.Futures && strings.HasSuffix(cp.Quote.String(), "PERP"):
		return true, nil
	default:
		return false, nil
	}
}

// UpdateOrderExecutionLimits updates order execution limits
func (p *Poloniex) UpdateOrderExecutionLimits(ctx context.Context, a asset.Item) error {
	if !p.SupportsAsset(a) {
		return fmt.Errorf("%w asset: %v", asset.ErrNotSupported, a)
	}
	instruments, err := p.GetSymbolInformation(ctx, currency.EMPTYPAIR)
	if err != nil {
		return err
	}
	limits := make([]order.MinMaxLevel, len(instruments))
	for x := range instruments {
		pair, err := currency.NewPairFromString(instruments[x].Symbol)
		if err != nil {
			return err
		}

		limits[x] = order.MinMaxLevel{
			Pair:                    pair,
			Asset:                   a,
			PriceStepIncrementSize:  instruments[x].SymbolTradeLimit.PriceScale,
			MinimumBaseAmount:       instruments[x].SymbolTradeLimit.MinQuantity.Float64(),
			MinimumQuoteAmount:      instruments[x].SymbolTradeLimit.MinAmount.Float64(),
			AmountStepIncrementSize: instruments[x].SymbolTradeLimit.AmountScale,
			QuoteStepIncrementSize:  instruments[x].SymbolTradeLimit.QuantityScale,
		}
	}
	return p.LoadLimits(limits)
}

// GetCurrencyTradeURL returns the URL to the exchange's trade page for the given asset and currency pair
func (p *Poloniex) GetCurrencyTradeURL(_ context.Context, a asset.Item, cp currency.Pair) (string, error) {
	_, err := p.CurrencyPairs.IsPairEnabled(cp, a)
	if err != nil {
		return "", err
	}
	switch a {
	case asset.Spot:
		cp.Delimiter = currency.UnderscoreDelimiter
		return poloniexAPIURL + tradeSpot + cp.Upper().String(), nil
	case asset.Futures:
		cp.Delimiter = ""
		return poloniexAPIURL + tradeFutures + cp.Upper().String(), nil
	default:
		return "", fmt.Errorf("%w %v", asset.ErrNotSupported, a)
	}
}

// OrderTypeString return a string representation of order type
func OrderTypeString(oType order.Type) (string, error) {
	switch oType {
	case order.Market, order.Limit, order.LimitMaker:
		return oType.String(), nil
	case order.StopLimit:
		return "STOP_LIMIT", nil
	case order.AnyType, order.UnknownType:
		return "", nil
	}
	return "", fmt.Errorf("%w: order type %v", order.ErrUnsupportedOrderType, oType)
}

// TimeInforceString return a string representation of time-in-force value
func TimeInForceString(tif order.TimeInForce) (string, error) {
	if tif.Is(order.GoodTillCancel) {
		return order.GoodTillCancel.String(), nil
	}
	if tif.Is(order.FillOrKill) {
		return order.FillOrKill.String(), nil
	}
	if tif.Is(order.ImmediateOrCancel) {
		return order.ImmediateOrCancel.String(), nil
	}
	if tif == order.UnsetTIF {
		return "", nil
	} else {
		return "", fmt.Errorf("%w: TimeInForce value %v is not supported", order.ErrInvalidTimeInForce, tif)
	}
}<|MERGE_RESOLUTION|>--- conflicted
+++ resolved
@@ -42,14 +42,16 @@
 	p.API.CredentialsValidator.RequiresKey = true
 	p.API.CredentialsValidator.RequiresSecret = true
 
-	err := p.StoreAssetPairFormat(asset.Spot, currency.PairStore{
+	err := p.SetAssetPairStore(asset.Spot, currency.PairStore{
+		AssetEnabled:  true,
 		RequestFormat: &currency.PairFormat{Uppercase: true, Delimiter: currency.UnderscoreDelimiter},
 		ConfigFormat:  &currency.PairFormat{Uppercase: true, Delimiter: currency.UnderscoreDelimiter},
 	})
 	if err != nil {
 		log.Errorln(log.ExchangeSys, err)
 	}
-	err = p.StoreAssetPairFormat(asset.Futures, currency.PairStore{
+	err = p.SetAssetPairStore(asset.Futures, currency.PairStore{
+		AssetEnabled:  true,
 		RequestFormat: &currency.PairFormat{Uppercase: true},
 		ConfigFormat:  &currency.PairFormat{Uppercase: true, Delimiter: currency.UnderscoreDelimiter},
 	})
@@ -298,24 +300,8 @@
 				return err
 			}
 		}
-<<<<<<< HEAD
 	case asset.Futures:
 		ticks, err := p.GetV3FuturesMarketInfo(context.Background(), "")
-=======
-
-		err = ticker.ProcessTicker(&ticker.Price{
-			Pair:         enabledPairs[i],
-			Ask:          tick[curr].LowestAsk,
-			Bid:          tick[curr].HighestBid,
-			High:         tick[curr].High24Hr,
-			Last:         tick[curr].Last,
-			Low:          tick[curr].Low24Hr,
-			Volume:       tick[curr].BaseVolume,
-			QuoteVolume:  tick[curr].QuoteVolume,
-			ExchangeName: p.Name,
-			AssetType:    a,
-		})
->>>>>>> d857d704
 		if err != nil {
 			return err
 		}
