--- conflicted
+++ resolved
@@ -773,17 +773,7 @@
 	if action.AssetType != asset.Spot {
 		return nil, fmt.Errorf("%w asset type: %v", asset.ErrNotSupported, action.AssetType)
 	}
-<<<<<<< HEAD
 	tif, err := TimeInForceString(action.TimeInForce)
-=======
-
-	resp, err := p.MoveOrder(ctx,
-		oID,
-		action.Price,
-		action.Amount,
-		action.TimeInForce.Is(order.PostOnly),
-		action.TimeInForce.Is(order.ImmediateOrCancel))
->>>>>>> 7a52b706
 	if err != nil {
 		return nil, err
 	}
