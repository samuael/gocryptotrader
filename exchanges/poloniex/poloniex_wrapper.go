package poloniex

import (
	"context"
	"fmt"
	"sort"
	"strconv"
	"strings"
	"time"

	"github.com/thrasher-corp/gocryptotrader/common"
	"github.com/thrasher-corp/gocryptotrader/config"
	"github.com/thrasher-corp/gocryptotrader/currency"
	exchange "github.com/thrasher-corp/gocryptotrader/exchanges"
	"github.com/thrasher-corp/gocryptotrader/exchanges/account"
	"github.com/thrasher-corp/gocryptotrader/exchanges/asset"
	"github.com/thrasher-corp/gocryptotrader/exchanges/deposit"
	"github.com/thrasher-corp/gocryptotrader/exchanges/fundingrate"
	"github.com/thrasher-corp/gocryptotrader/exchanges/futures"
	"github.com/thrasher-corp/gocryptotrader/exchanges/kline"
	"github.com/thrasher-corp/gocryptotrader/exchanges/order"
	"github.com/thrasher-corp/gocryptotrader/exchanges/orderbook"
	"github.com/thrasher-corp/gocryptotrader/exchanges/protocol"
	"github.com/thrasher-corp/gocryptotrader/exchanges/request"
	"github.com/thrasher-corp/gocryptotrader/exchanges/stream"
	"github.com/thrasher-corp/gocryptotrader/exchanges/stream/buffer"
	"github.com/thrasher-corp/gocryptotrader/exchanges/ticker"
	"github.com/thrasher-corp/gocryptotrader/exchanges/trade"
	"github.com/thrasher-corp/gocryptotrader/log"
	"github.com/thrasher-corp/gocryptotrader/portfolio/withdraw"
)

// SetDefaults sets default settings for poloniex
func (p *Poloniex) SetDefaults() {
	p.Name = "Poloniex"
	p.Enabled = true
	p.Verbose = true
	p.API.CredentialsValidator.RequiresKey = true
	p.API.CredentialsValidator.RequiresSecret = true

	err := p.StoreAssetPairFormat(asset.Spot, currency.PairStore{
		RequestFormat: &currency.PairFormat{Uppercase: true, Delimiter: currency.UnderscoreDelimiter},
		ConfigFormat:  &currency.PairFormat{Uppercase: true, Delimiter: currency.UnderscoreDelimiter},
	})
	if err != nil {
		log.Errorln(log.ExchangeSys, err)
	}
	err = p.StoreAssetPairFormat(asset.Futures, currency.PairStore{
		RequestFormat: &currency.PairFormat{Uppercase: true},
		ConfigFormat:  &currency.PairFormat{Uppercase: true, Delimiter: currency.UnderscoreDelimiter},
	})
	if err != nil {
		log.Errorln(log.ExchangeSys, err)
	}

	p.Features = exchange.Features{
		Supports: exchange.FeaturesSupported{
			REST:      true,
			Websocket: true,
			RESTCapabilities: protocol.Features{
				TickerBatching:        true,
				TickerFetching:        true,
				KlineFetching:         true,
				TradeFetching:         true,
				OrderbookFetching:     true,
				AutoPairUpdates:       true,
				AccountInfo:           true,
				GetOrder:              true,
				GetOrders:             true,
				CancelOrder:           true,
				CancelOrders:          true,
				SubmitOrder:           true,
				DepositHistory:        true,
				WithdrawalHistory:     true,
				UserTradeHistory:      true,
				CryptoDeposit:         true,
				CryptoWithdrawal:      true,
				TradeFee:              true,
				CryptoWithdrawalFee:   true,
				MultiChainDeposits:    true,
				MultiChainWithdrawals: true,
			},
			WebsocketCapabilities: protocol.Features{
				TickerFetching:         true,
				TradeFetching:          true,
				OrderbookFetching:      true,
				Subscribe:              true,
				Unsubscribe:            true,
				AuthenticatedEndpoints: true,
				GetOrders:              true,
				GetOrder:               true,
			},
			WithdrawPermissions: exchange.AutoWithdrawCryptoWithAPIPermission |
				exchange.NoFiatWithdrawals,
			Kline: kline.ExchangeCapabilitiesSupported{
				Intervals: true,
			},
		},
		Enabled: exchange.FeaturesEnabled{
			AutoPairUpdates: true,
			Kline: kline.ExchangeCapabilitiesEnabled{
				Intervals: kline.DeployExchangeIntervals(
					kline.IntervalCapacity{Interval: kline.OneMin},
					kline.IntervalCapacity{Interval: kline.FiveMin},
					kline.IntervalCapacity{Interval: kline.TenMin},
					kline.IntervalCapacity{Interval: kline.FifteenMin},
					kline.IntervalCapacity{Interval: kline.ThirtyMin},
					kline.IntervalCapacity{Interval: kline.OneHour},
					kline.IntervalCapacity{Interval: kline.TwoHour},
					kline.IntervalCapacity{Interval: kline.FourHour},
					kline.IntervalCapacity{Interval: kline.SixHour},
					kline.IntervalCapacity{Interval: kline.TwelveHour},
					kline.IntervalCapacity{Interval: kline.OneDay},
					kline.IntervalCapacity{Interval: kline.ThreeDay},
					kline.IntervalCapacity{Interval: kline.OneWeek},
					kline.IntervalCapacity{Interval: kline.OneMonth},
				),
				GlobalResultLimit: 500,
			},
		},
	}

	p.Requester, err = request.New(p.Name,
		common.NewHTTPClientWithTimeout(exchange.DefaultHTTPTimeout),
		request.WithLimiter(GetRateLimit()))
	if err != nil {
		log.Errorln(log.ExchangeSys, err)
	}
	p.API.Endpoints = p.NewEndpoints()
	err = p.API.Endpoints.SetDefaultEndpoints(map[exchange.URL]string{
		exchange.RestSpot:      poloniexAPIURL,
		exchange.WebsocketSpot: poloniexWebsocketAddress,
		exchange.RestFutures:   poloniexFuturesAPIURL,
	})
	if err != nil {
		log.Errorln(log.ExchangeSys, err)
	}
	p.Websocket = stream.NewWebsocket()
	p.WebsocketResponseMaxLimit = exchange.DefaultWebsocketResponseMaxLimit
	p.WebsocketResponseCheckTimeout = exchange.DefaultWebsocketResponseCheckTimeout
	p.WebsocketOrderbookBufferLimit = exchange.DefaultWebsocketOrderbookBufferLimit
}

// Setup sets user exchange configuration settings
func (p *Poloniex) Setup(exch *config.Exchange) error {
	err := exch.Validate()
	if err != nil {
		return err
	}
	if !exch.Enabled {
		p.SetEnabled(false)
		return nil
	}
	err = p.SetupDefaults(exch)
	if err != nil {
		return err
	}

	wsRunningURL, err := p.API.Endpoints.GetURL(exchange.WebsocketSpot)
	if err != nil {
		return err
	}

	err = p.Websocket.Setup(&stream.WebsocketSetup{
		ExchangeConfig:        exch,
		DefaultURL:            poloniexWebsocketAddress,
		RunningURL:            wsRunningURL,
		Connector:             p.WsConnect,
		Subscriber:            p.Subscribe,
		Unsubscriber:          p.Unsubscribe,
		GenerateSubscriptions: p.GenerateDefaultSubscriptions,
		Features:              &p.Features.Supports.WebsocketCapabilities,
		OrderbookBufferConfig: buffer.Config{
			SortBuffer:            true,
			SortBufferByUpdateIDs: true,
		},
	})
	if err != nil {
		return err
	}

	err = p.Websocket.SetupNewConnection(stream.ConnectionSetup{
		ResponseCheckTimeout: exch.WebsocketResponseCheckTimeout,
		ResponseMaxLimit:     exch.WebsocketResponseMaxLimit,
		URL:                  poloniexWebsocketAddress,
		RateLimit:            500,
	})
	if err != nil {
		return err
	}
	return p.Websocket.SetupNewConnection(stream.ConnectionSetup{
		ResponseCheckTimeout: exch.WebsocketResponseCheckTimeout,
		ResponseMaxLimit:     exch.WebsocketResponseMaxLimit,
		URL:                  poloniexPrivateWebsocketAddress,
		RateLimit:            500,
		Authenticated:        true,
	})
}

// FetchTradablePairs returns a list of the exchanges tradable pairs
func (p *Poloniex) FetchTradablePairs(ctx context.Context, _ asset.Item) (currency.Pairs, error) {
	// TODO: Upgrade to new API version for fetching operational pairs.
	resp, err := p.GetSymbolInformation(ctx, currency.EMPTYPAIR)
	if err != nil {
		return nil, err
	}

	pairs := make([]currency.Pair, 0, len(resp))
	for x := range resp {
		if strings.EqualFold(resp[x].State, "PAUSE") {
			continue
		}
		var pair currency.Pair
		pair, err = currency.NewPairFromString(resp[x].Symbol)
		if err != nil {
			return nil, err
		}
		pairs = append(pairs, pair)
	}
	return pairs, nil
}

// UpdateTradablePairs updates the exchanges available pairs and stores
// them in the exchanges config
func (p *Poloniex) UpdateTradablePairs(ctx context.Context, forceUpgrade bool) error {
	pairs, err := p.FetchTradablePairs(ctx, asset.Spot)
	if err != nil {
		return err
	}
	err = p.UpdatePairs(pairs, asset.Spot, false, forceUpgrade)
	if err != nil {
		return err
	}
	return p.EnsureOnePairEnabled()
}

// UpdateTickers updates the ticker for all currency pairs of a given asset type
func (p *Poloniex) UpdateTickers(ctx context.Context, a asset.Item) error {
	ticks, err := p.GetTickers(ctx)
	if err != nil {
		return err
	}

	enabledPairs, err := p.GetEnabledPairs(a)
	if err != nil {
		return err
	}

	for i := range ticks {
		pair, err := currency.NewPairFromString(ticks[i].Symbol)
		if err != nil {
			return err
		}

		if !enabledPairs.Contains(pair, true) {
			continue
		}

		err = ticker.ProcessTicker(&ticker.Price{
			AssetType:    a,
			Pair:         pair,
			ExchangeName: p.Name,
			Last:         ticks[i].MarkPrice.Float64(),
			Low:          ticks[i].Low.Float64(),
			Ask:          ticks[i].Ask.Float64(),
			Bid:          ticks[i].Bid.Float64(),
			High:         ticks[i].High.Float64(),
			QuoteVolume:  ticks[i].Amount.Float64(),
			Volume:       ticks[i].Quantity.Float64(),
		})
		if err != nil {
			return err
		}
	}
	return nil
}

// UpdateTicker updates and returns the ticker for a currency pair
func (p *Poloniex) UpdateTicker(ctx context.Context, currencyPair currency.Pair, a asset.Item) (*ticker.Price, error) {
	if err := p.UpdateTickers(ctx, a); err != nil {
		return nil, err
	}
	return ticker.GetTicker(p.Name, currencyPair, a)
}

// FetchTicker returns the ticker for a currency pair
func (p *Poloniex) FetchTicker(ctx context.Context, currencyPair currency.Pair, assetType asset.Item) (*ticker.Price, error) {
	tickerNew, err := ticker.GetTicker(p.Name, currencyPair, assetType)
	if err != nil {
		return p.UpdateTicker(ctx, currencyPair, assetType)
	}
	return tickerNew, nil
}

// FetchOrderbook returns orderbook base on the currency pair
func (p *Poloniex) FetchOrderbook(ctx context.Context, currencyPair currency.Pair, assetType asset.Item) (*orderbook.Base, error) {
	ob, err := orderbook.Get(p.Name, currencyPair, assetType)
	if err != nil {
		return p.UpdateOrderbook(ctx, currencyPair, assetType)
	}
	return ob, nil
}

// UpdateOrderbook updates and returns the orderbook for a currency pair
func (p *Poloniex) UpdateOrderbook(ctx context.Context, pair currency.Pair, assetType asset.Item) (*orderbook.Base, error) {
	if pair.IsEmpty() {
		return nil, currency.ErrCurrencyPairEmpty
	}
	err := p.CurrencyPairs.IsAssetEnabled(assetType)
	if err != nil {
		return nil, err
	}
	pair, err = p.FormatExchangeCurrency(pair, assetType)
	if err != nil {
		return nil, err
	}
	orderbookNew, err := p.GetOrderbook(ctx, pair, 0, 0)
	if err != nil {
		return nil, err
	}

	book := &orderbook.Base{
		Exchange:        p.Name,
		Pair:            pair,
		Asset:           assetType,
		VerifyOrderbook: p.CanVerifyOrderbook,
	}

	book.Bids = make(orderbook.Items, len(orderbookNew.Bids)/2)
	for y := range book.Bids {
		book.Bids[y].Price = orderbookNew.Bids[y*2].Float64()
		book.Bids[y].Amount = orderbookNew.Bids[y*2+1].Float64()
	}
<<<<<<< HEAD

	book.Asks = make(orderbook.Items, len(orderbookNew.Asks)/2)
	for y := range book.Asks {
		book.Asks[y].Price = orderbookNew.Asks[y*2].Float64()
		book.Asks[y].Amount = orderbookNew.Asks[y*2+1].Float64()
	}
	err = book.Process()
	if err != nil {
		return book, err
=======
	for i := range enabledPairs {
		pFmt, err := p.GetPairFormat(assetType, true)
		if err != nil {
			return nil, err
		}
		fP := enabledPairs[i].Format(pFmt)
		data, ok := orderbookNew.Data[fP.Base.String()+fP.Delimiter+fP.Quote.String()]
		if !ok {
			data, ok = orderbookNew.Data[fP.Quote.String()+fP.Delimiter+fP.Base.String()]
			if !ok {
				continue
			}
		}
		book := &orderbook.Base{
			Exchange:        p.Name,
			Pair:            enabledPairs[i],
			Asset:           assetType,
			VerifyOrderbook: p.CanVerifyOrderbook,
		}

		book.Bids = make(orderbook.Tranches, len(data.Bids))
		for y := range data.Bids {
			book.Bids[y] = orderbook.Tranche{
				Amount: data.Bids[y].Amount,
				Price:  data.Bids[y].Price,
			}
		}

		book.Asks = make(orderbook.Tranches, len(data.Asks))
		for y := range data.Asks {
			book.Asks[y] = orderbook.Tranche{
				Amount: data.Asks[y].Amount,
				Price:  data.Asks[y].Price,
			}
		}
		err = book.Process()
		if err != nil {
			return book, err
		}
>>>>>>> 06b9980f
	}
	return orderbook.Get(p.Name, pair, assetType)
}

// UpdateAccountInfo retrieves balances for all enabled currencies for the
// Poloniex exchange
func (p *Poloniex) UpdateAccountInfo(ctx context.Context, _ asset.Item) (account.Holdings, error) {
	var response account.Holdings
	accountBalance, err := p.GetSubAccountBalances(ctx)
	if err != nil {
		return response, err
	}

	subAccounts := make([]account.SubAccount, len(accountBalance))
	for i := range accountBalance {
		subAccount := account.SubAccount{
			ID:        accountBalance[i].AccountID,
			AssetType: stringToAccountType(accountBalance[i].AccountType),
		}
		currencyBalances := make([]account.Balance, len(accountBalance[i].Balances))
		for x := range accountBalance[i].Balances {
			currencyBalances[x] = account.Balance{
				Currency:               currency.NewCode(accountBalance[i].Balances[x].Currency),
				Total:                  accountBalance[i].Balances[x].AvailableBalance.Float64(),
				Hold:                   accountBalance[i].Balances[x].Hold.Float64(),
				Free:                   accountBalance[i].Balances[x].Available.Float64(),
				AvailableWithoutBorrow: accountBalance[i].Balances[x].AvailableBalance.Float64(),
			}
		}
		subAccounts[i] = subAccount
	}
	response = account.Holdings{
		Exchange: p.Name,
		Accounts: subAccounts,
	}
	creds, err := p.GetCredentials(ctx)
	if err != nil {
		return account.Holdings{}, err
	}
	err = account.Process(&response, creds)
	if err != nil {
		return account.Holdings{}, err
	}
	return response, nil
}

// FetchAccountInfo retrieves balances for all enabled currencies
func (p *Poloniex) FetchAccountInfo(ctx context.Context, assetType asset.Item) (account.Holdings, error) {
	creds, err := p.GetCredentials(ctx)
	if err != nil {
		return account.Holdings{}, err
	}
	acc, err := account.GetHoldings(p.Name, creds, assetType)
	if err != nil {
		return p.UpdateAccountInfo(ctx, assetType)
	}
	return acc, nil
}

// GetAccountFundingHistory returns funding history, deposits and
// withdrawals
func (p *Poloniex) GetAccountFundingHistory(ctx context.Context) ([]exchange.FundingHistory, error) {
	end := time.Now()
	walletActivity, err := p.WalletActivity(ctx, end.Add(-time.Hour*24*365), end, "")
	if err != nil {
		return nil, err
	}
	resp := make([]exchange.FundingHistory, len(walletActivity.Deposits))
	for i := range walletActivity.Deposits {
		resp[i] = exchange.FundingHistory{
			ExchangeName:    p.Name,
			Status:          walletActivity.Deposits[i].Status,
			Timestamp:       walletActivity.Deposits[i].Timestamp.Time(),
			Currency:        walletActivity.Deposits[i].Currency,
			Amount:          walletActivity.Deposits[i].Amount.Float64(),
			CryptoToAddress: walletActivity.Deposits[i].Address,
			CryptoTxID:      walletActivity.Deposits[i].TransactionID,
		}
	}
	for i := range walletActivity.Withdrawals {
		resp[i] = exchange.FundingHistory{
			ExchangeName:    p.Name,
			Status:          walletActivity.Withdrawals[i].Status,
			Timestamp:       walletActivity.Withdrawals[i].Timestamp.Time(),
			Currency:        walletActivity.Withdrawals[i].Currency,
			Amount:          walletActivity.Withdrawals[i].Amount.Float64(),
			Fee:             walletActivity.Withdrawals[i].Fee.Float64(),
			CryptoToAddress: walletActivity.Withdrawals[i].Address,
			CryptoTxID:      walletActivity.Withdrawals[i].TransactionID,
		}
	}
	return resp, nil
}

// GetWithdrawalsHistory returns previous withdrawals data
func (p *Poloniex) GetWithdrawalsHistory(ctx context.Context, c currency.Code, _ asset.Item) ([]exchange.WithdrawalHistory, error) {
	end := time.Now()
	withdrawals, err := p.WalletActivity(ctx, end.Add(-time.Hour*24*365), end, "withdrawals")
	if err != nil {
		return nil, err
	}
	resp := make([]exchange.WithdrawalHistory, 0, len(withdrawals.Withdrawals))
	for i := range withdrawals.Withdrawals {
		if !c.Equal(currency.NewCode(withdrawals.Withdrawals[i].Currency)) {
			continue
		}
		resp[i] = exchange.WithdrawalHistory{
			Status:          withdrawals.Withdrawals[i].Status,
			Timestamp:       withdrawals.Withdrawals[i].Timestamp.Time(),
			Currency:        withdrawals.Withdrawals[i].Currency,
			Amount:          withdrawals.Withdrawals[i].Amount.Float64(),
			Fee:             withdrawals.Withdrawals[i].Fee.Float64(),
			CryptoToAddress: withdrawals.Withdrawals[i].Address,
			CryptoTxID:      withdrawals.Withdrawals[i].TransactionID,
		}
	}
	return resp, nil
}

// GetRecentTrades returns the most recent trades for a currency and asset
func (p *Poloniex) GetRecentTrades(ctx context.Context, pair currency.Pair, assetType asset.Item) ([]trade.Data, error) {
	return p.GetHistoricTrades(ctx, pair, assetType, time.Now().Add(-time.Minute*15), time.Now())
}

// GetHistoricTrades returns historic trade data within the timeframe provided
func (p *Poloniex) GetHistoricTrades(ctx context.Context, pair currency.Pair, assetType asset.Item, timestampStart, timestampEnd time.Time) ([]trade.Data, error) {
	if err := common.StartEndTimeCheck(timestampStart, timestampEnd); err != nil {
		return nil, fmt.Errorf("invalid time range supplied. Start: %v End %v %w", timestampStart, timestampEnd, err)
	}
	var err error
	pair, err = p.FormatExchangeCurrency(pair, assetType)
	if err != nil {
		return nil, err
	}

	var resp []trade.Data
	ts := timestampStart
allTrades:
	for {
		var tradeData []TradeHistoryItem
		tradeData, err = p.GetTradeHistory(ctx, currency.Pairs{pair}, "", 0, 0, ts, timestampEnd)
		if err != nil {
			return nil, err
		}
		for i := range tradeData {
			var tt time.Time
			if (tradeData[i].CreateTime.Time().Before(timestampStart) && !timestampStart.IsZero()) || (tradeData[i].CreateTime.Time().After(timestampEnd) && !timestampEnd.IsZero()) {
				break allTrades
			}
			var side order.Side
			side, err = order.StringToOrderSide(tradeData[i].Type)
			if err != nil {
				return nil, err
			}
			resp = append(resp, trade.Data{
				Exchange:     p.Name,
				CurrencyPair: pair,
				AssetType:    assetType,
				Side:         side,
				Price:        tradeData[i].Price.Float64(),
				Amount:       tradeData[i].Amount.Float64(),
				Timestamp:    tt,
			})
			if i == len(tradeData)-1 {
				if ts.Equal(tt) {
					// reached end of trades to crawl
					break allTrades
				}
				if timestampStart.IsZero() {
					break allTrades
				}
				ts = tt
			}
		}
	}

	err = p.AddTradesToBuffer(resp...)
	if err != nil {
		return nil, err
	}
	resp = trade.FilterTradesByTime(resp, timestampStart, timestampEnd)
	sort.Sort(trade.ByDate(resp))
	return resp, nil
}

// SubmitOrder submits a new order
func (p *Poloniex) SubmitOrder(ctx context.Context, s *order.Submit) (*order.SubmitResponse, error) {
	if s == nil {
		return nil, common.ErrNilPointer
	}
	if err := s.Validate(); err != nil {
		return nil, err
	}

	fPair, err := p.FormatExchangeCurrency(s.Pair, s.AssetType)
	if err != nil {
		return nil, err
	}
	var smartOrder bool
	var response *PlaceOrderResponse
	switch s.Type {
	case order.Stop, order.StopLimit:
		smartOrder = true
	case order.Limit, order.Market, order.LimitMaker:
	default:
		return nil, fmt.Errorf("%v order type %v is not supported", order.ErrTypeIsInvalid, s.Type)
	}
	if smartOrder {
		var sOrder *PlaceOrderResponse
		sOrder, err = p.CreateSmartOrder(ctx, &SmartOrderRequestParam{
			Symbol:        fPair,
			Side:          orderSideString(s.Side),
			Type:          orderTypeString(s.Type),
			AccountType:   accountTypeString(s.AssetType),
			Price:         s.Price,
			StopPrice:     s.TriggerPrice,
			Quantity:      s.Amount,
			ClientOrderID: s.ClientOrderID,
		})
		if err != nil {
			return nil, err
		}
		return s.DeriveSubmitResponse(sOrder.ID)
	}
	if p.Websocket.IsConnected() && p.Websocket.CanUseAuthenticatedEndpoints() && p.Websocket.CanUseAuthenticatedWebsocketForWrapper() {
		response, err = p.WsCreateOrder(&PlaceOrderParams{
			Symbol:      fPair,
			Price:       s.Price,
			Amount:      s.Amount,
			AllowBorrow: false,
			Type:        s.Type.String(),
			Side:        s.Side.String(),
		})
	} else {
		response, err = p.PlaceOrder(ctx, &PlaceOrderParams{
			Symbol:      fPair,
			Price:       s.Price,
			Amount:      s.Amount,
			AllowBorrow: false,
			Type:        s.Type.String(),
			Side:        s.Side.String(),
		})
	}
	if err != nil {
		return nil, err
	}
	return s.DeriveSubmitResponse(response.ID)
}

// ModifyOrder will allow of changing orderbook placement and limit to
// market conversion
func (p *Poloniex) ModifyOrder(ctx context.Context, action *order.Modify) (*order.ModifyResponse, error) {
	if action == nil {
		return nil, common.ErrNilPointer
	}
	if err := action.Validate(); err != nil {
		return nil, err
	}

	var orderID string
	resp, err := p.CancelReplaceOrder(ctx, &CancelReplaceOrderParam{
		orderID:       action.OrderID,
		ClientOrderID: action.ClientOrderID,
		Price:         action.Price,
		Quantity:      action.Amount,
		AmendedType:   action.Type.String(),
	})
	if err != nil {
		if strings.Contains(err.Error(), "Couldn't locate order") {
			var smartOResponse *CancelReplaceSmartOrderResponse
			smartOResponse, err = p.CancelReplaceSmartOrder(ctx, &CancelReplaceSmartOrderParam{
				orderID:       action.OrderID,
				ClientOrderID: action.ClientOrderID,
				Price:         action.Price,
				StopPrice:     action.TriggerPrice,
				Quantity:      action.Amount,
				AmendedType:   orderTypeString(action.Type),
			})
			if err != nil {
				return nil, err
			}
			orderID = smartOResponse.ID
		} else {
			return nil, err
		}
	} else {
		orderID = resp.ID
	}
	modResp, err := action.DeriveModifyResponse()
	if err != nil {
		return nil, err
	}
	modResp.OrderID = orderID
	return modResp, nil
}

// CancelOrder cancels an order by its corresponding ID number
func (p *Poloniex) CancelOrder(ctx context.Context, o *order.Cancel) error {
	if err := o.Validate(o.StandardCancel()); err != nil {
		return err
	}
	_, err := p.CancelOrderByID(ctx, o.OrderID)
	return err
}

// CancelBatchOrders cancels an orders by their corresponding ID numbers
func (p *Poloniex) CancelBatchOrders(ctx context.Context, o []order.Cancel) (*order.CancelBatchResponse, error) {
	if len(o) == 0 {
		return nil, order.ErrCancelOrderIsNil
	}
	orderIDs := make([]string, 0, len(o))
	clientOrderIDs := make([]string, 0, len(o))
	for i := range o {
		switch {
		case o[i].ClientOrderID != "":
			clientOrderIDs = append(clientOrderIDs, o[i].ClientOrderID)
		case o[i].OrderID != "":
			orderIDs = append(orderIDs, o[i].OrderID)
		default:
			return nil, order.ErrOrderIDNotSet
		}
	}
	resp := &order.CancelBatchResponse{
		Status: make(map[string]string),
	}
	if p.Websocket.IsConnected() && p.Websocket.CanUseAuthenticatedEndpoints() && p.Websocket.CanUseAuthenticatedWebsocketForWrapper() {
		wsCancelledOrders, err := p.WsCancelMultipleOrdersByIDs(&OrderCancellationParams{OrderIds: orderIDs, ClientOrderIds: clientOrderIDs})
		if err != nil {
			return nil, err
		}
		for i := range wsCancelledOrders {
			if wsCancelledOrders[i].ClientOrderID != "" {
				resp.Status[wsCancelledOrders[i].ClientOrderID] = wsCancelledOrders[i].State + " " + wsCancelledOrders[i].Message
				continue
			}
			orderID := strconv.FormatInt(wsCancelledOrders[i].OrderID, 10)
			resp.Status[orderID] = wsCancelledOrders[i].State + " " + wsCancelledOrders[i].Message
		}
	} else {
		cancelledOrders, err := p.CancelMultipleOrdersByIDs(ctx, &OrderCancellationParams{OrderIds: orderIDs, ClientOrderIds: clientOrderIDs})
		if err != nil {
			return nil, err
		}
		for i := range cancelledOrders {
			if cancelledOrders[i].ClientOrderID != "" {
				resp.Status[cancelledOrders[i].ClientOrderID] = cancelledOrders[i].State + " " + cancelledOrders[i].Message
				continue
			}
			resp.Status[cancelledOrders[i].OrderID] = cancelledOrders[i].State + " " + cancelledOrders[i].Message
		}
	}
	return resp, nil
}

// CancelAllOrders cancels all orders associated with a currency pair
func (p *Poloniex) CancelAllOrders(ctx context.Context, cancelOrd *order.Cancel) (order.CancelAllResponse, error) {
	cancelAllOrdersResponse := order.CancelAllResponse{
		Status: make(map[string]string),
	}
	if cancelOrd == nil {
		return cancelAllOrdersResponse, common.ErrNilPointer
	}
	var err error
	var pairs currency.Pairs
	if !cancelOrd.Pair.IsEmpty() {
		pairs = append(pairs, cancelOrd.Pair)
	}
	var resp []CancelOrderResponse
	if p.Websocket.IsConnected() && p.Websocket.CanUseAuthenticatedEndpoints() && p.Websocket.CanUseAuthenticatedWebsocketForWrapper() {
		var wsResponse []WsCancelOrderResponse
		wsResponse, err = p.WsCancelAllTradeOrders(pairs.Strings(), []string{accountTypeString(cancelOrd.AssetType)})
		if err != nil {
			return cancelAllOrdersResponse, err
		}
		for x := range wsResponse {
			cancelAllOrdersResponse.Status[strconv.FormatInt(wsResponse[x].OrderID, 10)] = wsResponse[x].State
		}
	} else {
		resp, err = p.CancelAllTradeOrders(ctx, pairs.Strings(), []string{accountTypeString(cancelOrd.AssetType)})
		if err != nil {
			return cancelAllOrdersResponse, err
		}
		for x := range resp {
			cancelAllOrdersResponse.Status[resp[x].OrderID] = resp[x].State
		}
	}
	resp, err = p.CancelAllSmartOrders(ctx, pairs.Strings(), []string{accountTypeString(cancelOrd.AssetType)})
	if err != nil {
		return cancelAllOrdersResponse, err
	}
	for x := range resp {
		cancelAllOrdersResponse.Status[resp[x].OrderID] = resp[x].State
	}
	return cancelAllOrdersResponse, nil
}

// GetOrderInfo returns order information based on order ID
func (p *Poloniex) GetOrderInfo(ctx context.Context, orderID string, pair currency.Pair, _ asset.Item) (*order.Detail, error) {
	if pair.IsEmpty() {
		return nil, currency.ErrCurrencyPairEmpty
	}
	trades, err := p.GetTradesByOrderID(ctx, orderID)
	if err != nil && !strings.Contains(err.Error(), "Order not found") {
		return nil, err
	}
	orderTrades := make([]order.TradeHistory, len(trades))
	var oType order.Type
	var oSide order.Side
	for i := range trades {
		oType, err = order.StringToOrderType(trades[i].Type)
		if err != nil {
			return nil, err
		}
		oSide, err = order.StringToOrderSide(trades[i].Side)
		if err != nil {
			return nil, err
		}
		orderTrades[i] = order.TradeHistory{
			Price:     trades[i].Price.Float64(),
			Amount:    trades[i].Quantity.Float64(),
			Fee:       trades[i].FeeAmount.Float64(),
			Exchange:  p.Name,
			TID:       trades[i].ID,
			Type:      oType,
			Side:      oSide,
			Timestamp: trades[i].CreateTime.Time(),
			FeeAsset:  trades[i].FeeCurrency,
			Total:     trades[i].Amount.Float64(),
		}
	}
	var smartOrders []SmartOrderDetail
	resp, err := p.GetOrderDetail(ctx, orderID, "")
	if err != nil {
		smartOrders, err = p.GetSmartOrderDetail(ctx, orderID, "")
		if err != nil {
			return nil, err
		} else if len(smartOrders) == 0 {
			return nil, order.ErrOrderNotFound
		}
	}

	var dPair currency.Pair
	var oStatus order.Status
	if len(smartOrders) > 0 {
		dPair, err = currency.NewPairFromString(smartOrders[0].Symbol)
		if err != nil {
			return nil, err
		} else if !pair.IsEmpty() && !dPair.Equal(pair) {
			return nil, fmt.Errorf("order with ID %s expected a symbol %v, but got %v", orderID, pair, dPair)
		}
		oType, err = order.StringToOrderType(smartOrders[0].Type)
		if err != nil {
			return nil, err
		}
		oStatus, err = order.StringToOrderStatus(smartOrders[0].State)
		if err != nil {
			return nil, err
		}
		oSide, err = order.StringToOrderSide(smartOrders[0].Side)
		if err != nil {
			return nil, err
		}
		return &order.Detail{
			Price:         smartOrders[0].Price.Float64(),
			Amount:        smartOrders[0].Quantity.Float64(),
			QuoteAmount:   smartOrders[0].Amount.Float64(),
			Exchange:      p.Name,
			OrderID:       smartOrders[0].ID,
			ClientOrderID: smartOrders[0].ClientOrderID,
			Type:          oType,
			Side:          oSide,
			Status:        oStatus,
			AssetType:     stringToAccountType(smartOrders[0].AccountType),
			Date:          smartOrders[0].CreateTime.Time(),
			LastUpdated:   smartOrders[0].UpdateTime.Time(),
			Pair:          dPair,
			Trades:        orderTrades,
		}, nil
	}
	dPair, err = currency.NewPairFromString(resp.Symbol)
	if err != nil {
		return nil, err
	} else if !pair.IsEmpty() && !dPair.Equal(pair) {
		return nil, fmt.Errorf("order with ID %s expected a symbol %v, but got %v", orderID, pair, dPair)
	}
	oType, err = order.StringToOrderType(resp.Type)
	if err != nil {
		return nil, err
	}
	oStatus, err = order.StringToOrderStatus(resp.State)
	if err != nil {
		return nil, err
	}
	oSide, err = order.StringToOrderSide(resp.Side)
	if err != nil {
		return nil, err
	}
	return &order.Detail{
		Price:                resp.Price.Float64(),
		Amount:               resp.Quantity.Float64(),
		AverageExecutedPrice: resp.AvgPrice.Float64(),
		QuoteAmount:          resp.Amount.Float64(),
		ExecutedAmount:       resp.FilledQuantity.Float64(),
		RemainingAmount:      resp.Quantity.Float64() - resp.FilledAmount.Float64(),
		Cost:                 resp.FilledQuantity.Float64() * resp.AvgPrice.Float64(),
		Exchange:             p.Name,
		OrderID:              resp.ID,
		ClientOrderID:        resp.ClientOrderID,
		Type:                 oType,
		Side:                 oSide,
		Status:               oStatus,
		AssetType:            stringToAccountType(resp.AccountType),
		Date:                 resp.CreateTime.Time(),
		LastUpdated:          resp.UpdateTime.Time(),
		Pair:                 dPair,
		Trades:               orderTrades,
	}, nil
}

// GetDepositAddress returns a deposit address for a specified currency
func (p *Poloniex) GetDepositAddress(ctx context.Context, cryptocurrency currency.Code, _, chain string) (*deposit.Address, error) {
	depositAddrs, err := p.GetDepositAddresses(ctx, cryptocurrency)
	if err != nil {
		return nil, err
	}
	// Some coins use a main address, so we must use this in conjunction with the returned
	// deposit address to produce the full deposit address and payment-id
	currencies, err := p.GetCurrencyInformation(ctx, cryptocurrency)
	if err != nil {
		return nil, err
	}

	coinParams, ok := currencies[cryptocurrency.Upper().String()]
	if !ok {
		return nil, fmt.Errorf("unable to find currency %s in map", cryptocurrency)
	}

	var address, paymentID string
	if coinParams.Type == "address-payment-id" && coinParams.DepositAddress != "" {
		paymentID, ok = (*depositAddrs)[cryptocurrency.Upper().String()]
		if !ok {
			newAddr, err := p.NewCurrencyDepositAddress(ctx, cryptocurrency)
			if err != nil {
				return nil, err
			}
			paymentID = newAddr
		}
		return &deposit.Address{
			Address: coinParams.DepositAddress,
			Tag:     paymentID,
			Chain:   coinParams.ParentChain,
		}, nil
	}

	address, ok = (*depositAddrs)[cryptocurrency.Upper().String()]
	if !ok {
		if len(coinParams.ChildChains) > 1 && chain != "" && !common.StringDataCompare(coinParams.ChildChains, chain) {
			return nil, fmt.Errorf("currency %s has %v chains available, one of these must be specified",
				cryptocurrency,
				coinParams.ChildChains)
		}

		coinParams, ok = currencies[cryptocurrency.Upper().String()]
		if !ok {
			return nil, fmt.Errorf("unable to find currency %s in map", cryptocurrency)
		}
		if coinParams.WalletDepositState != "ENABLED" {
			return nil, fmt.Errorf("deposits and withdrawals for %v are currently disabled", cryptocurrency.Upper().String())
		}

		newAddr, err := p.NewCurrencyDepositAddress(ctx, cryptocurrency)
		if err != nil {
			return nil, err
		}
		address = newAddr
	}
	return &deposit.Address{
		Address: address,
	}, nil
}

// WithdrawCryptocurrencyFunds returns a withdrawal ID when a withdrawal is
// submitted
func (p *Poloniex) WithdrawCryptocurrencyFunds(ctx context.Context, withdrawRequest *withdraw.Request) (*withdraw.ExchangeResponse, error) {
	if withdrawRequest == nil {
		return nil, common.ErrNilPointer
	}
	if err := withdrawRequest.Validate(); err != nil {
		return nil, err
	}
	v, err := p.WithdrawCurrency(ctx, &WithdrawCurrencyParam{
		Currency: withdrawRequest.Currency,
		Address:  withdrawRequest.Crypto.Address,
		Amount:   withdrawRequest.Amount})
	if err != nil {
		return nil, err
	}
	return &withdraw.ExchangeResponse{
		Name: p.Name,
		ID:   strconv.FormatInt(v.WithdrawRequestID, 10),
	}, err
}

// WithdrawFiatFunds returns a withdrawal ID when a
// withdrawal is submitted
func (p *Poloniex) WithdrawFiatFunds(_ context.Context, _ *withdraw.Request) (*withdraw.ExchangeResponse, error) {
	return nil, common.ErrFunctionNotSupported
}

// WithdrawFiatFundsToInternationalBank returns a withdrawal ID when a
// withdrawal is submitted
func (p *Poloniex) WithdrawFiatFundsToInternationalBank(_ context.Context, _ *withdraw.Request) (*withdraw.ExchangeResponse, error) {
	return nil, common.ErrFunctionNotSupported
}

// GetFeeByType returns an estimate of fee based on type of transaction
func (p *Poloniex) GetFeeByType(ctx context.Context, feeBuilder *exchange.FeeBuilder) (float64, error) {
	if feeBuilder == nil {
		return 0, common.ErrNilPointer
	}
	if feeBuilder == nil {
		return 0, fmt.Errorf("%T %w", feeBuilder, common.ErrNilPointer)
	}
	if (!p.AreCredentialsValid(ctx) || p.SkipAuthCheck) && // Todo check connection status
		feeBuilder.FeeType == exchange.CryptocurrencyTradeFee {
		feeBuilder.FeeType = exchange.OfflineTradeFee
	}
	return p.GetFee(ctx, feeBuilder)
}

// GetActiveOrders retrieves any orders that are active/open
func (p *Poloniex) GetActiveOrders(ctx context.Context, req *order.MultiOrderRequest) (order.FilteredOrders, error) {
	if req == nil {
		return nil, common.ErrNilPointer
	}
	err := req.Validate()
	if err != nil {
		return nil, err
	}
	var samplePair currency.Pair
	if len(req.Pairs) == 1 {
		samplePair = req.Pairs[0]
	}
	resp, err := p.GetOpenOrders(ctx, samplePair, orderSideString(req.Side), "", req.FromOrderID, 0)
	if err != nil {
		return nil, err
	}
	orders := make([]order.Detail, 0, len(resp))
	for a := range resp {
		var symbol currency.Pair
		symbol, err = currency.NewPairFromString(resp[a].Symbol)
		if err != nil {
			return nil, err
		}
		if len(req.Pairs) != 0 && req.Pairs.Contains(symbol, true) {
			continue
		}
		var orderSide order.Side
		orderSide, err = order.StringToOrderSide(resp[a].Side)
		if err != nil {
			return nil, err
		}
		oType, err := order.StringToOrderType(resp[a].Type)
		if err != nil {
			return nil, err
		}
		orders = append(orders, order.Detail{
			Type:     oType,
			OrderID:  resp[a].ID,
			Side:     orderSide,
			Amount:   resp[a].Amount.Float64(),
			Date:     resp[a].CreateTime.Time(),
			Price:    resp[a].Price.Float64(),
			Pair:     symbol,
			Exchange: p.Name,
		})
	}
	return req.Filter(p.Name, orders), nil
}

func accountTypeString(assetType asset.Item) string {
	switch assetType {
	case asset.Spot:
		return "SPOT"
	case asset.Futures:
		return "FUTURE"
	default:
		return ""
	}
}

func stringToAccountType(assetType string) asset.Item {
	switch assetType {
	case "SPOT":
		return asset.Spot
	case "FUTURE":
		return asset.Futures
	default:
		return asset.Empty
	}
}

func orderSideString(oSide order.Side) string {
	switch oSide {
	case order.Buy, order.Sell:
		return oSide.String()
	default:
		return ""
	}
}

// GetOrderHistory retrieves account order information
// Can Limit response to specific order status
func (p *Poloniex) GetOrderHistory(ctx context.Context, req *order.MultiOrderRequest) (order.FilteredOrders, error) {
	if req == nil {
		return nil, common.ErrNilPointer
	}
	err := req.Validate()
	if err != nil {
		return nil, err
	}
	resp, err := p.GetOrdersHistory(ctx, currency.EMPTYPAIR, accountTypeString(req.AssetType), orderTypeString(req.Type), orderSideString(req.Side), "", "", 0, 100, req.StartTime, req.EndTime, false)
	if err != nil {
		return nil, err
	}

	var oSide order.Side
	var oType order.Type
	orders := make([]order.Detail, 0, len(resp))
	for i := range resp {
		var pair currency.Pair
		pair, err = currency.NewPairFromString(resp[i].Symbol)
		if err != nil {
			return nil, err
		}
		if len(req.Pairs) != 0 && !req.Pairs.Contains(pair, true) {
			continue
		}
		oSide, err = order.StringToOrderSide(resp[i].Side)
		if err != nil {
			return nil, err
		}
		oType, err = order.StringToOrderType(resp[i].Type)
		if err != nil {
			return nil, err
		}
		var assetType asset.Item
		assetType, err = asset.New(resp[i].AccountType)
		if err != nil {
			return nil, err
		}
		detail := order.Detail{
			Side:                 oSide,
			Amount:               resp[i].Amount.Float64(),
			ExecutedAmount:       resp[i].FilledAmount.Float64(),
			Price:                resp[i].Price.Float64(),
			AverageExecutedPrice: resp[i].AvgPrice.Float64(),
			Pair:                 pair,
			Type:                 oType,
			Exchange:             p.Name,
			QuoteAmount:          resp[i].Amount.Float64() * resp[i].AvgPrice.Float64(),
			RemainingAmount:      resp[i].Quantity.Float64() - resp[i].FilledQuantity.Float64(),
			OrderID:              resp[i].ID,
			ClientOrderID:        resp[i].ClientOrderID,
			Status:               order.Filled,
			AssetType:            assetType,
			Date:                 resp[i].CreateTime.Time(),
			LastUpdated:          resp[i].UpdateTime.Time(),
		}
		detail.InferCostsAndTimes()
		orders = append(orders, detail)
	}
	smartOrders, err := p.GetSmartOrderHistory(ctx, currency.EMPTYPAIR, accountTypeString(req.AssetType),
		orderTypeString(req.Type), orderSideString(req.Side), "", "", 0, 100, req.StartTime, req.EndTime, false)
	if err != nil {
		return nil, err
	}
	for i := range smartOrders {
		var pair currency.Pair
		pair, err = currency.NewPairFromString(smartOrders[i].Symbol)
		if err != nil {
			return nil, err
		}
		if len(req.Pairs) != 0 && !req.Pairs.Contains(pair, true) {
			continue
		}
		oSide, err = order.StringToOrderSide(smartOrders[i].Side)
		if err != nil {
			return nil, err
		}
		oType, err = order.StringToOrderType(smartOrders[i].Type)
		if err != nil {
			return nil, err
		}
		assetType, err := asset.New(smartOrders[i].AccountType)
		if err != nil {
			return nil, err
		}
		detail := order.Detail{
			Side:          oSide,
			Amount:        smartOrders[i].Amount.Float64(),
			Price:         smartOrders[i].Price.Float64(),
			TriggerPrice:  smartOrders[i].StopPrice.Float64(),
			Pair:          pair,
			Type:          oType,
			Exchange:      p.Name,
			OrderID:       smartOrders[i].ID,
			ClientOrderID: smartOrders[i].ClientOrderID,
			Status:        order.Filled,
			AssetType:     assetType,
			Date:          smartOrders[i].CreateTime.Time(),
			LastUpdated:   smartOrders[i].UpdateTime.Time(),
		}
		detail.InferCostsAndTimes()
		orders = append(orders, detail)
	}
	return req.Filter(p.Name, orders), nil
}

// ValidateAPICredentials validates current credentials used for wrapper
// functionality
func (p *Poloniex) ValidateAPICredentials(ctx context.Context, assetType asset.Item) error {
	_, err := p.UpdateAccountInfo(ctx, assetType)
	return p.CheckTransientError(err)
}

// GetHistoricCandles returns candles between a time period for a set time interval
func (p *Poloniex) GetHistoricCandles(ctx context.Context, pair currency.Pair, a asset.Item, interval kline.Interval, start, end time.Time) (*kline.Item, error) {
	req, err := p.GetKlineRequest(pair, a, interval, start, end, false)
	if err != nil {
		return nil, err
	}
	resp, err := p.GetCandlesticks(ctx, req.RequestFormatted, req.ExchangeInterval, req.Start, req.End, req.RequestLimit)
	if err != nil {
		return nil, err
	}
	timeSeries := make([]kline.Candle, len(resp))
	for x := range resp {
		timeSeries[x] = kline.Candle{
			Time:   resp[x].StartTime,
			Open:   resp[x].Open,
			High:   resp[x].High,
			Low:    resp[x].Low,
			Close:  resp[x].Close,
			Volume: resp[x].Quantity,
		}
	}
	return req.ProcessResponse(timeSeries)
}

// GetHistoricCandlesExtended returns candles between a time period for a set time interval
func (p *Poloniex) GetHistoricCandlesExtended(ctx context.Context, pair currency.Pair, a asset.Item, interval kline.Interval, start, end time.Time) (*kline.Item, error) {
	req, err := p.GetKlineExtendedRequest(pair, a, interval, start, end)
	if err != nil {
		return nil, err
	}

	timeSeries := make([]kline.Candle, 0, req.Size())
	for i := range req.RangeHolder.Ranges {
		resp, err := p.GetCandlesticks(ctx,
			req.RequestFormatted,
			req.ExchangeInterval,
			req.RangeHolder.Ranges[i].Start.Time,
			req.RangeHolder.Ranges[i].End.Time,
			req.RequestLimit,
		)
		if err != nil {
			return nil, err
		}
		for x := range resp {
			timeSeries = append(timeSeries, kline.Candle{
				Time:   resp[x].StartTime,
				Open:   resp[x].Open,
				High:   resp[x].High,
				Low:    resp[x].Low,
				Close:  resp[x].Close,
				Volume: resp[x].Quantity,
			})
		}
	}
	return req.ProcessResponse(timeSeries)
}

// GetAvailableTransferChains returns the available transfer blockchains for the specific
// cryptocurrency
func (p *Poloniex) GetAvailableTransferChains(ctx context.Context, cryptocurrency currency.Code) ([]string, error) {
	if cryptocurrency.IsEmpty() {
		return nil, currency.ErrCurrencyCodeEmpty
	}
	currencies, err := p.GetCurrencyInformations(ctx)
	if err != nil {
		return nil, err
	}
	for a := range currencies {
		curr, ok := currencies[a][cryptocurrency.Upper().String()]
		if !ok {
			continue
		}
		return curr.ChildChains, nil
	}
	return nil, fmt.Errorf("%w for currency %v", errChainsNotFound, cryptocurrency)
}

// GetServerTime returns the current exchange server time.
func (p *Poloniex) GetServerTime(ctx context.Context, _ asset.Item) (time.Time, error) {
	sysServerTime, err := p.GetSystemTimestamp(ctx)
	if err != nil {
		return time.Time{}, err
	}
	return sysServerTime.ServerTime.Time(), nil
}

// GetFuturesContractDetails returns all contracts from the exchange by asset type
func (p *Poloniex) GetFuturesContractDetails(context.Context, asset.Item) ([]futures.Contract, error) {
	// TODO: implement with API upgrade
	return nil, common.ErrFunctionNotSupported
}

// GetLatestFundingRates returns the latest funding rates data
func (p *Poloniex) GetLatestFundingRates(context.Context, *fundingrate.LatestRateRequest) ([]fundingrate.LatestRateResponse, error) {
	// TODO: implement with API upgrade
	return nil, common.ErrFunctionNotSupported
}

// UpdateOrderExecutionLimits updates order execution limits
<<<<<<< HEAD
func (p *Poloniex) UpdateOrderExecutionLimits(ctx context.Context, a asset.Item) error {
	if !p.SupportsAsset(a) {
		return fmt.Errorf("%w asset: %v", asset.ErrNotSupported, a)
	}
	instruments, err := p.GetSymbolInformation(ctx, currency.EMPTYPAIR)
	if err != nil {
		return err
	}
	limits := make([]order.MinMaxLevel, len(instruments))
	for x := range instruments {
		pair, err := currency.NewPairFromString(instruments[x].Symbol)
		if err != nil {
			return err
		}

		limits[x] = order.MinMaxLevel{
			Pair:                    pair,
			Asset:                   a,
			PriceStepIncrementSize:  instruments[x].SymbolTradeLimit.PriceScale,
			MinimumBaseAmount:       instruments[x].SymbolTradeLimit.MinQuantity.Float64(),
			MinimumQuoteAmount:      instruments[x].SymbolTradeLimit.MinAmount.Float64(),
			AmountStepIncrementSize: instruments[x].SymbolTradeLimit.AmountScale,
			QuoteStepIncrementSize:  instruments[x].SymbolTradeLimit.QuantityScale,
		}
	}
	return p.LoadLimits(limits)
=======
func (p *Poloniex) UpdateOrderExecutionLimits(_ context.Context, _ asset.Item) error {
	return common.ErrNotYetImplemented
}

// GetCurrencyTradeURL returns the URL to the exchange's trade page for the given asset and currency pair
func (p *Poloniex) GetCurrencyTradeURL(_ context.Context, a asset.Item, cp currency.Pair) (string, error) {
	_, err := p.CurrencyPairs.IsPairEnabled(cp, a)
	if err != nil {
		return "", err
	}
	switch a {
	case asset.Spot:
		cp.Delimiter = currency.UnderscoreDelimiter
		return poloniexAPIURL + tradeSpot + cp.Upper().String(), nil
	case asset.Futures:
		cp.Delimiter = ""
		return poloniexAPIURL + tradeFutures + cp.Upper().String(), nil
	default:
		return "", fmt.Errorf("%w %v", asset.ErrNotSupported, a)
	}
>>>>>>> 06b9980f
}<|MERGE_RESOLUTION|>--- conflicted
+++ resolved
@@ -326,14 +326,13 @@
 		VerifyOrderbook: p.CanVerifyOrderbook,
 	}
 
-	book.Bids = make(orderbook.Items, len(orderbookNew.Bids)/2)
+	book.Bids = make(orderbook.Tranches, len(orderbookNew.Bids)/2)
 	for y := range book.Bids {
 		book.Bids[y].Price = orderbookNew.Bids[y*2].Float64()
 		book.Bids[y].Amount = orderbookNew.Bids[y*2+1].Float64()
 	}
-<<<<<<< HEAD
-
-	book.Asks = make(orderbook.Items, len(orderbookNew.Asks)/2)
+
+	book.Asks = make(orderbook.Tranches, len(orderbookNew.Asks)/2)
 	for y := range book.Asks {
 		book.Asks[y].Price = orderbookNew.Asks[y*2].Float64()
 		book.Asks[y].Amount = orderbookNew.Asks[y*2+1].Float64()
@@ -341,47 +340,6 @@
 	err = book.Process()
 	if err != nil {
 		return book, err
-=======
-	for i := range enabledPairs {
-		pFmt, err := p.GetPairFormat(assetType, true)
-		if err != nil {
-			return nil, err
-		}
-		fP := enabledPairs[i].Format(pFmt)
-		data, ok := orderbookNew.Data[fP.Base.String()+fP.Delimiter+fP.Quote.String()]
-		if !ok {
-			data, ok = orderbookNew.Data[fP.Quote.String()+fP.Delimiter+fP.Base.String()]
-			if !ok {
-				continue
-			}
-		}
-		book := &orderbook.Base{
-			Exchange:        p.Name,
-			Pair:            enabledPairs[i],
-			Asset:           assetType,
-			VerifyOrderbook: p.CanVerifyOrderbook,
-		}
-
-		book.Bids = make(orderbook.Tranches, len(data.Bids))
-		for y := range data.Bids {
-			book.Bids[y] = orderbook.Tranche{
-				Amount: data.Bids[y].Amount,
-				Price:  data.Bids[y].Price,
-			}
-		}
-
-		book.Asks = make(orderbook.Tranches, len(data.Asks))
-		for y := range data.Asks {
-			book.Asks[y] = orderbook.Tranche{
-				Amount: data.Asks[y].Amount,
-				Price:  data.Asks[y].Price,
-			}
-		}
-		err = book.Process()
-		if err != nil {
-			return book, err
-		}
->>>>>>> 06b9980f
 	}
 	return orderbook.Get(p.Name, pair, assetType)
 }
@@ -1307,7 +1265,6 @@
 }
 
 // UpdateOrderExecutionLimits updates order execution limits
-<<<<<<< HEAD
 func (p *Poloniex) UpdateOrderExecutionLimits(ctx context.Context, a asset.Item) error {
 	if !p.SupportsAsset(a) {
 		return fmt.Errorf("%w asset: %v", asset.ErrNotSupported, a)
@@ -1334,9 +1291,6 @@
 		}
 	}
 	return p.LoadLimits(limits)
-=======
-func (p *Poloniex) UpdateOrderExecutionLimits(_ context.Context, _ asset.Item) error {
-	return common.ErrNotYetImplemented
 }
 
 // GetCurrencyTradeURL returns the URL to the exchange's trade page for the given asset and currency pair
@@ -1355,5 +1309,4 @@
 	default:
 		return "", fmt.Errorf("%w %v", asset.ErrNotSupported, a)
 	}
->>>>>>> 06b9980f
 }