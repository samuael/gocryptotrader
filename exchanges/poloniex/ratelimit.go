package poloniex

import (
	"time"

	"github.com/thrasher-corp/gocryptotrader/exchanges/request"
)

const (
	rateInterval                 = time.Second
	unauthRate                   = 200
	authNonResourceIntensiveRate = 50
	authResourceIntensiveRate    = 10
	referenceDataRate            = 10
)

const (
	authNonResourceIntensiveEPL request.EndpointLimit = iota
	authResourceIntensiveEPL
	unauthEPL
	referenceDataEPL
)

<<<<<<< HEAD
// RateLimit implements the request.Limiter interface
type RateLimit struct {
	AuthNonResourceIntensive *rate.Limiter
	AuthResourceIntensive    *rate.Limiter
	Unauth                   *rate.Limiter
	ReferenceData            *rate.Limiter
}

// Limit limits outbound calls
func (r *RateLimit) Limit(ctx context.Context, f request.EndpointLimit) error {
	switch f {
	case authNonResourceIntensiveEPL:
		return r.AuthNonResourceIntensive.Wait(ctx)
	case authResourceIntensiveEPL:
		return r.AuthResourceIntensive.Wait(ctx)
	case referenceDataEPL:
		return r.ReferenceData.Wait(ctx)
	default:
		return r.Unauth.Wait(ctx)
	}
}

// SetRateLimit returns the rate limit for the exchange
=======
// GetRateLimit returns the rate limit for the exchange
>>>>>>> 06b9980f
// If your account's volume is over $5 million in 30 day volume,
// you may be eligible for an API rate limit increase.
// Please email poloniex@circle.com.
// As per https://docs.poloniex.com/#http-api
<<<<<<< HEAD
func SetRateLimit() *RateLimit {
	return &RateLimit{
		AuthNonResourceIntensive: request.NewRateLimit(rateInterval, authNonResourceIntensiveRate),
		AuthResourceIntensive:    request.NewRateLimit(rateInterval, authResourceIntensiveRate),
		Unauth:                   request.NewRateLimit(rateInterval, unauthRate),
		ReferenceData:            request.NewRateLimit(rateInterval, referenceDataRate),
=======
func GetRateLimit() request.RateLimitDefinitions {
	return request.RateLimitDefinitions{
		request.Auth:   request.NewRateLimitWithWeight(poloniexRateInterval, poloniexAuthRate, 1),
		request.UnAuth: request.NewRateLimitWithWeight(poloniexRateInterval, poloniexUnauthRate, 1),
>>>>>>> 06b9980f
	}
}<|MERGE_RESOLUTION|>--- conflicted
+++ resolved
@@ -21,49 +21,17 @@
 	referenceDataEPL
 )
 
-<<<<<<< HEAD
-// RateLimit implements the request.Limiter interface
-type RateLimit struct {
-	AuthNonResourceIntensive *rate.Limiter
-	AuthResourceIntensive    *rate.Limiter
-	Unauth                   *rate.Limiter
-	ReferenceData            *rate.Limiter
-}
-
-// Limit limits outbound calls
-func (r *RateLimit) Limit(ctx context.Context, f request.EndpointLimit) error {
-	switch f {
-	case authNonResourceIntensiveEPL:
-		return r.AuthNonResourceIntensive.Wait(ctx)
-	case authResourceIntensiveEPL:
-		return r.AuthResourceIntensive.Wait(ctx)
-	case referenceDataEPL:
-		return r.ReferenceData.Wait(ctx)
-	default:
-		return r.Unauth.Wait(ctx)
-	}
-}
-
-// SetRateLimit returns the rate limit for the exchange
-=======
 // GetRateLimit returns the rate limit for the exchange
->>>>>>> 06b9980f
 // If your account's volume is over $5 million in 30 day volume,
 // you may be eligible for an API rate limit increase.
 // Please email poloniex@circle.com.
 // As per https://docs.poloniex.com/#http-api
-<<<<<<< HEAD
-func SetRateLimit() *RateLimit {
-	return &RateLimit{
-		AuthNonResourceIntensive: request.NewRateLimit(rateInterval, authNonResourceIntensiveRate),
-		AuthResourceIntensive:    request.NewRateLimit(rateInterval, authResourceIntensiveRate),
-		Unauth:                   request.NewRateLimit(rateInterval, unauthRate),
-		ReferenceData:            request.NewRateLimit(rateInterval, referenceDataRate),
-=======
+
 func GetRateLimit() request.RateLimitDefinitions {
 	return request.RateLimitDefinitions{
-		request.Auth:   request.NewRateLimitWithWeight(poloniexRateInterval, poloniexAuthRate, 1),
-		request.UnAuth: request.NewRateLimitWithWeight(poloniexRateInterval, poloniexUnauthRate, 1),
->>>>>>> 06b9980f
+		authNonResourceIntensiveEPL: request.NewRateLimitWithWeight(rateInterval, authNonResourceIntensiveRate, 1),
+		authResourceIntensiveEPL:    request.NewRateLimitWithWeight(rateInterval, authResourceIntensiveRate, 1),
+		unauthEPL:                   request.NewRateLimitWithWeight(rateInterval, unauthRate, 1),
+		referenceDataEPL:            request.NewRateLimitWithWeight(rateInterval, referenceDataRate, 1),
 	}
 }