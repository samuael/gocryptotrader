--- conflicted
+++ resolved
@@ -660,11 +660,7 @@
 				errs = common.AppendError(errs, err)
 				continue channels
 			}
-<<<<<<< HEAD
-			spotWebsocket.RemoveSuccessfulUnsubscriptions(unsub[i])
-=======
-			p.Websocket.RemoveSubscriptions(unsub[i])
->>>>>>> 70690d9a
+			spotWebsocket.RemoveSubscriptions(unsub[i])
 			continue channels
 		case strings.EqualFold(strconv.FormatInt(wsTickerDataID, 10),
 			unsub[i].Channel):
@@ -677,11 +673,7 @@
 			errs = common.AppendError(errs, err)
 			continue
 		}
-<<<<<<< HEAD
-		spotWebsocket.RemoveSuccessfulUnsubscriptions(unsub[i])
-=======
-		p.Websocket.RemoveSubscriptions(unsub[i])
->>>>>>> 70690d9a
+		spotWebsocket.RemoveSubscriptions(unsub[i])
 	}
 	if errs != nil {
 		return errs
