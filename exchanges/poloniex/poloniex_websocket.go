package poloniex

import (
	"context"
	"encoding/json"
	"fmt"
	"net/http"
	"slices"
	"strings"
	"time"

	"github.com/gorilla/websocket"
	"github.com/thrasher-corp/gocryptotrader/common/crypto"
	"github.com/thrasher-corp/gocryptotrader/currency"
	"github.com/thrasher-corp/gocryptotrader/exchanges/account"
	"github.com/thrasher-corp/gocryptotrader/exchanges/asset"
	"github.com/thrasher-corp/gocryptotrader/exchanges/kline"
	"github.com/thrasher-corp/gocryptotrader/exchanges/order"
	"github.com/thrasher-corp/gocryptotrader/exchanges/orderbook"
	"github.com/thrasher-corp/gocryptotrader/exchanges/request"
	"github.com/thrasher-corp/gocryptotrader/exchanges/stream"
	"github.com/thrasher-corp/gocryptotrader/exchanges/subscription"
	"github.com/thrasher-corp/gocryptotrader/exchanges/ticker"
	"github.com/thrasher-corp/gocryptotrader/exchanges/trade"
	"github.com/thrasher-corp/gocryptotrader/log"
)

const (
	poloniexWebsocketAddress        = "wss://ws.poloniex.com/ws/public"
	poloniexPrivateWebsocketAddress = "wss://ws.poloniex.com/ws/private"

	cnlExchange = "exchange"
	cnlAuth     = "auth"

	// Public channels
	cnlSymbols    = "symbols"
	cnlCurrencies = "currencies"
	cnlCandles    = "candles"
	cnlTrades     = "trades"
	cnlTicker     = "ticker"
	cnlBooks      = "book"
	cnlBookLevel2 = "book_lv2"

	// Authenticated channels
	cnlOrders   = "orders"
	cnlBalances = "balances"
)

var defaultSubscriptions = []string{
	cnlCandles,
	cnlTrades,
	cnlTicker,
	cnlBooks,
}

var onceOrderbook map[string]struct{}

// WsConnect initiates a websocket connection
func (p *Poloniex) WsConnect() error {
	if !p.Websocket.IsEnabled() || !p.IsEnabled() {
		return stream.ErrWebsocketNotEnabled
	}
	var dialer websocket.Dialer
	err := p.Websocket.Conn.Dial(&dialer, http.Header{})
	if err != nil {
		return err
	}
	pingMessage := &struct {
		Event string `json:"event"`
	}{
		Event: "ping",
	}
	var pingPayload []byte
	pingPayload, err = json.Marshal(pingMessage)
	if err != nil {
		return err
	}
	p.Websocket.Conn.SetupPingHandler(stream.PingHandler{
		UseGorillaHandler: true,
		MessageType:       websocket.TextMessage,
		Message:           pingPayload,
		Delay:             30,
	})
	if p.Websocket.CanUseAuthenticatedEndpoints() {
		err := p.wsAuthConn()
		if err != nil {
			p.Websocket.SetCanUseAuthenticatedEndpoints(false)
		}
	}
	onceOrderbook = make(map[string]struct{})
	p.Websocket.Wg.Add(1)
	go p.wsReadData(p.Websocket.Conn)
	return nil
}

func (p *Poloniex) wsAuthConn() error {
	creds, err := p.GetCredentials(context.Background())
	if err != nil {
		return err
	}

	var dialer websocket.Dialer
	err = p.Websocket.AuthConn.Dial(&dialer, http.Header{})
	if err != nil {
		return err
	}
	pingMessage := &struct {
		Event string `json:"event"`
	}{
		Event: "ping",
	}
	var pingPayload []byte
	pingPayload, err = json.Marshal(pingMessage)
	if err != nil {
		return err
	}
	p.Websocket.AuthConn.SetupPingHandler(stream.PingHandler{
		UseGorillaHandler: true,
		MessageType:       websocket.TextMessage,
		Message:           pingPayload,
		Delay:             30,
	})
	p.Websocket.Wg.Add(1)
	go p.wsReadData(p.Websocket.AuthConn)
	timestamp := time.Now()
	hmac, err := crypto.GetHMAC(crypto.HashSHA256,
		[]byte(fmt.Sprintf("GET\n/ws\nsignTimestamp=%d", timestamp.UnixMilli())),
		[]byte(creds.Secret))
	if err != nil {
		return err
	}
	auth := &struct {
		Event   string     `json:"event"`
		Channel []string   `json:"channel"`
		Params  AuthParams `json:"params"`
	}{
		Event:   "subscribe",
		Channel: []string{cnlAuth},
		Params: AuthParams{
			Key:             creds.Key,
			SignatureMethod: "hmacSHA256",
			SignTimestamp:   timestamp.UnixMilli(),
			Signature:       crypto.Base64Encode(hmac),
		},
	}
	return p.Websocket.AuthConn.SendJSONMessage(auth)
}

// wsReadData handles data from the websocket connection
func (p *Poloniex) wsReadData(conn stream.Connection) {
	defer p.Websocket.Wg.Done()
	for {
		resp := conn.ReadMessage()
		if resp.Raw == nil {
			return
		}
		err := p.wsHandleData(resp.Raw)
		if err != nil {
			p.Websocket.DataHandler <- fmt.Errorf("%s: %w", p.Name, err)
		}
	}
}

func (p *Poloniex) wsHandleData(respRaw []byte) error {
	var result SubscriptionResponse
	err := json.Unmarshal(respRaw, &result)
	if err != nil {
		return err
	}
	if result.ID != "" {
		if !p.Websocket.Match.IncomingWithData(result.ID, respRaw) {
			return fmt.Errorf("could not match trade response with ID: %s Event: %s ", result.ID, result.Event)
		}
		return nil
	}
	if result.Event != "" {
		log.Debugf(log.ExchangeSys, string(respRaw))
		return nil
	}
	switch result.Channel {
	case cnlSymbols:
		var response [][]WsSymbol
		return p.processResponse(&result, &response)
	case cnlCurrencies:
		var response [][]WsCurrency
		return p.processResponse(&result, &response)
	case cnlExchange:
		var response WsExchangeStatus
		return p.processResponse(&result, &response)
	case cnlTrades:
		return p.processTrades(&result)
	case cnlTicker:
		return p.processTicker(&result)
	case cnlBooks,
		cnlBookLevel2:
		return p.processBooks(&result)
	case cnlOrders:
		return p.processOrders(&result)
	case cnlBalances:
		return p.processBalance(&result)
	case cnlAuth:
		resp := &WebsocketAuthenticationResponse{}
		err = json.Unmarshal(result.Data, &resp)
		if err != nil {
			return err
		}
		if !resp.Success {
			log.Errorf(log.ExchangeSys, "%s Websocket: %s", p.Name, resp.Message)
			return nil
		}
		if p.Verbose {
			log.Debugf(log.ExchangeSys, "%s Websocket: connection authenticated\n", p.Name)
		}
	default:
		if strings.HasPrefix(result.Channel, cnlCandles) {
			return p.processCandlestickData(&result)
		}
		p.Websocket.DataHandler <- stream.UnhandledMessageWarning{Message: p.Name + stream.UnhandledMessage + string(respRaw)}
		return fmt.Errorf("%s unhandled message: %s", p.Name, string(respRaw))
	}
	return nil
}

func (p *Poloniex) processBalance(result *SubscriptionResponse) error {
	var resp WsTradeBalance
	err := json.Unmarshal(result.Data, &resp)
	if err != nil {
		return err
	}
	accountChanges := make([]account.Change, len(resp))
	for x := range resp {
		accountChanges[x] = account.Change{
			Exchange: p.Name,
			Currency: currency.NewCode(resp[x].Currency),
			Asset:    stringToAccountType(resp[x].AccountType),
			Amount:   resp[x].Available.Float64(),
			Account:  resp[x].AccountType,
		}
	}
	p.Websocket.DataHandler <- accountChanges
	return nil
}

func (p *Poloniex) processOrders(result *SubscriptionResponse) error {
	response := []WebsocketTradeOrder{}
	err := json.Unmarshal(result.Data, &response)
	if err != nil {
		return err
	}
	orderDetails := make([]order.Detail, len(response))
	for x := range response {
		pair, err := currency.NewPairFromString(response[x].Symbol)
		if err != nil {
			return err
		}
		oType, err := order.StringToOrderType(response[x].Type)
		if err != nil {
			return err
		}
		oSide, err := order.StringToOrderSide(response[x].Side)
		if err != nil {
			return err
		}
		oStatus, err := order.StringToOrderStatus(response[x].State)
		if err != nil {
			return err
		}
		orderDetails[x] = order.Detail{
			Price:           response[x].Price.Float64(),
			Amount:          response[x].Quantity.Float64(),
			QuoteAmount:     response[x].OrderAmount.Float64(),
			ExecutedAmount:  response[x].FilledAmount.Float64(),
			RemainingAmount: response[x].OrderAmount.Float64() - response[x].FilledAmount.Float64(),
			Fee:             response[x].TradeFee.Float64(),
			FeeAsset:        currency.NewCode(response[x].FeeCurrency),
			Exchange:        p.Name,
			OrderID:         response[x].OrderID,
			ClientOrderID:   response[x].ClientOrderID,
			Type:            oType,
			Side:            oSide,
			Status:          oStatus,
			AssetType:       stringToAccountType(response[x].AccountType),
			Date:            response[x].CreateTime.Time(),
			LastUpdated:     response[x].TradeTime.Time(),
			Pair:            pair,
			Trades: []order.TradeHistory{
				{
					Price:     response[x].TradePrice.Float64(),
					Amount:    response[x].TradeQty.Float64(),
					Fee:       response[x].TradeFee.Float64(),
					Exchange:  p.Name,
					TID:       response[x].TradeID,
					Type:      oType,
					Side:      oSide,
					Timestamp: response[x].Timestamp.Time(),
					FeeAsset:  response[x].FeeCurrency,
					Total:     response[x].Quantity.Float64(),
				},
			},
		}
	}
	p.Websocket.DataHandler <- orderDetails
	return nil
}

func (p *Poloniex) processBooks(result *SubscriptionResponse) error {
	var resp []WsBook
	err := json.Unmarshal(result.Data, &resp)
	if err != nil {
		return err
	}
	for x := range resp {
		pair, err := currency.NewPairFromString(resp[x].Symbol)
		if err != nil {
			return err
		}
		_, okay := onceOrderbook[resp[x].Symbol]
		if !okay {
			if onceOrderbook == nil {
				onceOrderbook = make(map[string]struct{})
			}
			var orderbooks *orderbook.Base
			orderbooks, err = p.UpdateOrderbook(context.Background(), pair, asset.Spot)
			if err != nil {
				return err
			}
			err = p.Websocket.Orderbook.LoadSnapshot(orderbooks)
			if err != nil {
				return err
			}
			onceOrderbook[resp[x].Symbol] = struct{}{}
		}
		update := orderbook.Update{
			Pair:       pair,
			UpdateTime: resp[x].Timestamp.Time(),
			UpdateID:   resp[x].ID,
			Action:     orderbook.UpdateInsert,
			Asset:      asset.Spot,
		}
		update.Asks = make(orderbook.Tranches, len(resp[x].Asks))
		for i := range resp[x].Asks {
			update.Asks[i] = orderbook.Tranche{
				Price:  resp[x].Asks[i][0].Float64(),
				Amount: resp[x].Asks[i][1].Float64(),
			}
<<<<<<< HEAD
=======
			err = p.Websocket.Conn.SendJSONMessage(context.TODO(), request.Unset, req)
>>>>>>> a09fefed
		}
		update.Bids = make(orderbook.Tranches, len(resp[x].Bids))
		for i := range resp[x].Bids {
			update.Bids[i] = orderbook.Tranche{
				Price:  resp[x].Bids[i][0].Float64(),
				Amount: resp[x].Bids[i][1].Float64(),
			}
		}
		update.UpdateID = resp[x].LastID
		err = p.Websocket.Orderbook.Update(&update)
		if err != nil {
			return err
		}
	}
<<<<<<< HEAD
	return nil
=======
	return errs
}

func (p *Poloniex) wsSendAuthorisedCommand(secret, key string, op wsOp) error {
	nonce := fmt.Sprintf("nonce=%v", time.Now().UnixNano())
	hmac, err := crypto.GetHMAC(crypto.HashSHA512,
		[]byte(nonce),
		[]byte(secret))
	if err != nil {
		return err
	}
	req := wsAuthorisationRequest{
		Command: op,
		Channel: 1000,
		Sign:    crypto.HexEncodeToString(hmac),
		Key:     key,
		Payload: nonce,
	}
	return p.Websocket.Conn.SendJSONMessage(context.TODO(), request.Unset, req)
>>>>>>> a09fefed
}

func (p *Poloniex) processTicker(result *SubscriptionResponse) error {
	var resp []WsTicker
	err := json.Unmarshal(result.Data, &resp)
	if err != nil {
		return err
	}
	tickerData := make([]ticker.Price, len(resp))
	for x := range resp {
		pair, err := currency.NewPairFromString(resp[x].Symbol)
		if err != nil {
			return err
		}
		tickerData[x] = ticker.Price{
			Last:         resp[x].MarkPrice.Float64(),
			High:         resp[x].High.Float64(),
			Low:          resp[x].Low.Float64(),
			Volume:       resp[x].Quantity.Float64(),
			QuoteVolume:  resp[x].Amount.Float64(),
			Open:         resp[x].Open.Float64(),
			Close:        resp[x].Close.Float64(),
			Pair:         pair,
			AssetType:    asset.Spot,
			ExchangeName: p.Name,
			LastUpdated:  resp[x].Timestamp.Time(),
		}
	}
	p.Websocket.DataHandler <- tickerData
	return nil
}

func (p *Poloniex) processTrades(result *SubscriptionResponse) error {
	var resp []WsTrade
	err := json.Unmarshal(result.Data, &resp)
	if err != nil {
		return err
	}
	trades := make([]trade.Data, len(resp))
	for x := range resp {
		pair, err := currency.NewPairFromString(resp[x].Symbol)
		if err != nil {
			return err
		}
		trades[x] = trade.Data{
			TID:          resp[x].ID,
			Exchange:     p.Name,
			CurrencyPair: pair,
			Price:        resp[x].Price.Float64(),
			Amount:       resp[x].Amount.Float64(),
			Timestamp:    resp[x].Timestamp.Time(),
		}
	}
	return trade.AddTradesToBuffer(p.Name, trades...)
}

func (p *Poloniex) processCandlestickData(result *SubscriptionResponse) error {
	var resp []WsCandles
	err := json.Unmarshal(result.Data, &resp)
	if err != nil {
		return err
	}
	var pair currency.Pair
	candles := make([]stream.KlineData, len(resp))
	for x := range resp {
		pair, err = currency.NewPairFromString(resp[x].Symbol)
		if err != nil {
			return err
		}
		candles[x] = stream.KlineData{
			Pair:       pair,
			Exchange:   p.Name,
			Timestamp:  resp[x].Timestamp.Time(),
			StartTime:  resp[x].StartTime.Time(),
			CloseTime:  resp[x].CloseTime.Time(),
			OpenPrice:  resp[x].Open.Float64(),
			ClosePrice: resp[x].Close.Float64(),
			HighPrice:  resp[x].High.Float64(),
			LowPrice:   resp[x].Low.Float64(),
			Volume:     resp[x].Quantity.Float64(),
		}
	}
	p.Websocket.DataHandler <- candles
	return nil
}

func (p *Poloniex) processResponse(result *SubscriptionResponse, instance interface{}) error {
	err := json.Unmarshal(result.Data, instance)
	if err != nil {
		return err
	}
	fullResp := result.GetWsResponse()
	fullResp.Data = instance
	p.Websocket.DataHandler <- fullResp
	return nil
}

// GenerateDefaultSubscriptions Adds default subscriptions to websocket to be handled by ManageSubscriptions()
func (p *Poloniex) GenerateDefaultSubscriptions() (subscription.List, error) {
	enabledCurrencies, err := p.GetEnabledPairs(asset.Spot)
	if err != nil {
		return nil, err
	}
	channels := defaultSubscriptions
	if p.Websocket.CanUseAuthenticatedEndpoints() {
		channels = append(channels, []string{
			cnlOrders,
			cnlBalances}...)
	}
	subscriptions := make(subscription.List, 0, 6*len(enabledCurrencies))
	for i := range channels {
		switch channels[i] {
		case cnlSymbols, cnlTrades, cnlTicker, cnlBooks, cnlBookLevel2:
			var params map[string]interface{}
			if channels[i] == cnlBooks {
				params = map[string]interface{}{
					"depth": 20,
				}
			}
			subscriptions = append(subscriptions, &subscription.Subscription{
				Pairs:   enabledCurrencies,
				Channel: channels[i],
				Params:  params,
			})
		case cnlCurrencies:
			currencyMaps := make(map[currency.Code]struct{})
			for x := range enabledCurrencies {
				_, okay := currencyMaps[enabledCurrencies[x].Base]
				if !okay {
					subscriptions = append(subscriptions, &subscription.Subscription{
						Channel: channels[i],
						Pairs:   []currency.Pair{{Base: enabledCurrencies[x].Base}},
					})
					currencyMaps[enabledCurrencies[x].Base] = struct{}{}
				}
				_, okay = currencyMaps[enabledCurrencies[x].Quote]
				if !okay {
					subscriptions = append(subscriptions, &subscription.Subscription{
						Channel: channels[i],
						Pairs:   []currency.Pair{{Base: enabledCurrencies[x].Quote}},
					})
					currencyMaps[enabledCurrencies[x].Quote] = struct{}{}
				}
			}
		case cnlCandles:
			subscriptions = append(subscriptions, &subscription.Subscription{
				Channel: channels[i],
				Pairs:   enabledCurrencies,
				Params: map[string]interface{}{
					"interval": kline.FiveMin,
				},
			})
		case cnlOrders, cnlBalances, cnlExchange:
			subscriptions = append(subscriptions, &subscription.Subscription{
				Channel: channels[i],
			})
		}
	}
	return subscriptions, nil
}

func (p *Poloniex) handleSubscriptions(operation string, subscs subscription.List) ([]SubscriptionPayload, error) {
	pairFormat, err := p.GetPairFormat(asset.Spot, true)
	if err != nil {
		return nil, err
	}
	payloads := []SubscriptionPayload{}
	for x := range subscs {
		switch subscs[x].Channel {
		case cnlSymbols, cnlTrades, cnlTicker, cnlBooks, cnlBookLevel2:
			sp := SubscriptionPayload{
				Event:   operation,
				Channel: []string{subscs[x].Channel},
				Symbols: subscs[x].Pairs.Format(pairFormat).Strings(),
			}
			if subscs[x].Channel == cnlBooks {
				depth, okay := subscs[x].Params["depth"]
				if okay {
					sp.Depth, _ = depth.(int64)
				}
			}
			payloads = append(payloads, sp)
		case cnlCurrencies:
			sp := SubscriptionPayload{
				Event:      operation,
				Channel:    []string{subscs[x].Channel},
				Currencies: []string{},
			}
			for _, p := range subscs[x].Pairs {
				if !slices.Contains[[]string](sp.Currencies, p.Base.String()) {
					sp.Currencies = append(sp.Currencies, p.Base.String())
				}
			}
			payloads = append(payloads, sp)
		case cnlCandles:
			interval, okay := subscs[x].Params["interval"].(kline.Interval)
			if !okay {
				interval = kline.FiveMin
			}
			intervalString, err := intervalToString(interval)
			if err != nil {
				return nil, err
			}
			channelName := fmt.Sprintf("%s_%s", subscs[x].Channel, strings.ToLower(intervalString))
			payloads = append(payloads, SubscriptionPayload{
				Event:   operation,
				Channel: []string{channelName},
				Symbols: subscs[x].Pairs.Format(pairFormat).Strings(),
			})
		case cnlOrders:
			payloads = append(payloads, SubscriptionPayload{
				Event:   operation,
				Channel: []string{subscs[x].Channel},
				Symbols: []string{"all"},
			})
		case cnlBalances, cnlExchange:
			payloads = append(payloads, SubscriptionPayload{
				Event:   operation,
				Channel: []string{subscs[x].Channel},
			})
		default:
			return nil, errChannelNotSupported
		}
	}
	return payloads, nil
}

// Subscribe sends a websocket message to receive data from the channel
func (p *Poloniex) Subscribe(subs subscription.List) error {
	payloads, err := p.handleSubscriptions("subscribe", subs)
	if err != nil {
		return err
	}
	for i := range payloads {
		switch payloads[i].Channel[0] {
		case cnlBalances, cnlOrders:
			if p.Websocket.CanUseAuthenticatedEndpoints() {
				err = p.Websocket.AuthConn.SendJSONMessage(payloads[i])
				if err != nil {
					return err
				}
			}
		default:
			err = p.Websocket.Conn.SendJSONMessage(payloads[i])
			if err != nil {
				return err
			}
		}
	}
	return p.Websocket.AddSuccessfulSubscriptions(subs...)
}

// Unsubscribe sends a websocket message to stop receiving data from the channel
func (p *Poloniex) Unsubscribe(unsub subscription.List) error {
	payloads, err := p.handleSubscriptions("unsubscribe", unsub)
	if err != nil {
		return err
	}
	for i := range payloads {
		switch payloads[i].Channel[0] {
		case cnlBalances, cnlOrders:
			if p.IsWebsocketAuthenticationSupported() && p.Websocket.CanUseAuthenticatedEndpoints() {
				err = p.Websocket.AuthConn.SendJSONMessage(payloads[i])
				if err != nil {
					return err
				}
			}
		default:
			err = p.Websocket.Conn.SendJSONMessage(payloads[i])
			if err != nil {
				return err
			}
		}
	}
	return p.Websocket.RemoveSubscriptions(unsub...)
}<|MERGE_RESOLUTION|>--- conflicted
+++ resolved
@@ -75,7 +75,7 @@
 	if err != nil {
 		return err
 	}
-	p.Websocket.Conn.SetupPingHandler(stream.PingHandler{
+	p.Websocket.Conn.SetupPingHandler(request.UnAuth, stream.PingHandler{
 		UseGorillaHandler: true,
 		MessageType:       websocket.TextMessage,
 		Message:           pingPayload,
@@ -114,7 +114,7 @@
 	if err != nil {
 		return err
 	}
-	p.Websocket.AuthConn.SetupPingHandler(stream.PingHandler{
+	p.Websocket.AuthConn.SetupPingHandler(request.UnAuth, stream.PingHandler{
 		UseGorillaHandler: true,
 		MessageType:       websocket.TextMessage,
 		Message:           pingPayload,
@@ -143,7 +143,7 @@
 			Signature:       crypto.Base64Encode(hmac),
 		},
 	}
-	return p.Websocket.AuthConn.SendJSONMessage(auth)
+	return p.Websocket.AuthConn.SendJSONMessage(context.Background(), request.UnAuth, auth)
 }
 
 // wsReadData handles data from the websocket connection
@@ -343,10 +343,6 @@
 				Price:  resp[x].Asks[i][0].Float64(),
 				Amount: resp[x].Asks[i][1].Float64(),
 			}
-<<<<<<< HEAD
-=======
-			err = p.Websocket.Conn.SendJSONMessage(context.TODO(), request.Unset, req)
->>>>>>> a09fefed
 		}
 		update.Bids = make(orderbook.Tranches, len(resp[x].Bids))
 		for i := range resp[x].Bids {
@@ -361,29 +357,7 @@
 			return err
 		}
 	}
-<<<<<<< HEAD
-	return nil
-=======
-	return errs
-}
-
-func (p *Poloniex) wsSendAuthorisedCommand(secret, key string, op wsOp) error {
-	nonce := fmt.Sprintf("nonce=%v", time.Now().UnixNano())
-	hmac, err := crypto.GetHMAC(crypto.HashSHA512,
-		[]byte(nonce),
-		[]byte(secret))
-	if err != nil {
-		return err
-	}
-	req := wsAuthorisationRequest{
-		Command: op,
-		Channel: 1000,
-		Sign:    crypto.HexEncodeToString(hmac),
-		Key:     key,
-		Payload: nonce,
-	}
-	return p.Websocket.Conn.SendJSONMessage(context.TODO(), request.Unset, req)
->>>>>>> a09fefed
+	return nil
 }
 
 func (p *Poloniex) processTicker(result *SubscriptionResponse) error {
@@ -621,13 +595,13 @@
 		switch payloads[i].Channel[0] {
 		case cnlBalances, cnlOrders:
 			if p.Websocket.CanUseAuthenticatedEndpoints() {
-				err = p.Websocket.AuthConn.SendJSONMessage(payloads[i])
+				err = p.Websocket.AuthConn.SendJSONMessage(context.Background(), request.UnAuth, payloads[i])
 				if err != nil {
 					return err
 				}
 			}
 		default:
-			err = p.Websocket.Conn.SendJSONMessage(payloads[i])
+			err = p.Websocket.Conn.SendJSONMessage(context.Background(), request.UnAuth, payloads[i])
 			if err != nil {
 				return err
 			}
@@ -646,13 +620,13 @@
 		switch payloads[i].Channel[0] {
 		case cnlBalances, cnlOrders:
 			if p.IsWebsocketAuthenticationSupported() && p.Websocket.CanUseAuthenticatedEndpoints() {
-				err = p.Websocket.AuthConn.SendJSONMessage(payloads[i])
+				err = p.Websocket.AuthConn.SendJSONMessage(context.Background(), request.UnAuth, payloads[i])
 				if err != nil {
 					return err
 				}
 			}
 		default:
-			err = p.Websocket.Conn.SendJSONMessage(payloads[i])
+			err = p.Websocket.Conn.SendJSONMessage(context.Background(), request.UnAuth, payloads[i])
 			if err != nil {
 				return err
 			}
