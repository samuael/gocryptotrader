package deribit

import (
	"context"
	"errors"
	"fmt"
	"sort"
	"strconv"
	"strings"
	"time"

	"github.com/shopspring/decimal"
	"github.com/thrasher-corp/gocryptotrader/common"
	"github.com/thrasher-corp/gocryptotrader/common/key"
	"github.com/thrasher-corp/gocryptotrader/config"
	"github.com/thrasher-corp/gocryptotrader/currency"
	"github.com/thrasher-corp/gocryptotrader/exchange/websocket"
	"github.com/thrasher-corp/gocryptotrader/exchange/websocket/buffer"
	exchange "github.com/thrasher-corp/gocryptotrader/exchanges"
	"github.com/thrasher-corp/gocryptotrader/exchanges/account"
	"github.com/thrasher-corp/gocryptotrader/exchanges/asset"
	"github.com/thrasher-corp/gocryptotrader/exchanges/deposit"
	"github.com/thrasher-corp/gocryptotrader/exchanges/fundingrate"
	"github.com/thrasher-corp/gocryptotrader/exchanges/futures"
	"github.com/thrasher-corp/gocryptotrader/exchanges/kline"
	"github.com/thrasher-corp/gocryptotrader/exchanges/order"
	"github.com/thrasher-corp/gocryptotrader/exchanges/orderbook"
	"github.com/thrasher-corp/gocryptotrader/exchanges/protocol"
	"github.com/thrasher-corp/gocryptotrader/exchanges/request"
	"github.com/thrasher-corp/gocryptotrader/exchanges/ticker"
	"github.com/thrasher-corp/gocryptotrader/exchanges/trade"
	"github.com/thrasher-corp/gocryptotrader/log"
	"github.com/thrasher-corp/gocryptotrader/portfolio/withdraw"
)

// SetDefaults sets the basic defaults for Deribit
func (d *Deribit) SetDefaults() {
	d.Name = "Deribit"
	d.Enabled = true
	d.Verbose = true
	d.API.CredentialsValidator.RequiresKey = true
	d.API.CredentialsValidator.RequiresSecret = true

	dashFormat := &currency.PairFormat{Uppercase: true, Delimiter: currency.DashDelimiter}
	underscoreFormat := &currency.PairFormat{Uppercase: true, Delimiter: currency.UnderscoreDelimiter}
	if err := d.SetAssetPairStore(asset.Spot, currency.PairStore{AssetEnabled: true, RequestFormat: underscoreFormat, ConfigFormat: underscoreFormat}); err != nil {
		log.Errorf(log.ExchangeSys, "%s error storing `%s` default asset formats: %s", d.Name, asset.Spot, err)
	}
	for _, a := range []asset.Item{asset.Futures, asset.Options, asset.OptionCombo, asset.FutureCombo} {
		if err := d.SetAssetPairStore(a, currency.PairStore{AssetEnabled: true, RequestFormat: dashFormat, ConfigFormat: dashFormat}); err != nil {
			log.Errorf(log.ExchangeSys, "%s error storing `%s` default asset formats: %s", d.Name, a, err)
		}
	}

	// Fill out the capabilities/features that the exchange supports
	d.Features = exchange.Features{
		Supports: exchange.FeaturesSupported{
			REST:      true,
			Websocket: true,
			RESTCapabilities: protocol.Features{
				TickerFetching:        true,
				KlineFetching:         true,
				TradeFetching:         true,
				OrderbookFetching:     true,
				AutoPairUpdates:       true,
				AccountInfo:           true,
				GetOrder:              true,
				GetOrders:             true,
				CancelOrders:          true,
				CancelOrder:           true,
				SubmitOrder:           true,
				UserTradeHistory:      true,
				CryptoDeposit:         true,
				CryptoWithdrawal:      true,
				TradeFee:              true,
				CryptoWithdrawalFee:   true,
				MultiChainDeposits:    true,
				MultiChainWithdrawals: true,
			},
			WebsocketCapabilities: protocol.Features{
				TickerFetching:    true,
				OrderbookFetching: true,
			},
			WithdrawPermissions: exchange.AutoWithdrawCrypto |
				exchange.AutoWithdrawFiat,
			Kline: kline.ExchangeCapabilitiesSupported{
				Intervals: true,
			},
			FuturesCapabilities: exchange.FuturesCapabilities{
				Positions:    true,
				Leverage:     true,
				FundingRates: true,
				SupportedFundingRateFrequencies: map[kline.Interval]bool{
					kline.OneHour:   true,
					kline.EightHour: true,
				},
				OpenInterest: exchange.OpenInterestSupport{
					Supported: true,
				},
			},
		},
		Enabled: exchange.FeaturesEnabled{
			AutoPairUpdates: true,
			Kline: kline.ExchangeCapabilitiesEnabled{
				Intervals: kline.DeployExchangeIntervals(
					kline.IntervalCapacity{Interval: kline.HundredMilliseconds},
					kline.IntervalCapacity{Interval: kline.OneMin},
					kline.IntervalCapacity{Interval: kline.ThreeMin},
					kline.IntervalCapacity{Interval: kline.FiveMin},
					kline.IntervalCapacity{Interval: kline.TenMin},
					kline.IntervalCapacity{Interval: kline.FifteenMin},
					kline.IntervalCapacity{Interval: kline.ThirtyMin},
					kline.IntervalCapacity{Interval: kline.OneHour},
					kline.IntervalCapacity{Interval: kline.TwoHour},
					// NOTE: The supported time intervals below are returned
					// offset to +8 hours. This may lead to
					// issues with candle quality and conversion as the
					// intervals may be broken up. The below intervals
					// are therefore constructed from the intervals above.
					// kline.IntervalCapacity{Interval: kline.ThreeHour},
					// kline.IntervalCapacity{Interval: kline.SixHour},
					// kline.IntervalCapacity{Interval: kline.TwelveHour},
					// kline.IntervalCapacity{Interval: kline.OneDay},
				),
				GlobalResultLimit: 500,
			},
		},
		Subscriptions: defaultSubscriptions.Clone(),
	}

	var err error
	d.Requester, err = request.New(d.Name,
		common.NewHTTPClientWithTimeout(exchange.DefaultHTTPTimeout),
		request.WithLimiter(GetRateLimits()),
	)
	if err != nil {
		log.Errorln(log.ExchangeSys, err)
	}
	for _, assetType := range []asset.Item{asset.Options, asset.OptionCombo, asset.FutureCombo} {
		if err = d.DisableAssetWebsocketSupport(assetType); err != nil {
			log.Errorln(log.ExchangeSys, err)
		}
	}
	d.API.Endpoints = d.NewEndpoints()
	err = d.API.Endpoints.SetDefaultEndpoints(map[exchange.URL]string{
		exchange.RestFutures:           "https://www.deribit.com",
		exchange.RestSpot:              "https://www.deribit.com",
		exchange.RestSpotSupplementary: "https://test.deribit.com",
	})
	if err != nil {
		log.Errorln(log.ExchangeSys, err)
	}
	d.Websocket = websocket.NewManager()
	d.WebsocketResponseMaxLimit = exchange.DefaultWebsocketResponseMaxLimit
	d.WebsocketResponseCheckTimeout = exchange.DefaultWebsocketResponseCheckTimeout
	d.WebsocketOrderbookBufferLimit = exchange.DefaultWebsocketOrderbookBufferLimit
}

// Setup takes in the supplied exchange configuration details and sets params
func (d *Deribit) Setup(exch *config.Exchange) error {
	err := exch.Validate()
	if err != nil {
		return err
	}
	if !exch.Enabled {
		d.SetEnabled(false)
		return nil
	}
	err = d.SetupDefaults(exch)
	if err != nil {
		return err
	}
	err = d.Websocket.Setup(&websocket.ManagerSetup{
		ExchangeConfig:        exch,
		DefaultURL:            deribitWebsocketAddress,
		RunningURL:            deribitWebsocketAddress,
		Connector:             d.WsConnect,
		Subscriber:            d.Subscribe,
		Unsubscriber:          d.Unsubscribe,
		GenerateSubscriptions: d.generateSubscriptions,
		Features:              &d.Features.Supports.WebsocketCapabilities,
		OrderbookBufferConfig: buffer.Config{
			SortBuffer:            true,
			SortBufferByUpdateIDs: true,
		},
	})
	if err != nil {
		return err
	}

	return d.Websocket.SetupNewConnection(&websocket.ConnectionSetup{
		URL:                  d.Websocket.GetWebsocketURL(),
		ResponseCheckTimeout: exch.WebsocketResponseCheckTimeout,
		ResponseMaxLimit:     exch.WebsocketResponseMaxLimit,
	})
}

// FetchTradablePairs returns a list of the exchanges tradable pairs
func (d *Deribit) FetchTradablePairs(ctx context.Context, assetType asset.Item) (currency.Pairs, error) {
	if !d.SupportsAsset(assetType) {
		return nil, fmt.Errorf("%s: %w - %v", d.Name, asset.ErrNotSupported, assetType)
	}

	instruments, err := d.GetInstruments(ctx, currency.EMPTYCODE, d.GetAssetKind(assetType), false)
	if err != nil {
		return nil, err
	}

	resp := make(currency.Pairs, 0, len(instruments))
	for _, inst := range instruments {
		if !inst.IsActive {
			continue
		}
		cp, err := currency.NewPairFromString(inst.InstrumentName)
		if err != nil {
			return nil, err
		}
		resp = resp.Add(cp)
	}
	return resp, nil
}

// UpdateTradablePairs updates the exchanges available pairs and stores
// them in the exchanges config
func (d *Deribit) UpdateTradablePairs(ctx context.Context, forceUpdate bool) error {
	assets := d.GetAssetTypes(false)
	errs := common.CollectErrors(len(assets))
	for x := range assets {
		go func(x int) {
			defer errs.Wg.Done()
			pairs, err := d.FetchTradablePairs(ctx, assets[x])
			if err != nil {
				errs.C <- err
				return
			}
			errs.C <- d.UpdatePairs(pairs, assets[x], false, forceUpdate)
		}(x)
	}
	return errs.Collect()
}

// UpdateTickers updates the ticker for all currency pairs of a given asset type
func (d *Deribit) UpdateTickers(_ context.Context, _ asset.Item) error {
	return common.ErrFunctionNotSupported
}

// UpdateTicker updates and returns the ticker for a currency pair
func (d *Deribit) UpdateTicker(ctx context.Context, p currency.Pair, assetType asset.Item) (*ticker.Price, error) {
	if !d.SupportsAsset(assetType) {
		return nil, fmt.Errorf("%s: %w - %s", d.Name, asset.ErrNotSupported, assetType)
	}
	p, err := d.FormatExchangeCurrency(p, assetType)
	if err != nil {
		return nil, err
	}
	instrumentID := d.formatPairString(assetType, p)
	var tickerData *TickerData
	if d.Websocket.IsConnected() {
		tickerData, err = d.WSRetrievePublicTicker(instrumentID)
	} else {
		tickerData, err = d.GetPublicTicker(ctx, instrumentID)
	}
	if err != nil {
		return nil, err
	}
	resp := ticker.Price{
		ExchangeName: d.Name,
		Pair:         p,
		AssetType:    assetType,
		Ask:          tickerData.BestAskPrice,
		AskSize:      tickerData.BestAskAmount,
		Bid:          tickerData.BestBidPrice,
		BidSize:      tickerData.BestBidAmount,
		High:         tickerData.Stats.High,
		Low:          tickerData.Stats.Low,
		Last:         tickerData.LastPrice,
		Volume:       tickerData.Stats.Volume,
		Close:        tickerData.LastPrice,
		IndexPrice:   tickerData.IndexPrice,
		MarkPrice:    tickerData.MarkPrice,
		QuoteVolume:  tickerData.Stats.VolumeUSD,
	}
	err = ticker.ProcessTicker(&resp)
	if err != nil {
		return nil, err
	}
	return ticker.GetTicker(d.Name, p, assetType)
}

// UpdateOrderbook updates and returns the orderbook for a currency pair
func (d *Deribit) UpdateOrderbook(ctx context.Context, p currency.Pair, assetType asset.Item) (*orderbook.Base, error) {
	p, err := d.FormatExchangeCurrency(p, assetType)
	if err != nil {
		return nil, err
	}
	instrumentID := d.formatPairString(assetType, p)
	var obData *Orderbook
	if d.Websocket.IsConnected() {
		obData, err = d.WSRetrieveOrderbookData(instrumentID, 50)
	} else {
		obData, err = d.GetOrderbook(ctx, instrumentID, 50)
	}
	if err != nil {
		return nil, err
	}
	book := &orderbook.Base{
		Exchange:        d.Name,
		Pair:            p,
		Asset:           assetType,
		VerifyOrderbook: d.CanVerifyOrderbook,
	}
	book.Asks = make(orderbook.Tranches, 0, len(obData.Asks))
	for x := range obData.Asks {
		if obData.Asks[x][0] == 0 || obData.Asks[x][1] == 0 {
			continue
		}
		book.Asks = append(book.Asks, orderbook.Tranche{
			Price:  obData.Asks[x][0],
			Amount: obData.Asks[x][1],
		})
	}
	book.Bids = make(orderbook.Tranches, 0, len(obData.Bids))
	for x := range obData.Bids {
		if obData.Bids[x][0] == 0 || obData.Bids[x][1] == 0 {
			continue
		}
		book.Bids = append(book.Bids, orderbook.Tranche{
			Price:  obData.Bids[x][0],
			Amount: obData.Bids[x][1],
		})
	}
	err = book.Process()
	if err != nil {
		return book, err
	}
	return orderbook.Get(d.Name, p, assetType)
}

// UpdateAccountInfo retrieves balances for all enabled currencies
func (d *Deribit) UpdateAccountInfo(ctx context.Context, _ asset.Item) (account.Holdings, error) {
	var resp account.Holdings
	resp.Exchange = d.Name
	currencies, err := d.GetCurrencies(ctx)
	if err != nil {
		return resp, err
	}
	resp.Accounts = make([]account.SubAccount, len(currencies))
	for x := range currencies {
		var data *AccountSummaryData
		if d.Websocket.IsConnected() && d.Websocket.CanUseAuthenticatedWebsocketForWrapper() {
			data, err = d.WSRetrieveAccountSummary(currency.NewCode(currencies[x].Currency), false)
		} else {
			data, err = d.GetAccountSummary(ctx, currency.NewCode(currencies[x].Currency), false)
		}
		if err != nil {
			return resp, err
		}
		var subAcc account.SubAccount
		subAcc.Currencies = append(subAcc.Currencies, account.Balance{
			Currency: currency.NewCode(currencies[x].Currency),
			Total:    data.Balance,
			Hold:     data.Balance - data.AvailableFunds,
		})
		resp.Accounts[x] = subAcc
	}
	return resp, nil
}

// GetAccountFundingHistory returns funding history, deposits and withdrawals
func (d *Deribit) GetAccountFundingHistory(ctx context.Context) ([]exchange.FundingHistory, error) {
	var currencies []CurrencyData
	var err error
	if d.Websocket.IsConnected() {
		currencies, err = d.WSRetrieveCurrencies()
	} else {
		currencies, err = d.GetCurrencies(ctx)
	}
	if err != nil {
		return nil, err
	}
	var resp []exchange.FundingHistory
	for x := range currencies {
		var deposits *DepositsData
		if d.Websocket.IsConnected() && d.Websocket.CanUseAuthenticatedWebsocketForWrapper() {
			deposits, err = d.WSRetrieveDeposits(currency.NewCode(currencies[x].Currency), 100, 0)
		} else {
			deposits, err = d.GetDeposits(ctx, currency.NewCode(currencies[x].Currency), 100, 0)
		}
		if err != nil {
			return nil, err
		}
		for y := range deposits.Data {
			resp = append(resp, exchange.FundingHistory{
				ExchangeName:    d.Name,
				Status:          deposits.Data[y].State,
				TransferID:      deposits.Data[y].TransactionID,
				Timestamp:       deposits.Data[y].UpdatedTimestamp.Time(),
				Currency:        currencies[x].Currency,
				Amount:          deposits.Data[y].Amount,
				CryptoToAddress: deposits.Data[y].Address,
				TransferType:    "deposit",
			})
		}
		var withdrawalData *WithdrawalsData
		if d.Websocket.IsConnected() && d.Websocket.CanUseAuthenticatedWebsocketForWrapper() {
			withdrawalData, err = d.WSRetrieveWithdrawals(currency.NewCode(currencies[x].Currency), 100, 0)
		} else {
			withdrawalData, err = d.GetWithdrawals(ctx, currency.NewCode(currencies[x].Currency), 100, 0)
		}
		if err != nil {
			return nil, err
		}
		for z := range withdrawalData.Data {
			resp = append(resp, exchange.FundingHistory{
				ExchangeName:    d.Name,
				Status:          withdrawalData.Data[z].State,
				TransferID:      withdrawalData.Data[z].TransactionID,
				Timestamp:       withdrawalData.Data[z].UpdatedTimestamp.Time(),
				Currency:        currencies[x].Currency,
				Amount:          withdrawalData.Data[z].Amount,
				CryptoToAddress: withdrawalData.Data[z].Address,
				TransferType:    "withdrawal",
			})
		}
	}
	return resp, nil
}

// GetWithdrawalsHistory returns previous withdrawals data
func (d *Deribit) GetWithdrawalsHistory(ctx context.Context, c currency.Code, _ asset.Item) ([]exchange.WithdrawalHistory, error) {
	var currencies []CurrencyData
	var err error
	if d.Websocket.IsConnected() {
		currencies, err = d.WSRetrieveCurrencies()
	} else {
		currencies, err = d.GetCurrencies(ctx)
	}
	if err != nil {
		return nil, err
	}
	resp := []exchange.WithdrawalHistory{}
	for x := range currencies {
		if !strings.EqualFold(currencies[x].Currency, c.String()) {
			continue
		}
		var withdrawalData *WithdrawalsData
		if d.Websocket.IsConnected() && d.Websocket.CanUseAuthenticatedWebsocketForWrapper() {
			withdrawalData, err = d.WSRetrieveWithdrawals(currency.NewCode(currencies[x].Currency), 100, 0)
		} else {
			withdrawalData, err = d.GetWithdrawals(ctx, currency.NewCode(currencies[x].Currency), 100, 0)
		}
		if err != nil {
			return nil, err
		}
		for y := range withdrawalData.Data {
			resp = append(resp, exchange.WithdrawalHistory{
				Status:          withdrawalData.Data[y].State,
				TransferID:      withdrawalData.Data[y].TransactionID,
				Timestamp:       withdrawalData.Data[y].UpdatedTimestamp.Time(),
				Currency:        currencies[x].Currency,
				Amount:          withdrawalData.Data[y].Amount,
				CryptoToAddress: withdrawalData.Data[y].Address,
				TransferType:    "deposit",
			})
		}
	}
	return resp, nil
}

// GetRecentTrades returns the most recent trades for a currency and asset
func (d *Deribit) GetRecentTrades(ctx context.Context, p currency.Pair, assetType asset.Item) ([]trade.Data, error) {
	if !d.SupportsAsset(assetType) {
		return nil, fmt.Errorf("%s: %w - %s", d.Name, asset.ErrNotSupported, assetType)
	}
	p, err := d.FormatExchangeCurrency(p, assetType)
	if err != nil {
		return nil, err
	}
	instrumentID := d.formatPairString(assetType, p)
	resp := []trade.Data{}
	var trades *PublicTradesData
	if d.Websocket.IsConnected() {
		trades, err = d.WSRetrieveLastTradesByInstrument(
			instrumentID, "", "", "", 0, false)
	} else {
		trades, err = d.GetLastTradesByInstrument(
			ctx,
			instrumentID, "", "", "", 0, false)
	}
	if err != nil {
		return nil, err
	}
	for a := range trades.Trades {
		sideData := order.Sell
		if trades.Trades[a].Direction == sideBUY {
			sideData = order.Buy
		}
		resp = append(resp, trade.Data{
			TID:          trades.Trades[a].TradeID,
			Exchange:     d.Name,
			Price:        trades.Trades[a].Price,
			Amount:       trades.Trades[a].Amount,
			Timestamp:    trades.Trades[a].Timestamp.Time(),
			AssetType:    assetType,
			Side:         sideData,
			CurrencyPair: p,
		})
	}
	return resp, nil
}

// GetHistoricTrades returns historic trade data within the timeframe provided
func (d *Deribit) GetHistoricTrades(ctx context.Context, p currency.Pair, assetType asset.Item, timestampStart, timestampEnd time.Time) ([]trade.Data, error) {
	if common.StartEndTimeCheck(timestampStart, timestampEnd) != nil {
		return nil, fmt.Errorf("invalid time range supplied. Start: %v End %v",
			timestampStart,
			timestampEnd)
	}
	p, err := d.FormatExchangeCurrency(p, assetType)
	if err != nil {
		return nil, err
	}
	var instrumentID string
	switch assetType {
	case asset.Futures, asset.Options, asset.Spot:
		instrumentID = d.formatPairString(assetType, p)
	default:
		return nil, fmt.Errorf("%w asset type %v", asset.ErrNotSupported, assetType)
	}
	var resp []trade.Data
	var tradesData *PublicTradesData
	hasMore := true
	for hasMore {
		if d.Websocket.IsConnected() {
			tradesData, err = d.WSRetrieveLastTradesByInstrumentAndTime(instrumentID, "asc", 100, true, timestampStart, timestampEnd)
		} else {
			tradesData, err = d.GetLastTradesByInstrumentAndTime(ctx, instrumentID, "asc", 100, timestampStart, timestampEnd)
		}
		if err != nil {
			return nil, err
		}
		if len(tradesData.Trades) != 100 {
			hasMore = false
		}
		for t := range tradesData.Trades {
			if t == 99 {
				if timestampStart.Equal(tradesData.Trades[t].Timestamp.Time()) {
					hasMore = false
				}
				timestampStart = tradesData.Trades[t].Timestamp.Time()
			}
			sideData := order.Sell
			if tradesData.Trades[t].Direction == sideBUY {
				sideData = order.Buy
			}
			resp = append(resp, trade.Data{
				TID:          tradesData.Trades[t].TradeID,
				Exchange:     d.Name,
				Price:        tradesData.Trades[t].Price,
				Amount:       tradesData.Trades[t].Amount,
				Timestamp:    tradesData.Trades[t].Timestamp.Time(),
				AssetType:    assetType,
				Side:         sideData,
				CurrencyPair: p,
			})
		}
	}
	return resp, nil
}

// SubmitOrder submits a new order
func (d *Deribit) SubmitOrder(ctx context.Context, s *order.Submit) (*order.SubmitResponse, error) {
	err := s.Validate(d.GetTradingRequirements())
	if err != nil {
		return nil, err
	}
	if !d.SupportsAsset(s.AssetType) {
		return nil, fmt.Errorf("%s: orderType %v is not valid", d.Name, s.AssetType)
	}
	var orderID string
	var fmtPair currency.Pair
	status := order.New
	fmtPair, err = d.FormatExchangeCurrency(s.Pair, s.AssetType)
	if err != nil {
		return nil, err
	}
<<<<<<< HEAD
	var timeInForce string
	switch {
	case s.TimeInForce.Is(order.GoodTillCancel):
		timeInForce = "good_til_cancelled"
	case s.TimeInForce.Is(order.GoodTillDay):
		timeInForce = "good_till_day"
	case s.TimeInForce.Is(order.FillOrKill):
		timeInForce = "fill_or_kill"
	case s.TimeInForce.Is(order.ImmediateOrCancel):
=======
	timeInForce := ""
	if s.TimeInForce.Is(order.ImmediateOrCancel) {
>>>>>>> ad6f7611
		timeInForce = "immediate_or_cancel"
	}
	var data *PrivateTradeData
	reqParams := &OrderBuyAndSellParams{
		Instrument:   fmtPair.String(),
		OrderType:    strings.ToLower(s.Type.String()),
		Label:        s.ClientOrderID,
		TimeInForce:  timeInForce,
		Amount:       s.Amount,
		Price:        s.Price,
		TriggerPrice: s.TriggerPrice,
		PostOnly:     s.TimeInForce.Is(order.PostOnly),
		ReduceOnly:   s.ReduceOnly,
	}
	switch {
	case s.Side.IsLong():
		if d.Websocket.IsConnected() && d.Websocket.CanUseAuthenticatedWebsocketForWrapper() {
			data, err = d.WSSubmitBuy(reqParams)
		} else {
			data, err = d.SubmitBuy(ctx, reqParams)
		}
		if err != nil {
			return nil, err
		}
		if data == nil {
			return nil, common.ErrNoResponse
		}
		orderID = data.Order.OrderID
	case s.Side.IsShort():
		if d.Websocket.IsConnected() && d.Websocket.CanUseAuthenticatedWebsocketForWrapper() {
			data, err = d.WSSubmitSell(reqParams)
		} else {
			data, err = d.SubmitSell(ctx, reqParams)
		}
		if err != nil {
			return nil, err
		}
		if data == nil {
			return nil, common.ErrNoResponse
		}
		orderID = data.Order.OrderID
	}
	resp, err := s.DeriveSubmitResponse(orderID)
	if err != nil {
		return nil, err
	}
	resp.Status = status
	return resp, nil
}

// ModifyOrder will allow of changing orderbook placement and limit to
// market conversion
func (d *Deribit) ModifyOrder(ctx context.Context, action *order.Modify) (*order.ModifyResponse, error) {
	if err := action.Validate(); err != nil {
		return nil, err
	}
	if !d.SupportsAsset(action.AssetType) {
		return nil, fmt.Errorf("%s: %w - %v", d.Name, asset.ErrNotSupported, action.AssetType)
	}
	var modify *PrivateTradeData
	var err error
	reqParam := &OrderBuyAndSellParams{
		TriggerPrice: action.TriggerPrice,
		PostOnly:     action.TimeInForce.Is(order.PostOnly),
		Amount:       action.Amount,
		OrderID:      action.OrderID,
		Price:        action.Price,
	}
	if d.Websocket.IsConnected() && d.Websocket.CanUseAuthenticatedWebsocketForWrapper() {
		modify, err = d.WSSubmitEdit(reqParam)
	} else {
		modify, err = d.SubmitEdit(ctx, reqParam)
	}
	if err != nil {
		return nil, err
	}
	resp, err := action.DeriveModifyResponse()
	if err != nil {
		return nil, err
	}
	resp.OrderID = modify.Order.OrderID
	return resp, nil
}

// CancelOrder cancels an order by its corresponding ID number
func (d *Deribit) CancelOrder(ctx context.Context, ord *order.Cancel) error {
	if !d.SupportsAsset(ord.AssetType) {
		return fmt.Errorf("%s: %w - %s", d.Name, asset.ErrNotSupported, ord.AssetType)
	}
	err := ord.Validate(ord.StandardCancel())
	if err != nil {
		return err
	}
	if d.Websocket.IsConnected() && d.Websocket.CanUseAuthenticatedWebsocketForWrapper() {
		_, err = d.WSSubmitCancel(ord.OrderID)
	} else {
		_, err = d.SubmitCancel(ctx, ord.OrderID)
	}
	if err != nil {
		return err
	}
	return nil
}

// CancelBatchOrders cancels orders by their corresponding ID numbers
func (d *Deribit) CancelBatchOrders(_ context.Context, _ []order.Cancel) (*order.CancelBatchResponse, error) {
	return nil, common.ErrFunctionNotSupported
}

// CancelAllOrders cancels all orders associated with a currency pair
func (d *Deribit) CancelAllOrders(ctx context.Context, orderCancellation *order.Cancel) (order.CancelAllResponse, error) {
	if err := orderCancellation.Validate(); err != nil {
		return order.CancelAllResponse{}, err
	}
	var cancelData *MultipleCancelResponse
	pairFmt, err := d.GetPairFormat(orderCancellation.AssetType, true)
	if err != nil {
		return order.CancelAllResponse{}, err
	}
	var orderTypeStr string
	switch orderCancellation.Type {
	case order.Limit:
		orderTypeStr = order.Limit.String()
	case order.Market:
		orderTypeStr = order.Market.String()
	case order.AnyType, order.UnknownType:
		orderTypeStr = "all"
	default:
		return order.CancelAllResponse{}, fmt.Errorf("%s: orderType %v is not valid", d.Name, orderCancellation.Type)
	}
	if d.Websocket.IsConnected() && d.Websocket.CanUseAuthenticatedWebsocketForWrapper() {
		cancelData, err = d.WSSubmitCancelAllByInstrument(pairFmt.Format(orderCancellation.Pair), orderTypeStr, true, true)
	} else {
		cancelData, err = d.SubmitCancelAllByInstrument(ctx, pairFmt.Format(orderCancellation.Pair), orderTypeStr, true, true)
	}
	if err != nil {
		return order.CancelAllResponse{}, err
	}
	response := order.CancelAllResponse{Count: cancelData.CancelCount}
	if len(cancelData.CancelDetails) > 0 {
		response.Status = make(map[string]string)
		for a := range cancelData.CancelDetails {
			for b := range cancelData.CancelDetails[a].Result {
				response.Status[cancelData.CancelDetails[a].Result[b].OrderID] = cancelData.CancelDetails[a].Result[b].OrderState
			}
		}
	}
	return response, nil
}

// GetOrderInfo returns order information based on order ID
func (d *Deribit) GetOrderInfo(ctx context.Context, orderID string, _ currency.Pair, assetType asset.Item) (*order.Detail, error) {
	if !d.SupportsAsset(assetType) {
		return nil, fmt.Errorf("%w assetType %v", asset.ErrNotSupported, assetType)
	}
	var orderInfo *OrderData
	var err error
	if d.Websocket.IsConnected() && d.Websocket.CanUseAuthenticatedWebsocketForWrapper() {
		orderInfo, err = d.WSRetrievesOrderState(orderID)
	} else {
		orderInfo, err = d.GetOrderState(ctx, orderID)
	}
	if err != nil {
		return nil, err
	}
	orderSide := order.Sell
	if orderInfo.Direction == sideBUY {
		orderSide = order.Buy
	}
	orderType, err := order.StringToOrderType(orderInfo.OrderType)
	if err != nil {
		return nil, err
	}
	var pair currency.Pair
	pair, err = currency.NewPairFromString(orderInfo.InstrumentName)
	if err != nil {
		return nil, err
	}
	var orderStatus order.Status
	if orderInfo.OrderState == "untriggered" {
		orderStatus = order.UnknownStatus
	} else {
		orderStatus, err = order.StringToOrderStatus(orderInfo.OrderState)
		if err != nil {
			return nil, fmt.Errorf("%v: orderStatus %s not supported", d.Name, orderInfo.OrderState)
		}
	}
	var tif order.TimeInForce
	tif, err = order.StringToTimeInForce(orderInfo.TimeInForce)
	if err != nil {
		return nil, err
	}
	if orderInfo.PostOnly {
		tif |= order.PostOnly
	}
	return &order.Detail{
		AssetType:       assetType,
		Exchange:        d.Name,
		TimeInForce:     tif,
		Price:           orderInfo.Price,
		Amount:          orderInfo.Amount,
		ExecutedAmount:  orderInfo.FilledAmount,
		Fee:             orderInfo.Commission,
		RemainingAmount: orderInfo.Amount - orderInfo.FilledAmount,
		OrderID:         orderInfo.OrderID,
		Pair:            pair,
		LastUpdated:     orderInfo.LastUpdateTimestamp.Time(),
		Side:            orderSide,
		Type:            orderType,
		Status:          orderStatus,
	}, nil
}

// GetDepositAddress returns a deposit address for a specified currency
func (d *Deribit) GetDepositAddress(ctx context.Context, cryptocurrency currency.Code, _, _ string) (*deposit.Address, error) {
	var addressData *DepositAddressData
	var err error
	if d.Websocket.IsConnected() && d.Websocket.CanUseAuthenticatedWebsocketForWrapper() {
		addressData, err = d.WSRetrieveCurrentDepositAddress(cryptocurrency)
	} else {
		addressData, err = d.GetCurrentDepositAddress(ctx, cryptocurrency)
	}
	if err != nil {
		return nil, err
	}
	return &deposit.Address{
		Address: addressData.Address,
		Chain:   addressData.Currency,
	}, nil
}

// WithdrawCryptocurrencyFunds returns a withdrawal ID when a withdrawal is
// submitted
func (d *Deribit) WithdrawCryptocurrencyFunds(ctx context.Context, withdrawRequest *withdraw.Request) (*withdraw.ExchangeResponse, error) {
	err := withdrawRequest.Validate()
	if err != nil {
		return nil, err
	}
	var withdrawData *WithdrawData
	if d.Websocket.IsConnected() && d.Websocket.CanUseAuthenticatedWebsocketForWrapper() {
		withdrawData, err = d.WSSubmitWithdraw(withdrawRequest.Currency, withdrawRequest.Crypto.Address, "", withdrawRequest.Amount)
	} else {
		withdrawData, err = d.SubmitWithdraw(ctx, withdrawRequest.Currency, withdrawRequest.Crypto.Address, "", withdrawRequest.Amount)
	}
	if err != nil {
		return nil, err
	}
	return &withdraw.ExchangeResponse{
		ID:     strconv.FormatInt(withdrawData.ID, 10),
		Status: withdrawData.State,
	}, err
}

// WithdrawFiatFunds returns a withdrawal ID when a withdrawal is submitted
func (d *Deribit) WithdrawFiatFunds(_ context.Context, _ *withdraw.Request) (*withdraw.ExchangeResponse, error) {
	return nil, common.ErrFunctionNotSupported
}

// WithdrawFiatFundsToInternationalBank returns a withdrawal ID when a withdrawal is submitted
func (d *Deribit) WithdrawFiatFundsToInternationalBank(_ context.Context, _ *withdraw.Request) (*withdraw.ExchangeResponse, error) {
	return nil, common.ErrFunctionNotSupported
}

// GetActiveOrders retrieves any orders that are active/open
func (d *Deribit) GetActiveOrders(ctx context.Context, getOrdersRequest *order.MultiOrderRequest) (order.FilteredOrders, error) {
	if err := getOrdersRequest.Validate(); err != nil {
		return nil, err
	}
	if !d.SupportsAsset(getOrdersRequest.AssetType) {
		return nil, fmt.Errorf("%s: %w - %v", d.Name, asset.ErrNotSupported, getOrdersRequest.AssetType)
	}
	if len(getOrdersRequest.Pairs) == 0 {
		return nil, currency.ErrCurrencyPairsEmpty
	}
	resp := []order.Detail{}
	for x := range getOrdersRequest.Pairs {
		fmtPair, err := d.FormatExchangeCurrency(getOrdersRequest.Pairs[x], getOrdersRequest.AssetType)
		if err != nil {
			return nil, err
		}
		var oTypeString string
		switch getOrdersRequest.Type {
		case order.AnyType, order.UnknownType:
			oTypeString = "all"
		default:
			oTypeString = getOrdersRequest.Type.Lower()
		}
		var ordersData []OrderData
		if d.Websocket.IsConnected() && d.Websocket.CanUseAuthenticatedWebsocketForWrapper() {
			ordersData, err = d.WSRetrieveOpenOrdersByInstrument(fmtPair.String(), oTypeString)
		} else {
			ordersData, err = d.GetOpenOrdersByInstrument(ctx, fmtPair.String(), oTypeString)
		}
		if err != nil {
			return nil, err
		}
		for y := range ordersData {
			orderSide := order.Sell
			if ordersData[y].Direction == sideBUY {
				orderSide = order.Buy
			}
			if getOrdersRequest.Side != orderSide && getOrdersRequest.Side != order.AnySide {
				continue
			}
			orderType, err := order.StringToOrderType(ordersData[y].OrderType)
			if err != nil {
				return nil, err
			}
			if getOrdersRequest.Type != orderType && getOrdersRequest.Type != order.AnyType {
				continue
			}
			var orderStatus order.Status
			ordersData[y].OrderState = strings.ToLower(ordersData[y].OrderState)
			if ordersData[y].OrderState != "open" {
				continue
			}

			var tif order.TimeInForce
			tif, err = order.StringToTimeInForce(ordersData[y].TimeInForce)
			if err != nil {
				return nil, err
			}
			if ordersData[y].PostOnly {
<<<<<<< HEAD
				tif = order.PostOnly
=======
				tif |= order.PostOnly
>>>>>>> ad6f7611
			}

			resp = append(resp, order.Detail{
				AssetType:       getOrdersRequest.AssetType,
				Exchange:        d.Name,
				Price:           ordersData[y].Price,
				Amount:          ordersData[y].Amount,
				ExecutedAmount:  ordersData[y].FilledAmount,
				Fee:             ordersData[y].Commission,
				RemainingAmount: ordersData[y].Amount - ordersData[y].FilledAmount,
				OrderID:         ordersData[y].OrderID,
				Pair:            getOrdersRequest.Pairs[x],
				LastUpdated:     ordersData[y].LastUpdateTimestamp.Time(),
				Side:            orderSide,
				Type:            orderType,
				Status:          orderStatus,
				TimeInForce:     tif,
			})
		}
	}
	return resp, nil
}

// GetOrderHistory retrieves account order information
// Can Limit response to specific order status
func (d *Deribit) GetOrderHistory(ctx context.Context, getOrdersRequest *order.MultiOrderRequest) (order.FilteredOrders, error) {
	if err := getOrdersRequest.Validate(); err != nil {
		return nil, err
	}
	if len(getOrdersRequest.Pairs) == 0 {
		return nil, currency.ErrCurrencyPairsEmpty
	}
	var resp []order.Detail
	for x := range getOrdersRequest.Pairs {
		fmtPair, err := d.FormatExchangeCurrency(getOrdersRequest.Pairs[x], getOrdersRequest.AssetType)
		if err != nil {
			return nil, err
		}
		var ordersData []OrderData
		if d.Websocket.IsConnected() && d.Websocket.CanUseAuthenticatedWebsocketForWrapper() {
			ordersData, err = d.WSRetrieveOrderHistoryByInstrument(fmtPair.String(), 100, 0, true, true)
		} else {
			ordersData, err = d.GetOrderHistoryByInstrument(ctx, fmtPair.String(), 100, 0, true, true)
		}
		if err != nil {
			return nil, err
		}
		for y := range ordersData {
			orderSide := order.Sell
			if ordersData[y].Direction == sideBUY {
				orderSide = order.Buy
			}
			if getOrdersRequest.Side != orderSide && getOrdersRequest.Side != order.AnySide {
				continue
			}
			orderType, err := order.StringToOrderType(ordersData[y].OrderType)
			if err != nil {
				return nil, err
			}
			if getOrdersRequest.Type != orderType && getOrdersRequest.Type != order.AnyType {
				continue
			}
			var orderStatus order.Status
			if ordersData[y].OrderState == "untriggered" {
				orderStatus = order.UnknownStatus
			} else {
				orderStatus, err = order.StringToOrderStatus(ordersData[y].OrderState)
				if err != nil {
					return resp, fmt.Errorf("%v: orderStatus %s not supported", d.Name, ordersData[y].OrderState)
				}
			}

			var tif order.TimeInForce
			tif, err = order.StringToTimeInForce(ordersData[y].TimeInForce)
			if err != nil {
				return nil, err
			}
			if ordersData[y].PostOnly {
				tif |= order.PostOnly
			}
			resp = append(resp, order.Detail{
				AssetType:       getOrdersRequest.AssetType,
				Exchange:        d.Name,
				Price:           ordersData[y].Price,
				Amount:          ordersData[y].Amount,
				ExecutedAmount:  ordersData[y].FilledAmount,
				Fee:             ordersData[y].Commission,
				RemainingAmount: ordersData[y].Amount - ordersData[y].FilledAmount,
				OrderID:         ordersData[y].OrderID,
				Pair:            getOrdersRequest.Pairs[x],
				LastUpdated:     ordersData[y].LastUpdateTimestamp.Time(),
				Side:            orderSide,
				Type:            orderType,
				Status:          orderStatus,
				TimeInForce:     tif,
			})
		}
	}
	return resp, nil
}

// GetFeeByType returns an estimate of fee based on the type of transaction
func (d *Deribit) GetFeeByType(ctx context.Context, feeBuilder *exchange.FeeBuilder) (float64, error) {
	if feeBuilder == nil {
		return 0, fmt.Errorf("%T %w", feeBuilder, common.ErrNilPointer)
	}
	if !d.AreCredentialsValid(ctx) && // Todo check connection status
		feeBuilder.FeeType == exchange.CryptocurrencyTradeFee {
		feeBuilder.FeeType = exchange.OfflineTradeFee
	}
	var fee float64
	var err error
	switch feeBuilder.FeeType {
	case exchange.CryptocurrencyTradeFee:
		fee, err = calculateTradingFee(feeBuilder)
		if err != nil {
			return 0, err
		}
	case exchange.CryptocurrencyDepositFee:
	case exchange.CryptocurrencyWithdrawalFee:
		// Withdrawals are processed instantly if the balance in our hot wallet permits so. We keep only a small percentage of coins in hot storage,
		// therefore there is a chance that your withdrawal cannot be processed immediately. If needed, once a day we will replenish the balance of the hot wallet from the cold storage.
	case exchange.OfflineTradeFee:
		fee = getOfflineTradeFee(feeBuilder.PurchasePrice, feeBuilder.Amount)
	}
	if fee < 0 {
		fee = 0
	}
	return fee, nil
}

// ValidateAPICredentials validates current credentials used for wrapper
// functionality
func (d *Deribit) ValidateAPICredentials(ctx context.Context, assetType asset.Item) error {
	_, err := d.UpdateAccountInfo(ctx, assetType)
	return d.CheckTransientError(err)
}

// GetHistoricCandles returns candles between a time period for a set time interval
func (d *Deribit) GetHistoricCandles(ctx context.Context, pair currency.Pair, a asset.Item, interval kline.Interval, start, end time.Time) (*kline.Item, error) {
	req, err := d.GetKlineRequest(pair, a, interval, start, end, false)
	if err != nil {
		return nil, err
	}
	intervalString, err := d.GetResolutionFromInterval(req.ExchangeInterval)
	if err != nil {
		return nil, err
	}
	switch a {
	case asset.Futures, asset.Spot:
		var tradingViewData *TVChartData
		if d.Websocket.IsConnected() {
			tradingViewData, err = d.WSRetrievesTradingViewChartData(d.formatFuturesTradablePair(req.RequestFormatted), intervalString, start, end)
		} else {
			tradingViewData, err = d.GetTradingViewChart(ctx, d.formatFuturesTradablePair(req.RequestFormatted), intervalString, start, end)
		}
		if err != nil {
			return nil, err
		} else if len(tradingViewData.Ticks) == 0 {
			return nil, kline.ErrNoTimeSeriesDataToConvert
		}
		checkLen := len(tradingViewData.Ticks)
		if len(tradingViewData.Open) != checkLen ||
			len(tradingViewData.High) != checkLen ||
			len(tradingViewData.Low) != checkLen ||
			len(tradingViewData.Close) != checkLen ||
			len(tradingViewData.Volume) != checkLen {
			return nil, fmt.Errorf("%s - %v: invalid trading view chart data received", a, req.RequestFormatted)
		}
		listCandles := make([]kline.Candle, 0, len(tradingViewData.Ticks))
		for x := range tradingViewData.Ticks {
			timeInfo := time.UnixMilli(tradingViewData.Ticks[x]).UTC()
			if timeInfo.Before(start) {
				continue
			}
			listCandles = append(listCandles, kline.Candle{
				Open:   tradingViewData.Open[x],
				High:   tradingViewData.High[x],
				Low:    tradingViewData.Low[x],
				Close:  tradingViewData.Close[x],
				Volume: tradingViewData.Volume[x],
				Time:   timeInfo,
			})
		}
		return req.ProcessResponse(listCandles)
	case asset.OptionCombo, asset.FutureCombo, asset.Options:
		// TODO: candlestick data for asset item option_combo, future_combo, and option not supported yet
	}
	return nil, fmt.Errorf("%w candlestick data for asset type %v", asset.ErrNotSupported, a)
}

// GetHistoricCandlesExtended returns candles between a time period for a set time interval
func (d *Deribit) GetHistoricCandlesExtended(ctx context.Context, pair currency.Pair, a asset.Item, interval kline.Interval, start, end time.Time) (*kline.Item, error) {
	req, err := d.GetKlineExtendedRequest(pair, a, interval, start, end)
	if err != nil {
		return nil, err
	}
	var tradingViewData *TVChartData
	timeSeries := make([]kline.Candle, 0, req.Size())
	switch a {
	case asset.Futures, asset.Spot:
		for x := range req.RangeHolder.Ranges {
			intervalString, err := d.GetResolutionFromInterval(req.ExchangeInterval)
			if err != nil {
				return nil, err
			}
			if d.Websocket.IsConnected() {
				tradingViewData, err = d.WSRetrievesTradingViewChartData(d.formatFuturesTradablePair(req.RequestFormatted), intervalString, req.RangeHolder.Ranges[x].Start.Time, req.RangeHolder.Ranges[x].End.Time)
			} else {
				tradingViewData, err = d.GetTradingViewChart(ctx, d.formatFuturesTradablePair(req.RequestFormatted), intervalString, req.RangeHolder.Ranges[x].Start.Time, req.RangeHolder.Ranges[x].End.Time)
			}
			if err != nil {
				return nil, err
			}
			checkLen := len(tradingViewData.Ticks)
			if len(tradingViewData.Open) != checkLen ||
				len(tradingViewData.High) != checkLen ||
				len(tradingViewData.Low) != checkLen ||
				len(tradingViewData.Close) != checkLen ||
				len(tradingViewData.Volume) != checkLen {
				return nil, fmt.Errorf("%s - %v: invalid trading view chart data received", a, d.formatFuturesTradablePair(req.RequestFormatted))
			}
			for i := range tradingViewData.Ticks {
				timeInfo := time.UnixMilli(tradingViewData.Ticks[i]).UTC()
				if timeInfo.Before(start) {
					continue
				}
				timeSeries = append(timeSeries, kline.Candle{
					Open:   tradingViewData.Open[i],
					High:   tradingViewData.High[i],
					Low:    tradingViewData.Low[i],
					Close:  tradingViewData.Close[i],
					Volume: tradingViewData.Volume[i],
					Time:   timeInfo,
				})
			}
		}
		return req.ProcessResponse(timeSeries)
	case asset.OptionCombo, asset.FutureCombo, asset.Options:
		// TODO: candlestick data for asset item option_combo, future_combo, and option not supported yet
	}
	return nil, fmt.Errorf("%w candlestick data for asset type %v", asset.ErrNotSupported, a)
}

// GetServerTime returns the current exchange server time.
func (d *Deribit) GetServerTime(ctx context.Context, _ asset.Item) (time.Time, error) {
	return d.GetTime(ctx)
}

// AuthenticateWebsocket sends an authentication message to the websocket
func (d *Deribit) AuthenticateWebsocket(ctx context.Context) error {
	return d.wsLogin(ctx)
}

// GetFuturesContractDetails returns all contracts from the exchange by asset type
func (d *Deribit) GetFuturesContractDetails(ctx context.Context, item asset.Item) ([]futures.Contract, error) {
	if !item.IsFutures() {
		return nil, futures.ErrNotFuturesAsset
	}
	if item != asset.Futures {
		return nil, fmt.Errorf("%w %v", asset.ErrNotSupported, item)
	}
	resp := []futures.Contract{}
	for _, ccy := range baseCurrencies {
		var marketSummary []*InstrumentData
		var err error
		if d.Websocket.IsConnected() {
			marketSummary, err = d.WSRetrieveInstrumentsData(currency.NewCode(ccy), d.GetAssetKind(item), false)
		} else {
			marketSummary, err = d.GetInstruments(ctx, currency.NewCode(ccy), d.GetAssetKind(item), false)
		}
		if err != nil {
			return nil, err
		}
		for _, inst := range marketSummary {
			if inst.Kind != "future" && inst.Kind != "future_combo" {
				continue
			}
			cp, err := currency.NewPairFromString(inst.InstrumentName)
			if err != nil {
				return nil, err
			}
			var ct futures.ContractType
			switch inst.SettlementPeriod {
			case "day":
				ct = futures.Daily
			case "week":
				ct = futures.Weekly
			case "month":
				ct = futures.Monthly
			case "perpetual":
				ct = futures.Perpetual
			}
			var contractSettlementType futures.ContractSettlementType
			if inst.InstrumentType == "reversed" {
				contractSettlementType = futures.Inverse
			} else {
				contractSettlementType = futures.Linear
			}
			resp = append(resp, futures.Contract{
				Exchange:             d.Name,
				Name:                 cp,
				Underlying:           currency.NewPair(currency.NewCode(inst.BaseCurrency), currency.NewCode(inst.QuoteCurrency)),
				Asset:                item,
				SettlementCurrencies: []currency.Code{currency.NewCode(inst.SettlementCurrency)},
				StartDate:            inst.CreationTimestamp.Time(),
				EndDate:              inst.ExpirationTimestamp.Time(),
				Type:                 ct,
				SettlementType:       contractSettlementType,
				IsActive:             inst.IsActive,
				MaxLeverage:          inst.MaxLeverage,
				Multiplier:           inst.ContractSize,
			})
		}
	}
	return resp, nil
}

// UpdateOrderExecutionLimits sets exchange execution order limits for an asset type
func (d *Deribit) UpdateOrderExecutionLimits(ctx context.Context, a asset.Item) error {
	if !d.SupportsAsset(a) {
		return fmt.Errorf("%s: %w - %v", d.Name, asset.ErrNotSupported, a)
	}
	for _, x := range baseCurrencies {
		var instrumentsData []*InstrumentData
		var err error
		if d.Websocket.IsConnected() {
			instrumentsData, err = d.WSRetrieveInstrumentsData(currency.NewCode(x), d.GetAssetKind(a), false)
		} else {
			instrumentsData, err = d.GetInstruments(ctx, currency.NewCode(x), d.GetAssetKind(a), false)
		}
		if err != nil {
			return err
		} else if len(instrumentsData) == 0 {
			continue
		}

		limits := make([]order.MinMaxLevel, len(instrumentsData))
		for x, inst := range instrumentsData {
			var pair currency.Pair
			pair, err = currency.NewPairFromString(inst.InstrumentName)
			if err != nil {
				return err
			}
			limits[x] = order.MinMaxLevel{
				Pair:                   pair,
				Asset:                  a,
				PriceStepIncrementSize: inst.TickSize,
				MinimumBaseAmount:      inst.MinimumTradeAmount,
			}
		}
		err = d.LoadLimits(limits)
		if err != nil {
			return err
		}
	}
	return nil
}

// GetFuturesPositionSummary returns position summary details for an active position
func (d *Deribit) GetFuturesPositionSummary(ctx context.Context, r *futures.PositionSummaryRequest) (*futures.PositionSummary, error) {
	if r == nil {
		return nil, fmt.Errorf("%w HistoricalRatesRequest", common.ErrNilPointer)
	}
	if r.Asset != asset.Futures {
		return nil, fmt.Errorf("%w %v", futures.ErrNotPerpetualFuture, r.Asset)
	}
	if r.Pair.IsEmpty() {
		return nil, currency.ErrCurrencyPairEmpty
	}
	fPair, err := d.FormatExchangeCurrency(r.Pair, r.Asset)
	if err != nil {
		return nil, err
	}
	var pos []PositionData
	if d.Websocket.IsConnected() && d.Websocket.CanUseAuthenticatedWebsocketForWrapper() {
		pos, err = d.WSRetrievePositions(fPair.Base, d.GetAssetKind(r.Asset))
	} else {
		pos, err = d.GetPositions(ctx, fPair.Base, d.GetAssetKind(r.Asset))
	}
	if err != nil {
		return nil, err
	}
	index := -1
	for a := range pos {
		if pos[a].InstrumentName == fPair.String() {
			index = a
			break
		}
	}
	if index == -1 {
		return nil, errors.New("position information for the instrument not found")
	}
	contracts, err := d.GetFuturesContractDetails(ctx, r.Asset)
	if err != nil {
		return nil, err
	}
	var multiplier, contractSize float64
	var settlementType futures.ContractSettlementType
	for i := range contracts {
		if !contracts[i].Name.Equal(fPair) {
			continue
		}
		multiplier = contracts[i].Multiplier
		settlementType = contracts[i].SettlementType
		break
	}

	var baseSize float64
	switch r.Asset {
	case asset.Futures:
		baseSize = pos[index].SizeCurrency
	case asset.Options:
		baseSize = pos[index].Size
	}
	contractSize = multiplier * baseSize

	return &futures.PositionSummary{
		Pair:                      r.Pair,
		Asset:                     r.Asset,
		Currency:                  fPair.Base,
		NotionalSize:              decimal.NewFromFloat(pos[index].MarkPrice),
		Leverage:                  decimal.NewFromFloat(pos[index].Leverage),
		InitialMarginRequirement:  decimal.NewFromFloat(pos[index].InitialMargin),
		EstimatedLiquidationPrice: decimal.NewFromFloat(pos[index].EstimatedLiquidationPrice),
		MarkPrice:                 decimal.NewFromFloat(pos[index].MarkPrice),
		CurrentSize:               decimal.NewFromFloat(baseSize),
		ContractSize:              decimal.NewFromFloat(contractSize),
		ContractMultiplier:        decimal.NewFromFloat(multiplier),
		ContractSettlementType:    settlementType,
		AverageOpenPrice:          decimal.NewFromFloat(pos[index].AveragePrice),
		UnrealisedPNL:             decimal.NewFromFloat(pos[index].TotalProfitLoss - pos[index].RealizedProfitLoss),
		RealisedPNL:               decimal.NewFromFloat(pos[index].RealizedProfitLoss),
		MaintenanceMarginFraction: decimal.NewFromFloat(pos[index].MaintenanceMargin),
	}, nil
}

// GetOpenInterest returns the open interest rate for a given asset pair
func (d *Deribit) GetOpenInterest(ctx context.Context, k ...key.PairAsset) ([]futures.OpenInterest, error) {
	if len(k) == 0 {
		return nil, fmt.Errorf("%w requires pair", common.ErrFunctionNotSupported)
	}
	for i := range k {
		if k[i].Asset == asset.Spot ||
			!d.SupportsAsset(k[i].Asset) {
			return nil, fmt.Errorf("%w %v %v", asset.ErrNotSupported, k[i].Asset, k[i].Pair())
		}
	}
	result := make([]futures.OpenInterest, 0, len(k))
	for i := range k {
		pFmt, err := d.CurrencyPairs.GetFormat(k[i].Asset, true)
		if err != nil {
			return nil, err
		}
		cp := k[i].Pair().Format(pFmt)
		p := d.formatPairString(k[i].Asset, cp)
		var oi []BookSummaryData
		if d.Websocket.IsConnected() {
			oi, err = d.WSRetrieveBookSummaryByInstrument(p)
		} else {
			oi, err = d.GetBookSummaryByInstrument(ctx, p)
		}
		if err != nil {
			return nil, err
		}
		for a := range oi {
			result = append(result, futures.OpenInterest{
				Key: key.ExchangePairAsset{
					Exchange: d.Name,
					Base:     k[i].Base,
					Quote:    k[i].Quote,
					Asset:    k[i].Asset,
				},
				OpenInterest: oi[a].OpenInterest,
			})
			break
		}
	}
	if len(result) == 0 {
		return nil, fmt.Errorf("%w, no data found for %v", currency.ErrCurrencyNotFound, k)
	}
	return result, nil
}

// GetCurrencyTradeURL returns the URL to the exchange's trade page for the given asset and currency pair
func (d *Deribit) GetCurrencyTradeURL(_ context.Context, a asset.Item, cp currency.Pair) (string, error) {
	if cp.IsEmpty() {
		return "", currency.ErrCurrencyPairEmpty
	}
	switch a {
	case asset.Futures:
		isPerp, err := d.IsPerpetualFutureCurrency(a, cp)
		if err != nil {
			return "", err
		}
		if isPerp {
			return tradeBaseURL + tradeFutures + cp.Base.Upper().String() + currency.UnderscoreDelimiter + cp.Quote.Upper().String(), nil
		}
		return tradeBaseURL + tradeFutures + cp.Upper().String(), nil
	case asset.Spot:
		cp.Delimiter = currency.UnderscoreDelimiter
		return tradeBaseURL + tradeSpot + cp.Upper().String(), nil
	case asset.Options:
		baseString := cp.Base.Upper().String()
		quoteString := cp.Quote.Upper().String()
		quoteSplit := strings.Split(quoteString, currency.DashDelimiter)
		if len(quoteSplit) > 1 &&
			(quoteSplit[len(quoteSplit)-1] == "C" || quoteSplit[len(quoteSplit)-1] == "P") {
			return tradeBaseURL + tradeOptions + baseString + "/" + baseString + currency.DashDelimiter + quoteSplit[0], nil
		}
		return tradeBaseURL + tradeOptions + baseString, nil
	case asset.FutureCombo:
		return tradeBaseURL + tradeFuturesCombo + cp.Upper().String(), nil
	case asset.OptionCombo:
		return tradeBaseURL + tradeOptionsCombo + cp.Base.Upper().String(), nil
	default:
		return "", fmt.Errorf("%w %v", asset.ErrNotSupported, a)
	}
}

// IsPerpetualFutureCurrency ensures a given asset and currency is a perpetual future
// differs by exchange
func (d *Deribit) IsPerpetualFutureCurrency(assetType asset.Item, pair currency.Pair) (bool, error) {
	if pair.IsEmpty() {
		return false, currency.ErrCurrencyPairEmpty
	}
	if assetType != asset.Futures {
		// deribit considers future combo, even if ending in "PERP" to not be a perpetual
		return false, nil
	}
	pqs := strings.Split(pair.Quote.Upper().String(), currency.DashDelimiter)
	return pqs[len(pqs)-1] == perpString, nil
}

// GetLatestFundingRates returns the latest funding rates data
func (d *Deribit) GetLatestFundingRates(ctx context.Context, r *fundingrate.LatestRateRequest) ([]fundingrate.LatestRateResponse, error) {
	if r == nil {
		return nil, fmt.Errorf("%w LatestRateRequest", common.ErrNilPointer)
	}
	if !d.SupportsAsset(r.Asset) {
		return nil, fmt.Errorf("%s %w", r.Asset, asset.ErrNotSupported)
	}
	isPerpetual, err := d.IsPerpetualFutureCurrency(r.Asset, r.Pair)
	if err != nil {
		return nil, err
	}
	if !isPerpetual {
		return nil, fmt.Errorf("%w '%s'", futures.ErrNotPerpetualFuture, r.Pair)
	}
	pFmt, err := d.CurrencyPairs.GetFormat(r.Asset, true)
	if err != nil {
		return nil, err
	}
	cp := r.Pair.Format(pFmt)
	p := d.formatPairString(r.Asset, cp)
	var fri []FundingRateHistory
	fri, err = d.GetFundingRateHistory(ctx, p, time.Now().Add(-time.Hour*16), time.Now())
	if err != nil {
		return nil, err
	}

	resp := make([]fundingrate.LatestRateResponse, 1)
	latestTime := fri[0].Timestamp.Time()
	for i := range fri {
		if fri[i].Timestamp.Time().Before(latestTime) {
			continue
		}
		resp[0] = fundingrate.LatestRateResponse{
			TimeChecked: time.Now(),
			Exchange:    d.Name,
			Asset:       r.Asset,
			Pair:        r.Pair,
			LatestRate: fundingrate.Rate{
				Time: fri[i].Timestamp.Time(),
				Rate: decimal.NewFromFloat(fri[i].Interest8H),
			},
		}
		latestTime = fri[i].Timestamp.Time()
	}
	if len(resp) == 0 {
		return nil, fmt.Errorf("%w %v %v", futures.ErrNotPerpetualFuture, r.Asset, r.Pair)
	}
	return resp, nil
}

// GetHistoricalFundingRates returns historical funding rates for a future
func (d *Deribit) GetHistoricalFundingRates(ctx context.Context, r *fundingrate.HistoricalRatesRequest) (*fundingrate.HistoricalRates, error) {
	if r == nil {
		return nil, fmt.Errorf("%w LatestRateRequest", common.ErrNilPointer)
	}
	if r.Asset != asset.Futures {
		return nil, fmt.Errorf("%w %v", asset.ErrNotSupported, r.Asset)
	}
	if r.Pair.IsEmpty() {
		return nil, currency.ErrCurrencyPairEmpty
	}

	if !r.StartDate.IsZero() && !r.EndDate.IsZero() {
		err := common.StartEndTimeCheck(r.StartDate, r.EndDate)
		if err != nil {
			return nil, err
		}
	}
	if r.IncludePayments {
		return nil, fmt.Errorf("include payments %w", common.ErrNotYetImplemented)
	}
	pFmt, err := d.CurrencyPairs.GetFormat(r.Asset, true)
	if err != nil {
		return nil, err
	}
	cp := r.Pair.Format(pFmt)
	p := d.formatPairString(r.Asset, cp)
	ed := r.EndDate

	var fundingRates []fundingrate.Rate
	mfr := make(map[int64]struct{})
	for ed.After(r.StartDate) {
		var records []FundingRateHistory
		if d.Websocket.IsConnected() {
			records, err = d.WSRetrieveFundingRateHistory(p, r.StartDate, ed)
		} else {
			records, err = d.GetFundingRateHistory(ctx, p, r.StartDate, ed)
		}
		if err != nil {
			return nil, err
		}
		if len(records) == 0 || ed.Equal(records[0].Timestamp.Time()) {
			break
		}
		for i := range records {
			rt := records[i].Timestamp.Time()
			if rt.Before(r.StartDate) || rt.After(r.EndDate) {
				continue
			}
			if _, ok := mfr[rt.UnixMilli()]; ok {
				continue
			}
			fundingRates = append(fundingRates, fundingrate.Rate{
				Rate: decimal.NewFromFloat(records[i].Interest1H),
				Time: rt,
			})
			mfr[rt.UnixMilli()] = struct{}{}
		}
		ed = records[0].Timestamp.Time()
	}
	if len(fundingRates) == 0 {
		return nil, fundingrate.ErrNoFundingRatesFound
	}
	sort.Slice(fundingRates, func(i, j int) bool {
		return fundingRates[i].Time.Before(fundingRates[j].Time)
	})
	return &fundingrate.HistoricalRates{
		Exchange:        d.Name,
		Asset:           r.Asset,
		Pair:            r.Pair,
		FundingRates:    fundingRates,
		StartDate:       fundingRates[0].Time,
		EndDate:         r.EndDate,
		LatestRate:      fundingRates[len(fundingRates)-1],
		PaymentCurrency: r.PaymentCurrency,
	}, nil
}

func (d *Deribit) formatPairString(assetType asset.Item, pair currency.Pair) string {
	switch assetType {
	case asset.Futures:
		return d.formatFuturesTradablePair(pair)
	case asset.Options:
		return d.optionPairToString(pair)
	}
	return pair.String()
}<|MERGE_RESOLUTION|>--- conflicted
+++ resolved
@@ -584,20 +584,8 @@
 	if err != nil {
 		return nil, err
 	}
-<<<<<<< HEAD
-	var timeInForce string
-	switch {
-	case s.TimeInForce.Is(order.GoodTillCancel):
-		timeInForce = "good_til_cancelled"
-	case s.TimeInForce.Is(order.GoodTillDay):
-		timeInForce = "good_till_day"
-	case s.TimeInForce.Is(order.FillOrKill):
-		timeInForce = "fill_or_kill"
-	case s.TimeInForce.Is(order.ImmediateOrCancel):
-=======
 	timeInForce := ""
 	if s.TimeInForce.Is(order.ImmediateOrCancel) {
->>>>>>> ad6f7611
 		timeInForce = "immediate_or_cancel"
 	}
 	var data *PrivateTradeData
@@ -921,11 +909,7 @@
 				return nil, err
 			}
 			if ordersData[y].PostOnly {
-<<<<<<< HEAD
-				tif = order.PostOnly
-=======
 				tif |= order.PostOnly
->>>>>>> ad6f7611
 			}
 
 			resp = append(resp, order.Detail{
