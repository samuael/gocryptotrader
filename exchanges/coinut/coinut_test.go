package coinut

import (
	"net/http"
	"testing"
	"time"

	"github.com/gorilla/websocket"
	"github.com/thrasher-corp/gocryptotrader/common"
	"github.com/thrasher-corp/gocryptotrader/config"
	"github.com/thrasher-corp/gocryptotrader/currency"
	exchange "github.com/thrasher-corp/gocryptotrader/exchanges"
	"github.com/thrasher-corp/gocryptotrader/exchanges/sharedtestvalues"
	"github.com/thrasher-corp/gocryptotrader/exchanges/wshandler"
)

var c COINUT
var wsSetupRan bool

// Please supply your own keys here to do better tests
const (
	apiKey                  = ""
	clientID                = ""
	canManipulateRealOrders = false
)

func TestSetDefaults(t *testing.T) {
	c.SetDefaults()
}

func TestSetup(t *testing.T) {
	cfg := config.GetConfig()
	cfg.LoadConfig("../../testdata/configtest.json")
	bConfig, err := cfg.GetExchangeConfig("COINUT")
	if err != nil {
		t.Error("Test Failed - Coinut Setup() init error")
	}
	bConfig.API.AuthenticatedSupport = true
	bConfig.API.AuthenticatedWebsocketSupport = true
	bConfig.API.Credentials.Key = apiKey
	bConfig.API.Credentials.ClientID = clientID
	bConfig.Verbose = true
	c.Setup(bConfig)

	if !c.IsEnabled() || !c.Verbose ||
		c.Websocket.IsEnabled() || len(c.BaseCurrencies) < 1 {
		t.Error("Test Failed - Coinut Setup values not set correctly")
	}
}

func setupWSTestAuth(t *testing.T) {
	if wsSetupRan {
		return
	}
	c.SetDefaults()
	TestSetup(t)
<<<<<<< HEAD
	if !c.Websocket.IsEnabled() && !c.API.AuthenticatedWebsocketSupport || !areTestAPIKeysSet() {
		t.Skip(exchange.WebsocketNotEnabled)
=======
	if !c.Websocket.IsEnabled() && !c.AuthenticatedWebsocketAPISupport || !areTestAPIKeysSet() {
		t.Skip(wshandler.WebsocketNotEnabled)
	}
	c.WebsocketConn = &wshandler.WebsocketConnection{
		ExchangeName:         c.Name,
		URL:                  coinutWebsocketURL,
		Verbose:              c.Verbose,
		RateLimit:            coinutWebsocketRateLimit,
		ResponseMaxLimit:     exchange.DefaultWebsocketResponseMaxLimit,
		ResponseCheckTimeout: exchange.DefaultWebsocketResponseCheckTimeout,
>>>>>>> 2078ba90
	}
	var dialer websocket.Dialer
	err := c.WebsocketConn.Dial(&dialer, http.Header{})
	if err != nil {
		t.Fatal(err)
	}
	c.Websocket.DataHandler = sharedtestvalues.GetWebsocketInterfaceChannelOverride()
	c.Websocket.TrafficAlert = sharedtestvalues.GetWebsocketStructChannelOverride()
	go c.WsHandleData()
	err = c.wsAuthenticate()
	if err != nil {
		t.Error(err)
	}

	instrumentListByString = make(map[string]int64)
	instrumentListByString[currency.NewPair(currency.LTC, currency.BTC).String()] = 1
	wsSetupRan = true
}

func TestGetInstruments(t *testing.T) {
	_, err := c.GetInstruments()
	if err != nil {
		t.Error("Test failed - GetInstruments() error", err)
	}
}

func setFeeBuilder() *exchange.FeeBuilder {
	return &exchange.FeeBuilder{
		Amount:        1,
		FeeType:       exchange.CryptocurrencyTradeFee,
		Pair:          currency.NewPair(currency.BTC, currency.LTC),
		PurchasePrice: 1,
	}
}

// TestGetFeeByTypeOfflineTradeFee logic test
func TestGetFeeByTypeOfflineTradeFee(t *testing.T) {
	var feeBuilder = setFeeBuilder()
	c.GetFeeByType(feeBuilder)
	if apiKey == "" {
		if feeBuilder.FeeType != exchange.OfflineTradeFee {
			t.Errorf("Expected %v, received %v", exchange.OfflineTradeFee, feeBuilder.FeeType)
		}
	} else {
		if feeBuilder.FeeType != exchange.CryptocurrencyTradeFee {
			t.Errorf("Expected %v, received %v", exchange.CryptocurrencyTradeFee, feeBuilder.FeeType)
		}
	}
}

func TestGetFee(t *testing.T) {
	c.SetDefaults()
	TestSetup(t)
	t.Parallel()

	var feeBuilder = setFeeBuilder()

	// CryptocurrencyTradeFee Basic
	if resp, err := c.GetFee(feeBuilder); resp != float64(0.001) || err != nil {
		t.Error(err)
		t.Errorf("Test Failed - GetFee() error. Expected: %f, Received: %f", float64(0.0010), resp)
	}

	// CryptocurrencyTradeFee High quantity
	feeBuilder = setFeeBuilder()
	feeBuilder.Amount = 1000
	feeBuilder.PurchasePrice = 1000
	if resp, err := c.GetFee(feeBuilder); resp != float64(1000) || err != nil {
		t.Errorf("Test Failed - GetFee() error. Expected: %f, Received: %f", float64(1000), resp)
		t.Error(err)
	}

	// CryptocurrencyTradeFee IsMaker
	feeBuilder = setFeeBuilder()
	feeBuilder.IsMaker = true
	if resp, err := c.GetFee(feeBuilder); resp != float64(0) || err != nil {
		t.Errorf("Test Failed - GetFee() error. Expected: %f, Received: %f", float64(0), resp)
		t.Error(err)
	}

	// CryptocurrencyTradeFee Negative purchase price
	feeBuilder = setFeeBuilder()
	feeBuilder.PurchasePrice = -1000
	if resp, err := c.GetFee(feeBuilder); resp != float64(0) || err != nil {
		t.Errorf("Test Failed - GetFee() error. Expected: %f, Received: %f", float64(0), resp)
		t.Error(err)
	}

	// CryptocurrencyWithdrawalFee Basic
	feeBuilder = setFeeBuilder()
	feeBuilder.FeeType = exchange.CryptocurrencyWithdrawalFee
	if resp, err := c.GetFee(feeBuilder); resp != float64(0) || err != nil {
		t.Errorf("Test Failed - GetFee() error. Expected: %f, Received: %f", float64(0), resp)
		t.Error(err)
	}

	// CyptocurrencyDepositFee Basic
	feeBuilder = setFeeBuilder()
	feeBuilder.FeeType = exchange.CyptocurrencyDepositFee
	if resp, err := c.GetFee(feeBuilder); resp != float64(0) || err != nil {
		t.Errorf("Test Failed - GetFee() error. Expected: %f, Received: %f", float64(0), resp)
		t.Error(err)
	}

	// InternationalBankDepositFee Basic
	feeBuilder = setFeeBuilder()
	feeBuilder.FeeType = exchange.InternationalBankDepositFee
	feeBuilder.FiatCurrency = currency.EUR
	if resp, err := c.GetFee(feeBuilder); resp != float64(0) || err != nil {
		t.Errorf("Test Failed - GetFee() error. Expected: %f, Received: %f", float64(0), resp)
		t.Error(err)
	}

	// InternationalBankDepositFee Basic
	feeBuilder = setFeeBuilder()
	feeBuilder.FeeType = exchange.InternationalBankDepositFee
	feeBuilder.FiatCurrency = currency.USD
	if resp, err := c.GetFee(feeBuilder); resp != float64(10) || err != nil {
		t.Errorf("Test Failed - GetFee() error. Expected: %f, Received: %f", float64(10), resp)
		t.Error(err)
	}

	// InternationalBankDepositFee Basic
	feeBuilder = setFeeBuilder()
	feeBuilder.FeeType = exchange.InternationalBankDepositFee
	feeBuilder.FiatCurrency = currency.SGD
	if resp, err := c.GetFee(feeBuilder); resp != float64(0) || err != nil {
		t.Errorf("Test Failed - GetFee() error. Expected: %f, Received: %f", float64(0), resp)
		t.Error(err)
	}

	// InternationalBankWithdrawalFee Basic
	feeBuilder = setFeeBuilder()
	feeBuilder.FeeType = exchange.InternationalBankWithdrawalFee
	feeBuilder.FiatCurrency = currency.USD
	if resp, err := c.GetFee(feeBuilder); resp != float64(10) || err != nil {
		t.Errorf("Test Failed - GetFee() error. Expected: %f, Received: %f", float64(10), resp)
		t.Error(err)
	}

	// InternationalBankWithdrawalFee Basic
	feeBuilder = setFeeBuilder()
	feeBuilder.FeeType = exchange.InternationalBankWithdrawalFee
	feeBuilder.FiatCurrency = currency.CAD
	if resp, err := c.GetFee(feeBuilder); resp != float64(2) || err != nil {
		t.Errorf("Test Failed - GetFee() error. Expected: %f, Received: %f", float64(2), resp)
		t.Error(err)
	}

	// InternationalBankWithdrawalFee Basic
	feeBuilder = setFeeBuilder()
	feeBuilder.FeeType = exchange.InternationalBankWithdrawalFee
	feeBuilder.FiatCurrency = currency.SGD
	if resp, err := c.GetFee(feeBuilder); resp != float64(10) || err != nil {
		t.Errorf("Test Failed - GetFee() error. Expected: %f, Received: %f", float64(10), resp)
		t.Error(err)
	}

	// InternationalBankWithdrawalFee Basic
	feeBuilder = setFeeBuilder()
	feeBuilder.FeeType = exchange.InternationalBankWithdrawalFee
	feeBuilder.FiatCurrency = currency.CAD
	if resp, err := c.GetFee(feeBuilder); resp != float64(2) || err != nil {
		t.Errorf("Test Failed - GetFee() error. Expected: %f, Received: %f", float64(2), resp)
		t.Error(err)
	}
}

func TestFormatWithdrawPermissions(t *testing.T) {

	c.SetDefaults()
	expectedResult := exchange.WithdrawCryptoViaWebsiteOnlyText + " & " + exchange.WithdrawFiatViaWebsiteOnlyText

	withdrawPermissions := c.FormatWithdrawPermissions()

	if withdrawPermissions != expectedResult {
		t.Errorf("Expected: %s, Received: %s", expectedResult, withdrawPermissions)
	}
}

func TestGetActiveOrders(t *testing.T) {
	c.SetDefaults()
	TestSetup(t)

	var getOrdersRequest = exchange.GetOrdersRequest{
		OrderType: exchange.AnyOrderType,
	}

	_, err := c.GetActiveOrders(&getOrdersRequest)
	if areTestAPIKeysSet() && err != nil {
		t.Errorf("Could not get open orders: %s", err)
	}
}

func TestGetOrderHistory(t *testing.T) {
	c.SetDefaults()
	TestSetup(t)

	var getOrdersRequest = exchange.GetOrdersRequest{
		OrderType: exchange.AnyOrderType,
		Currencies: []currency.Pair{currency.NewPair(currency.BTC,
			currency.LTC)},
	}

	_, err := c.GetOrderHistory(&getOrdersRequest)
	if areTestAPIKeysSet() && err != nil {
		t.Errorf("Could not get order history: %s", err)
	}
}

// Any tests below this line have the ability to impact your orders on the exchange. Enable canManipulateRealOrders to run them
// ----------------------------------------------------------------------------------------------------------------------------
func areTestAPIKeysSet() bool {
	return c.ValidateAPICredentials()
}

func TestSubmitOrder(t *testing.T) {
	c.SetDefaults()
	TestSetup(t)

	if areTestAPIKeysSet() && !canManipulateRealOrders {
		t.Skip("API keys set, canManipulateRealOrders false, skipping test")
	}

	var orderSubmission = &exchange.OrderSubmission{
		Pair: currency.Pair{
			Base:  currency.BTC,
			Quote: currency.USD,
		},
		OrderSide: exchange.BuyOrderSide,
		OrderType: exchange.LimitOrderType,
		Price:     1,
		Amount:    1,
		ClientID:  "meowOrder",
	}
	response, err := c.SubmitOrder(orderSubmission)
	if areTestAPIKeysSet() && (err != nil || !response.IsOrderPlaced) {
		t.Errorf("Order failed to be placed: %v", err)
	} else if !areTestAPIKeysSet() && err == nil {
		t.Error("Expecting an error when no keys are set")
	}
}

func TestCancelExchangeOrder(t *testing.T) {

	c.SetDefaults()
	TestSetup(t)

	if areTestAPIKeysSet() && !canManipulateRealOrders {
		t.Skip("API keys set, canManipulateRealOrders false, skipping test")
	}

	currencyPair := currency.NewPair(currency.LTC, currency.BTC)

	var orderCancellation = &exchange.OrderCancellation{
		OrderID:       "1",
		WalletAddress: "1F5zVDgNjorJ51oGebSvNCrSAHpwGkUdDB",
		AccountID:     "1",
		CurrencyPair:  currencyPair,
	}

	err := c.CancelOrder(orderCancellation)
	if !areTestAPIKeysSet() && err == nil {
		t.Error("Expecting an error when no keys are set")
	}
	if areTestAPIKeysSet() && err != nil {
		t.Errorf("Could not cancel orders: %v", err)
	}
}

func TestCancelAllExchangeOrders(t *testing.T) {

	c.SetDefaults()
	TestSetup(t)

	if areTestAPIKeysSet() && !canManipulateRealOrders {
		t.Skip("API keys set, canManipulateRealOrders false, skipping test")
	}

	currencyPair := currency.NewPair(currency.LTC, currency.BTC)

	var orderCancellation = &exchange.OrderCancellation{
		OrderID:       "1",
		WalletAddress: "1F5zVDgNjorJ51oGebSvNCrSAHpwGkUdDB",
		AccountID:     "1",
		CurrencyPair:  currencyPair,
	}

	resp, err := c.CancelAllOrders(orderCancellation)

	if !areTestAPIKeysSet() && err == nil {
		t.Error("Expecting an error when no keys are set")
	}
	if areTestAPIKeysSet() && err != nil {
		t.Errorf("Could not cancel orders: %v", err)
	}

	if len(resp.OrderStatus) > 0 {
		t.Errorf("%v orders failed to cancel", len(resp.OrderStatus))
	}
}

func TestGetAccountInfo(t *testing.T) {
	if apiKey != "" || clientID != "" {
		_, err := c.GetAccountInfo()
		if err != nil {
			t.Error("Test Failed - GetAccountInfo() error", err)
		}
	} else {
		_, err := c.GetAccountInfo()
		if err == nil {
			t.Error("Test Failed - GetAccountInfo() error")
		}
	}
}

func TestModifyOrder(t *testing.T) {
	_, err := c.ModifyOrder(&exchange.ModifyOrder{})
	if err == nil {
		t.Error("Test failed - ModifyOrder() error")
	}
}

func TestWithdraw(t *testing.T) {
	c.SetDefaults()
	TestSetup(t)
	withdrawCryptoRequest := exchange.CryptoWithdrawRequest{
		GenericWithdrawRequestInfo: exchange.GenericWithdrawRequestInfo{
			Amount:      -1,
			Currency:    currency.BTC,
			Description: "WITHDRAW IT ALL",
		},
		Address: "1F5zVDgNjorJ51oGebSvNCrSAHpwGkUdDB",
	}

	if areTestAPIKeysSet() && !canManipulateRealOrders {
		t.Skip("API keys set, canManipulateRealOrders false, skipping test")
	}

	_, err := c.WithdrawCryptocurrencyFunds(&withdrawCryptoRequest)
	if err != common.ErrFunctionNotSupported {
		t.Errorf("Expected 'Not supported', received %v", err)
	}
}

func TestWithdrawFiat(t *testing.T) {
	c.SetDefaults()
	TestSetup(t)

	if areTestAPIKeysSet() && !canManipulateRealOrders {
		t.Skip("API keys set, canManipulateRealOrders false, skipping test")
	}

	var withdrawFiatRequest = exchange.FiatWithdrawRequest{}
	_, err := c.WithdrawFiatFunds(&withdrawFiatRequest)
	if err != common.ErrFunctionNotSupported {
		t.Errorf("Expected '%v', received: '%v'", common.ErrFunctionNotSupported, err)
	}
}

func TestWithdrawInternationalBank(t *testing.T) {
	c.SetDefaults()
	TestSetup(t)

	if areTestAPIKeysSet() && !canManipulateRealOrders {
		t.Skip("API keys set, canManipulateRealOrders false, skipping test")
	}

	var withdrawFiatRequest = exchange.FiatWithdrawRequest{}
	_, err := c.WithdrawFiatFundsToInternationalBank(&withdrawFiatRequest)
	if err != common.ErrFunctionNotSupported {
		t.Errorf("Expected '%v', received: '%v'", common.ErrFunctionNotSupported, err)
	}
}

func TestGetDepositAddress(t *testing.T) {
	_, err := c.GetDepositAddress(currency.BTC, "")
	if err == nil {
		t.Error("Test Failed - GetDepositAddress() function unsupported cannot be nil")
	}
}

// TestWsAuthGetAccountBalance dials websocket, retrieves account balance
func TestWsAuthGetAccountBalance(t *testing.T) {
	setupWSTestAuth(t)
	_, err := c.wsGetAccountBalance()
	if err != nil {
		t.Error(err)
	}
}

// TestWsAuthSubmitOrder dials websocket, submit order
func TestWsAuthSubmitOrder(t *testing.T) {
	setupWSTestAuth(t)
	if !canManipulateRealOrders {
		t.Skip("API keys set, canManipulateRealOrders false, skipping test")
	}
	order := WsSubmitOrderParameters{
		Amount:   1,
		Currency: currency.NewPair(currency.LTC, currency.BTC),
		OrderID:  1,
		Price:    1,
		Side:     exchange.BuyOrderSide,
	}
	_, err := c.wsSubmitOrder(&order)
	if err != nil {
		t.Error(err)
	}
}

// TestWsAuthCancelOrders dials websocket, submit orders
func TestWsAuthSubmitOrders(t *testing.T) {
	setupWSTestAuth(t)
	if !canManipulateRealOrders {
		t.Skip("API keys set, canManipulateRealOrders false, skipping test")
	}
	order1 := WsSubmitOrderParameters{
		Amount:   1,
		Currency: currency.NewPair(currency.LTC, currency.BTC),
		OrderID:  1,
		Price:    1,
		Side:     exchange.BuyOrderSide,
	}
	order2 := WsSubmitOrderParameters{
		Amount:   3,
		Currency: currency.NewPair(currency.LTC, currency.BTC),
		OrderID:  2,
		Price:    2,
		Side:     exchange.BuyOrderSide,
	}
	_, err := c.wsSubmitOrders([]WsSubmitOrderParameters{order1, order2})
	if err != nil {
		t.Error(err)
	}
}

// TestWsAuthCancelOrders dials websocket, cancels orders
func TestWsAuthCancelOrders(t *testing.T) {
	setupWSTestAuth(t)
	if !canManipulateRealOrders {
		t.Skip("API keys set, canManipulateRealOrders false, skipping test")
	}
	order := WsCancelOrderParameters{
		Currency: currency.NewPair(currency.LTC, currency.BTC),
		OrderID:  1,
	}
	order2 := WsCancelOrderParameters{
		Currency: currency.NewPair(currency.LTC, currency.BTC),
		OrderID:  2,
	}
	_, errs := c.wsCancelOrders([]WsCancelOrderParameters{order, order2})
	if len(errs) > 0 {
		t.Error(errs)
	}
}

// TestWsAuthCancelOrder dials websocket, cancels order
func TestWsAuthCancelOrder(t *testing.T) {
	setupWSTestAuth(t)
	if !canManipulateRealOrders {
		t.Skip("API keys set, canManipulateRealOrders false, skipping test")
	}
	order := WsCancelOrderParameters{
		Currency: currency.NewPair(currency.LTC, currency.BTC),
		OrderID:  1,
	}
	err := c.wsCancelOrder(order)
	if err != nil {
		t.Error(err)
	}
}

// TestWsAuthGetOpenOrders dials websocket, retrieves open orders
func TestWsAuthGetOpenOrders(t *testing.T) {
	setupWSTestAuth(t)
	err := c.wsGetOpenOrders(currency.NewPair(currency.LTC, currency.BTC))
	if err != nil {
		t.Error(err)
	}
}<|MERGE_RESOLUTION|>--- conflicted
+++ resolved
@@ -3,7 +3,6 @@
 import (
 	"net/http"
 	"testing"
-	"time"
 
 	"github.com/gorilla/websocket"
 	"github.com/thrasher-corp/gocryptotrader/common"
@@ -54,11 +53,7 @@
 	}
 	c.SetDefaults()
 	TestSetup(t)
-<<<<<<< HEAD
 	if !c.Websocket.IsEnabled() && !c.API.AuthenticatedWebsocketSupport || !areTestAPIKeysSet() {
-		t.Skip(exchange.WebsocketNotEnabled)
-=======
-	if !c.Websocket.IsEnabled() && !c.AuthenticatedWebsocketAPISupport || !areTestAPIKeysSet() {
 		t.Skip(wshandler.WebsocketNotEnabled)
 	}
 	c.WebsocketConn = &wshandler.WebsocketConnection{
@@ -68,7 +63,6 @@
 		RateLimit:            coinutWebsocketRateLimit,
 		ResponseMaxLimit:     exchange.DefaultWebsocketResponseMaxLimit,
 		ResponseCheckTimeout: exchange.DefaultWebsocketResponseCheckTimeout,
->>>>>>> 2078ba90
 	}
 	var dialer websocket.Dialer
 	err := c.WebsocketConn.Dial(&dialer, http.Header{})
