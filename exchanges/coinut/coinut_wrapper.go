package coinut

import (
	"context"
	"errors"
	"fmt"
	"sort"
	"strconv"
	"strings"
	"time"

	"github.com/thrasher-corp/gocryptotrader/common"
	"github.com/thrasher-corp/gocryptotrader/config"
	"github.com/thrasher-corp/gocryptotrader/currency"
	exchange "github.com/thrasher-corp/gocryptotrader/exchanges"
	"github.com/thrasher-corp/gocryptotrader/exchanges/account"
	"github.com/thrasher-corp/gocryptotrader/exchanges/asset"
	"github.com/thrasher-corp/gocryptotrader/exchanges/deposit"
	"github.com/thrasher-corp/gocryptotrader/exchanges/fundingrate"
	"github.com/thrasher-corp/gocryptotrader/exchanges/futures"
	"github.com/thrasher-corp/gocryptotrader/exchanges/kline"
	"github.com/thrasher-corp/gocryptotrader/exchanges/order"
	"github.com/thrasher-corp/gocryptotrader/exchanges/orderbook"
	"github.com/thrasher-corp/gocryptotrader/exchanges/protocol"
	"github.com/thrasher-corp/gocryptotrader/exchanges/request"
	"github.com/thrasher-corp/gocryptotrader/exchanges/stream"
	"github.com/thrasher-corp/gocryptotrader/exchanges/stream/buffer"
	"github.com/thrasher-corp/gocryptotrader/exchanges/ticker"
	"github.com/thrasher-corp/gocryptotrader/exchanges/trade"
	"github.com/thrasher-corp/gocryptotrader/log"
	"github.com/thrasher-corp/gocryptotrader/portfolio/withdraw"
)

// SetDefaults sets current default values
func (c *COINUT) SetDefaults() {
	c.Name = "COINUT"
	c.Enabled = true
	c.Verbose = true
	c.API.CredentialsValidator.RequiresKey = true
	c.API.CredentialsValidator.RequiresClientID = true

	requestFmt := &currency.PairFormat{Uppercase: true}
	configFmt := &currency.PairFormat{Uppercase: true, Delimiter: currency.DashDelimiter}
	err := c.SetGlobalPairsManager(requestFmt, configFmt, asset.Spot)
	if err != nil {
		log.Errorln(log.ExchangeSys, err)
	}

	c.Features = exchange.Features{
		Supports: exchange.FeaturesSupported{
			REST:      true,
			Websocket: true,
			RESTCapabilities: protocol.Features{
				TickerFetching:    true,
				TradeFetching:     true,
				OrderbookFetching: true,
				AutoPairUpdates:   true,
				AccountInfo:       true,
				GetOrders:         true,
				CancelOrders:      true,
				CancelOrder:       true,
				SubmitOrder:       true,
				SubmitOrders:      true,
				UserTradeHistory:  true,
				TradeFee:          true,
				FiatDepositFee:    true,
				FiatWithdrawalFee: true,
			},
			WebsocketCapabilities: protocol.Features{
				AccountBalance:         true,
				GetOrders:              true,
				CancelOrders:           true,
				CancelOrder:            true,
				SubmitOrder:            true,
				SubmitOrders:           true,
				UserTradeHistory:       true,
				TickerFetching:         true,
				TradeFetching:          true,
				OrderbookFetching:      true,
				AccountInfo:            true,
				Subscribe:              true,
				Unsubscribe:            true,
				AuthenticatedEndpoints: true,
				MessageCorrelation:     true,
			},
			WithdrawPermissions: exchange.WithdrawCryptoViaWebsiteOnly |
				exchange.WithdrawFiatViaWebsiteOnly,
		},
		Enabled: exchange.FeaturesEnabled{
			AutoPairUpdates: true,
		},
	}

	c.Requester, err = request.New(c.Name,
		common.NewHTTPClientWithTimeout(exchange.DefaultHTTPTimeout))
	if err != nil {
		log.Errorln(log.ExchangeSys, err)
	}
	c.API.Endpoints = c.NewEndpoints()
	err = c.API.Endpoints.SetDefaultEndpoints(map[exchange.URL]string{
		exchange.RestSpot:      coinutAPIURL,
		exchange.WebsocketSpot: coinutWebsocketURL,
	})
	if err != nil {
		log.Errorln(log.ExchangeSys, err)
	}
<<<<<<< HEAD
	c.Websocket = stream.NewWrapper()
=======
	c.Websocket = stream.NewWebsocket()
>>>>>>> 59469331
	c.WebsocketResponseMaxLimit = exchange.DefaultWebsocketResponseMaxLimit
	c.WebsocketResponseCheckTimeout = exchange.DefaultWebsocketResponseCheckTimeout
	c.WebsocketOrderbookBufferLimit = exchange.DefaultWebsocketOrderbookBufferLimit
}

// Setup sets the current exchange configuration
func (c *COINUT) Setup(exch *config.Exchange) error {
	err := exch.Validate()
	if err != nil {
		return err
	}
	if !exch.Enabled {
		c.SetEnabled(false)
		return nil
	}
	err = c.SetupDefaults(exch)
	if err != nil {
		return err
	}

	wsRunningURL, err := c.API.Endpoints.GetURL(exchange.WebsocketSpot)
	if err != nil {
		return err
	}

	err = c.Websocket.Setup(&stream.WebsocketWrapperSetup{
		ExchangeConfig:         exch,
		ConnectionMonitorDelay: exch.ConnectionMonitorDelay,
		OrderbookBufferConfig: buffer.Config{
			SortBuffer:            true,
			SortBufferByUpdateIDs: true,
		},
		Features: &c.Features.Supports.WebsocketCapabilities,
	})
	if err != nil {
		return err
	}
	var spotWebsocket *stream.Websocket
	spotWebsocket, err = c.Websocket.AddWebsocket(&stream.WebsocketSetup{
		DefaultURL:            coinutWebsocketURL,
		RunningURL:            wsRunningURL,
		Connector:             c.WsConnect,
		Subscriber:            c.Subscribe,
		Unsubscriber:          c.Unsubscribe,
		GenerateSubscriptions: c.GenerateDefaultSubscriptions,
		AssetType:             asset.Spot,
	})
	if err != nil {
		return err
	}

	return spotWebsocket.SetupNewConnection(stream.ConnectionSetup{
		ResponseCheckTimeout: exch.WebsocketResponseCheckTimeout,
		ResponseMaxLimit:     exch.WebsocketResponseMaxLimit,
		RateLimit:            wsRateLimitInMilliseconds,
	})
}

// FetchTradablePairs returns a list of the exchanges tradable pairs
func (c *COINUT) FetchTradablePairs(ctx context.Context, _ asset.Item) (currency.Pairs, error) {
	var resp Instruments
	var err error
	if c.Websocket.IsConnected() {
		resp, err = c.WsGetInstruments()
	} else {
		resp, err = c.GetInstruments(ctx)
	}
	if err != nil {
		return nil, err
	}

	pairs := make([]currency.Pair, 0, len(resp.Instruments))
	var pair currency.Pair
	for _, instrument := range resp.Instruments {
		if len(instrument) == 0 {
			return nil, errors.New("invalid data received")
		}
		c.instrumentMap.Seed(instrument[0].Base+instrument[0].Quote, instrument[0].InstrumentID)
		pair, err = currency.NewPairFromStrings(instrument[0].Base, instrument[0].Quote)
		if err != nil {
			return nil, err
		}
		pairs = append(pairs, pair)
	}
	return pairs, nil
}

// UpdateTradablePairs updates the exchanges available pairs and stores
// them in the exchanges config
func (c *COINUT) UpdateTradablePairs(ctx context.Context, forceUpdate bool) error {
	pairs, err := c.FetchTradablePairs(ctx, asset.Spot)
	if err != nil {
		return err
	}
	err = c.UpdatePairs(pairs, asset.Spot, false, forceUpdate)
	if err != nil {
		return err
	}
	return c.EnsureOnePairEnabled()
}

// UpdateAccountInfo retrieves balances for all enabled currencies for the
// COINUT exchange
func (c *COINUT) UpdateAccountInfo(ctx context.Context, assetType asset.Item) (account.Holdings, error) {
	var info account.Holdings
	var bal *UserBalance
	spotWebsocket, err := c.Websocket.GetAssetWebsocket(asset.Spot)
	if err == nil && spotWebsocket.CanUseAuthenticatedWebsocketForWrapper() {
		var resp *UserBalance
		resp, err = c.wsGetAccountBalance()
		if err != nil {
			return info, err
		}
		bal = resp
	} else {
		bal, err = c.GetUserBalance(ctx)
		if err != nil {
			return info, err
		}
	}

	var balances = []account.Balance{
		{
			Currency: currency.BCH,
			Total:    bal.BCH,
		},
		{
			Currency: currency.BTC,
			Total:    bal.BTC,
		},
		{
			Currency: currency.BTG,
			Total:    bal.BTG,
		},
		{
			Currency: currency.CAD,
			Total:    bal.CAD,
		},
		{
			Currency: currency.ETC,
			Total:    bal.ETC,
		},
		{
			Currency: currency.ETH,
			Total:    bal.ETH,
		},
		{
			Currency: currency.LCH,
			Total:    bal.LCH,
		},
		{
			Currency: currency.LTC,
			Total:    bal.LTC,
		},
		{
			Currency: currency.MYR,
			Total:    bal.MYR,
		},
		{
			Currency: currency.SGD,
			Total:    bal.SGD,
		},
		{
			Currency: currency.USD,
			Total:    bal.USD,
		},
		{
			Currency: currency.USDT,
			Total:    bal.USDT,
		},
		{
			Currency: currency.XMR,
			Total:    bal.XMR,
		},
		{
			Currency: currency.ZEC,
			Total:    bal.ZEC,
		},
	}
	info.Exchange = c.Name
	info.Accounts = append(info.Accounts, account.SubAccount{
		AssetType:  assetType,
		Currencies: balances,
	})

	creds, err := c.GetCredentials(ctx)
	if err != nil {
		return account.Holdings{}, err
	}
	err = account.Process(&info, creds)
	if err != nil {
		return account.Holdings{}, err
	}

	return info, nil
}

// FetchAccountInfo retrieves balances for all enabled currencies
func (c *COINUT) FetchAccountInfo(ctx context.Context, assetType asset.Item) (account.Holdings, error) {
	creds, err := c.GetCredentials(ctx)
	if err != nil {
		return account.Holdings{}, err
	}
	acc, err := account.GetHoldings(c.Name, creds, assetType)
	if err != nil {
		return c.UpdateAccountInfo(ctx, assetType)
	}
	return acc, nil
}

// UpdateTickers updates the ticker for all currency pairs of a given asset type
func (c *COINUT) UpdateTickers(_ context.Context, _ asset.Item) error {
	return common.ErrFunctionNotSupported
}

// UpdateTicker updates and returns the ticker for a currency pair
func (c *COINUT) UpdateTicker(ctx context.Context, p currency.Pair, a asset.Item) (*ticker.Price, error) {
	if p.IsEmpty() {
		return nil, currency.ErrCurrencyPairEmpty
	}
	if !c.SupportsAsset(a) {
		return nil, fmt.Errorf("%w %v", asset.ErrNotSupported, a)
	}
	err := c.loadInstrumentsIfNotLoaded()
	if err != nil {
		return nil, err
	}

	fPair, err := c.FormatExchangeCurrency(p, a)
	if err != nil {
		return nil, err
	}

	instID := c.instrumentMap.LookupID(fPair.String())
	if instID == 0 {
		return nil, errors.New("unable to lookup instrument ID")
	}
	var tick Ticker
	tick, err = c.GetInstrumentTicker(ctx, instID)
	if err != nil {
		return nil, err
	}

	err = ticker.ProcessTicker(&ticker.Price{
		Last:         tick.Last,
		High:         tick.High24,
		Low:          tick.Low24,
		Bid:          tick.HighestBuy,
		Ask:          tick.LowestSell,
		Volume:       tick.Volume24,
		Pair:         p,
		LastUpdated:  time.Unix(0, tick.Timestamp),
		ExchangeName: c.Name,
		AssetType:    a})
	if err != nil {
		return nil, err
	}

	return ticker.GetTicker(c.Name, p, a)
}

// FetchTicker returns the ticker for a currency pair
func (c *COINUT) FetchTicker(ctx context.Context, p currency.Pair, assetType asset.Item) (*ticker.Price, error) {
	tickerNew, err := ticker.GetTicker(c.Name, p, assetType)
	if err != nil {
		return c.UpdateTicker(ctx, p, assetType)
	}
	return tickerNew, nil
}

// FetchOrderbook returns orderbook base on the currency pair
func (c *COINUT) FetchOrderbook(ctx context.Context, p currency.Pair, assetType asset.Item) (*orderbook.Base, error) {
	ob, err := orderbook.Get(c.Name, p, assetType)
	if err != nil {
		return c.UpdateOrderbook(ctx, p, assetType)
	}
	return ob, nil
}

// UpdateOrderbook updates and returns the orderbook for a currency pair
func (c *COINUT) UpdateOrderbook(ctx context.Context, p currency.Pair, assetType asset.Item) (*orderbook.Base, error) {
	if p.IsEmpty() {
		return nil, currency.ErrCurrencyPairEmpty
	}
	if err := c.CurrencyPairs.IsAssetEnabled(assetType); err != nil {
		return nil, err
	}
	book := &orderbook.Base{
		Exchange:        c.Name,
		Pair:            p,
		Asset:           assetType,
		VerifyOrderbook: c.CanVerifyOrderbook,
	}
	err := c.loadInstrumentsIfNotLoaded()
	if err != nil {
		return book, err
	}

	fPair, err := c.FormatExchangeCurrency(p, assetType)
	if err != nil {
		return book, err
	}

	instID := c.instrumentMap.LookupID(fPair.String())
	if instID == 0 {
		return book, errLookupInstrumentID
	}

	orderbookNew, err := c.GetInstrumentOrderbook(ctx, instID, 200)
	if err != nil {
		return book, err
	}

	book.Bids = make(orderbook.Tranches, len(orderbookNew.Buy))
	for x := range orderbookNew.Buy {
		book.Bids[x] = orderbook.Tranche{
			Amount: orderbookNew.Buy[x].Quantity,
			Price:  orderbookNew.Buy[x].Price,
		}
	}

	book.Asks = make(orderbook.Tranches, len(orderbookNew.Sell))
	for x := range orderbookNew.Sell {
		book.Asks[x] = orderbook.Tranche{
			Amount: orderbookNew.Sell[x].Quantity,
			Price:  orderbookNew.Sell[x].Price,
		}
	}
	err = book.Process()
	if err != nil {
		return book, err
	}
	return orderbook.Get(c.Name, p, assetType)
}

// GetAccountFundingHistory returns funding history, deposits and
// withdrawals
func (c *COINUT) GetAccountFundingHistory(_ context.Context) ([]exchange.FundingHistory, error) {
	return nil, common.ErrFunctionNotSupported
}

// GetWithdrawalsHistory returns previous withdrawals data
func (c *COINUT) GetWithdrawalsHistory(_ context.Context, _ currency.Code, _ asset.Item) ([]exchange.WithdrawalHistory, error) {
	return nil, common.ErrFunctionNotSupported
}

// GetRecentTrades returns the most recent trades for a currency and asset
func (c *COINUT) GetRecentTrades(ctx context.Context, p currency.Pair, assetType asset.Item) ([]trade.Data, error) {
	var err error
	p, err = c.FormatExchangeCurrency(p, assetType)
	if err != nil {
		return nil, err
	}
	currencyID := c.instrumentMap.LookupID(p.String())
	if currencyID == 0 {
		return nil, errLookupInstrumentID
	}
	var tradeData Trades
	tradeData, err = c.GetTrades(ctx, currencyID)
	if err != nil {
		return nil, err
	}
	resp := make([]trade.Data, len(tradeData.Trades))
	for i := range tradeData.Trades {
		var side order.Side
		side, err = order.StringToOrderSide(tradeData.Trades[i].Side)
		if err != nil {
			return nil, err
		}
		resp[i] = trade.Data{
			Exchange:     c.Name,
			TID:          strconv.FormatInt(tradeData.Trades[i].TransactionID, 10),
			CurrencyPair: p,
			AssetType:    assetType,
			Side:         side,
			Price:        tradeData.Trades[i].Price,
			Amount:       tradeData.Trades[i].Quantity,
			Timestamp:    time.Unix(0, tradeData.Trades[i].Timestamp*int64(time.Microsecond)),
		}
	}

	err = c.AddTradesToBuffer(resp...)
	if err != nil {
		return nil, err
	}

	sort.Sort(trade.ByDate(resp))
	return resp, nil
}

// GetHistoricTrades returns historic trade data within the timeframe provided
func (c *COINUT) GetHistoricTrades(_ context.Context, _ currency.Pair, _ asset.Item, _, _ time.Time) ([]trade.Data, error) {
	return nil, common.ErrFunctionNotSupported
}

// SubmitOrder submits a new order
func (c *COINUT) SubmitOrder(ctx context.Context, o *order.Submit) (*order.SubmitResponse, error) {
	err := o.Validate()
	if err != nil {
		return nil, err
	}

	if _, err = strconv.Atoi(o.ClientID); err != nil {
		return nil, fmt.Errorf("%s - ClientID must be a number, received: %s",
			c.Name, o.ClientID)
	}
	var orderID string
	status := order.New
	spotWebsocket, err := c.Websocket.GetAssetWebsocket(asset.Spot)
	if err == nil && spotWebsocket.CanUseAuthenticatedWebsocketForWrapper() {
		var response *order.Detail
		response, err = c.wsSubmitOrder(&WsSubmitOrderParameters{
			Currency: o.Pair,
			Side:     o.Side,
			Amount:   o.Amount,
			Price:    o.Price,
		})
		if err != nil {
			return nil, err
		}
		orderID = response.OrderID
	} else {
		err = c.loadInstrumentsIfNotLoaded()
		if err != nil {
			return nil, err
		}

		var fPair currency.Pair
		fPair, err = c.FormatExchangeCurrency(o.Pair, asset.Spot)
		if err != nil {
			return nil, err
		}

		currencyID := c.instrumentMap.LookupID(fPair.String())
		if currencyID == 0 {
			return nil, errLookupInstrumentID
		}

		var APIResponse interface{}
		var clientIDInt uint64
		clientIDInt, err = strconv.ParseUint(o.ClientID, 10, 32)
		if err != nil {
			return nil, err
		}
		APIResponse, err = c.NewOrder(ctx,
			currencyID,
			o.Amount,
			o.Price,
			o.Side.IsLong(),
			uint32(clientIDInt))
		if err != nil {
			return nil, err
		}
		responseMap, ok := APIResponse.(map[string]interface{})
		if !ok {
			return nil, errors.New("unable to type assert responseMap")
		}
		orderType, ok := responseMap["reply"].(string)
		if !ok {
			return nil, errors.New("unable to type assert orderType")
		}
		switch orderType {
		case "order_rejected":
			return nil, fmt.Errorf("clientOrderID: %v was rejected: %v", o.ClientID, responseMap["reasons"])
		case "order_filled":
			orderIDResp, ok := responseMap["order_id"].(float64)
			if !ok {
				return nil, errors.New("unable to type assert orderID")
			}
			orderID = strconv.FormatFloat(orderIDResp, 'f', -1, 64)
			status = order.Filled
		case "order_accepted":
			orderIDResp, ok := responseMap["order_id"].(float64)
			if !ok {
				return nil, errors.New("unable to type assert orderID")
			}
			orderID = strconv.FormatFloat(orderIDResp, 'f', -1, 64)
		}
	}
	resp, err := o.DeriveSubmitResponse(orderID)
	if err != nil {
		return nil, err
	}
	resp.Status = status
	return resp, nil
}

// ModifyOrder will allow of changing orderbook placement and limit to
// market conversion
func (c *COINUT) ModifyOrder(_ context.Context, _ *order.Modify) (*order.ModifyResponse, error) {
	return nil, common.ErrFunctionNotSupported
}

// CancelOrder cancels an order by its corresponding ID number
func (c *COINUT) CancelOrder(ctx context.Context, o *order.Cancel) error {
	err := o.Validate(o.StandardCancel())
	if err != nil {
		return err
	}

	err = c.loadInstrumentsIfNotLoaded()
	if err != nil {
		return err
	}
	orderIDInt, err := strconv.ParseInt(o.OrderID, 10, 64)
	if err != nil {
		return err
	}

	fPair, err := c.FormatExchangeCurrency(o.Pair, asset.Spot)
	if err != nil {
		return err
	}

	currencyID := c.instrumentMap.LookupID(fPair.String())
	var spotWebsocket *stream.Websocket
	spotWebsocket, err = c.Websocket.GetAssetWebsocket(asset.Spot)
	if err == nil && spotWebsocket.CanUseAuthenticatedWebsocketForWrapper() {
		var resp *CancelOrdersResponse
		resp, err = c.wsCancelOrder(&WsCancelOrderParameters{
			Currency: o.Pair,
			OrderID:  orderIDInt,
		})
		if err != nil {
			return err
		}
		if len(resp.Status) >= 1 && resp.Status[0] != "OK" {
			return errors.New(c.Name + " - Failed to cancel order " + o.OrderID)
		}
	} else {
		if currencyID == 0 {
			return errLookupInstrumentID
		}
		_, err = c.CancelExistingOrder(ctx, currencyID, orderIDInt)
		if err != nil {
			return err
		}
	}

	return nil
}

// CancelBatchOrders cancels an orders by their corresponding ID numbers
func (c *COINUT) CancelBatchOrders(ctx context.Context, o []order.Cancel) (*order.CancelBatchResponse, error) {
	if len(o) == 0 {
		return nil, order.ErrCancelOrderIsNil
	}
	req := make([]CancelOrders, 0, len(o))
	for i := range o {
		switch {
		case o[i].ClientOrderID != "":
			return nil, order.ErrClientOrderIDNotSupported
		case o[i].OrderID != "":
			currencyID := c.instrumentMap.LookupID(o[i].Pair.String())
			oid, err := strconv.ParseInt(o[i].OrderID, 10, 64)
			if err != nil {
				return nil, err
			}
			req = append(req, CancelOrders{
				InstrumentID: currencyID,
				OrderID:      oid,
			})
		default:
			return nil, order.ErrOrderIDNotSet
		}
	}
	results, err := c.CancelOrders(ctx, req)
	if err != nil {
		return nil, err
	}
	resp := &order.CancelBatchResponse{Status: make(map[string]string)}
	for i := range results.Results {
		resp.Status[strconv.FormatInt(results.Results[i].OrderID, 10)] = results.Results[i].Status
	}
	return resp, nil
}

// GetServerTime returns the current exchange server time.
func (c *COINUT) GetServerTime(_ context.Context, _ asset.Item) (time.Time, error) {
	return time.Time{}, common.ErrFunctionNotSupported
}

// CancelAllOrders cancels all orders associated with a currency pair
func (c *COINUT) CancelAllOrders(ctx context.Context, details *order.Cancel) (order.CancelAllResponse, error) {
	if err := details.Validate(); err != nil {
		return order.CancelAllResponse{}, err
	}

	var cancelAllOrdersResponse order.CancelAllResponse
	err := c.loadInstrumentsIfNotLoaded()
	if err != nil {
		return cancelAllOrdersResponse, err
	}
	cancelAllOrdersResponse.Status = make(map[string]string)
	var spotWebsocket *stream.Websocket
	spotWebsocket, err = c.Websocket.GetAssetWebsocket(asset.Spot)
	if err == nil && spotWebsocket.CanUseAuthenticatedWebsocketForWrapper() {
		openOrders, err := c.wsGetOpenOrders(details.Pair.String())
		if err != nil {
			return cancelAllOrdersResponse, err
		}
		var ordersToCancel []WsCancelOrderParameters
		for i := range openOrders.Orders {
			var fPair currency.Pair
			fPair, err = c.FormatExchangeCurrency(details.Pair, asset.Spot)
			if err != nil {
				return cancelAllOrdersResponse, err
			}
			if openOrders.Orders[i].InstrumentID == c.instrumentMap.LookupID(fPair.String()) {
				ordersToCancel = append(ordersToCancel, WsCancelOrderParameters{
					Currency: details.Pair,
					OrderID:  openOrders.Orders[i].OrderID,
				})
			}
		}
		resp, err := c.wsCancelOrders(ordersToCancel)
		if err != nil {
			return cancelAllOrdersResponse, err
		}
		for i := range resp.Results {
			if openOrders.Orders[i].Status[0] != "OK" {
				cancelAllOrdersResponse.Status[strconv.FormatInt(openOrders.Orders[i].OrderID, 10)] = strings.Join(openOrders.Orders[i].Status, ",")
			}
		}
	} else {
		var allTheOrders []OrderResponse
		ids := c.instrumentMap.GetInstrumentIDs()
		for x := range ids {
			fPair, err := c.FormatExchangeCurrency(details.Pair, asset.Spot)
			if err != nil {
				return cancelAllOrdersResponse, err
			}
			if ids[x] == c.instrumentMap.LookupID(fPair.String()) {
				openOrders, err := c.GetOpenOrders(ctx, ids[x])
				if err != nil {
					return cancelAllOrdersResponse, err
				}
				allTheOrders = append(allTheOrders, openOrders.Orders...)
			}
		}

		var allTheOrdersToCancel []CancelOrders
		for i := range allTheOrders {
			cancelOrder := CancelOrders{
				InstrumentID: allTheOrders[i].InstrumentID,
				OrderID:      allTheOrders[i].OrderID,
			}
			allTheOrdersToCancel = append(allTheOrdersToCancel, cancelOrder)
		}

		if len(allTheOrdersToCancel) > 0 {
			resp, err := c.CancelOrders(ctx, allTheOrdersToCancel)
			if err != nil {
				return cancelAllOrdersResponse, err
			}

			for i := range resp.Results {
				if resp.Results[i].Status != "OK" {
					cancelAllOrdersResponse.Status[strconv.FormatInt(resp.Results[i].OrderID, 10)] = resp.Results[i].Status
				}
			}
		}
	}

	return cancelAllOrdersResponse, nil
}

// GetOrderInfo returns order information based on order ID
func (c *COINUT) GetOrderInfo(_ context.Context, _ string, _ currency.Pair, _ asset.Item) (*order.Detail, error) {
	return nil, common.ErrFunctionNotSupported
}

// GetDepositAddress returns a deposit address for a specified currency
func (c *COINUT) GetDepositAddress(_ context.Context, _ currency.Code, _, _ string) (*deposit.Address, error) {
	return nil, common.ErrFunctionNotSupported
}

// WithdrawCryptocurrencyFunds returns a withdrawal ID when a withdrawal is
// submitted
func (c *COINUT) WithdrawCryptocurrencyFunds(_ context.Context, _ *withdraw.Request) (*withdraw.ExchangeResponse, error) {
	return nil, common.ErrFunctionNotSupported
}

// WithdrawFiatFunds returns a withdrawal ID when a
// withdrawal is submitted
func (c *COINUT) WithdrawFiatFunds(_ context.Context, _ *withdraw.Request) (*withdraw.ExchangeResponse, error) {
	return nil, common.ErrFunctionNotSupported
}

// WithdrawFiatFundsToInternationalBank returns a withdrawal ID when a
// withdrawal is submitted
func (c *COINUT) WithdrawFiatFundsToInternationalBank(_ context.Context, _ *withdraw.Request) (*withdraw.ExchangeResponse, error) {
	return nil, common.ErrFunctionNotSupported
}

// GetFeeByType returns an estimate of fee based on type of transaction
func (c *COINUT) GetFeeByType(ctx context.Context, feeBuilder *exchange.FeeBuilder) (float64, error) {
	if feeBuilder == nil {
		return 0, fmt.Errorf("%T %w", feeBuilder, common.ErrNilPointer)
	}
	if !c.AreCredentialsValid(ctx) && // Todo check connection status
		feeBuilder.FeeType == exchange.CryptocurrencyTradeFee {
		feeBuilder.FeeType = exchange.OfflineTradeFee
	}
	return c.GetFee(feeBuilder)
}

// GetActiveOrders retrieves any orders that are active/open
func (c *COINUT) GetActiveOrders(ctx context.Context, req *order.MultiOrderRequest) (order.FilteredOrders, error) {
	err := req.Validate()
	if err != nil {
		return nil, err
	}

	err = c.loadInstrumentsIfNotLoaded()
	if err != nil {
		return nil, err
	}
	var orders []order.Detail
	var currenciesToCheck []string
	if len(req.Pairs) == 0 {
		for i := range req.Pairs {
			var fPair currency.Pair
			fPair, err = c.FormatExchangeCurrency(req.Pairs[i], asset.Spot)
			if err != nil {
				return nil, err
			}
			currenciesToCheck = append(currenciesToCheck, fPair.String())
		}
	} else {
		for k := range c.instrumentMap.Instruments {
			currenciesToCheck = append(currenciesToCheck, k)
		}
	}
	spotWebsocket, err := c.Websocket.GetAssetWebsocket(asset.Spot)
	if err == nil && spotWebsocket.CanUseAuthenticatedWebsocketForWrapper() {
		for x := range currenciesToCheck {
			var openOrders *WsUserOpenOrdersResponse
			openOrders, err = c.wsGetOpenOrders(currenciesToCheck[x])
			if err != nil {
				return nil, err
			}
			for i := range openOrders.Orders {
				var p currency.Pair
				p, err = currency.NewPairFromString(currenciesToCheck[x])
				if err != nil {
					return nil, err
				}

				var fPair currency.Pair
				fPair, err = c.FormatExchangeCurrency(p, asset.Spot)
				if err != nil {
					return nil, err
				}

				var side order.Side
				side, err = order.StringToOrderSide(openOrders.Orders[i].Side)
				if err != nil {
					return nil, err
				}

				orders = append(orders, order.Detail{
					Exchange:        c.Name,
					OrderID:         strconv.FormatInt(openOrders.Orders[i].OrderID, 10),
					Pair:            fPair,
					Side:            side,
					Date:            time.Unix(0, openOrders.Orders[i].Timestamp),
					Status:          order.Active,
					Price:           openOrders.Orders[i].Price,
					Amount:          openOrders.Orders[i].Quantity,
					ExecutedAmount:  openOrders.Orders[i].Quantity - openOrders.Orders[i].OpenQuantity,
					RemainingAmount: openOrders.Orders[i].OpenQuantity,
				})
			}
		}
	} else {
		var instrumentsToUse []int64
		for x := range req.Pairs {
			var curr currency.Pair
			curr, err = c.FormatExchangeCurrency(req.Pairs[x], asset.Spot)
			if err != nil {
				return nil, err
			}
			instrumentsToUse = append(instrumentsToUse,
				c.instrumentMap.LookupID(curr.String()))
		}
		if len(instrumentsToUse) == 0 {
			instrumentsToUse = c.instrumentMap.GetInstrumentIDs()
		}

		var pairs currency.Pairs
		pairs, err = c.GetEnabledPairs(asset.Spot)
		if err != nil {
			return nil, err
		}

		var format currency.PairFormat
		format, err = c.GetPairFormat(asset.Spot, true)
		if err != nil {
			return nil, err
		}

		for x := range instrumentsToUse {
			var openOrders GetOpenOrdersResponse
			openOrders, err = c.GetOpenOrders(ctx, instrumentsToUse[x])
			if err != nil {
				return nil, err
			}
			for y := range openOrders.Orders {
				curr := c.instrumentMap.LookupInstrument(instrumentsToUse[x])
				var p currency.Pair
				p, err = currency.NewPairFromFormattedPairs(curr, pairs, format)
				if err != nil {
					return nil, err
				}

				var side order.Side
				side, err = order.StringToOrderSide(openOrders.Orders[y].Side)
				if err != nil {
					return nil, err
				}

				orders = append(orders, order.Detail{
					OrderID:  strconv.FormatInt(openOrders.Orders[y].OrderID, 10),
					Amount:   openOrders.Orders[y].Quantity,
					Price:    openOrders.Orders[y].Price,
					Exchange: c.Name,
					Side:     side,
					Date:     time.Unix(openOrders.Orders[y].Timestamp, 0),
					Pair:     p,
				})
			}
		}
	}
	return req.Filter(c.Name, orders), nil
}

// GetOrderHistory retrieves account order information
// Can Limit response to specific order status
func (c *COINUT) GetOrderHistory(ctx context.Context, req *order.MultiOrderRequest) (order.FilteredOrders, error) {
	err := req.Validate()
	if err != nil {
		return nil, err
	}

	err = c.loadInstrumentsIfNotLoaded()
	if err != nil {
		return nil, err
	}
	var allOrders []order.Detail
	var spotWebsocket *stream.Websocket
	spotWebsocket, err = c.Websocket.GetAssetWebsocket(asset.Spot)
	if err == nil && spotWebsocket.CanUseAuthenticatedWebsocketForWrapper() {
		for i := range req.Pairs {
			for j := int64(0); ; j += 100 {
				var trades *WsTradeHistoryResponse
				trades, err = c.wsGetTradeHistory(req.Pairs[i], j, 100)
				if err != nil {
					return allOrders, err
				}
				for x := range trades.Trades {
					curr := c.instrumentMap.LookupInstrument(trades.Trades[x].InstrumentID)
					var p currency.Pair
					p, err = currency.NewPairFromString(curr)
					if err != nil {
						return nil, err
					}

					var side order.Side
					side, err = order.StringToOrderSide(trades.Trades[x].Side)
					if err != nil {
						return nil, err
					}

					detail := order.Detail{
						Exchange:        c.Name,
						OrderID:         strconv.FormatInt(trades.Trades[x].OrderID, 10),
						Pair:            p,
						Side:            side,
						Date:            time.Unix(0, trades.Trades[x].Timestamp),
						Status:          order.Filled,
						Price:           trades.Trades[x].Price,
						Amount:          trades.Trades[x].Quantity,
						ExecutedAmount:  trades.Trades[x].Quantity - trades.Trades[x].OpenQuantity,
						RemainingAmount: trades.Trades[x].OpenQuantity,
					}
					detail.InferCostsAndTimes()
					allOrders = append(allOrders, detail)
				}
				if len(trades.Trades) < 100 {
					break
				}
			}
		}
	} else {
		var instrumentsToUse []int64
		for x := range req.Pairs {
			var curr currency.Pair
			curr, err = c.FormatExchangeCurrency(req.Pairs[x], asset.Spot)
			if err != nil {
				return nil, err
			}

			instrumentID := c.instrumentMap.LookupID(curr.String())
			if instrumentID > 0 {
				instrumentsToUse = append(instrumentsToUse, instrumentID)
			}
		}
		if len(instrumentsToUse) == 0 {
			instrumentsToUse = c.instrumentMap.GetInstrumentIDs()
		}

		var pairs currency.Pairs
		pairs, err = c.GetEnabledPairs(asset.Spot)
		if err != nil {
			return nil, err
		}

		var format currency.PairFormat
		format, err = c.GetPairFormat(asset.Spot, true)
		if err != nil {
			return nil, err
		}

		for x := range instrumentsToUse {
			var orders TradeHistory
			orders, err = c.GetTradeHistory(ctx, instrumentsToUse[x], -1, -1)
			if err != nil {
				return nil, err
			}
			for y := range orders.Trades {
				curr := c.instrumentMap.LookupInstrument(instrumentsToUse[x])
				var p currency.Pair
				p, err = currency.NewPairFromFormattedPairs(curr, pairs, format)
				if err != nil {
					return nil, err
				}

				var side order.Side
				side, err = order.StringToOrderSide(orders.Trades[y].Order.Side)
				if err != nil {
					return nil, err
				}

				allOrders = append(allOrders, order.Detail{
					OrderID:  strconv.FormatInt(orders.Trades[y].Order.OrderID, 10),
					Amount:   orders.Trades[y].Order.Quantity,
					Price:    orders.Trades[y].Order.Price,
					Exchange: c.Name,
					Side:     side,
					Date:     time.Unix(orders.Trades[y].Order.Timestamp, 0),
					Pair:     p,
				})
			}
		}
	}
	return req.Filter(c.Name, allOrders), nil
}

// AuthenticateWebsocket sends an authentication message to the websocket
func (c *COINUT) AuthenticateWebsocket(ctx context.Context) error {
	return c.wsAuthenticate(ctx)
}

func (c *COINUT) loadInstrumentsIfNotLoaded() error {
	if !c.instrumentMap.IsLoaded() {
		if c.Websocket.IsConnected() {
			_, err := c.WsGetInstruments()
			if err != nil {
				return err
			}
		} else {
			err := c.SeedInstruments(context.TODO())
			if err != nil {
				return err
			}
		}
	}
	return nil
}

// ValidateAPICredentials validates current credentials used for wrapper
// functionality
func (c *COINUT) ValidateAPICredentials(ctx context.Context, assetType asset.Item) error {
	_, err := c.UpdateAccountInfo(ctx, assetType)
	return c.CheckTransientError(err)
}

// GetHistoricCandles returns candles between a time period for a set time interval
func (c *COINUT) GetHistoricCandles(_ context.Context, _ currency.Pair, _ asset.Item, _ kline.Interval, _, _ time.Time) (*kline.Item, error) {
	return nil, common.ErrFunctionNotSupported
}

// GetHistoricCandlesExtended returns candles between a time period for a set time interval
func (c *COINUT) GetHistoricCandlesExtended(_ context.Context, _ currency.Pair, _ asset.Item, _ kline.Interval, _, _ time.Time) (*kline.Item, error) {
	return nil, common.ErrFunctionNotSupported
}

// GetFuturesContractDetails returns all contracts from the exchange by asset type
func (c *COINUT) GetFuturesContractDetails(context.Context, asset.Item) ([]futures.Contract, error) {
	return nil, common.ErrFunctionNotSupported
}

// GetLatestFundingRates returns the latest funding rates data
func (c *COINUT) GetLatestFundingRates(context.Context, *fundingrate.LatestRateRequest) ([]fundingrate.LatestRateResponse, error) {
	return nil, common.ErrFunctionNotSupported
}

// UpdateOrderExecutionLimits updates order execution limits
func (c *COINUT) UpdateOrderExecutionLimits(_ context.Context, _ asset.Item) error {
	return common.ErrNotYetImplemented
}

// GetCurrencyTradeURL returns the URL to the exchange's trade page for the given asset and currency pair
func (c *COINUT) GetCurrencyTradeURL(_ context.Context, a asset.Item, cp currency.Pair) (string, error) {
	_, err := c.CurrencyPairs.IsPairEnabled(cp, a)
	if err != nil {
		return "", err
	}
	cp.Delimiter = ""
	return tradeBaseURL + cp.Upper().String() + "/", nil
}<|MERGE_RESOLUTION|>--- conflicted
+++ resolved
@@ -104,11 +104,7 @@
 	if err != nil {
 		log.Errorln(log.ExchangeSys, err)
 	}
-<<<<<<< HEAD
 	c.Websocket = stream.NewWrapper()
-=======
-	c.Websocket = stream.NewWebsocket()
->>>>>>> 59469331
 	c.WebsocketResponseMaxLimit = exchange.DefaultWebsocketResponseMaxLimit
 	c.WebsocketResponseCheckTimeout = exchange.DefaultWebsocketResponseCheckTimeout
 	c.WebsocketOrderbookBufferLimit = exchange.DefaultWebsocketOrderbookBufferLimit
@@ -215,8 +211,8 @@
 func (c *COINUT) UpdateAccountInfo(ctx context.Context, assetType asset.Item) (account.Holdings, error) {
 	var info account.Holdings
 	var bal *UserBalance
-	spotWebsocket, err := c.Websocket.GetAssetWebsocket(asset.Spot)
-	if err == nil && spotWebsocket.CanUseAuthenticatedWebsocketForWrapper() {
+	var err error
+	if c.Websocket.CanUseAuthenticatedWebsocketForWrapper() {
 		var resp *UserBalance
 		resp, err = c.wsGetAccountBalance()
 		if err != nil {
@@ -515,10 +511,10 @@
 		return nil, fmt.Errorf("%s - ClientID must be a number, received: %s",
 			c.Name, o.ClientID)
 	}
+
 	var orderID string
 	status := order.New
-	spotWebsocket, err := c.Websocket.GetAssetWebsocket(asset.Spot)
-	if err == nil && spotWebsocket.CanUseAuthenticatedWebsocketForWrapper() {
+	if c.Websocket.CanUseAuthenticatedWebsocketForWrapper() {
 		var response *order.Detail
 		response, err = c.wsSubmitOrder(&WsSubmitOrderParameters{
 			Currency: o.Pair,
@@ -604,12 +600,11 @@
 
 // CancelOrder cancels an order by its corresponding ID number
 func (c *COINUT) CancelOrder(ctx context.Context, o *order.Cancel) error {
-	err := o.Validate(o.StandardCancel())
-	if err != nil {
+	if err := o.Validate(o.StandardCancel()); err != nil {
 		return err
 	}
 
-	err = c.loadInstrumentsIfNotLoaded()
+	err := c.loadInstrumentsIfNotLoaded()
 	if err != nil {
 		return err
 	}
@@ -624,9 +619,8 @@
 	}
 
 	currencyID := c.instrumentMap.LookupID(fPair.String())
-	var spotWebsocket *stream.Websocket
-	spotWebsocket, err = c.Websocket.GetAssetWebsocket(asset.Spot)
-	if err == nil && spotWebsocket.CanUseAuthenticatedWebsocketForWrapper() {
+
+	if c.Websocket.CanUseAuthenticatedWebsocketForWrapper() {
 		var resp *CancelOrdersResponse
 		resp, err = c.wsCancelOrder(&WsCancelOrderParameters{
 			Currency: o.Pair,
@@ -703,9 +697,7 @@
 		return cancelAllOrdersResponse, err
 	}
 	cancelAllOrdersResponse.Status = make(map[string]string)
-	var spotWebsocket *stream.Websocket
-	spotWebsocket, err = c.Websocket.GetAssetWebsocket(asset.Spot)
-	if err == nil && spotWebsocket.CanUseAuthenticatedWebsocketForWrapper() {
+	if c.Websocket.CanUseAuthenticatedWebsocketForWrapper() {
 		openOrders, err := c.wsGetOpenOrders(details.Pair.String())
 		if err != nil {
 			return cancelAllOrdersResponse, err
@@ -843,8 +835,7 @@
 			currenciesToCheck = append(currenciesToCheck, k)
 		}
 	}
-	spotWebsocket, err := c.Websocket.GetAssetWebsocket(asset.Spot)
-	if err == nil && spotWebsocket.CanUseAuthenticatedWebsocketForWrapper() {
+	if c.Websocket.CanUseAuthenticatedWebsocketForWrapper() {
 		for x := range currenciesToCheck {
 			var openOrders *WsUserOpenOrdersResponse
 			openOrders, err = c.wsGetOpenOrders(currenciesToCheck[x])
@@ -959,9 +950,7 @@
 		return nil, err
 	}
 	var allOrders []order.Detail
-	var spotWebsocket *stream.Websocket
-	spotWebsocket, err = c.Websocket.GetAssetWebsocket(asset.Spot)
-	if err == nil && spotWebsocket.CanUseAuthenticatedWebsocketForWrapper() {
+	if c.Websocket.CanUseAuthenticatedWebsocketForWrapper() {
 		for i := range req.Pairs {
 			for j := int64(0); ; j += 100 {
 				var trades *WsTradeHistoryResponse
