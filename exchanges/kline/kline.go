package kline

import (
	"bytes"
	"errors"
	"fmt"
	"sort"
	"strconv"
	"strings"
	"time"

	"github.com/thrasher-corp/gocryptotrader/common"
	"github.com/thrasher-corp/gocryptotrader/currency"
	"github.com/thrasher-corp/gocryptotrader/exchanges/asset"
	"github.com/thrasher-corp/gocryptotrader/exchanges/order"
)

// CreateKline creates candles out of trade history data for a set time interval
func CreateKline(trades []order.TradeHistory, interval Interval, pair currency.Pair, a asset.Item, exchName string) (*Item, error) {
	if interval < FifteenSecond {
		return nil, fmt.Errorf("%w: [%s]", ErrInvalidInterval, interval)
	}

	if err := validateData(trades); err != nil {
		return nil, err
	}

	// Assuming the first trade is *actually* the first trade executed via
	// matching engine within this candle. e.g. For a block of trades that takes
	// place from 12:30 to 17:30 UTC, the data will be converted into hourly
	// candles that are aligned with UTC. The resulting candles will have an
	// open time of 12:00 and a close time of 17:59.9999 (17:00 open time). This
	// means that the first and last candles in this 6-hour window will have
	// half an hour of trading activity missing.
	timeSeriesStart := trades[0].Timestamp.Truncate(interval.Duration())

	// Assuming the last trade is *actually* the last trade executed via
	// matching engine within this candle.
	timeSeriesEnd := trades[len(trades)-1].Timestamp.Truncate(interval.Duration()).Add(interval.Duration())

	// Full duration window or block for which all trades will occur.
	window := timeSeriesEnd.Sub(timeSeriesStart)

	count := int64(window) / int64(interval)

	// Opted to create blanks in memory so that if no trading occurs we don't
	// need to insert a blank candle later.
	candles := make([]Candle, count)

	// Opted for arithmetic operations for trade candle matching. It's not
	// really necessary for NS prec because we are only fitting in >=minute
	// candles but for future custom candles we can open up a <=100ms heartbeat
	// if needed.
	candleWindowNs := interval.Duration().Nanoseconds()

	var offset int
	for x := range candles {
		if candles[x].Time.IsZero() {
			candles[x].Time = timeSeriesStart
			timeSeriesStart = timeSeriesStart.Add(interval.Duration())
		}
		candleStartNs := candles[x].Time.UnixNano()
		for y := offset; y < len(trades); y++ {
			if (trades[y].Timestamp.UnixNano() - candleStartNs) >= candleWindowNs {
				// Push forward offset
				offset = y
				break
			}

			if candles[x].Open == 0 {
				candles[x].Open = trades[y].Price
			}
			if candles[x].High < trades[y].Price {
				candles[x].High = trades[y].Price
			}

			if candles[x].Low == 0 || candles[x].Low > trades[y].Price {
				candles[x].Low = trades[y].Price
			}

			candles[x].Close = trades[y].Price
			candles[x].Volume += trades[y].Amount
		}
	}
	return &Item{
		Exchange: exchName,
		Pair:     pair,
		Asset:    a,
		Interval: interval,
		Candles:  candles,
	}, nil
}

// validateData checks for zero values on data and sorts before turning
// converting into OHLC
func validateData(trades []order.TradeHistory) error {
	if len(trades) < 2 {
		return errInsufficientTradeData
	}

	for i := range trades {
		if trades[i].Timestamp.IsZero() || trades[i].Timestamp.Unix() == 0 {
			return fmt.Errorf("timestamp not set for element %d", i)
		}

		if trades[i].Amount <= 0 {
			return fmt.Errorf("amount not set for element %d", i)
		}

		if trades[i].Price == 0 {
			return fmt.Errorf("price not set for element %d", i)
		}
	}

	sort.Slice(trades, func(i, j int) bool {
		return trades[i].Timestamp.Before(trades[j].Timestamp)
	})
	return nil
}

// String returns numeric string
func (i Interval) String() string {
	return i.Duration().String()
}

// Word returns text version of Interval
func (i Interval) Word() string {
	return durationToWord(i)
}

// Duration returns interval casted as time.Duration for compatibility
func (i Interval) Duration() time.Duration {
	return time.Duration(i)
}

// Short returns short string version of interval
func (i Interval) Short() string {
	if i == Raw {
		return "raw"
	}
	s := i.String()
	if strings.HasSuffix(s, "m0s") {
		s = s[:len(s)-2]
	}
	if strings.HasSuffix(s, "h0m") {
		s = s[:len(s)-2]
	}
	return s
}

// UnmarshalJSON implements the json.Unmarshaler interface for Intervals
// It does not validate the duration is aligned, only that it is a parsable duration
func (i *Interval) UnmarshalJSON(text []byte) error {
	text = bytes.Trim(text, `"`)
	if string(text) == "raw" {
		*i = Raw
		return nil
	}
	if len(bytes.TrimLeft(text, `0123456789`)) > 0 { // contains non-numerics, ParseDuration can handle errors
		d, err := time.ParseDuration(string(text))
		if err != nil {
			return err
		}
		*i = Interval(d)
	} else {
		n, err := strconv.ParseInt(string(text), 10, 64)
		if err != nil {
			return err
		}
		*i = Interval(n)
	}
	return nil
}

// MarshalText implements the TextMarshaler interface for Intervals
func (i Interval) MarshalText() ([]byte, error) {
	return []byte(i.Short()), nil
}

// addPadding inserts padding time aligned when exchanges do not supply all data
// when there is no activity in a certain time interval.
// Start defines the request start and due to potential no activity from this
// point onwards this needs to be specified. ExclusiveEnd defines the end date
// which does not include a candle so everything from start can essentially be
// added with blank spaces.
func (k *Item) addPadding(start, exclusiveEnd time.Time, purgeOnPartial bool) error {
	if k == nil {
		return errNilKline
	}

	if k.Interval <= 0 {
		return ErrInvalidInterval
	}

	window := exclusiveEnd.Sub(start)
	if window <= 0 {
		return errCannotEstablishTimeWindow
	}

	padded := make([]Candle, int(window/k.Interval.Duration()))
	var target int
	for x := range padded {
		switch {
		case target >= len(k.Candles):
			padded[x].Time = start
		case !k.Candles[target].Time.Equal(start):
			if k.Candles[target].Time.Before(start) {
				return fmt.Errorf("%w '%s' should be '%s' at '%s' interval",
					errCandleOpenTimeIsNotUTCAligned,
					k.Candles[target].Time,
					start.Add(k.Interval.Duration()),
					k.Interval)
			}
			padded[x].Time = start
		default:
			padded[x] = k.Candles[target]
			target++
		}
		start = start.Add(k.Interval.Duration())
	}

	// NOTE: This checks if the end time exceeds time.Now() and we are capturing
	// a partially created candle. This will only delete an element if it is
	// empty.
	if purgeOnPartial {
		lastElement := padded[len(padded)-1]
		if lastElement.Volume == 0 &&
			lastElement.Open == 0 &&
			lastElement.High == 0 &&
			lastElement.Low == 0 &&
			lastElement.Close == 0 {
			padded = padded[:len(padded)-1]
		}
	}
	k.Candles = padded
	return nil
}

// RemoveDuplicates removes any duplicate candles. NOTE: Filter-in-place is used
// in this function for optimization and to keep the slice reference pointer the
// same, if changed ExtendedRequest ConvertCandles functionality will break.
func (k *Item) RemoveDuplicates() {
	lookup := make(map[int64]bool)
	target := 0
	for _, keep := range k.Candles {
		if key := keep.Time.Unix(); !lookup[key] {
			lookup[key] = true
			k.Candles[target] = keep
			target++
		}
	}
	k.Candles = k.Candles[:target]
}

// RemoveOutsideRange removes any candles outside the start and end date.
// NOTE: Filter-in-place is used in this function for optimization and to keep
// the slice reference pointer the same, if changed ExtendedRequest
// ConvertCandles functionality will break.
func (k *Item) RemoveOutsideRange(start, end time.Time) {
	target := 0
	for _, keep := range k.Candles {
		if keep.Time.Equal(start) || (keep.Time.After(start) && keep.Time.Before(end)) {
			k.Candles[target] = keep
			target++
		}
	}
	k.Candles = k.Candles[:target]
}

// SortCandlesByTimestamp sorts candles by timestamp
func (k *Item) SortCandlesByTimestamp(desc bool) {
	if desc {
		sort.Slice(k.Candles, func(i, j int) bool { return k.Candles[i].Time.After(k.Candles[j].Time) })
		return
	}
	sort.Slice(k.Candles, func(i, j int) bool { return k.Candles[i].Time.Before(k.Candles[j].Time) })
}

// FormatDates converts all dates to UTC time
func (k *Item) FormatDates() {
	for x := range k.Candles {
		k.Candles[x].Time = k.Candles[x].Time.UTC()
	}
}

// durationToWord returns english version of interval
func durationToWord(in Interval) string {
	switch in {
	case Raw:
		return "raw"
	case TenMilliseconds:
		return "tenmillisec"
	case TwentyMilliseconds:
		return "twentymillisec"
	case HundredMilliseconds:
		return "hundredmillisec"
<<<<<<< HEAD
	case FiveHundredMilliseconds:
		return "fivehundredmillisec"
=======
	case TwoHundredAndFiftyMilliseconds:
		return "twohundredfiftymillisec"
>>>>>>> 9f659e71
	case ThousandMilliseconds:
		return "thousandmillisec"
	case TenSecond:
		return "tensec"
	case FifteenSecond:
		return "fifteensecond"
	case OneMin:
		return "onemin"
	case ThreeMin:
		return "threemin"
	case FiveMin:
		return "fivemin"
	case TenMin:
		return "tenmin"
	case FifteenMin:
		return "fifteenmin"
	case ThirtyMin:
		return "thirtymin"
	case OneHour:
		return "onehour"
	case TwoHour:
		return "twohour"
	case FourHour:
		return "fourhour"
	case SixHour:
		return "sixhour"
	case EightHour:
		return "eighthour"
	case TwelveHour:
		return "twelvehour"
	case OneDay:
		return "oneday"
	case ThreeDay:
		return "threeday"
	case FiveDay:
		return "fiveday"
	case FifteenDay:
		return "fifteenday"
	case OneWeek:
		return "oneweek"
	case TwoWeek:
		return "twoweek"
	case OneMonth:
		return "onemonth"
	case ThreeMonth:
		return "threemonth"
	case SixMonth:
		return "sixmonth"
	case OneYear:
		return "oneyear"
	default:
		return "notfound"
	}
}

// TotalCandlesPerInterval returns the total number of candle intervals between the start and end date
func TotalCandlesPerInterval(start, end time.Time, interval Interval) uint64 {
	if interval <= 0 {
		return 0
	}

	if start.After(end) {
		return 0
	}

	window := end.Sub(start)
	return uint64(window) / uint64(interval) //nolint:gosec // No overflow risk
}

// IntervalsPerYear helps determine the number of intervals in a year
// used in CAGR calculation to know the amount of time of an interval in a year
func (i Interval) IntervalsPerYear() float64 {
	if i == 0 {
		return 0
	}
	return oneYearDurationInNano / float64(i)
}

// ConvertToNewInterval allows the scaling of candles to larger candles
// e.g. Convert OneDay candles to ThreeDay candles, if there are adequate
// candles. Incomplete candles are NOT converted e.g. 4 OneDay candles will
// convert to one ThreeDay candle, skipping the fourth.
func (k *Item) ConvertToNewInterval(newInterval Interval) (*Item, error) {
	if k == nil {
		return nil, errNilKline
	}
	if k.Interval <= 0 {
		return nil, fmt.Errorf("%w for old candle", ErrInvalidInterval)
	}
	if newInterval <= 0 {
		return nil, fmt.Errorf("%w for new candle", ErrInvalidInterval)
	}
	if newInterval <= k.Interval {
		return nil, fmt.Errorf("%w %s is less than or equal to %s",
			ErrCanOnlyUpscaleCandles,
			newInterval,
			k.Interval)
	}
	if newInterval%k.Interval != 0 {
		return nil, fmt.Errorf("%s %w %s",
			k.Interval,
			ErrWholeNumberScaling,
			newInterval)
	}

	start := k.Candles[0].Time
	end := k.Candles[len(k.Candles)-1].Time.Add(k.Interval.Duration())
	window := end.Sub(start)
	if expected := int(window / k.Interval.Duration()); expected != len(k.Candles) {
		return nil, fmt.Errorf("%w expected candles %d but have only %d when converting from %s to %s interval",
			errCandleDataNotPadded,
			expected,
			len(k.Candles),
			k.Interval,
			newInterval)
	}

	oldIntervalsPerNewCandle := int(newInterval / k.Interval)
	candles := make([]Candle, len(k.Candles)/oldIntervalsPerNewCandle)
	if len(candles) == 0 {
		return nil, fmt.Errorf("%w to %v no candle data", ErrInsufficientCandleData, newInterval)
	}

	var target int
	for x := range k.Candles {
		// If this check does not pass, this candle has zero values or is padding.
		// It has nothing to apply to the new interval candle as it will distort
		// candle data.
		if k.Candles[x].Open != 0 &&
			k.Candles[x].High != 0 &&
			k.Candles[x].Low != 0 &&
			k.Candles[x].Close != 0 &&
			k.Candles[x].Volume != 0 {
			if candles[target].Time.IsZero() {
				candles[target].Time = k.Candles[x].Time
			}

			if candles[target].Open == 0 {
				candles[target].Open = k.Candles[x].Open
			}

			if k.Candles[x].High > candles[target].High {
				candles[target].High = k.Candles[x].High
			}

			if candles[target].Low == 0 || k.Candles[x].Low < candles[target].Low {
				candles[target].Low = k.Candles[x].Low
			}

			candles[target].Volume += k.Candles[x].Volume
			candles[target].Close = k.Candles[x].Close
		}

		if (x+1)%oldIntervalsPerNewCandle == 0 {
			// Note: Below checks the length of the proceeding slice so we can
			// break instantly if we cannot make an entire candle. e.g. 60 min
			// candles in an hour candle and we have 59 minute candles left.
			// This entire procession is cleaved.
			if len(k.Candles[x:])-1 < oldIntervalsPerNewCandle {
				break
			}
			target++
		}
	}
	return &Item{
		Exchange: k.Exchange,
		Pair:     k.Pair,
		Asset:    k.Asset,
		Interval: newInterval,
		Candles:  candles,
	}, nil
}

// CalculateCandleDateRanges will calculate the expected candle data in intervals in a date range
// If an API is limited in the amount of candles it can make in a request, it will automatically separate
// ranges into the limit
func CalculateCandleDateRanges(start, end time.Time, interval Interval, limit uint64) (*IntervalRangeHolder, error) {
	if err := common.StartEndTimeCheck(start, end); err != nil && !errors.Is(err, common.ErrStartAfterTimeNow) {
		return nil, err
	}
	if interval <= 0 {
		return nil, ErrInvalidInterval
	}

	start = start.Round(interval.Duration())
	end = end.Round(interval.Duration())

	count := uint64(end.Sub(start) / interval.Duration()) //nolint:gosec // No overflow risk
	if count == 0 {
		return nil, common.ErrStartEqualsEnd
	}

	intervals := make([]IntervalData, 0, count)
	for iStart := start; iStart.Before(end); iStart = iStart.Add(interval.Duration()) {
		intervals = append(intervals, IntervalData{
			Start: CreateIntervalTime(iStart),
			End:   CreateIntervalTime(iStart.Add(interval.Duration())),
		})
	}

	if limit == 0 {
		limit = count
	}

	h := &IntervalRangeHolder{
		Start: CreateIntervalTime(start),
		End:   CreateIntervalTime(end),
		Limit: limit,
	}

	for _, b := range common.Batch(intervals, int(limit)) { //nolint:gosec // Ignore this warning as Batch requires int
		h.Ranges = append(h.Ranges, IntervalRange{
			Start:     b[0].Start,
			End:       b[len(b)-1].End,
			Intervals: b,
		})
	}

	return h, nil
}

// HasDataAtDate determines whether a there is any data at a set
// date inside the existing limits
func (h *IntervalRangeHolder) HasDataAtDate(t time.Time) bool {
	tu := t.Unix()
	if tu < h.Start.Ticks || tu > h.End.Ticks {
		return false
	}
	for i := range h.Ranges {
		if tu < h.Ranges[i].Start.Ticks || tu >= h.Ranges[i].End.Ticks {
			continue
		}

		for j := range h.Ranges[i].Intervals {
			if tu >= h.Ranges[i].Intervals[j].Start.Ticks &&
				tu < h.Ranges[i].Intervals[j].End.Ticks {
				return h.Ranges[i].Intervals[j].HasData
			}
		}
	}
	return false
}

// GetClosePriceAtTime returns the close price of a candle
// at a given time
func (k *Item) GetClosePriceAtTime(t time.Time) (float64, error) {
	for i := range k.Candles {
		if k.Candles[i].Time.Equal(t) {
			return k.Candles[i].Close, nil
		}
	}
	return -1, fmt.Errorf("%w at %v", ErrNotFoundAtTime, t)
}

// SetHasDataFromCandles will calculate whether there is data in each candle
// allowing any missing data from an API request to be highlighted
func (h *IntervalRangeHolder) SetHasDataFromCandles(incoming []Candle) error {
	var offset int
	for x := range h.Ranges {
		for y := range h.Ranges[x].Intervals {
			if offset >= len(incoming) {
				return nil
			}
			if !h.Ranges[x].Intervals[y].Start.Time.Equal(incoming[offset].Time) {
				return fmt.Errorf("%w '%v' expected '%v'", errInvalidPeriod, incoming[offset].Time.UTC(), h.Ranges[x].Intervals[y].Start.Time.UTC())
			}
			if incoming[offset].Low <= 0 && incoming[offset].High <= 0 &&
				incoming[offset].Close <= 0 && incoming[offset].Open <= 0 &&
				incoming[offset].Volume <= 0 {
				h.Ranges[x].Intervals[y].HasData = false
			} else {
				h.Ranges[x].Intervals[y].HasData = true
			}
			offset++
		}
	}
	return nil
}

// DataSummary returns a summary of a data range to highlight where data is missing
func (h *IntervalRangeHolder) DataSummary(includeHasData bool) []string {
	var (
		rangeStart, rangeEnd, prevStart, prevEnd time.Time
		rangeHasData                             bool
		rangeTexts                               []string
	)
	rangeStart = h.Start.Time
	for i := range h.Ranges {
		for j := range h.Ranges[i].Intervals {
			if h.Ranges[i].Intervals[j].HasData {
				if !rangeHasData && !rangeEnd.IsZero() {
					rangeTexts = append(rangeTexts, h.createDateSummaryRange(rangeStart, rangeEnd, rangeHasData))
					prevStart = rangeStart
					prevEnd = rangeEnd
					rangeStart = h.Ranges[i].Intervals[j].Start.Time
				}
				rangeHasData = true
			} else {
				if rangeHasData && !rangeEnd.IsZero() {
					if includeHasData {
						rangeTexts = append(rangeTexts, h.createDateSummaryRange(rangeStart, rangeEnd, rangeHasData))
					}
					prevStart = rangeStart
					prevEnd = rangeEnd
					rangeStart = h.Ranges[i].Intervals[j].Start.Time
				}
				rangeHasData = false
			}
			rangeEnd = h.Ranges[i].Intervals[j].End.Time
		}
	}
	if !rangeStart.Equal(prevStart) || !rangeEnd.Equal(prevEnd) {
		if (rangeHasData && includeHasData) || !rangeHasData {
			rangeTexts = append(rangeTexts, h.createDateSummaryRange(rangeStart, rangeEnd, rangeHasData))
		}
	}
	return rangeTexts
}

func (h *IntervalRangeHolder) createDateSummaryRange(start, end time.Time, hasData bool) string {
	dataString := "missing"
	if hasData {
		dataString = "has"
	}

	return fmt.Sprintf("%s data between %s and %s",
		dataString,
		start.Format(time.DateTime),
		end.Format(time.DateTime))
}

// CreateIntervalTime is a simple helper function to set the time twice
func CreateIntervalTime(tt time.Time) IntervalTime {
	return IntervalTime{Time: tt, Ticks: tt.Unix()}
}

// Equal allows for easier unix comparison
func (i *IntervalTime) Equal(tt time.Time) bool {
	return tt.Unix() == i.Ticks
}

// EqualSource checks whether two sets of candles
// come from the same data source
func (k *Item) EqualSource(i *Item) error {
	if k == nil || i == nil {
		return common.ErrNilPointer
	}
	if k.Exchange != i.Exchange ||
		k.Asset != i.Asset ||
		!k.Pair.Equal(i.Pair) {
		return fmt.Errorf("%v %v %v %w %v %v %v", k.Exchange, k.Asset, k.Pair, ErrItemNotEqual, i.Exchange, i.Asset, i.Pair)
	}
	if !k.UnderlyingPair.IsEmpty() && !i.UnderlyingPair.IsEmpty() && !k.UnderlyingPair.Equal(i.UnderlyingPair) {
		return fmt.Errorf("%w %v %v", ErrItemUnderlyingNotEqual, k.UnderlyingPair, i.UnderlyingPair)
	}
	return nil
}

// DeployExchangeIntervals aligns and stores supported intervals for an exchange
// for future matching.
func DeployExchangeIntervals(enabled ...IntervalCapacity) ExchangeIntervals {
	sort.Slice(enabled, func(i, j int) bool { return enabled[i].Interval < enabled[j].Interval })

	supported := make(map[Interval]uint64)
	for x := range enabled {
		supported[enabled[x].Interval] = enabled[x].Capacity
	}
	return ExchangeIntervals{supported: supported, aligned: enabled}
}

// ExchangeSupported returns if the exchange directly supports the interval. In
// future this might be able to be deprecated because we can construct custom
// intervals from the supported list.
func (e *ExchangeIntervals) ExchangeSupported(in Interval) bool {
	_, ok := e.supported[in]
	return ok
}

// Construct fetches supported interval that can construct the required interval
// e.g. 1 hour interval candles can be made from 2 * 30 minute interval candles.
func (e *ExchangeIntervals) Construct(required Interval) (Interval, error) {
	if required <= 0 {
		return 0, ErrInvalidInterval
	}

	if _, ok := e.supported[required]; ok {
		// Directly supported by exchange can return.
		return required, nil
	}

	for x := len(e.aligned) - 1; x > -1; x-- {
		if e.aligned[x].Interval < required && required%e.aligned[x].Interval == 0 {
			// Indirectly supported by exchange. Can generate required candle
			// from this lower time frame supported candle.
			return e.aligned[x].Interval, nil
		}
	}
	return 0, ErrCannotConstructInterval
}

// GetIntervalResultLimit returns the maximum amount of candles that can be
// returned for a specific interval. If the individual interval limit is not set,
// it will be ignored and the global result limit will be returned.
func (e *ExchangeCapabilitiesEnabled) GetIntervalResultLimit(interval Interval) (uint64, error) {
	if e == nil {
		return 0, errExchangeCapabilitiesEnabledIsNil
	}

	val, ok := e.Intervals.supported[interval]
	if !ok {
		return 0, fmt.Errorf("[%s] %w", interval, errIntervalNotSupported)
	}

	if val > 0 {
		return val, nil
	}

	if e.GlobalResultLimit == 0 {
		return 0, fmt.Errorf("%w there is no global result limit set", errCannotFetchIntervalLimit)
	}

	return e.GlobalResultLimit, nil
}<|MERGE_RESOLUTION|>--- conflicted
+++ resolved
@@ -294,13 +294,10 @@
 		return "twentymillisec"
 	case HundredMilliseconds:
 		return "hundredmillisec"
-<<<<<<< HEAD
+	case TwoHundredAndFiftyMilliseconds:
+		return "twohundredfiftymillisec"
 	case FiveHundredMilliseconds:
 		return "fivehundredmillisec"
-=======
-	case TwoHundredAndFiftyMilliseconds:
-		return "twohundredfiftymillisec"
->>>>>>> 9f659e71
 	case ThousandMilliseconds:
 		return "thousandmillisec"
 	case TenSecond:
