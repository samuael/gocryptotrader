package kline

import (
	"errors"
	"time"

	"github.com/gofrs/uuid"
	"github.com/thrasher-corp/gocryptotrader/currency"
	"github.com/thrasher-corp/gocryptotrader/exchanges/asset"
)

// Consts here define basic time intervals
const (
<<<<<<< HEAD
	HundredMilliseconds     = Interval(100 * time.Millisecond)
	FiveHundredMilliseconds = 5 * HundredMilliseconds
	ThousandMilliseconds    = 10 * HundredMilliseconds
	TenSecond               = Interval(10 * time.Second)
	FifteenSecond           = Interval(15 * time.Second)
	ThirtySecond            = 2 * FifteenSecond
	OneMin                  = Interval(time.Minute)
	ThreeMin                = 3 * OneMin
	FiveMin                 = 5 * OneMin
	TenMin                  = 10 * OneMin
	FifteenMin              = 15 * OneMin
	ThirtyMin               = 30 * OneMin
	OneHour                 = Interval(time.Hour)
	TwoHour                 = 2 * OneHour
	ThreeHour               = 3 * OneHour
	FourHour                = 4 * OneHour
	SixHour                 = 6 * OneHour
	SevenHour               = 7 * OneHour
	EightHour               = 8 * OneHour
	TwelveHour              = 12 * OneHour
	OneDay                  = 24 * OneHour
	TwoDay                  = 2 * OneDay
	ThreeDay                = 3 * OneDay
	SevenDay                = 7 * OneDay
	FifteenDay              = 15 * OneDay
	OneWeek                 = 7 * OneDay
	TwoWeek                 = 2 * OneWeek
	ThreeWeek               = 3 * OneWeek
	OneMonth                = 30 * OneDay
	ThreeMonth              = 90 * OneDay
	SixMonth                = 2 * ThreeMonth
	NineMonth               = 3 * ThreeMonth
	OneYear                 = 365 * OneDay
	FiveDay                 = 5 * OneDay
=======
	Raw                  = Interval(-1)
	HundredMilliseconds  = Interval(100 * time.Millisecond)
	ThousandMilliseconds = 10 * HundredMilliseconds
	TenSecond            = Interval(10 * time.Second)
	FifteenSecond        = Interval(15 * time.Second)
	ThirtySecond         = 2 * FifteenSecond
	OneMin               = Interval(time.Minute)
	ThreeMin             = 3 * OneMin
	FiveMin              = 5 * OneMin
	TenMin               = 10 * OneMin
	FifteenMin           = 15 * OneMin
	ThirtyMin            = 30 * OneMin
	OneHour              = Interval(time.Hour)
	TwoHour              = 2 * OneHour
	ThreeHour            = 3 * OneHour
	FourHour             = 4 * OneHour
	SixHour              = 6 * OneHour
	SevenHour            = 7 * OneHour
	EightHour            = 8 * OneHour
	TwelveHour           = 12 * OneHour
	OneDay               = 24 * OneHour
	TwoDay               = 2 * OneDay
	ThreeDay             = 3 * OneDay
	SevenDay             = 7 * OneDay
	FifteenDay           = 15 * OneDay
	OneWeek              = 7 * OneDay
	TwoWeek              = 2 * OneWeek
	ThreeWeek            = 3 * OneWeek
	OneMonth             = 30 * OneDay
	ThreeMonth           = 90 * OneDay
	SixMonth             = 2 * ThreeMonth
	NineMonth            = 3 * ThreeMonth
	OneYear              = 365 * OneDay
	FiveDay              = 5 * OneDay
>>>>>>> afb6f75d
)

var (
	// ErrRequestExceedsExchangeLimits locale for exceeding rate limits message
	ErrRequestExceedsExchangeLimits = errors.New("request will exceed exchange limits, please reduce start-end time window or use GetHistoricCandlesExtended")
	// ErrUnsupportedInterval returns when the provided interval is not supported by an exchange
	ErrUnsupportedInterval = errors.New("interval unsupported by exchange")
	// ErrCanOnlyUpscaleCandles returns when attempting to upscale candles
	ErrCanOnlyUpscaleCandles = errors.New("interval must be a longer duration to scale")
	// ErrWholeNumberScaling returns when old interval data cannot neatly fit into new interval size
	ErrWholeNumberScaling = errors.New("old interval must scale properly into new candle")
	// ErrNotFoundAtTime returned when looking up a candle at a specific time
	ErrNotFoundAtTime = errors.New("candle not found at time")
	// ErrItemNotEqual returns when comparison between two kline items fail
	ErrItemNotEqual = errors.New("kline item not equal")
	// ErrItemUnderlyingNotEqual returns when the underlying pair is not equal
	ErrItemUnderlyingNotEqual = errors.New("kline item underlying pair not equal")
	// ErrValidatingParams defines an error when the kline params are either not
	// enabled or are invalid.
	ErrValidatingParams = errors.New("kline param(s) are invalid")
	// ErrInvalidInterval defines when an interval is invalid e.g. interval <= 0
	ErrInvalidInterval = errors.New("invalid/unset interval")
	// ErrCannotConstructInterval defines an error when an interval cannot be
	// constructed from a list of support intervals.
	ErrCannotConstructInterval = errors.New("cannot construct required interval from supported intervals")
	// ErrInsufficientCandleData defines an error when you have a candle that
	// requires multiple candles to generate.
	ErrInsufficientCandleData = errors.New("insufficient candle data to generate new candle")
	// ErrRequestExceedsMaxLookback defines an error for when you cannot look
	// back further than what is allowed.
	ErrRequestExceedsMaxLookback = errors.New("the requested time window exceeds the maximum lookback period available in the historical data, please reduce window between start and end date of your request")

	errInsufficientTradeData            = errors.New("insufficient trade data")
	errCandleDataNotPadded              = errors.New("candle data not padded")
	errCannotEstablishTimeWindow        = errors.New("cannot establish time window")
	errNilKline                         = errors.New("kline item is nil")
	errExchangeCapabilitiesEnabledIsNil = errors.New("exchange capabilities enabled is nil")
	errCannotFetchIntervalLimit         = errors.New("cannot fetch interval limit")
	errIntervalNotSupported             = errors.New("interval not supported")
	errCandleOpenTimeIsNotUTCAligned    = errors.New("candle open time is not UTC aligned")

	oneYearDurationInNano = float64(OneYear.Duration().Nanoseconds())

	// SupportedIntervals is a list of all supported intervals
	SupportedIntervals = []Interval{
		FiveHundredMilliseconds,
		HundredMilliseconds,
		ThousandMilliseconds,
		TenSecond,
		FifteenSecond,
		OneMin,
		ThreeMin,
		FiveMin,
		TenMin,
		FifteenMin,
		ThirtyMin,
		OneHour,
		TwoHour,
		ThreeHour,
		FourHour,
		SixHour,
		SevenHour,
		EightHour,
		TwelveHour,
		OneDay,
		ThreeDay,
		FiveDay,
		SevenDay,
		FifteenDay,
		OneWeek,
		TwoWeek,
		OneMonth,
		ThreeMonth,
		SixMonth,
		OneYear,
		ThreeMonth,
		SixMonth,
	}
)

// Item holds all the relevant information for internal kline elements
type Item struct {
	Exchange        string
	Pair            currency.Pair
	UnderlyingPair  currency.Pair
	Asset           asset.Item
	Interval        Interval
	Candles         []Candle
	SourceJobID     uuid.UUID
	ValidationJobID uuid.UUID
}

// Candle holds historic rate information.
type Candle struct {
	Time             time.Time
	Open             float64
	High             float64
	Low              float64
	Close            float64
	Volume           float64
	ValidationIssues string
}

// ExchangeCapabilitiesSupported all kline related exchange supported options
type ExchangeCapabilitiesSupported struct {
	Intervals  bool
	DateRanges bool
}

// ExchangeCapabilitiesEnabled all kline related exchange enabled options
type ExchangeCapabilitiesEnabled struct {
	// Intervals defines whether the exchange supports interval kline requests.
	Intervals ExchangeIntervals
	// GlobalResultLimit is the maximum amount of candles that can be returned
	// across all intervals. This is used to determine if a request will exceed
	// the exchange limits. Indivudal interval limits are stored in the
	// ExchangeIntervals struct. If this is set to 0, it will be ignored.
	GlobalResultLimit uint32
}

// ExchangeIntervals stores the supported intervals in an optimized lookup table
// with a supplementary aligned retrieval list
type ExchangeIntervals struct {
	supported map[Interval]int64
	aligned   []IntervalCapacity
}

// Interval type for kline Interval usage
type Interval time.Duration

// IntervalRangeHolder holds the entire range of intervals
// and the start end dates of everything
type IntervalRangeHolder struct {
	Start  IntervalTime
	End    IntervalTime
	Ranges []IntervalRange
	Limit  int
}

// IntervalRange is a subset of candles based on exchange API request limits
type IntervalRange struct {
	Start     IntervalTime
	End       IntervalTime
	Intervals []IntervalData
}

// IntervalData is used to monitor which candles contain data
// to determine if any data is missing
type IntervalData struct {
	Start   IntervalTime
	End     IntervalTime
	HasData bool
}

// IntervalTime benchmarks demonstrate, see
// BenchmarkJustifyIntervalTimeStoringUnixValues1 &&
// BenchmarkJustifyIntervalTimeStoringUnixValues2
type IntervalTime struct {
	Time  time.Time
	Ticks int64
}

// IntervalCapacity is used to store the interval and capacity for a candle return
type IntervalCapacity struct {
	Interval Interval
	Capacity int64
}<|MERGE_RESOLUTION|>--- conflicted
+++ resolved
@@ -11,7 +11,7 @@
 
 // Consts here define basic time intervals
 const (
-<<<<<<< HEAD
+	Raw                     = Interval(-1)
 	HundredMilliseconds     = Interval(100 * time.Millisecond)
 	FiveHundredMilliseconds = 5 * HundredMilliseconds
 	ThousandMilliseconds    = 10 * HundredMilliseconds
@@ -46,42 +46,6 @@
 	NineMonth               = 3 * ThreeMonth
 	OneYear                 = 365 * OneDay
 	FiveDay                 = 5 * OneDay
-=======
-	Raw                  = Interval(-1)
-	HundredMilliseconds  = Interval(100 * time.Millisecond)
-	ThousandMilliseconds = 10 * HundredMilliseconds
-	TenSecond            = Interval(10 * time.Second)
-	FifteenSecond        = Interval(15 * time.Second)
-	ThirtySecond         = 2 * FifteenSecond
-	OneMin               = Interval(time.Minute)
-	ThreeMin             = 3 * OneMin
-	FiveMin              = 5 * OneMin
-	TenMin               = 10 * OneMin
-	FifteenMin           = 15 * OneMin
-	ThirtyMin            = 30 * OneMin
-	OneHour              = Interval(time.Hour)
-	TwoHour              = 2 * OneHour
-	ThreeHour            = 3 * OneHour
-	FourHour             = 4 * OneHour
-	SixHour              = 6 * OneHour
-	SevenHour            = 7 * OneHour
-	EightHour            = 8 * OneHour
-	TwelveHour           = 12 * OneHour
-	OneDay               = 24 * OneHour
-	TwoDay               = 2 * OneDay
-	ThreeDay             = 3 * OneDay
-	SevenDay             = 7 * OneDay
-	FifteenDay           = 15 * OneDay
-	OneWeek              = 7 * OneDay
-	TwoWeek              = 2 * OneWeek
-	ThreeWeek            = 3 * OneWeek
-	OneMonth             = 30 * OneDay
-	ThreeMonth           = 90 * OneDay
-	SixMonth             = 2 * ThreeMonth
-	NineMonth            = 3 * ThreeMonth
-	OneYear              = 365 * OneDay
-	FiveDay              = 5 * OneDay
->>>>>>> afb6f75d
 )
 
 var (
