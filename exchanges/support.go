--- conflicted
+++ resolved
@@ -26,11 +26,8 @@
 	"bybit",
 	"coinbasepro",
 	"coinut",
-<<<<<<< HEAD
 	"cryptodotcom",
-=======
 	"deribit",
->>>>>>> afb6f75d
 	"exmo",
 	"gateio",
 	"gemini",
