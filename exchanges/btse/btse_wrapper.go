--- conflicted
+++ resolved
@@ -157,11 +157,7 @@
 	if err != nil {
 		log.Errorln(log.ExchangeSys, err)
 	}
-<<<<<<< HEAD
 	b.Websocket = stream.NewWrapper()
-=======
-	b.Websocket = stream.NewWebsocket()
->>>>>>> 59469331
 	b.WebsocketResponseMaxLimit = exchange.DefaultWebsocketResponseMaxLimit
 	b.WebsocketResponseCheckTimeout = exchange.DefaultWebsocketResponseCheckTimeout
 	b.WebsocketOrderbookBufferLimit = exchange.DefaultWebsocketOrderbookBufferLimit
@@ -207,18 +203,8 @@
 	if err != nil {
 		return err
 	}
-<<<<<<< HEAD
-	err = b.seedOrderSizeLimits(context.TODO())
-	if err != nil {
-		return err
-	}
 
 	return spotWebsocket.SetupNewConnection(stream.ConnectionSetup{
-		URL:                  btseWebsocket,
-=======
-
-	return b.Websocket.SetupNewConnection(stream.ConnectionSetup{
->>>>>>> 59469331
 		ResponseCheckTimeout: exch.WebsocketResponseCheckTimeout,
 		ResponseMaxLimit:     exch.WebsocketResponseMaxLimit,
 	})
