--- conflicted
+++ resolved
@@ -46,6 +46,7 @@
 		Delay:       btseWebsocketTimer,
 	})
 
+	b.Websocket.Wg.Add(1)
 	go b.wsReadData()
 
 	if b.IsWebsocketAuthenticationSupported() {
@@ -61,10 +62,6 @@
 
 // WsAuthenticate Send an authentication message to receive auth data
 func (b *BTSE) WsAuthenticate(ctx context.Context) error {
-	spotWebsocket, err := b.Websocket.GetAssetWebsocket(asset.Spot)
-	if err != nil {
-		return fmt.Errorf("%w asset type: %v", err, asset.Spot)
-	}
 	creds, err := b.GetCredentials(ctx)
 	if err != nil {
 		return err
@@ -84,6 +81,10 @@
 	req := wsSub{
 		Operation: "authKeyExpires",
 		Arguments: []string{creds.Key, nonce, sign},
+	}
+	spotWebsocket, err := b.Websocket.GetAssetWebsocket(asset.Spot)
+	if err != nil {
+		return fmt.Errorf("%w asset type: %v", err, asset.Spot)
 	}
 	return spotWebsocket.Conn.SendJSONMessage(req)
 }
@@ -111,26 +112,19 @@
 
 // wsReadData receives and passes on websocket messages for processing
 func (b *BTSE) wsReadData() {
+	defer b.Websocket.Wg.Done()
 	spotWebsocket, err := b.Websocket.GetAssetWebsocket(asset.Spot)
 	if err != nil {
-		log.Errorf(log.ExchangeSys, "%v asset type: %v", err, asset.Spot)
-		return
-	}
-	spotWebsocket.Wg.Add(1)
-	defer spotWebsocket.Wg.Done()
+		log.Errorf(log.ExchangeSys, "%w asset type: %v", err, asset.Spot)
+	}
 	for {
-		select {
-		case <-spotWebsocket.ShutdownC:
+		resp := spotWebsocket.Conn.ReadMessage()
+		if resp.Raw == nil {
 			return
-		default:
-			resp := spotWebsocket.Conn.ReadMessage()
-			if resp.Raw == nil {
-				return
-			}
-			err := b.wsHandleData(resp.Raw)
-			if err != nil {
-				b.Websocket.DataHandler <- err
-			}
+		}
+		err := b.wsHandleData(resp.Raw)
+		if err != nil {
+			b.Websocket.DataHandler <- err
 		}
 	}
 }
@@ -403,64 +397,38 @@
 }
 
 // Subscribe sends a websocket message to receive data from the channel
-<<<<<<< HEAD
-func (b *BTSE) Subscribe(channelsToSubscribe []subscription.Subscription) error {
-	spotWebsocket, err := b.Websocket.GetAssetWebsocket(asset.Spot)
-	if err != nil {
-		return fmt.Errorf("%w asset type: %v", err, asset.Spot)
-	}
-=======
 func (b *BTSE) Subscribe(channelsToSubscribe subscription.List) error {
->>>>>>> 59469331
 	var sub wsSub
 	sub.Operation = "subscribe"
 	for i := range channelsToSubscribe {
 		sub.Arguments = append(sub.Arguments, channelsToSubscribe[i].Channel)
 	}
-<<<<<<< HEAD
+	spotWebsocket, err := b.Websocket.GetAssetWebsocket(asset.Spot)
+	if err != nil {
+		return fmt.Errorf("%w asset type: %v", err, asset.Spot)
+	}
 	err = spotWebsocket.Conn.SendJSONMessage(sub)
-	if err != nil {
-		return err
-	}
-	spotWebsocket.AddSuccessfulSubscriptions(channelsToSubscribe...)
-	return nil
-}
-
-// Unsubscribe sends a websocket message to stop receiving data from the channel
-func (b *BTSE) Unsubscribe(channelsToUnsubscribe []subscription.Subscription) error {
-	spotWebsocket, err := b.Websocket.GetAssetWebsocket(asset.Spot)
-	if err != nil {
-		return fmt.Errorf("%w asset type: %v", err, asset.Spot)
-	}
-=======
-	err := b.Websocket.Conn.SendJSONMessage(sub)
 	if err == nil {
-		err = b.Websocket.AddSuccessfulSubscriptions(channelsToSubscribe...)
+		err = spotWebsocket.AddSuccessfulSubscriptions(channelsToSubscribe...)
 	}
 	return err
 }
 
 // Unsubscribe sends a websocket message to stop receiving data from the channel
 func (b *BTSE) Unsubscribe(channelsToUnsubscribe subscription.List) error {
->>>>>>> 59469331
 	var unSub wsSub
 	unSub.Operation = "unsubscribe"
 	for i := range channelsToUnsubscribe {
 		unSub.Arguments = append(unSub.Arguments,
 			channelsToUnsubscribe[i].Channel)
 	}
-<<<<<<< HEAD
+	spotWebsocket, err := b.Websocket.GetAssetWebsocket(asset.Spot)
+	if err != nil {
+		return fmt.Errorf("%w asset type: %v", err, asset.Spot)
+	}
 	err = spotWebsocket.Conn.SendJSONMessage(unSub)
-	if err != nil {
-		return err
-	}
-	spotWebsocket.RemoveSubscriptions(channelsToUnsubscribe...)
-	return nil
-=======
-	err := b.Websocket.Conn.SendJSONMessage(unSub)
 	if err == nil {
-		err = b.Websocket.RemoveSubscriptions(channelsToUnsubscribe...)
+		err = spotWebsocket.RemoveSubscriptions(channelsToUnsubscribe...)
 	}
 	return err
->>>>>>> 59469331
 }