--- conflicted
+++ resolved
@@ -654,12 +654,7 @@
 			}
 
 			for c := 0; c < tempData; c++ {
-<<<<<<< HEAD
 				resp[p] = append(resp[p], tempResp.Orders[c].OrderID)
-
-=======
-				resp[exchange.FormatExchangeCurrency(l.Name, p).String()] = append(resp[exchange.FormatExchangeCurrency(l.Name, p).String()], tempResp.Orders[c].OrderID)
->>>>>>> e9b3e3d3
 			}
 			tempData = len(tempResp.Orders)
 			b++
