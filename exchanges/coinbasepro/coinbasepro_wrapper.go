package coinbasepro

import (
	"context"
	"fmt"
	"sort"
	"strconv"
	"time"

	"github.com/thrasher-corp/gocryptotrader/common"
	"github.com/thrasher-corp/gocryptotrader/config"
	"github.com/thrasher-corp/gocryptotrader/currency"
	"github.com/thrasher-corp/gocryptotrader/exchange/websocket"
	"github.com/thrasher-corp/gocryptotrader/exchange/websocket/buffer"
	exchange "github.com/thrasher-corp/gocryptotrader/exchanges"
	"github.com/thrasher-corp/gocryptotrader/exchanges/account"
	"github.com/thrasher-corp/gocryptotrader/exchanges/asset"
	"github.com/thrasher-corp/gocryptotrader/exchanges/deposit"
	"github.com/thrasher-corp/gocryptotrader/exchanges/fundingrate"
	"github.com/thrasher-corp/gocryptotrader/exchanges/futures"
	"github.com/thrasher-corp/gocryptotrader/exchanges/kline"
	"github.com/thrasher-corp/gocryptotrader/exchanges/order"
	"github.com/thrasher-corp/gocryptotrader/exchanges/orderbook"
	"github.com/thrasher-corp/gocryptotrader/exchanges/protocol"
	"github.com/thrasher-corp/gocryptotrader/exchanges/request"
	"github.com/thrasher-corp/gocryptotrader/exchanges/subscription"
	"github.com/thrasher-corp/gocryptotrader/exchanges/ticker"
	"github.com/thrasher-corp/gocryptotrader/exchanges/trade"
	"github.com/thrasher-corp/gocryptotrader/log"
	"github.com/thrasher-corp/gocryptotrader/portfolio/withdraw"
)

// SetDefaults sets default values for the exchange
func (c *CoinbasePro) SetDefaults() {
	c.Name = "CoinbasePro"
	c.Enabled = true
	c.Verbose = true
	c.API.CredentialsValidator.RequiresKey = true
	c.API.CredentialsValidator.RequiresSecret = true
	c.API.CredentialsValidator.RequiresClientID = true
	c.API.CredentialsValidator.RequiresBase64DecodeSecret = true

	requestFmt := &currency.PairFormat{Delimiter: currency.DashDelimiter, Uppercase: true}
	configFmt := &currency.PairFormat{Delimiter: currency.DashDelimiter, Uppercase: true}
	err := c.SetGlobalPairsManager(requestFmt, configFmt, asset.Spot)
	if err != nil {
		log.Errorln(log.ExchangeSys, err)
	}

	c.Features = exchange.Features{
		Supports: exchange.FeaturesSupported{
			REST:      true,
			Websocket: true,
			RESTCapabilities: protocol.Features{
				TickerFetching:    true,
				KlineFetching:     true,
				TradeFetching:     true,
				OrderbookFetching: true,
				AutoPairUpdates:   true,
				AccountInfo:       true,
				GetOrder:          true,
				GetOrders:         true,
				CancelOrders:      true,
				CancelOrder:       true,
				SubmitOrder:       true,
				DepositHistory:    true,
				WithdrawalHistory: true,
				UserTradeHistory:  true,
				CryptoDeposit:     true,
				CryptoWithdrawal:  true,
				FiatDeposit:       true,
				FiatWithdraw:      true,
				TradeFee:          true,
				FiatDepositFee:    true,
				FiatWithdrawalFee: true,
				CandleHistory:     true,
			},
			WebsocketCapabilities: protocol.Features{
				TickerFetching:         true,
				OrderbookFetching:      true,
				Subscribe:              true,
				Unsubscribe:            true,
				AuthenticatedEndpoints: true,
				MessageSequenceNumbers: true,
				GetOrders:              true,
				GetOrder:               true,
			},
			WithdrawPermissions: exchange.AutoWithdrawCryptoWithAPIPermission |
				exchange.AutoWithdrawFiatWithAPIPermission,
			Kline: kline.ExchangeCapabilitiesSupported{
				DateRanges: true,
				Intervals:  true,
			},
		},
		Enabled: exchange.FeaturesEnabled{
			AutoPairUpdates: true,
			Kline: kline.ExchangeCapabilitiesEnabled{
				Intervals: kline.DeployExchangeIntervals(
					kline.IntervalCapacity{Interval: kline.OneMin},
					kline.IntervalCapacity{Interval: kline.FiveMin},
					kline.IntervalCapacity{Interval: kline.FifteenMin},
					kline.IntervalCapacity{Interval: kline.OneHour},
					kline.IntervalCapacity{Interval: kline.SixHour},
					kline.IntervalCapacity{Interval: kline.OneDay},
				),
				GlobalResultLimit: 300,
			},
		},
		Subscriptions: subscription.List{
			{Enabled: true, Channel: "heartbeat"},
			{Enabled: true, Channel: "level2_batch"}, // Other orderbook feeds require authentication; This is batched in 50ms lots
			{Enabled: true, Channel: "ticker"},
			{Enabled: true, Channel: "user", Authenticated: true},
			{Enabled: true, Channel: "matches"},
		},
	}

	c.Requester, err = request.New(c.Name,
		common.NewHTTPClientWithTimeout(exchange.DefaultHTTPTimeout),
		request.WithLimiter(GetRateLimit()))
	if err != nil {
		log.Errorln(log.ExchangeSys, err)
	}
	c.API.Endpoints = c.NewEndpoints()
	err = c.API.Endpoints.SetDefaultEndpoints(map[exchange.URL]string{
		exchange.RestSpot:      coinbaseproAPIURL,
		exchange.RestSandbox:   coinbaseproSandboxAPIURL,
		exchange.WebsocketSpot: coinbaseproWebsocketURL,
	})
	if err != nil {
		log.Errorln(log.ExchangeSys, err)
	}
	c.Websocket = websocket.NewManager()
	c.WebsocketResponseMaxLimit = exchange.DefaultWebsocketResponseMaxLimit
	c.WebsocketResponseCheckTimeout = exchange.DefaultWebsocketResponseCheckTimeout
	c.WebsocketOrderbookBufferLimit = exchange.DefaultWebsocketOrderbookBufferLimit
}

// Setup initialises the exchange parameters with the current configuration
func (c *CoinbasePro) Setup(exch *config.Exchange) error {
	err := exch.Validate()
	if err != nil {
		return err
	}
	if !exch.Enabled {
		c.SetEnabled(false)
		return nil
	}
	err = c.SetupDefaults(exch)
	if err != nil {
		return err
	}

	wsRunningURL, err := c.API.Endpoints.GetURL(exchange.WebsocketSpot)
	if err != nil {
		return err
	}

	err = c.Websocket.Setup(&websocket.ManagerSetup{
		ExchangeConfig:        exch,
		DefaultURL:            coinbaseproWebsocketURL,
		RunningURL:            wsRunningURL,
		Connector:             c.WsConnect,
		Subscriber:            c.Subscribe,
		Unsubscriber:          c.Unsubscribe,
		GenerateSubscriptions: c.generateSubscriptions,
		Features:              &c.Features.Supports.WebsocketCapabilities,
		OrderbookBufferConfig: buffer.Config{
			SortBuffer: true,
		},
	})
	if err != nil {
		fmt.Println("COINBASE ISSUE")
		return err
	}

	return c.Websocket.SetupNewConnection(&websocket.ConnectionSetup{
		ResponseCheckTimeout: exch.WebsocketResponseCheckTimeout,
		ResponseMaxLimit:     exch.WebsocketResponseMaxLimit,
	})
}

// FetchTradablePairs returns a list of the exchanges tradable pairs
func (c *CoinbasePro) FetchTradablePairs(ctx context.Context, _ asset.Item) (currency.Pairs, error) {
	products, err := c.GetProducts(ctx)
	if err != nil {
		return nil, err
	}

	pairs := make([]currency.Pair, 0, len(products))
	for x := range products {
		if products[x].TradingDisabled {
			continue
		}
		var pair currency.Pair
		pair, err = currency.NewPairDelimiter(products[x].ID, currency.DashDelimiter)
		if err != nil {
			return nil, err
		}
		pairs = append(pairs, pair)
	}
	return pairs, nil
}

// UpdateTradablePairs updates the exchanges available pairs and stores
// them in the exchanges config
func (c *CoinbasePro) UpdateTradablePairs(ctx context.Context, forceUpdate bool) error {
	pairs, err := c.FetchTradablePairs(ctx, asset.Spot)
	if err != nil {
		return err
	}
	err = c.UpdatePairs(pairs, asset.Spot, false, forceUpdate)
	if err != nil {
		return err
	}
	return c.EnsureOnePairEnabled()
}

// UpdateAccountInfo retrieves balances for all enabled currencies for the
// coinbasepro exchange
func (c *CoinbasePro) UpdateAccountInfo(ctx context.Context, assetType asset.Item) (account.Holdings, error) {
	var response account.Holdings
	response.Exchange = c.Name
	accountBalance, err := c.GetAccounts(ctx)
	if err != nil {
		return response, err
	}

	accountCurrencies := make(map[string][]account.Balance)
	for i := range accountBalance {
		profileID := accountBalance[i].ProfileID
		currencies := accountCurrencies[profileID]
		accountCurrencies[profileID] = append(currencies, account.Balance{
			Currency:               currency.NewCode(accountBalance[i].Currency),
			Total:                  accountBalance[i].Balance,
			Hold:                   accountBalance[i].Hold,
			Free:                   accountBalance[i].Available,
			AvailableWithoutBorrow: accountBalance[i].Available - accountBalance[i].FundedAmount,
			Borrowed:               accountBalance[i].FundedAmount,
		})
	}

	if response.Accounts, err = account.CollectBalances(accountCurrencies, assetType); err != nil {
		return account.Holdings{}, err
	}

	creds, err := c.GetCredentials(ctx)
	if err != nil {
		return account.Holdings{}, err
	}
	err = account.Process(&response, creds)
	if err != nil {
		return account.Holdings{}, err
	}

	return response, nil
}

// UpdateTickers updates the ticker for all currency pairs of a given asset type
func (c *CoinbasePro) UpdateTickers(_ context.Context, _ asset.Item) error {
	return common.ErrFunctionNotSupported
}

// UpdateTicker updates and returns the ticker for a currency pair
func (c *CoinbasePro) UpdateTicker(ctx context.Context, p currency.Pair, a asset.Item) (*ticker.Price, error) {
	fPair, err := c.FormatExchangeCurrency(p, a)
	if err != nil {
		return nil, err
	}

	tick, err := c.GetTicker(ctx, fPair.String())
	if err != nil {
		return nil, err
	}
	stats, err := c.GetStats(ctx, fPair.String())
	if err != nil {
		return nil, err
	}

	tickerPrice := &ticker.Price{
		Last:         stats.Last,
		High:         stats.High,
		Low:          stats.Low,
		Bid:          tick.Bid,
		Ask:          tick.Ask,
		Volume:       tick.Volume,
		Open:         stats.Open,
		Pair:         p,
		LastUpdated:  tick.Time,
		ExchangeName: c.Name,
		AssetType:    a,
	}

	err = ticker.ProcessTicker(tickerPrice)
	if err != nil {
		return tickerPrice, err
	}

	return ticker.GetTicker(c.Name, p, a)
}

// UpdateOrderbook updates and returns the orderbook for a currency pair
func (c *CoinbasePro) UpdateOrderbook(ctx context.Context, p currency.Pair, assetType asset.Item) (*orderbook.Base, error) {
	if p.IsEmpty() {
		return nil, currency.ErrCurrencyPairEmpty
	}
	if err := c.CurrencyPairs.IsAssetEnabled(assetType); err != nil {
		return nil, err
	}
	book := &orderbook.Base{
		Exchange:        c.Name,
		Pair:            p,
		Asset:           assetType,
		VerifyOrderbook: c.CanVerifyOrderbook,
	}
	fPair, err := c.FormatExchangeCurrency(p, assetType)
	if err != nil {
		return book, err
	}

	orderbookNew, err := c.GetOrderbook(ctx, fPair.String(), 2)
	if err != nil {
		return book, err
	}

	obNew, ok := orderbookNew.(OrderbookL1L2)
	if !ok {
		return book, common.GetTypeAssertError("OrderbookL1L2", orderbookNew)
	}

	book.Bids = make(orderbook.Tranches, len(obNew.Bids))
	for x := range obNew.Bids {
		book.Bids[x] = orderbook.Tranche{
			Amount: obNew.Bids[x].Amount,
			Price:  obNew.Bids[x].Price,
		}
	}

	book.Asks = make(orderbook.Tranches, len(obNew.Asks))
	for x := range obNew.Asks {
		book.Asks[x] = orderbook.Tranche{
			Amount: obNew.Asks[x].Amount,
			Price:  obNew.Asks[x].Price,
		}
	}
	err = book.Process()
	if err != nil {
		return book, err
	}
	return orderbook.Get(c.Name, p, assetType)
}

// GetAccountFundingHistory returns funding history, deposits and
// withdrawals
func (c *CoinbasePro) GetAccountFundingHistory(_ context.Context) ([]exchange.FundingHistory, error) {
	return nil, common.ErrFunctionNotSupported
}

// GetWithdrawalsHistory returns previous withdrawals data
func (c *CoinbasePro) GetWithdrawalsHistory(_ context.Context, _ currency.Code, _ asset.Item) ([]exchange.WithdrawalHistory, error) {
	// while fetching withdrawal history is possible, the API response lacks any useful information
	// like the currency withdrawn and thus is unsupported. If that position changes, use GetTransfers(...)
	return nil, common.ErrFunctionNotSupported
}

// GetRecentTrades returns the most recent trades for a currency and asset
func (c *CoinbasePro) GetRecentTrades(ctx context.Context, p currency.Pair, assetType asset.Item) ([]trade.Data, error) {
	var err error
	p, err = c.FormatExchangeCurrency(p, assetType)
	if err != nil {
		return nil, err
	}
	var tradeData []Trade
	tradeData, err = c.GetTrades(ctx, p.String())
	if err != nil {
		return nil, err
	}
	resp := make([]trade.Data, len(tradeData))
	for i := range tradeData {
		var side order.Side
		side, err = order.StringToOrderSide(tradeData[i].Side)
		if err != nil {
			return nil, err
		}
		resp[i] = trade.Data{
			Exchange:     c.Name,
			TID:          strconv.FormatInt(tradeData[i].TradeID, 10),
			CurrencyPair: p,
			AssetType:    assetType,
			Side:         side,
			Price:        tradeData[i].Price,
			Amount:       tradeData[i].Size,
			Timestamp:    tradeData[i].Time,
		}
	}

	err = c.AddTradesToBuffer(resp...)
	if err != nil {
		return nil, err
	}

	sort.Sort(trade.ByDate(resp))
	return resp, nil
}

// GetHistoricTrades returns historic trade data within the timeframe provided
func (c *CoinbasePro) GetHistoricTrades(_ context.Context, _ currency.Pair, _ asset.Item, _, _ time.Time) ([]trade.Data, error) {
	return nil, common.ErrFunctionNotSupported
}

// SubmitOrder submits a new order
func (c *CoinbasePro) SubmitOrder(ctx context.Context, s *order.Submit) (*order.SubmitResponse, error) {
	if err := s.Validate(c.GetTradingRequirements()); err != nil {
		return nil, err
	}

	fPair, err := c.FormatExchangeCurrency(s.Pair, asset.Spot)
	if err != nil {
		return nil, err
	}

	var orderID string
	switch s.Type {
	case order.Market:
		orderID, err = c.PlaceMarketOrder(ctx,
			"",
			s.Amount,
			s.QuoteAmount,
			s.Side.Lower(),
			fPair.String(),
			"")
	case order.Limit:
<<<<<<< HEAD
=======
		timeInForce := order.GoodTillCancel.String()
		if s.TimeInForce == order.ImmediateOrCancel {
			timeInForce = order.ImmediateOrCancel.String()
		}
>>>>>>> 21cd947a
		orderID, err = c.PlaceLimitOrder(ctx,
			"",
			"",
			fPair.String(),
			"",
			s.Side,
			s.TimeInForce,
			s.Price,
			s.Amount)
	default:
		err = fmt.Errorf("%w %v", order.ErrUnsupportedOrderType, s.Type)
	}
	if err != nil {
		return nil, err
	}
	return s.DeriveSubmitResponse(orderID)
}

func timeInForceString(tif order.TimeInForce) (string, error) {
	switch tif {
	case order.UnknownTIF, order.GoodTillCancel, order.GoodTillTime, order.ImmediateOrCancel, order.FillOrKill:
		return tif.String(), nil
	default:
		return "", fmt.Errorf("%w, unsupported time-in-force value %v", order.ErrUnsupportedTimeInForce, tif.String())
	}
}

// ModifyOrder will allow of changing orderbook placement and limit to
// market conversion
func (c *CoinbasePro) ModifyOrder(_ context.Context, _ *order.Modify) (*order.ModifyResponse, error) {
	return nil, common.ErrFunctionNotSupported
}

// CancelOrder cancels an order by its corresponding ID number
func (c *CoinbasePro) CancelOrder(ctx context.Context, o *order.Cancel) error {
	if err := o.Validate(o.StandardCancel()); err != nil {
		return err
	}
	return c.CancelExistingOrder(ctx, o.OrderID)
}

// CancelBatchOrders cancels an orders by their corresponding ID numbers
func (c *CoinbasePro) CancelBatchOrders(_ context.Context, _ []order.Cancel) (*order.CancelBatchResponse, error) {
	return nil, common.ErrFunctionNotSupported
}

// CancelAllOrders cancels all orders associated with a currency pair
func (c *CoinbasePro) CancelAllOrders(ctx context.Context, _ *order.Cancel) (order.CancelAllResponse, error) {
	// CancellAllExisting orders returns a list of successful cancellations, we're only interested in failures
	_, err := c.CancelAllExistingOrders(ctx, "")
	return order.CancelAllResponse{}, err
}

// GetOrderInfo returns order information based on order ID
func (c *CoinbasePro) GetOrderInfo(ctx context.Context, orderID string, _ currency.Pair, _ asset.Item) (*order.Detail, error) {
	genOrderDetail, err := c.GetOrder(ctx, orderID)
	if err != nil {
		return nil, fmt.Errorf("error retrieving order %s : %w", orderID, err)
	}
	orderStatus, err := order.StringToOrderStatus(genOrderDetail.Status)
	if err != nil {
		return nil, fmt.Errorf("error parsing order status: %w", err)
	}
	orderType, err := order.StringToOrderType(genOrderDetail.Type)
	if err != nil {
		return nil, fmt.Errorf("error parsing order type: %w", err)
	}
	orderSide, err := order.StringToOrderSide(genOrderDetail.Side)
	if err != nil {
		return nil, fmt.Errorf("error parsing order side: %w", err)
	}
	pair, err := currency.NewPairDelimiter(genOrderDetail.ProductID, "-")
	if err != nil {
		return nil, fmt.Errorf("error parsing order pair: %w", err)
	}

	response := order.Detail{
		Exchange:        c.GetName(),
		OrderID:         genOrderDetail.ID,
		Pair:            pair,
		Side:            orderSide,
		Type:            orderType,
		Date:            genOrderDetail.DoneAt,
		Status:          orderStatus,
		Price:           genOrderDetail.Price,
		Amount:          genOrderDetail.Size,
		ExecutedAmount:  genOrderDetail.FilledSize,
		RemainingAmount: genOrderDetail.Size - genOrderDetail.FilledSize,
		Fee:             genOrderDetail.FillFees,
	}
	fillResponse, err := c.GetFills(ctx, orderID, genOrderDetail.ProductID)
	if err != nil {
		return nil, fmt.Errorf("error retrieving the order fills: %w", err)
	}
	for i := range fillResponse {
		var fillSide order.Side
		fillSide, err = order.StringToOrderSide(fillResponse[i].Side)
		if err != nil {
			return nil, fmt.Errorf("error parsing order Side: %w", err)
		}
		response.Trades = append(response.Trades, order.TradeHistory{
			Timestamp: fillResponse[i].CreatedAt,
			TID:       strconv.FormatInt(fillResponse[i].TradeID, 10),
			Price:     fillResponse[i].Price,
			Amount:    fillResponse[i].Size,
			Exchange:  c.GetName(),
			Type:      orderType,
			Side:      fillSide,
			Fee:       fillResponse[i].Fee,
		})
	}
	return &response, nil
}

// GetDepositAddress returns a deposit address for a specified currency
func (c *CoinbasePro) GetDepositAddress(_ context.Context, _ currency.Code, _, _ string) (*deposit.Address, error) {
	return nil, common.ErrFunctionNotSupported
}

// WithdrawCryptocurrencyFunds returns a withdrawal ID when a withdrawal is
// submitted
func (c *CoinbasePro) WithdrawCryptocurrencyFunds(ctx context.Context, withdrawRequest *withdraw.Request) (*withdraw.ExchangeResponse, error) {
	if err := withdrawRequest.Validate(); err != nil {
		return nil, err
	}
	resp, err := c.WithdrawCrypto(ctx,
		withdrawRequest.Amount,
		withdrawRequest.Currency.String(),
		withdrawRequest.Crypto.Address)
	if err != nil {
		return nil, err
	}
	return &withdraw.ExchangeResponse{
		ID: resp.ID,
	}, err
}

// WithdrawFiatFunds returns a withdrawal ID when a withdrawal is
// submitted
func (c *CoinbasePro) WithdrawFiatFunds(ctx context.Context, withdrawRequest *withdraw.Request) (*withdraw.ExchangeResponse, error) {
	if err := withdrawRequest.Validate(); err != nil {
		return nil, err
	}
	paymentMethods, err := c.GetPayMethods(ctx)
	if err != nil {
		return nil, err
	}

	selectedWithdrawalMethod := PaymentMethod{}
	for i := range paymentMethods {
		if withdrawRequest.Fiat.Bank.BankName == paymentMethods[i].Name {
			selectedWithdrawalMethod = paymentMethods[i]
			break
		}
	}
	if selectedWithdrawalMethod.ID == "" {
		return nil, fmt.Errorf("could not find payment method '%v'. Check the name via the website and try again", withdrawRequest.Fiat.Bank.BankName)
	}

	resp, err := c.WithdrawViaPaymentMethod(ctx,
		withdrawRequest.Amount,
		withdrawRequest.Currency.String(),
		selectedWithdrawalMethod.ID)
	if err != nil {
		return nil, err
	}

	return &withdraw.ExchangeResponse{
		Status: resp.ID,
	}, nil
}

// WithdrawFiatFundsToInternationalBank returns a withdrawal ID when a
// withdrawal is submitted
func (c *CoinbasePro) WithdrawFiatFundsToInternationalBank(ctx context.Context, withdrawRequest *withdraw.Request) (*withdraw.ExchangeResponse, error) {
	if err := withdrawRequest.Validate(); err != nil {
		return nil, err
	}
	v, err := c.WithdrawFiatFunds(ctx, withdrawRequest)
	if err != nil {
		return nil, err
	}
	return &withdraw.ExchangeResponse{
		ID:     v.ID,
		Status: v.Status,
	}, nil
}

// GetFeeByType returns an estimate of fee based on type of transaction
func (c *CoinbasePro) GetFeeByType(ctx context.Context, feeBuilder *exchange.FeeBuilder) (float64, error) {
	if feeBuilder == nil {
		return 0, fmt.Errorf("%T %w", feeBuilder, common.ErrNilPointer)
	}
	if !c.AreCredentialsValid(ctx) && // Todo check connection status
		feeBuilder.FeeType == exchange.CryptocurrencyTradeFee {
		feeBuilder.FeeType = exchange.OfflineTradeFee
	}
	return c.GetFee(ctx, feeBuilder)
}

// GetActiveOrders retrieves any orders that are active/open
func (c *CoinbasePro) GetActiveOrders(ctx context.Context, req *order.MultiOrderRequest) (order.FilteredOrders, error) {
	err := req.Validate()
	if err != nil {
		return nil, err
	}
	var respOrders []GeneralizedOrderResponse
	var fPair currency.Pair
	for i := range req.Pairs {
		fPair, err = c.FormatExchangeCurrency(req.Pairs[i], asset.Spot)
		if err != nil {
			return nil, err
		}

		var resp []GeneralizedOrderResponse
		resp, err = c.GetOrders(ctx,
			[]string{"open", "pending", "active"},
			fPair.String())
		if err != nil {
			return nil, err
		}
		respOrders = append(respOrders, resp...)
	}

	format, err := c.GetPairFormat(asset.Spot, false)
	if err != nil {
		return nil, err
	}

	orders := make([]order.Detail, len(respOrders))
	for i := range respOrders {
		var curr currency.Pair
		curr, err = currency.NewPairDelimiter(respOrders[i].ProductID,
			format.Delimiter)
		if err != nil {
			return nil, err
		}
		var side order.Side
		side, err = order.StringToOrderSide(respOrders[i].Side)
		if err != nil {
			return nil, err
		}
		var orderType order.Type
		orderType, err = order.StringToOrderType(respOrders[i].Type)
		if err != nil {
			log.Errorf(log.ExchangeSys, "%s %v", c.Name, err)
		}
		orders[i] = order.Detail{
			OrderID:        respOrders[i].ID,
			Amount:         respOrders[i].Size,
			ExecutedAmount: respOrders[i].FilledSize,
			Type:           orderType,
			Date:           respOrders[i].CreatedAt,
			Side:           side,
			Pair:           curr,
			Exchange:       c.Name,
		}
	}
	return req.Filter(c.Name, orders), nil
}

// GetOrderHistory retrieves account order information
// Can Limit response to specific order status
func (c *CoinbasePro) GetOrderHistory(ctx context.Context, req *order.MultiOrderRequest) (order.FilteredOrders, error) {
	err := req.Validate()
	if err != nil {
		return nil, err
	}
	var respOrders []GeneralizedOrderResponse
	if len(req.Pairs) > 0 {
		var fPair currency.Pair
		var resp []GeneralizedOrderResponse
		for i := range req.Pairs {
			fPair, err = c.FormatExchangeCurrency(req.Pairs[i], asset.Spot)
			if err != nil {
				return nil, err
			}
			resp, err = c.GetOrders(ctx, []string{"done"}, fPair.String())
			if err != nil {
				return nil, err
			}
			respOrders = append(respOrders, resp...)
		}
	} else {
		respOrders, err = c.GetOrders(ctx, []string{"done"}, "")
		if err != nil {
			return nil, err
		}
	}

	format, err := c.GetPairFormat(asset.Spot, false)
	if err != nil {
		return nil, err
	}

	orders := make([]order.Detail, len(respOrders))
	for i := range respOrders {
		var curr currency.Pair
		curr, err = currency.NewPairDelimiter(respOrders[i].ProductID,
			format.Delimiter)
		if err != nil {
			return nil, err
		}
		var side order.Side
		side, err = order.StringToOrderSide(respOrders[i].Side)
		if err != nil {
			return nil, err
		}
		var orderStatus order.Status
		orderStatus, err = order.StringToOrderStatus(respOrders[i].Status)
		if err != nil {
			log.Errorf(log.ExchangeSys, "%s %v", c.Name, err)
		}
		var orderType order.Type
		orderType, err = order.StringToOrderType(respOrders[i].Type)
		if err != nil {
			log.Errorf(log.ExchangeSys, "%s %v", c.Name, err)
		}
		detail := order.Detail{
			OrderID:         respOrders[i].ID,
			Amount:          respOrders[i].Size,
			ExecutedAmount:  respOrders[i].FilledSize,
			RemainingAmount: respOrders[i].Size - respOrders[i].FilledSize,
			Cost:            respOrders[i].ExecutedValue,
			CostAsset:       curr.Quote,
			Type:            orderType,
			Date:            respOrders[i].CreatedAt,
			CloseTime:       respOrders[i].DoneAt,
			Fee:             respOrders[i].FillFees,
			FeeAsset:        curr.Quote,
			Side:            side,
			Status:          orderStatus,
			Pair:            curr,
			Price:           respOrders[i].Price,
			Exchange:        c.Name,
		}
		detail.InferCostsAndTimes()
		orders[i] = detail
	}
	return req.Filter(c.Name, orders), nil
}

// GetHistoricCandles returns a set of candle between two time periods for a
// designated time period
func (c *CoinbasePro) GetHistoricCandles(ctx context.Context, pair currency.Pair, a asset.Item, interval kline.Interval, start, end time.Time) (*kline.Item, error) {
	req, err := c.GetKlineRequest(pair, a, interval, start, end, false)
	if err != nil {
		return nil, err
	}

	history, err := c.GetHistoricRates(ctx,
		req.RequestFormatted.String(),
		start.Format(time.RFC3339),
		end.Format(time.RFC3339),
		int64(req.ExchangeInterval.Duration().Seconds()))
	if err != nil {
		return nil, err
	}

	timeSeries := make([]kline.Candle, len(history))
	for x := range history {
		timeSeries[x] = kline.Candle{
			Time:   history[x].Time,
			Low:    history[x].Low,
			High:   history[x].High,
			Open:   history[x].Open,
			Close:  history[x].Close,
			Volume: history[x].Volume,
		}
	}
	return req.ProcessResponse(timeSeries)
}

// GetHistoricCandlesExtended returns candles between a time period for a set time interval
func (c *CoinbasePro) GetHistoricCandlesExtended(ctx context.Context, pair currency.Pair, a asset.Item, interval kline.Interval, start, end time.Time) (*kline.Item, error) {
	req, err := c.GetKlineExtendedRequest(pair, a, interval, start, end)
	if err != nil {
		return nil, err
	}

	timeSeries := make([]kline.Candle, 0, req.Size())
	for x := range req.RangeHolder.Ranges {
		var history []History
		history, err = c.GetHistoricRates(ctx,
			req.RequestFormatted.String(),
			req.RangeHolder.Ranges[x].Start.Time.Format(time.RFC3339),
			req.RangeHolder.Ranges[x].End.Time.Format(time.RFC3339),
			int64(req.ExchangeInterval.Duration().Seconds()))
		if err != nil {
			return nil, err
		}

		for i := range history {
			timeSeries = append(timeSeries, kline.Candle{
				Time:   history[i].Time,
				Low:    history[i].Low,
				High:   history[i].High,
				Open:   history[i].Open,
				Close:  history[i].Close,
				Volume: history[i].Volume,
			})
		}
	}
	return req.ProcessResponse(timeSeries)
}

// ValidateAPICredentials validates current credentials used for wrapper
// functionality
func (c *CoinbasePro) ValidateAPICredentials(ctx context.Context, assetType asset.Item) error {
	_, err := c.UpdateAccountInfo(ctx, assetType)
	return c.CheckTransientError(err)
}

// GetServerTime returns the current exchange server time.
func (c *CoinbasePro) GetServerTime(ctx context.Context, _ asset.Item) (time.Time, error) {
	st, err := c.GetCurrentServerTime(ctx)
	if err != nil {
		return time.Time{}, err
	}
	return st.ISO, nil
}

// GetLatestFundingRates returns the latest funding rates data
func (c *CoinbasePro) GetLatestFundingRates(context.Context, *fundingrate.LatestRateRequest) ([]fundingrate.LatestRateResponse, error) {
	return nil, common.ErrFunctionNotSupported
}

// GetFuturesContractDetails returns all contracts from the exchange by asset type
func (c *CoinbasePro) GetFuturesContractDetails(context.Context, asset.Item) ([]futures.Contract, error) {
	return nil, common.ErrFunctionNotSupported
}

// UpdateOrderExecutionLimits updates order execution limits
func (c *CoinbasePro) UpdateOrderExecutionLimits(_ context.Context, _ asset.Item) error {
	return common.ErrNotYetImplemented
}

// GetCurrencyTradeURL returns the URL to the exchange's trade page for the given asset and currency pair
func (c *CoinbasePro) GetCurrencyTradeURL(_ context.Context, a asset.Item, cp currency.Pair) (string, error) {
	_, err := c.CurrencyPairs.IsPairEnabled(cp, a)
	if err != nil {
		return "", err
	}
	cp.Delimiter = currency.DashDelimiter
	return tradeBaseURL + cp.Upper().String(), nil
}<|MERGE_RESOLUTION|>--- conflicted
+++ resolved
@@ -430,22 +430,20 @@
 			fPair.String(),
 			"")
 	case order.Limit:
-<<<<<<< HEAD
-=======
 		timeInForce := order.GoodTillCancel.String()
 		if s.TimeInForce == order.ImmediateOrCancel {
 			timeInForce = order.ImmediateOrCancel.String()
 		}
->>>>>>> 21cd947a
 		orderID, err = c.PlaceLimitOrder(ctx,
 			"",
+			s.Price,
+			s.Amount,
+			s.Side.Lower(),
+			timeInForce,
 			"",
 			fPair.String(),
 			"",
-			s.Side,
-			s.TimeInForce,
-			s.Price,
-			s.Amount)
+			false)
 	default:
 		err = fmt.Errorf("%w %v", order.ErrUnsupportedOrderType, s.Type)
 	}
@@ -453,15 +451,6 @@
 		return nil, err
 	}
 	return s.DeriveSubmitResponse(orderID)
-}
-
-func timeInForceString(tif order.TimeInForce) (string, error) {
-	switch tif {
-	case order.UnknownTIF, order.GoodTillCancel, order.GoodTillTime, order.ImmediateOrCancel, order.FillOrKill:
-		return tif.String(), nil
-	default:
-		return "", fmt.Errorf("%w, unsupported time-in-force value %v", order.ErrUnsupportedTimeInForce, tif.String())
-	}
 }
 
 // ModifyOrder will allow of changing orderbook placement and limit to
