package coinbasepro

import (
	"context"
	"fmt"
	"sort"
	"strconv"
	"time"

	"github.com/thrasher-corp/gocryptotrader/common"
	"github.com/thrasher-corp/gocryptotrader/config"
	"github.com/thrasher-corp/gocryptotrader/currency"
	exchange "github.com/thrasher-corp/gocryptotrader/exchanges"
	"github.com/thrasher-corp/gocryptotrader/exchanges/account"
	"github.com/thrasher-corp/gocryptotrader/exchanges/asset"
	"github.com/thrasher-corp/gocryptotrader/exchanges/deposit"
	"github.com/thrasher-corp/gocryptotrader/exchanges/fundingrate"
	"github.com/thrasher-corp/gocryptotrader/exchanges/futures"
	"github.com/thrasher-corp/gocryptotrader/exchanges/kline"
	"github.com/thrasher-corp/gocryptotrader/exchanges/order"
	"github.com/thrasher-corp/gocryptotrader/exchanges/orderbook"
	"github.com/thrasher-corp/gocryptotrader/exchanges/protocol"
	"github.com/thrasher-corp/gocryptotrader/exchanges/request"
	"github.com/thrasher-corp/gocryptotrader/exchanges/stream"
	"github.com/thrasher-corp/gocryptotrader/exchanges/stream/buffer"
	"github.com/thrasher-corp/gocryptotrader/exchanges/subscription"
	"github.com/thrasher-corp/gocryptotrader/exchanges/ticker"
	"github.com/thrasher-corp/gocryptotrader/exchanges/trade"
	"github.com/thrasher-corp/gocryptotrader/log"
	"github.com/thrasher-corp/gocryptotrader/portfolio/withdraw"
)

// SetDefaults sets default values for the exchange
func (c *CoinbasePro) SetDefaults() {
	c.Name = "CoinbasePro"
	c.Enabled = true
	c.Verbose = true
	c.API.CredentialsValidator.RequiresKey = true
	c.API.CredentialsValidator.RequiresSecret = true
	c.API.CredentialsValidator.RequiresClientID = true
	c.API.CredentialsValidator.RequiresBase64DecodeSecret = true

	requestFmt := &currency.PairFormat{Delimiter: currency.DashDelimiter, Uppercase: true}
	configFmt := &currency.PairFormat{Delimiter: currency.DashDelimiter, Uppercase: true}
	err := c.SetGlobalPairsManager(requestFmt, configFmt, asset.Spot)
	if err != nil {
		log.Errorln(log.ExchangeSys, err)
	}

	c.Features = exchange.Features{
		Supports: exchange.FeaturesSupported{
			REST:      true,
			Websocket: true,
			RESTCapabilities: protocol.Features{
				TickerFetching:    true,
				KlineFetching:     true,
				TradeFetching:     true,
				OrderbookFetching: true,
				AutoPairUpdates:   true,
				AccountInfo:       true,
				GetOrder:          true,
				GetOrders:         true,
				CancelOrders:      true,
				CancelOrder:       true,
				SubmitOrder:       true,
				DepositHistory:    true,
				WithdrawalHistory: true,
				UserTradeHistory:  true,
				CryptoDeposit:     true,
				CryptoWithdrawal:  true,
				FiatDeposit:       true,
				FiatWithdraw:      true,
				TradeFee:          true,
				FiatDepositFee:    true,
				FiatWithdrawalFee: true,
				CandleHistory:     true,
			},
			WebsocketCapabilities: protocol.Features{
				TickerFetching:         true,
				OrderbookFetching:      true,
				Subscribe:              true,
				Unsubscribe:            true,
				AuthenticatedEndpoints: true,
				MessageSequenceNumbers: true,
				GetOrders:              true,
				GetOrder:               true,
			},
			WithdrawPermissions: exchange.AutoWithdrawCryptoWithAPIPermission |
				exchange.AutoWithdrawFiatWithAPIPermission,
			Kline: kline.ExchangeCapabilitiesSupported{
				DateRanges: true,
				Intervals:  true,
			},
		},
		Enabled: exchange.FeaturesEnabled{
			AutoPairUpdates: true,
			Kline: kline.ExchangeCapabilitiesEnabled{
				Intervals: kline.DeployExchangeIntervals(
					kline.IntervalCapacity{Interval: kline.OneMin},
					kline.IntervalCapacity{Interval: kline.FiveMin},
					kline.IntervalCapacity{Interval: kline.FifteenMin},
					kline.IntervalCapacity{Interval: kline.OneHour},
					kline.IntervalCapacity{Interval: kline.SixHour},
					kline.IntervalCapacity{Interval: kline.OneDay},
				),
				GlobalResultLimit: 300,
			},
		},
		Subscriptions: subscription.List{
			{Enabled: true, Channel: "heartbeat"},
			{Enabled: true, Channel: "level2_batch"}, // Other orderbook feeds require authentication; This is batched in 50ms lots
			{Enabled: true, Channel: "ticker"},
			{Enabled: true, Channel: "user", Authenticated: true},
			{Enabled: true, Channel: "matches"},
		},
	}

	c.Requester, err = request.New(c.Name,
		common.NewHTTPClientWithTimeout(exchange.DefaultHTTPTimeout),
		request.WithLimiter(GetRateLimit()))
	if err != nil {
		log.Errorln(log.ExchangeSys, err)
	}
	c.API.Endpoints = c.NewEndpoints()
	err = c.API.Endpoints.SetDefaultEndpoints(map[exchange.URL]string{
		exchange.RestSpot:      coinbaseproAPIURL,
		exchange.RestSandbox:   coinbaseproSandboxAPIURL,
		exchange.WebsocketSpot: coinbaseproWebsocketURL,
	})
	if err != nil {
		log.Errorln(log.ExchangeSys, err)
	}
<<<<<<< HEAD
	c.Websocket = stream.NewWrapper()
=======
	c.Websocket = stream.NewWebsocket()
>>>>>>> 59469331
	c.WebsocketResponseMaxLimit = exchange.DefaultWebsocketResponseMaxLimit
	c.WebsocketResponseCheckTimeout = exchange.DefaultWebsocketResponseCheckTimeout
	c.WebsocketOrderbookBufferLimit = exchange.DefaultWebsocketOrderbookBufferLimit
}

// Setup initialises the exchange parameters with the current configuration
func (c *CoinbasePro) Setup(exch *config.Exchange) error {
	err := exch.Validate()
	if err != nil {
		return err
	}
	if !exch.Enabled {
		c.SetEnabled(false)
		return nil
	}
	err = c.SetupDefaults(exch)
	if err != nil {
		return err
	}

	wsRunningURL, err := c.API.Endpoints.GetURL(exchange.WebsocketSpot)
	if err != nil {
		return err
	}

	err = c.Websocket.Setup(&stream.WebsocketWrapperSetup{
		ExchangeConfig:         exch,
		ConnectionMonitorDelay: exch.ConnectionMonitorDelay,
		OrderbookBufferConfig: buffer.Config{
			SortBuffer: true,
		},
		Features: &c.Features.Supports.WebsocketCapabilities,
	})
	if err != nil {
		fmt.Println("COINBASE ISSUE")
		return err
	}
	spotWebsocket, err := c.Websocket.AddWebsocket(&stream.WebsocketSetup{
		DefaultURL:            coinbaseproWebsocketURL,
		RunningURL:            wsRunningURL,
		Connector:             c.WsConnect,
		Subscriber:            c.Subscribe,
		Unsubscriber:          c.Unsubscribe,
<<<<<<< HEAD
		GenerateSubscriptions: c.GenerateDefaultSubscriptions,
		AssetType:             asset.Spot,
=======
		GenerateSubscriptions: c.generateSubscriptions,
		Features:              &c.Features.Supports.WebsocketCapabilities,
		OrderbookBufferConfig: buffer.Config{
			SortBuffer: true,
		},
>>>>>>> 59469331
	})
	if err != nil {
		return err
	}
	return spotWebsocket.SetupNewConnection(stream.ConnectionSetup{
		ResponseCheckTimeout: exch.WebsocketResponseCheckTimeout,
		ResponseMaxLimit:     exch.WebsocketResponseMaxLimit,
	})
}

// FetchTradablePairs returns a list of the exchanges tradable pairs
func (c *CoinbasePro) FetchTradablePairs(ctx context.Context, _ asset.Item) (currency.Pairs, error) {
	products, err := c.GetProducts(ctx)
	if err != nil {
		return nil, err
	}

	pairs := make([]currency.Pair, 0, len(products))
	for x := range products {
		if products[x].TradingDisabled {
			continue
		}
		var pair currency.Pair
		pair, err = currency.NewPairDelimiter(products[x].ID, currency.DashDelimiter)
		if err != nil {
			return nil, err
		}
		pairs = append(pairs, pair)
	}
	return pairs, nil
}

// UpdateTradablePairs updates the exchanges available pairs and stores
// them in the exchanges config
func (c *CoinbasePro) UpdateTradablePairs(ctx context.Context, forceUpdate bool) error {
	pairs, err := c.FetchTradablePairs(ctx, asset.Spot)
	if err != nil {
		return err
	}
	err = c.UpdatePairs(pairs, asset.Spot, false, forceUpdate)
	if err != nil {
		return err
	}
	return c.EnsureOnePairEnabled()
}

// UpdateAccountInfo retrieves balances for all enabled currencies for the
// coinbasepro exchange
func (c *CoinbasePro) UpdateAccountInfo(ctx context.Context, assetType asset.Item) (account.Holdings, error) {
	var response account.Holdings
	response.Exchange = c.Name
	accountBalance, err := c.GetAccounts(ctx)
	if err != nil {
		return response, err
	}

	accountCurrencies := make(map[string][]account.Balance)
	for i := range accountBalance {
		profileID := accountBalance[i].ProfileID
		currencies := accountCurrencies[profileID]
		accountCurrencies[profileID] = append(currencies, account.Balance{
			Currency:               currency.NewCode(accountBalance[i].Currency),
			Total:                  accountBalance[i].Balance,
			Hold:                   accountBalance[i].Hold,
			Free:                   accountBalance[i].Available,
			AvailableWithoutBorrow: accountBalance[i].Available - accountBalance[i].FundedAmount,
			Borrowed:               accountBalance[i].FundedAmount,
		})
	}

	if response.Accounts, err = account.CollectBalances(accountCurrencies, assetType); err != nil {
		return account.Holdings{}, err
	}

	creds, err := c.GetCredentials(ctx)
	if err != nil {
		return account.Holdings{}, err
	}
	err = account.Process(&response, creds)
	if err != nil {
		return account.Holdings{}, err
	}

	return response, nil
}

// FetchAccountInfo retrieves balances for all enabled currencies
func (c *CoinbasePro) FetchAccountInfo(ctx context.Context, assetType asset.Item) (account.Holdings, error) {
	creds, err := c.GetCredentials(ctx)
	if err != nil {
		return account.Holdings{}, err
	}
	acc, err := account.GetHoldings(c.Name, creds, assetType)
	if err != nil {
		return c.UpdateAccountInfo(ctx, assetType)
	}
	return acc, nil
}

// UpdateTickers updates the ticker for all currency pairs of a given asset type
func (c *CoinbasePro) UpdateTickers(_ context.Context, _ asset.Item) error {
	return common.ErrFunctionNotSupported
}

// UpdateTicker updates and returns the ticker for a currency pair
func (c *CoinbasePro) UpdateTicker(ctx context.Context, p currency.Pair, a asset.Item) (*ticker.Price, error) {
	fPair, err := c.FormatExchangeCurrency(p, a)
	if err != nil {
		return nil, err
	}

	tick, err := c.GetTicker(ctx, fPair.String())
	if err != nil {
		return nil, err
	}
	stats, err := c.GetStats(ctx, fPair.String())
	if err != nil {
		return nil, err
	}

	tickerPrice := &ticker.Price{
		Last:         stats.Last,
		High:         stats.High,
		Low:          stats.Low,
		Bid:          tick.Bid,
		Ask:          tick.Ask,
		Volume:       tick.Volume,
		Open:         stats.Open,
		Pair:         p,
		LastUpdated:  tick.Time,
		ExchangeName: c.Name,
		AssetType:    a}

	err = ticker.ProcessTicker(tickerPrice)
	if err != nil {
		return tickerPrice, err
	}

	return ticker.GetTicker(c.Name, p, a)
}

// FetchTicker returns the ticker for a currency pair
func (c *CoinbasePro) FetchTicker(ctx context.Context, p currency.Pair, assetType asset.Item) (*ticker.Price, error) {
	tickerNew, err := ticker.GetTicker(c.Name, p, assetType)
	if err != nil {
		return c.UpdateTicker(ctx, p, assetType)
	}
	return tickerNew, nil
}

// FetchOrderbook returns orderbook base on the currency pair
func (c *CoinbasePro) FetchOrderbook(ctx context.Context, p currency.Pair, assetType asset.Item) (*orderbook.Base, error) {
	ob, err := orderbook.Get(c.Name, p, assetType)
	if err != nil {
		return c.UpdateOrderbook(ctx, p, assetType)
	}
	return ob, nil
}

// UpdateOrderbook updates and returns the orderbook for a currency pair
func (c *CoinbasePro) UpdateOrderbook(ctx context.Context, p currency.Pair, assetType asset.Item) (*orderbook.Base, error) {
	if p.IsEmpty() {
		return nil, currency.ErrCurrencyPairEmpty
	}
	if err := c.CurrencyPairs.IsAssetEnabled(assetType); err != nil {
		return nil, err
	}
	book := &orderbook.Base{
		Exchange:        c.Name,
		Pair:            p,
		Asset:           assetType,
		VerifyOrderbook: c.CanVerifyOrderbook,
	}
	fPair, err := c.FormatExchangeCurrency(p, assetType)
	if err != nil {
		return book, err
	}

	orderbookNew, err := c.GetOrderbook(ctx, fPair.String(), 2)
	if err != nil {
		return book, err
	}

	obNew, ok := orderbookNew.(OrderbookL1L2)
	if !ok {
		return book, common.GetTypeAssertError("OrderbookL1L2", orderbookNew)
	}

	book.Bids = make(orderbook.Tranches, len(obNew.Bids))
	for x := range obNew.Bids {
		book.Bids[x] = orderbook.Tranche{
			Amount: obNew.Bids[x].Amount,
			Price:  obNew.Bids[x].Price,
		}
	}

	book.Asks = make(orderbook.Tranches, len(obNew.Asks))
	for x := range obNew.Asks {
		book.Asks[x] = orderbook.Tranche{
			Amount: obNew.Asks[x].Amount,
			Price:  obNew.Asks[x].Price,
		}
	}
	err = book.Process()
	if err != nil {
		return book, err
	}
	return orderbook.Get(c.Name, p, assetType)
}

// GetAccountFundingHistory returns funding history, deposits and
// withdrawals
func (c *CoinbasePro) GetAccountFundingHistory(_ context.Context) ([]exchange.FundingHistory, error) {
	return nil, common.ErrFunctionNotSupported
}

// GetWithdrawalsHistory returns previous withdrawals data
func (c *CoinbasePro) GetWithdrawalsHistory(_ context.Context, _ currency.Code, _ asset.Item) ([]exchange.WithdrawalHistory, error) {
	// while fetching withdrawal history is possible, the API response lacks any useful information
	// like the currency withdrawn and thus is unsupported. If that position changes, use GetTransfers(...)
	return nil, common.ErrFunctionNotSupported
}

// GetRecentTrades returns the most recent trades for a currency and asset
func (c *CoinbasePro) GetRecentTrades(ctx context.Context, p currency.Pair, assetType asset.Item) ([]trade.Data, error) {
	var err error
	p, err = c.FormatExchangeCurrency(p, assetType)
	if err != nil {
		return nil, err
	}
	var tradeData []Trade
	tradeData, err = c.GetTrades(ctx, p.String())
	if err != nil {
		return nil, err
	}
	resp := make([]trade.Data, len(tradeData))
	for i := range tradeData {
		var side order.Side
		side, err = order.StringToOrderSide(tradeData[i].Side)
		if err != nil {
			return nil, err
		}
		resp[i] = trade.Data{
			Exchange:     c.Name,
			TID:          strconv.FormatInt(tradeData[i].TradeID, 10),
			CurrencyPair: p,
			AssetType:    assetType,
			Side:         side,
			Price:        tradeData[i].Price,
			Amount:       tradeData[i].Size,
			Timestamp:    tradeData[i].Time,
		}
	}

	err = c.AddTradesToBuffer(resp...)
	if err != nil {
		return nil, err
	}

	sort.Sort(trade.ByDate(resp))
	return resp, nil
}

// GetHistoricTrades returns historic trade data within the timeframe provided
func (c *CoinbasePro) GetHistoricTrades(_ context.Context, _ currency.Pair, _ asset.Item, _, _ time.Time) ([]trade.Data, error) {
	return nil, common.ErrFunctionNotSupported
}

// SubmitOrder submits a new order
func (c *CoinbasePro) SubmitOrder(ctx context.Context, s *order.Submit) (*order.SubmitResponse, error) {
	if err := s.Validate(); err != nil {
		return nil, err
	}

	fPair, err := c.FormatExchangeCurrency(s.Pair, asset.Spot)
	if err != nil {
		return nil, err
	}

	var orderID string
	switch s.Type {
	case order.Market:
		orderID, err = c.PlaceMarketOrder(ctx,
			"",
			s.Amount,
			s.QuoteAmount,
			s.Side.Lower(),
			fPair.String(),
			"")
	case order.Limit:
		timeInForce := CoinbaseRequestParamsTimeGTC
		if s.ImmediateOrCancel {
			timeInForce = CoinbaseRequestParamsTimeIOC
		}
		orderID, err = c.PlaceLimitOrder(ctx,
			"",
			s.Price,
			s.Amount,
			s.Side.Lower(),
			timeInForce,
			"",
			fPair.String(),
			"",
			false)
	default:
		err = fmt.Errorf("%w %v", order.ErrUnsupportedOrderType, s.Type)
	}
	if err != nil {
		return nil, err
	}
	return s.DeriveSubmitResponse(orderID)
}

// ModifyOrder will allow of changing orderbook placement and limit to
// market conversion
func (c *CoinbasePro) ModifyOrder(_ context.Context, _ *order.Modify) (*order.ModifyResponse, error) {
	return nil, common.ErrFunctionNotSupported
}

// CancelOrder cancels an order by its corresponding ID number
func (c *CoinbasePro) CancelOrder(ctx context.Context, o *order.Cancel) error {
	if err := o.Validate(o.StandardCancel()); err != nil {
		return err
	}
	return c.CancelExistingOrder(ctx, o.OrderID)
}

// CancelBatchOrders cancels an orders by their corresponding ID numbers
func (c *CoinbasePro) CancelBatchOrders(_ context.Context, _ []order.Cancel) (*order.CancelBatchResponse, error) {
	return nil, common.ErrFunctionNotSupported
}

// CancelAllOrders cancels all orders associated with a currency pair
func (c *CoinbasePro) CancelAllOrders(ctx context.Context, _ *order.Cancel) (order.CancelAllResponse, error) {
	// CancellAllExisting orders returns a list of successful cancellations, we're only interested in failures
	_, err := c.CancelAllExistingOrders(ctx, "")
	return order.CancelAllResponse{}, err
}

// GetOrderInfo returns order information based on order ID
func (c *CoinbasePro) GetOrderInfo(ctx context.Context, orderID string, _ currency.Pair, _ asset.Item) (*order.Detail, error) {
	genOrderDetail, err := c.GetOrder(ctx, orderID)
	if err != nil {
		return nil, fmt.Errorf("error retrieving order %s : %w", orderID, err)
	}
	orderStatus, err := order.StringToOrderStatus(genOrderDetail.Status)
	if err != nil {
		return nil, fmt.Errorf("error parsing order status: %w", err)
	}
	orderType, err := order.StringToOrderType(genOrderDetail.Type)
	if err != nil {
		return nil, fmt.Errorf("error parsing order type: %w", err)
	}
	orderSide, err := order.StringToOrderSide(genOrderDetail.Side)
	if err != nil {
		return nil, fmt.Errorf("error parsing order side: %w", err)
	}
	pair, err := currency.NewPairDelimiter(genOrderDetail.ProductID, "-")
	if err != nil {
		return nil, fmt.Errorf("error parsing order pair: %w", err)
	}

	response := order.Detail{
		Exchange:        c.GetName(),
		OrderID:         genOrderDetail.ID,
		Pair:            pair,
		Side:            orderSide,
		Type:            orderType,
		Date:            genOrderDetail.DoneAt,
		Status:          orderStatus,
		Price:           genOrderDetail.Price,
		Amount:          genOrderDetail.Size,
		ExecutedAmount:  genOrderDetail.FilledSize,
		RemainingAmount: genOrderDetail.Size - genOrderDetail.FilledSize,
		Fee:             genOrderDetail.FillFees,
	}
	fillResponse, err := c.GetFills(ctx, orderID, genOrderDetail.ProductID)
	if err != nil {
		return nil, fmt.Errorf("error retrieving the order fills: %w", err)
	}
	for i := range fillResponse {
		var fillSide order.Side
		fillSide, err = order.StringToOrderSide(fillResponse[i].Side)
		if err != nil {
			return nil, fmt.Errorf("error parsing order Side: %w", err)
		}
		response.Trades = append(response.Trades, order.TradeHistory{
			Timestamp: fillResponse[i].CreatedAt,
			TID:       strconv.FormatInt(fillResponse[i].TradeID, 10),
			Price:     fillResponse[i].Price,
			Amount:    fillResponse[i].Size,
			Exchange:  c.GetName(),
			Type:      orderType,
			Side:      fillSide,
			Fee:       fillResponse[i].Fee,
		})
	}
	return &response, nil
}

// GetDepositAddress returns a deposit address for a specified currency
func (c *CoinbasePro) GetDepositAddress(_ context.Context, _ currency.Code, _, _ string) (*deposit.Address, error) {
	return nil, common.ErrFunctionNotSupported
}

// WithdrawCryptocurrencyFunds returns a withdrawal ID when a withdrawal is
// submitted
func (c *CoinbasePro) WithdrawCryptocurrencyFunds(ctx context.Context, withdrawRequest *withdraw.Request) (*withdraw.ExchangeResponse, error) {
	if err := withdrawRequest.Validate(); err != nil {
		return nil, err
	}
	resp, err := c.WithdrawCrypto(ctx,
		withdrawRequest.Amount,
		withdrawRequest.Currency.String(),
		withdrawRequest.Crypto.Address)
	if err != nil {
		return nil, err
	}
	return &withdraw.ExchangeResponse{
		ID: resp.ID,
	}, err
}

// WithdrawFiatFunds returns a withdrawal ID when a withdrawal is
// submitted
func (c *CoinbasePro) WithdrawFiatFunds(ctx context.Context, withdrawRequest *withdraw.Request) (*withdraw.ExchangeResponse, error) {
	if err := withdrawRequest.Validate(); err != nil {
		return nil, err
	}
	paymentMethods, err := c.GetPayMethods(ctx)
	if err != nil {
		return nil, err
	}

	selectedWithdrawalMethod := PaymentMethod{}
	for i := range paymentMethods {
		if withdrawRequest.Fiat.Bank.BankName == paymentMethods[i].Name {
			selectedWithdrawalMethod = paymentMethods[i]
			break
		}
	}
	if selectedWithdrawalMethod.ID == "" {
		return nil, fmt.Errorf("could not find payment method '%v'. Check the name via the website and try again", withdrawRequest.Fiat.Bank.BankName)
	}

	resp, err := c.WithdrawViaPaymentMethod(ctx,
		withdrawRequest.Amount,
		withdrawRequest.Currency.String(),
		selectedWithdrawalMethod.ID)
	if err != nil {
		return nil, err
	}

	return &withdraw.ExchangeResponse{
		Status: resp.ID,
	}, nil
}

// WithdrawFiatFundsToInternationalBank returns a withdrawal ID when a
// withdrawal is submitted
func (c *CoinbasePro) WithdrawFiatFundsToInternationalBank(ctx context.Context, withdrawRequest *withdraw.Request) (*withdraw.ExchangeResponse, error) {
	if err := withdrawRequest.Validate(); err != nil {
		return nil, err
	}
	v, err := c.WithdrawFiatFunds(ctx, withdrawRequest)
	if err != nil {
		return nil, err
	}
	return &withdraw.ExchangeResponse{
		ID:     v.ID,
		Status: v.Status,
	}, nil
}

// GetFeeByType returns an estimate of fee based on type of transaction
func (c *CoinbasePro) GetFeeByType(ctx context.Context, feeBuilder *exchange.FeeBuilder) (float64, error) {
	if feeBuilder == nil {
		return 0, fmt.Errorf("%T %w", feeBuilder, common.ErrNilPointer)
	}
	if !c.AreCredentialsValid(ctx) && // Todo check connection status
		feeBuilder.FeeType == exchange.CryptocurrencyTradeFee {
		feeBuilder.FeeType = exchange.OfflineTradeFee
	}
	return c.GetFee(ctx, feeBuilder)
}

// GetActiveOrders retrieves any orders that are active/open
func (c *CoinbasePro) GetActiveOrders(ctx context.Context, req *order.MultiOrderRequest) (order.FilteredOrders, error) {
	err := req.Validate()
	if err != nil {
		return nil, err
	}
	var respOrders []GeneralizedOrderResponse
	var fPair currency.Pair
	for i := range req.Pairs {
		fPair, err = c.FormatExchangeCurrency(req.Pairs[i], asset.Spot)
		if err != nil {
			return nil, err
		}

		var resp []GeneralizedOrderResponse
		resp, err = c.GetOrders(ctx,
			[]string{"open", "pending", "active"},
			fPair.String())
		if err != nil {
			return nil, err
		}
		respOrders = append(respOrders, resp...)
	}

	format, err := c.GetPairFormat(asset.Spot, false)
	if err != nil {
		return nil, err
	}

	orders := make([]order.Detail, len(respOrders))
	for i := range respOrders {
		var curr currency.Pair
		curr, err = currency.NewPairDelimiter(respOrders[i].ProductID,
			format.Delimiter)
		if err != nil {
			return nil, err
		}
		var side order.Side
		side, err = order.StringToOrderSide(respOrders[i].Side)
		if err != nil {
			return nil, err
		}
		var orderType order.Type
		orderType, err = order.StringToOrderType(respOrders[i].Type)
		if err != nil {
			log.Errorf(log.ExchangeSys, "%s %v", c.Name, err)
		}
		orders[i] = order.Detail{
			OrderID:        respOrders[i].ID,
			Amount:         respOrders[i].Size,
			ExecutedAmount: respOrders[i].FilledSize,
			Type:           orderType,
			Date:           respOrders[i].CreatedAt,
			Side:           side,
			Pair:           curr,
			Exchange:       c.Name,
		}
	}
	return req.Filter(c.Name, orders), nil
}

// GetOrderHistory retrieves account order information
// Can Limit response to specific order status
func (c *CoinbasePro) GetOrderHistory(ctx context.Context, req *order.MultiOrderRequest) (order.FilteredOrders, error) {
	err := req.Validate()
	if err != nil {
		return nil, err
	}
	var respOrders []GeneralizedOrderResponse
	if len(req.Pairs) > 0 {
		var fPair currency.Pair
		var resp []GeneralizedOrderResponse
		for i := range req.Pairs {
			fPair, err = c.FormatExchangeCurrency(req.Pairs[i], asset.Spot)
			if err != nil {
				return nil, err
			}
			resp, err = c.GetOrders(ctx, []string{"done"}, fPair.String())
			if err != nil {
				return nil, err
			}
			respOrders = append(respOrders, resp...)
		}
	} else {
		respOrders, err = c.GetOrders(ctx, []string{"done"}, "")
		if err != nil {
			return nil, err
		}
	}

	format, err := c.GetPairFormat(asset.Spot, false)
	if err != nil {
		return nil, err
	}

	orders := make([]order.Detail, len(respOrders))
	for i := range respOrders {
		var curr currency.Pair
		curr, err = currency.NewPairDelimiter(respOrders[i].ProductID,
			format.Delimiter)
		if err != nil {
			return nil, err
		}
		var side order.Side
		side, err = order.StringToOrderSide(respOrders[i].Side)
		if err != nil {
			return nil, err
		}
		var orderStatus order.Status
		orderStatus, err = order.StringToOrderStatus(respOrders[i].Status)
		if err != nil {
			log.Errorf(log.ExchangeSys, "%s %v", c.Name, err)
		}
		var orderType order.Type
		orderType, err = order.StringToOrderType(respOrders[i].Type)
		if err != nil {
			log.Errorf(log.ExchangeSys, "%s %v", c.Name, err)
		}
		detail := order.Detail{
			OrderID:         respOrders[i].ID,
			Amount:          respOrders[i].Size,
			ExecutedAmount:  respOrders[i].FilledSize,
			RemainingAmount: respOrders[i].Size - respOrders[i].FilledSize,
			Cost:            respOrders[i].ExecutedValue,
			CostAsset:       curr.Quote,
			Type:            orderType,
			Date:            respOrders[i].CreatedAt,
			CloseTime:       respOrders[i].DoneAt,
			Fee:             respOrders[i].FillFees,
			FeeAsset:        curr.Quote,
			Side:            side,
			Status:          orderStatus,
			Pair:            curr,
			Price:           respOrders[i].Price,
			Exchange:        c.Name,
		}
		detail.InferCostsAndTimes()
		orders[i] = detail
	}
	return req.Filter(c.Name, orders), nil
}

// GetHistoricCandles returns a set of candle between two time periods for a
// designated time period
func (c *CoinbasePro) GetHistoricCandles(ctx context.Context, pair currency.Pair, a asset.Item, interval kline.Interval, start, end time.Time) (*kline.Item, error) {
	req, err := c.GetKlineRequest(pair, a, interval, start, end, false)
	if err != nil {
		return nil, err
	}

	history, err := c.GetHistoricRates(ctx,
		req.RequestFormatted.String(),
		start.Format(time.RFC3339),
		end.Format(time.RFC3339),
		int64(req.ExchangeInterval.Duration().Seconds()))
	if err != nil {
		return nil, err
	}

	timeSeries := make([]kline.Candle, len(history))
	for x := range history {
		timeSeries[x] = kline.Candle{
			Time:   history[x].Time,
			Low:    history[x].Low,
			High:   history[x].High,
			Open:   history[x].Open,
			Close:  history[x].Close,
			Volume: history[x].Volume,
		}
	}
	return req.ProcessResponse(timeSeries)
}

// GetHistoricCandlesExtended returns candles between a time period for a set time interval
func (c *CoinbasePro) GetHistoricCandlesExtended(ctx context.Context, pair currency.Pair, a asset.Item, interval kline.Interval, start, end time.Time) (*kline.Item, error) {
	req, err := c.GetKlineExtendedRequest(pair, a, interval, start, end)
	if err != nil {
		return nil, err
	}

	timeSeries := make([]kline.Candle, 0, req.Size())
	for x := range req.RangeHolder.Ranges {
		var history []History
		history, err = c.GetHistoricRates(ctx,
			req.RequestFormatted.String(),
			req.RangeHolder.Ranges[x].Start.Time.Format(time.RFC3339),
			req.RangeHolder.Ranges[x].End.Time.Format(time.RFC3339),
			int64(req.ExchangeInterval.Duration().Seconds()))
		if err != nil {
			return nil, err
		}

		for i := range history {
			timeSeries = append(timeSeries, kline.Candle{
				Time:   history[i].Time,
				Low:    history[i].Low,
				High:   history[i].High,
				Open:   history[i].Open,
				Close:  history[i].Close,
				Volume: history[i].Volume,
			})
		}
	}
	return req.ProcessResponse(timeSeries)
}

// ValidateAPICredentials validates current credentials used for wrapper
// functionality
func (c *CoinbasePro) ValidateAPICredentials(ctx context.Context, assetType asset.Item) error {
	_, err := c.UpdateAccountInfo(ctx, assetType)
	return c.CheckTransientError(err)
}

// GetServerTime returns the current exchange server time.
func (c *CoinbasePro) GetServerTime(ctx context.Context, _ asset.Item) (time.Time, error) {
	st, err := c.GetCurrentServerTime(ctx)
	if err != nil {
		return time.Time{}, err
	}
	return st.ISO, nil
}

// GetLatestFundingRates returns the latest funding rates data
func (c *CoinbasePro) GetLatestFundingRates(context.Context, *fundingrate.LatestRateRequest) ([]fundingrate.LatestRateResponse, error) {
	return nil, common.ErrFunctionNotSupported
}

// GetFuturesContractDetails returns all contracts from the exchange by asset type
func (c *CoinbasePro) GetFuturesContractDetails(context.Context, asset.Item) ([]futures.Contract, error) {
	return nil, common.ErrFunctionNotSupported
}

// UpdateOrderExecutionLimits updates order execution limits
func (c *CoinbasePro) UpdateOrderExecutionLimits(_ context.Context, _ asset.Item) error {
	return common.ErrNotYetImplemented
}

// GetCurrencyTradeURL returns the URL to the exchange's trade page for the given asset and currency pair
func (c *CoinbasePro) GetCurrencyTradeURL(_ context.Context, a asset.Item, cp currency.Pair) (string, error) {
	_, err := c.CurrencyPairs.IsPairEnabled(cp, a)
	if err != nil {
		return "", err
	}
	cp.Delimiter = currency.DashDelimiter
	return tradeBaseURL + cp.Upper().String(), nil
}<|MERGE_RESOLUTION|>--- conflicted
+++ resolved
@@ -130,11 +130,7 @@
 	if err != nil {
 		log.Errorln(log.ExchangeSys, err)
 	}
-<<<<<<< HEAD
 	c.Websocket = stream.NewWrapper()
-=======
-	c.Websocket = stream.NewWebsocket()
->>>>>>> 59469331
 	c.WebsocketResponseMaxLimit = exchange.DefaultWebsocketResponseMaxLimit
 	c.WebsocketResponseCheckTimeout = exchange.DefaultWebsocketResponseCheckTimeout
 	c.WebsocketOrderbookBufferLimit = exchange.DefaultWebsocketOrderbookBufferLimit
@@ -169,7 +165,6 @@
 		Features: &c.Features.Supports.WebsocketCapabilities,
 	})
 	if err != nil {
-		fmt.Println("COINBASE ISSUE")
 		return err
 	}
 	spotWebsocket, err := c.Websocket.AddWebsocket(&stream.WebsocketSetup{
@@ -178,16 +173,8 @@
 		Connector:             c.WsConnect,
 		Subscriber:            c.Subscribe,
 		Unsubscriber:          c.Unsubscribe,
-<<<<<<< HEAD
-		GenerateSubscriptions: c.GenerateDefaultSubscriptions,
+		GenerateSubscriptions: c.generateSubscriptions,
 		AssetType:             asset.Spot,
-=======
-		GenerateSubscriptions: c.generateSubscriptions,
-		Features:              &c.Features.Supports.WebsocketCapabilities,
-		OrderbookBufferConfig: buffer.Config{
-			SortBuffer: true,
-		},
->>>>>>> 59469331
 	})
 	if err != nil {
 		return err
