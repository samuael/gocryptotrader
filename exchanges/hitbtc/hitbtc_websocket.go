package hitbtc

import (
	"context"
	"encoding/json"
	"errors"
	"fmt"
	"net/http"
	"strconv"
	"strings"
	"time"

	"github.com/gorilla/websocket"
	"github.com/thrasher-corp/gocryptotrader/common"
	"github.com/thrasher-corp/gocryptotrader/common/crypto"
	"github.com/thrasher-corp/gocryptotrader/currency"
	"github.com/thrasher-corp/gocryptotrader/exchanges/asset"
	"github.com/thrasher-corp/gocryptotrader/exchanges/order"
	"github.com/thrasher-corp/gocryptotrader/exchanges/orderbook"
	"github.com/thrasher-corp/gocryptotrader/exchanges/stream"
	"github.com/thrasher-corp/gocryptotrader/exchanges/subscription"
	"github.com/thrasher-corp/gocryptotrader/exchanges/ticker"
	"github.com/thrasher-corp/gocryptotrader/exchanges/trade"
	"github.com/thrasher-corp/gocryptotrader/log"
)

const (
	hitbtcWebsocketAddress = "wss://api.hitbtc.com/api/2/ws"
	rpcVersion             = "2.0"
	rateLimit              = 20
	errAuthFailed          = 1002
)

// WsConnect starts a new connection with the websocket API
func (h *HitBTC) WsConnect() error {
	if !h.Websocket.IsEnabled() || !h.IsEnabled() {
		return stream.ErrWebsocketNotEnabled
	}
	spotWebsocket, err := h.Websocket.GetAssetWebsocket(asset.Spot)
	if err != nil {
		return fmt.Errorf("%w asset type: %v", err, asset.Spot)
	}
	var dialer websocket.Dialer
	err = spotWebsocket.Conn.Dial(&dialer, http.Header{})
	if err != nil {
		return err
	}

	go h.wsReadData()

	if h.Websocket.CanUseAuthenticatedEndpoints() {
		err = h.wsLogin(context.TODO())
		if err != nil {
			log.Errorf(log.ExchangeSys, "%v - authentication failed: %v\n", h.Name, err)
		}
	}

	return nil
}

// wsReadData receives and passes on websocket messages for processing
func (h *HitBTC) wsReadData() {
	spotWebsocket, err := h.Websocket.GetAssetWebsocket(asset.Spot)
	if err != nil {
		log.Errorf(log.ExchangeSys, "%v asset type: %v", err, asset.Spot)
		return
	}
	spotWebsocket.Wg.Add(1)
	defer spotWebsocket.Wg.Done()
	for {
		select {
		case <-spotWebsocket.ShutdownC:
			return
		default:
			resp := spotWebsocket.Conn.ReadMessage()
			if resp.Raw == nil {
				return
			}

			err := h.wsHandleData(resp.Raw)
			if err != nil {
				h.Websocket.DataHandler <- err
			}
		}
	}
}

func (h *HitBTC) wsGetTableName(respRaw []byte) (string, error) {
	var init capture
	err := json.Unmarshal(respRaw, &init)
	if err != nil {
		return "", err
	}
	if init.Error.Code == errAuthFailed {
		h.Websocket.SetCanUseAuthenticatedEndpoints(false)
	}
	if init.ID > 0 {
		if h.Websocket.Match.IncomingWithData(init.ID, respRaw) {
			return "", nil
		}
	}
	if init.Error.Message != "" || init.Error.Code != 0 {
		return "", fmt.Errorf("code: %d, Message: %s",
			init.Error.Code,
			init.Error.Message)
	}
	if _, ok := init.Result.(bool); ok {
		return "", nil
	}
	if init.Method != "" {
		return init.Method, nil
	}
	switch resultType := init.Result.(type) {
	case map[string]interface{}:
		if reportType, ok := resultType["reportType"].(string); ok {
			return reportType, nil
		}
		// check for ids - means it was a specific request
		// and can't go through normal processing
		if responseID, ok := resultType["id"].(string); ok {
			if responseID != "" {
				return "", nil
			}
		}
	case []interface{}:
		if len(resultType) == 0 {
			h.Websocket.DataHandler <- fmt.Sprintf("No data returned. ID: %v", init.ID)
			return "", nil
		}

		data, ok := resultType[0].(map[string]interface{})
		if !ok {
			return "", errors.New("unable to type assert data")
		}
		if _, ok := data["clientOrderId"]; ok {
			return "order", nil
		} else if _, ok := data["available"]; ok {
			return "trading", nil
		}
	}
	h.Websocket.DataHandler <- stream.UnhandledMessageWarning{Message: h.Name + stream.UnhandledMessage + string(respRaw)}
	return "", nil
}

func (h *HitBTC) wsHandleData(respRaw []byte) error {
	name, err := h.wsGetTableName(respRaw)
	if err != nil {
		return err
	}
	switch name {
	case "":
		return nil
	case "ticker":
		var wsTicker WsTicker
		err := json.Unmarshal(respRaw, &wsTicker)
		if err != nil {
			return err
		}

		pairs, err := h.GetEnabledPairs(asset.Spot)
		if err != nil {
			return err
		}

		format, err := h.GetPairFormat(asset.Spot, true)
		if err != nil {
			return err
		}

		p, err := currency.NewPairFromFormattedPairs(wsTicker.Params.Symbol,
			pairs,
			format)
		if err != nil {
			return err
		}

		h.Websocket.DataHandler <- &ticker.Price{
			ExchangeName: h.Name,
			Open:         wsTicker.Params.Open,
			Volume:       wsTicker.Params.Volume,
			QuoteVolume:  wsTicker.Params.VolumeQuote,
			High:         wsTicker.Params.High,
			Low:          wsTicker.Params.Low,
			Bid:          wsTicker.Params.Bid,
			Ask:          wsTicker.Params.Ask,
			Last:         wsTicker.Params.Last,
			LastUpdated:  wsTicker.Params.Timestamp,
			AssetType:    asset.Spot,
			Pair:         p,
		}
	case "snapshotOrderbook":
		var obSnapshot WsOrderbook
		err := json.Unmarshal(respRaw, &obSnapshot)
		if err != nil {
			return err
		}
		err = h.WsProcessOrderbookSnapshot(&obSnapshot)
		if err != nil {
			return err
		}
	case "updateOrderbook":
		var obUpdate WsOrderbook
		err := json.Unmarshal(respRaw, &obUpdate)
		if err != nil {
			return err
		}
		err = h.WsProcessOrderbookUpdate(&obUpdate)
		if err != nil {
			return err
		}
	case "snapshotTrades", "updateTrades":
		if !h.IsSaveTradeDataEnabled() {
			return nil
		}
		var tradeSnapshot WsTrade
		err := json.Unmarshal(respRaw, &tradeSnapshot)
		if err != nil {
			return err
		}
		var trades []trade.Data
		p, err := currency.NewPairFromString(tradeSnapshot.Params.Symbol)
		if err != nil {
			return &order.ClassificationError{
				Exchange: h.Name,
				Err:      err,
			}
		}
		for i := range tradeSnapshot.Params.Data {
			side, err := order.StringToOrderSide(tradeSnapshot.Params.Data[i].Side)
			if err != nil {
				return &order.ClassificationError{
					Exchange: h.Name,
					Err:      err,
				}
			}
			trades = append(trades, trade.Data{
				Timestamp:    tradeSnapshot.Params.Data[i].Timestamp,
				Exchange:     h.Name,
				CurrencyPair: p,
				AssetType:    asset.Spot,
				Price:        tradeSnapshot.Params.Data[i].Price,
				Amount:       tradeSnapshot.Params.Data[i].Quantity,
				Side:         side,
				TID:          strconv.FormatInt(tradeSnapshot.Params.Data[i].ID, 10),
			})
		}
		return trade.AddTradesToBuffer(h.Name, trades...)
	case "activeOrders":
		var o wsActiveOrdersResponse
		err := json.Unmarshal(respRaw, &o)
		if err != nil {
			return err
		}
		for i := range o.Params {
			err = h.wsHandleOrderData(&o.Params[i])
			if err != nil {
				return err
			}
		}
	case "trading":
		var trades WsGetTradingBalanceResponse
		err := json.Unmarshal(respRaw, &trades)
		if err != nil {
			return err
		}
		h.Websocket.DataHandler <- trades
	case "report":
		var o wsReportResponse
		err := json.Unmarshal(respRaw, &o)
		if err != nil {
			return err
		}
		err = h.wsHandleOrderData(&o.OrderData)
		if err != nil {
			return err
		}
	case "order":
		var o wsActiveOrderRequestResponse
		err := json.Unmarshal(respRaw, &o)
		if err != nil {
			return err
		}
		for i := range o.OrderData {
			err = h.wsHandleOrderData(&o.OrderData[i])
			if err != nil {
				return err
			}
		}
	case
		"replaced",
		"canceled",
		"new":
		var o wsOrderResponse
		err := json.Unmarshal(respRaw, &o)
		if err != nil {
			return err
		}
		err = h.wsHandleOrderData(&o.OrderData)
		if err != nil {
			return err
		}
	default:
		h.Websocket.DataHandler <- stream.UnhandledMessageWarning{Message: h.Name + stream.UnhandledMessage + string(respRaw)}
		return nil
	}
	return nil
}

// WsProcessOrderbookSnapshot processes a full orderbook snapshot to a local cache
func (h *HitBTC) WsProcessOrderbookSnapshot(ob *WsOrderbook) error {
	if len(ob.Params.Bid) == 0 || len(ob.Params.Ask) == 0 {
		return errors.New("no orderbooks to process")
	}

	newOrderBook := orderbook.Base{
		Bids: make(orderbook.Tranches, len(ob.Params.Bid)),
		Asks: make(orderbook.Tranches, len(ob.Params.Ask)),
	}
	for i := range ob.Params.Bid {
		newOrderBook.Bids[i] = orderbook.Tranche{
			Amount: ob.Params.Bid[i].Size,
			Price:  ob.Params.Bid[i].Price,
		}
	}
	for i := range ob.Params.Ask {
		newOrderBook.Asks[i] = orderbook.Tranche{
			Amount: ob.Params.Ask[i].Size,
			Price:  ob.Params.Ask[i].Price,
		}
	}

	pairs, err := h.GetEnabledPairs(asset.Spot)
	if err != nil {
		return err
	}

	format, err := h.GetPairFormat(asset.Spot, true)
	if err != nil {
		return err
	}

	p, err := currency.NewPairFromFormattedPairs(ob.Params.Symbol,
		pairs,
		format)
	if err != nil {
		h.Websocket.DataHandler <- err
		return err
	}

	newOrderBook.Asset = asset.Spot
	newOrderBook.Pair = p
	newOrderBook.Exchange = h.Name
	newOrderBook.VerifyOrderbook = h.CanVerifyOrderbook
	newOrderBook.LastUpdated = ob.Params.Timestamp

	return h.Websocket.Orderbook.LoadSnapshot(&newOrderBook)
}

func (h *HitBTC) wsHandleOrderData(o *wsOrderData) error {
	var trades []order.TradeHistory
	if o.TradeID > 0 {
		trades = append(trades, order.TradeHistory{
			Price:     o.TradePrice,
			Amount:    o.TradeQuantity,
			Fee:       o.TradeFee,
			Exchange:  h.Name,
			TID:       strconv.FormatFloat(o.TradeID, 'f', -1, 64),
			Timestamp: o.UpdatedAt,
		})
	}
	oType, err := order.StringToOrderType(o.Type)
	if err != nil {
		h.Websocket.DataHandler <- order.ClassificationError{
			Exchange: h.Name,
			OrderID:  o.ID,
			Err:      err,
		}
	}
	o.Status = strings.Replace(o.Status, "canceled", "cancelled", 1)
	oStatus, err := order.StringToOrderStatus(o.Status)
	if err != nil {
		h.Websocket.DataHandler <- order.ClassificationError{
			Exchange: h.Name,
			OrderID:  o.ID,
			Err:      err,
		}
	}
	oSide, err := order.StringToOrderSide(o.Side)
	if err != nil {
		h.Websocket.DataHandler <- order.ClassificationError{
			Exchange: h.Name,
			OrderID:  o.ID,
			Err:      err,
		}
	}

	p, err := currency.NewPairFromString(o.Symbol)
	if err != nil {
		h.Websocket.DataHandler <- order.ClassificationError{
			Exchange: h.Name,
			OrderID:  o.ID,
			Err:      err,
		}
	}

	var a asset.Item
	a, err = h.GetPairAssetType(p)
	if err != nil {
		return err
	}
	h.Websocket.DataHandler <- &order.Detail{
		Price:           o.Price,
		Amount:          o.Quantity,
		ExecutedAmount:  o.CumQuantity,
		RemainingAmount: o.Quantity - o.CumQuantity,
		Exchange:        h.Name,
		OrderID:         o.ID,
		Type:            oType,
		Side:            oSide,
		Status:          oStatus,
		AssetType:       a,
		Date:            o.CreatedAt,
		LastUpdated:     o.UpdatedAt,
		Pair:            p,
		Trades:          trades,
	}
	return nil
}

// WsProcessOrderbookUpdate updates a local cache
func (h *HitBTC) WsProcessOrderbookUpdate(update *WsOrderbook) error {
	if len(update.Params.Bid) == 0 && len(update.Params.Ask) == 0 {
		// Periodically HitBTC sends empty updates which includes a sequence
		// can return this as nil.
		return nil
	}

	bids := make(orderbook.Tranches, len(update.Params.Bid))
	for i := range update.Params.Bid {
		bids[i] = orderbook.Tranche{
			Price:  update.Params.Bid[i].Price,
			Amount: update.Params.Bid[i].Size,
		}
	}

	asks := make(orderbook.Tranches, len(update.Params.Ask))
	for i := range update.Params.Ask {
		asks[i] = orderbook.Tranche{
			Price:  update.Params.Ask[i].Price,
			Amount: update.Params.Ask[i].Size,
		}
	}

	pairs, err := h.GetEnabledPairs(asset.Spot)
	if err != nil {
		return err
	}

	format, err := h.GetPairFormat(asset.Spot, true)
	if err != nil {
		return err
	}

	p, err := currency.NewPairFromFormattedPairs(update.Params.Symbol,
		pairs,
		format)
	if err != nil {
		return err
	}

	return h.Websocket.Orderbook.Update(&orderbook.Update{
		Asks:       asks,
		Bids:       bids,
		Pair:       p,
		UpdateID:   update.Params.Sequence,
		Asset:      asset.Spot,
		UpdateTime: update.Params.Timestamp,
	})
}

// GenerateDefaultSubscriptions Adds default subscriptions to websocket to be handled by ManageSubscriptions()
func (h *HitBTC) GenerateDefaultSubscriptions() (subscription.List, error) {
	var channels = []string{
		"Ticker",
		"Orderbook",
		"Trades",
		"Candles",
	}

	var subscriptions subscription.List
	if h.Websocket.CanUseAuthenticatedEndpoints() {
		subscriptions = append(subscriptions, &subscription.Subscription{Channel: "Reports"})
	}
	pairs, err := h.GetEnabledPairs(asset.Spot)
	if err != nil {
		return nil, err
	}
	pairFmt, err := h.GetPairFormat(asset.Spot, true)
	if err != nil {
		return nil, err
	}
	pairFmt.Delimiter = ""
	pairs = pairs.Format(pairFmt)
	for i := range channels {
		for j := range pairs {
			subscriptions = append(subscriptions, &subscription.Subscription{
				Channel: channels[i],
				Pairs:   currency.Pairs{pairs[j]},
				Asset:   asset.Spot,
			})
		}
	}
	return subscriptions, nil
}

// Subscribe sends a websocket message to receive data from the channel
<<<<<<< HEAD
func (h *HitBTC) Subscribe(channelsToSubscribe []subscription.Subscription) error {
	spotWebsocket, err := h.Websocket.GetAssetWebsocket(asset.Spot)
	if err != nil {
		return fmt.Errorf("%w asset type: %v", err, asset.Spot)
	}
	var errs error
	for i := range channelsToSubscribe {
		subscribe := WsRequest{
			Method: channelsToSubscribe[i].Channel,
			ID:     spotWebsocket.Conn.GenerateMessageID(false),
=======
func (h *HitBTC) Subscribe(channelsToSubscribe subscription.List) error {
	var errs error
	for _, s := range channelsToSubscribe {
		if len(s.Pairs) != 1 {
			return subscription.ErrNotSinglePair
>>>>>>> 59469331
		}
		pair := s.Pairs[0]

		r := WsRequest{
			Method: "subscribe" + s.Channel,
			ID:     h.Websocket.Conn.GenerateMessageID(false),
			Params: WsParams{
				Symbol: pair.String(),
			},
		}
		switch s.Channel {
		case "Trades":
			r.Params.Limit = 100
		case "Candles":
			r.Params.Period = "M30"
			r.Params.Limit = 100
		}

<<<<<<< HEAD
		err := spotWebsocket.Conn.SendJSONMessage(subscribe)
=======
		err := h.Websocket.Conn.SendJSONMessage(r)
		if err == nil {
			err = h.Websocket.AddSuccessfulSubscriptions(s)
		}
>>>>>>> 59469331
		if err != nil {
			errs = common.AppendError(errs, err)
		}
<<<<<<< HEAD
		spotWebsocket.AddSuccessfulSubscriptions(channelsToSubscribe[i])
=======
>>>>>>> 59469331
	}
	return errs
}

// Unsubscribe sends a websocket message to stop receiving data from the channel
<<<<<<< HEAD
func (h *HitBTC) Unsubscribe(channelsToUnsubscribe []subscription.Subscription) error {
	spotWebsocket, err := h.Websocket.GetAssetWebsocket(asset.Spot)
	if err != nil {
		return fmt.Errorf("%w asset type: %v", err, asset.Spot)
	}
=======
func (h *HitBTC) Unsubscribe(subs subscription.List) error {
>>>>>>> 59469331
	var errs error
	for _, s := range subs {
		if len(s.Pairs) != 1 {
			return subscription.ErrNotSinglePair
		}
		pair := s.Pairs[0]

		r := WsNotification{
			JSONRPCVersion: rpcVersion,
			Method:         "unsubscribe" + s.Channel,
			Params: WsParams{
				Symbol: pair.String(),
			},
		}

		switch s.Channel {
		case "Trades":
			r.Params.Limit = 100
		case "Candles":
			r.Params.Period = "M30"
			r.Params.Limit = 100
		}

<<<<<<< HEAD
		err := spotWebsocket.Conn.SendJSONMessage(unsubscribe)
=======
		err := h.Websocket.Conn.SendJSONMessage(r)
		if err == nil {
			err = h.Websocket.RemoveSubscriptions(s)
		}
>>>>>>> 59469331
		if err != nil {
			errs = common.AppendError(errs, err)
		}
<<<<<<< HEAD
		spotWebsocket.RemoveSubscriptions(channelsToUnsubscribe[i])
=======
>>>>>>> 59469331
	}
	return errs
}

// Unsubscribe sends a websocket message to stop receiving data from the channel
func (h *HitBTC) wsLogin(ctx context.Context) error {
	if !h.IsWebsocketAuthenticationSupported() {
		return fmt.Errorf("%v AuthenticatedWebsocketAPISupport not enabled", h.Name)
	}
	spotWebsocket, err := h.Websocket.GetAssetWebsocket(asset.Spot)
	if err != nil {
		return fmt.Errorf("%w asset type: %v", err, asset.Spot)
	}
	creds, err := h.GetCredentials(ctx)
	if err != nil {
		return err
	}
	h.Websocket.SetCanUseAuthenticatedEndpoints(true)
	n := strconv.FormatInt(time.Now().Unix(), 10)
	hmac, err := crypto.GetHMAC(crypto.HashSHA256,
		[]byte(n),
		[]byte(creds.Secret))
	if err != nil {
		return err
	}

	request := WsLoginRequest{
		Method: "login",
		Params: WsLoginData{
			Algo:      "HS256",
			PKey:      creds.Key,
			Nonce:     n,
			Signature: crypto.HexEncodeToString(hmac),
		},
		ID: spotWebsocket.Conn.GenerateMessageID(false),
	}

	err = spotWebsocket.Conn.SendJSONMessage(request)
	if err != nil {
		h.Websocket.SetCanUseAuthenticatedEndpoints(false)
		return err
	}

	return nil
}

// wsPlaceOrder sends a websocket message to submit an order
func (h *HitBTC) wsPlaceOrder(pair currency.Pair, side string, price, quantity float64) (*WsSubmitOrderSuccessResponse, error) {
	if !h.Websocket.CanUseAuthenticatedEndpoints() {
		return nil, fmt.Errorf("%v not authenticated, cannot place order", h.Name)
	}
	spotWebsocket, err := h.Websocket.GetAssetWebsocket(asset.Spot)
	if err != nil {
		return nil, fmt.Errorf("%w asset type: %v", err, asset.Spot)
	}
	id := spotWebsocket.Conn.GenerateMessageID(false)
	fPair, err := h.FormatExchangeCurrency(pair, asset.Spot)
	if err != nil {
		return nil, err
	}

	request := WsSubmitOrderRequest{
		Method: "newOrder",
		Params: WsSubmitOrderRequestData{
			ClientOrderID: id,
			Symbol:        fPair.String(),
			Side:          strings.ToLower(side),
			Price:         price,
			Quantity:      quantity,
		},
		ID: id,
	}
	resp, err := spotWebsocket.Conn.SendMessageReturnResponse(id, request)
	if err != nil {
		return nil, fmt.Errorf("%v %v", h.Name, err)
	}
	var response WsSubmitOrderSuccessResponse
	err = json.Unmarshal(resp, &response)
	if err != nil {
		return nil, fmt.Errorf("%v %v", h.Name, err)
	}
	if response.Error.Code > 0 || response.Error.Message != "" {
		return &response, fmt.Errorf("%v Error:%v Message:%v", h.Name, response.Error.Code, response.Error.Message)
	}
	return &response, nil
}

// wsCancelOrder sends a websocket message to cancel an order
func (h *HitBTC) wsCancelOrder(clientOrderID string) (*WsCancelOrderResponse, error) {
	if !h.Websocket.CanUseAuthenticatedEndpoints() {
		return nil, fmt.Errorf("%v not authenticated, cannot place order", h.Name)
	}
	spotWebsocket, err := h.Websocket.GetAssetWebsocket(asset.Spot)
	if err != nil {
		return nil, fmt.Errorf("%w asset type: %v", err, asset.Spot)
	}
	request := WsCancelOrderRequest{
		Method: "cancelOrder",
		Params: WsCancelOrderRequestData{
			ClientOrderID: clientOrderID,
		},
		ID: spotWebsocket.Conn.GenerateMessageID(false),
	}
	resp, err := spotWebsocket.Conn.SendMessageReturnResponse(request.ID, request)
	if err != nil {
		return nil, fmt.Errorf("%v %v", h.Name, err)
	}
	var response WsCancelOrderResponse
	err = json.Unmarshal(resp, &response)
	if err != nil {
		return nil, fmt.Errorf("%v %v", h.Name, err)
	}
	if response.Error.Code > 0 || response.Error.Message != "" {
		return &response, fmt.Errorf("%v Error:%v Message:%v", h.Name, response.Error.Code, response.Error.Message)
	}
	return &response, nil
}

// wsReplaceOrder sends a websocket message to replace an order
func (h *HitBTC) wsReplaceOrder(clientOrderID string, quantity, price float64) (*WsReplaceOrderResponse, error) {
	if !h.Websocket.CanUseAuthenticatedEndpoints() {
		return nil, fmt.Errorf("%v not authenticated, cannot place order", h.Name)
	}
	spotWebsocket, err := h.Websocket.GetAssetWebsocket(asset.Spot)
	if err != nil {
		return nil, fmt.Errorf("%w asset type: %v", err, asset.Spot)
	}
	request := WsReplaceOrderRequest{
		Method: "cancelReplaceOrder",
		Params: WsReplaceOrderRequestData{
			ClientOrderID:   clientOrderID,
			RequestClientID: strconv.FormatInt(time.Now().Unix(), 10),
			Quantity:        quantity,
			Price:           price,
		},
		ID: spotWebsocket.Conn.GenerateMessageID(false),
	}
	resp, err := spotWebsocket.Conn.SendMessageReturnResponse(request.ID, request)
	if err != nil {
		return nil, fmt.Errorf("%v %v", h.Name, err)
	}
	var response WsReplaceOrderResponse
	err = json.Unmarshal(resp, &response)
	if err != nil {
		return nil, fmt.Errorf("%v %v", h.Name, err)
	}
	if response.Error.Code > 0 || response.Error.Message != "" {
		return &response, fmt.Errorf("%v Error:%v Message:%v", h.Name, response.Error.Code, response.Error.Message)
	}
	return &response, nil
}

// wsGetActiveOrders sends a websocket message to get all active orders
func (h *HitBTC) wsGetActiveOrders() (*wsActiveOrdersResponse, error) {
	if !h.Websocket.CanUseAuthenticatedEndpoints() {
		return nil, fmt.Errorf("%v not authenticated, cannot get active orders", h.Name)
	}
	spotWebsocket, err := h.Websocket.GetAssetWebsocket(asset.Spot)
	if err != nil {
		return nil, fmt.Errorf("%w asset type: %v", err, asset.Spot)
	}
	request := WsReplaceOrderRequest{
		Method: "getOrders",
		Params: WsReplaceOrderRequestData{},
		ID:     spotWebsocket.Conn.GenerateMessageID(false),
	}
	resp, err := spotWebsocket.Conn.SendMessageReturnResponse(request.ID, request)
	if err != nil {
		return nil, fmt.Errorf("%v %v", h.Name, err)
	}
	var response wsActiveOrdersResponse
	err = json.Unmarshal(resp, &response)
	if err != nil {
		return nil, fmt.Errorf("%v %v", h.Name, err)
	}
	if response.Error.Code > 0 || response.Error.Message != "" {
		return &response, fmt.Errorf("%v Error:%v Message:%v", h.Name, response.Error.Code, response.Error.Message)
	}
	return &response, nil
}

// wsGetTradingBalance sends a websocket message to get trading balance
func (h *HitBTC) wsGetTradingBalance() (*WsGetTradingBalanceResponse, error) {
	if !h.Websocket.CanUseAuthenticatedEndpoints() {
		return nil, fmt.Errorf("%v not authenticated, cannot place order", h.Name)
	}
	spotWebsocket, err := h.Websocket.GetAssetWebsocket(asset.Spot)
	if err != nil {
		return nil, fmt.Errorf("%w asset type: %v", err, asset.Spot)
	}
	request := WsReplaceOrderRequest{
		Method: "getTradingBalance",
		Params: WsReplaceOrderRequestData{},
		ID:     spotWebsocket.Conn.GenerateMessageID(false),
	}
	resp, err := spotWebsocket.Conn.SendMessageReturnResponse(request.ID, request)
	if err != nil {
		return nil, fmt.Errorf("%v %v", h.Name, err)
	}
	var response WsGetTradingBalanceResponse
	err = json.Unmarshal(resp, &response)
	if err != nil {
		return nil, fmt.Errorf("%v %v", h.Name, err)
	}
	if response.Error.Code > 0 || response.Error.Message != "" {
		return &response, fmt.Errorf("%v Error:%v Message:%v", h.Name, response.Error.Code, response.Error.Message)
	}
	return &response, nil
}

// wsGetCurrencies sends a websocket message to get trading balance
func (h *HitBTC) wsGetCurrencies(currencyItem currency.Code) (*WsGetCurrenciesResponse, error) {
	spotWebsocket, err := h.Websocket.GetAssetWebsocket(asset.Spot)
	if err != nil {
		return nil, fmt.Errorf("%w asset type: %v", err, asset.Spot)
	}
	request := WsGetCurrenciesRequest{
		Method: "getCurrency",
		Params: WsGetCurrenciesRequestParameters{
			Currency: currencyItem,
		},
		ID: spotWebsocket.Conn.GenerateMessageID(false),
	}
	resp, err := spotWebsocket.Conn.SendMessageReturnResponse(request.ID, request)
	if err != nil {
		return nil, fmt.Errorf("%v %v", h.Name, err)
	}
	var response WsGetCurrenciesResponse
	err = json.Unmarshal(resp, &response)
	if err != nil {
		return nil, fmt.Errorf("%v %v", h.Name, err)
	}
	if response.Error.Code > 0 || response.Error.Message != "" {
		return &response, fmt.Errorf("%v Error:%v Message:%v", h.Name, response.Error.Code, response.Error.Message)
	}
	return &response, nil
}

// wsGetSymbols sends a websocket message to get trading balance
func (h *HitBTC) wsGetSymbols(c currency.Pair) (*WsGetSymbolsResponse, error) {
	spotWebsocket, err := h.Websocket.GetAssetWebsocket(asset.Spot)
	if err != nil {
		return nil, fmt.Errorf("%w asset type: %v", err, asset.Spot)
	}
	fPair, err := h.FormatExchangeCurrency(c, asset.Spot)
	if err != nil {
		return nil, err
	}

	request := WsGetSymbolsRequest{
		Method: "getSymbol",
		Params: WsGetSymbolsRequestParameters{
			Symbol: fPair.String(),
		},
		ID: spotWebsocket.Conn.GenerateMessageID(false),
	}
	resp, err := spotWebsocket.Conn.SendMessageReturnResponse(request.ID, request)
	if err != nil {
		return nil, fmt.Errorf("%v %v", h.Name, err)
	}
	var response WsGetSymbolsResponse
	err = json.Unmarshal(resp, &response)
	if err != nil {
		return nil, fmt.Errorf("%v %v", h.Name, err)
	}
	if response.Error.Code > 0 || response.Error.Message != "" {
		return &response, fmt.Errorf("%v Error:%v Message:%v", h.Name, response.Error.Code, response.Error.Message)
	}
	return &response, nil
}

// wsGetSymbols sends a websocket message to get trading balance
func (h *HitBTC) wsGetTrades(c currency.Pair, limit int64, sort, by string) (*WsGetTradesResponse, error) {
	spotWebsocket, err := h.Websocket.GetAssetWebsocket(asset.Spot)
	if err != nil {
		return nil, fmt.Errorf("%w asset type: %v", err, asset.Spot)
	}
	fPair, err := h.FormatExchangeCurrency(c, asset.Spot)
	if err != nil {
		return nil, err
	}

	request := WsGetTradesRequest{
		Method: "getTrades",
		Params: WsGetTradesRequestParameters{
			Symbol: fPair.String(),
			Limit:  limit,
			Sort:   sort,
			By:     by,
		},
		ID: spotWebsocket.Conn.GenerateMessageID(false),
	}
	resp, err := spotWebsocket.Conn.SendMessageReturnResponse(request.ID, request)
	if err != nil {
		return nil, fmt.Errorf("%v %v", h.Name, err)
	}
	var response WsGetTradesResponse
	err = json.Unmarshal(resp, &response)
	if err != nil {
		return nil, fmt.Errorf("%v %v", h.Name, err)
	}
	if response.Error.Code > 0 || response.Error.Message != "" {
		return &response, fmt.Errorf("%v Error:%v Message:%v", h.Name, response.Error.Code, response.Error.Message)
	}
	return &response, nil
}<|MERGE_RESOLUTION|>--- conflicted
+++ resolved
@@ -46,6 +46,7 @@
 		return err
 	}
 
+	h.Websocket.Wg.Add(1)
 	go h.wsReadData()
 
 	if h.Websocket.CanUseAuthenticatedEndpoints() {
@@ -60,27 +61,20 @@
 
 // wsReadData receives and passes on websocket messages for processing
 func (h *HitBTC) wsReadData() {
-	spotWebsocket, err := h.Websocket.GetAssetWebsocket(asset.Spot)
-	if err != nil {
-		log.Errorf(log.ExchangeSys, "%v asset type: %v", err, asset.Spot)
-		return
-	}
-	spotWebsocket.Wg.Add(1)
-	defer spotWebsocket.Wg.Done()
+	defer h.Websocket.Wg.Done()
+	spotWebsocket, err := h.Websocket.GetAssetWebsocket(asset.Spot)
+	if err != nil {
+		log.Errorf(log.ExchangeSys, "%w asset type: %v", err, asset.Spot)
+	}
 	for {
-		select {
-		case <-spotWebsocket.ShutdownC:
+		resp := spotWebsocket.Conn.ReadMessage()
+		if resp.Raw == nil {
 			return
-		default:
-			resp := spotWebsocket.Conn.ReadMessage()
-			if resp.Raw == nil {
-				return
-			}
-
-			err := h.wsHandleData(resp.Raw)
-			if err != nil {
-				h.Websocket.DataHandler <- err
-			}
+		}
+
+		err := h.wsHandleData(resp.Raw)
+		if err != nil {
+			h.Websocket.DataHandler <- err
 		}
 	}
 }
@@ -514,30 +508,21 @@
 }
 
 // Subscribe sends a websocket message to receive data from the channel
-<<<<<<< HEAD
-func (h *HitBTC) Subscribe(channelsToSubscribe []subscription.Subscription) error {
+func (h *HitBTC) Subscribe(channelsToSubscribe subscription.List) error {
 	spotWebsocket, err := h.Websocket.GetAssetWebsocket(asset.Spot)
 	if err != nil {
 		return fmt.Errorf("%w asset type: %v", err, asset.Spot)
 	}
-	var errs error
-	for i := range channelsToSubscribe {
-		subscribe := WsRequest{
-			Method: channelsToSubscribe[i].Channel,
-			ID:     spotWebsocket.Conn.GenerateMessageID(false),
-=======
-func (h *HitBTC) Subscribe(channelsToSubscribe subscription.List) error {
 	var errs error
 	for _, s := range channelsToSubscribe {
 		if len(s.Pairs) != 1 {
 			return subscription.ErrNotSinglePair
->>>>>>> 59469331
 		}
 		pair := s.Pairs[0]
 
 		r := WsRequest{
 			Method: "subscribe" + s.Channel,
-			ID:     h.Websocket.Conn.GenerateMessageID(false),
+			ID:     spotWebsocket.Conn.GenerateMessageID(false),
 			Params: WsParams{
 				Symbol: pair.String(),
 			},
@@ -550,35 +535,23 @@
 			r.Params.Limit = 100
 		}
 
-<<<<<<< HEAD
-		err := spotWebsocket.Conn.SendJSONMessage(subscribe)
-=======
-		err := h.Websocket.Conn.SendJSONMessage(r)
+		err := spotWebsocket.Conn.SendJSONMessage(r)
 		if err == nil {
-			err = h.Websocket.AddSuccessfulSubscriptions(s)
-		}
->>>>>>> 59469331
+			err = spotWebsocket.AddSuccessfulSubscriptions(s)
+		}
 		if err != nil {
 			errs = common.AppendError(errs, err)
 		}
-<<<<<<< HEAD
-		spotWebsocket.AddSuccessfulSubscriptions(channelsToSubscribe[i])
-=======
->>>>>>> 59469331
 	}
 	return errs
 }
 
 // Unsubscribe sends a websocket message to stop receiving data from the channel
-<<<<<<< HEAD
-func (h *HitBTC) Unsubscribe(channelsToUnsubscribe []subscription.Subscription) error {
+func (h *HitBTC) Unsubscribe(subs subscription.List) error {
 	spotWebsocket, err := h.Websocket.GetAssetWebsocket(asset.Spot)
 	if err != nil {
 		return fmt.Errorf("%w asset type: %v", err, asset.Spot)
 	}
-=======
-func (h *HitBTC) Unsubscribe(subs subscription.List) error {
->>>>>>> 59469331
 	var errs error
 	for _, s := range subs {
 		if len(s.Pairs) != 1 {
@@ -602,21 +575,13 @@
 			r.Params.Limit = 100
 		}
 
-<<<<<<< HEAD
-		err := spotWebsocket.Conn.SendJSONMessage(unsubscribe)
-=======
-		err := h.Websocket.Conn.SendJSONMessage(r)
+		err := spotWebsocket.Conn.SendJSONMessage(r)
 		if err == nil {
-			err = h.Websocket.RemoveSubscriptions(s)
-		}
->>>>>>> 59469331
+			err = spotWebsocket.RemoveSubscriptions(s)
+		}
 		if err != nil {
 			errs = common.AppendError(errs, err)
 		}
-<<<<<<< HEAD
-		spotWebsocket.RemoveSubscriptions(channelsToUnsubscribe[i])
-=======
->>>>>>> 59469331
 	}
 	return errs
 }
@@ -625,10 +590,6 @@
 func (h *HitBTC) wsLogin(ctx context.Context) error {
 	if !h.IsWebsocketAuthenticationSupported() {
 		return fmt.Errorf("%v AuthenticatedWebsocketAPISupport not enabled", h.Name)
-	}
-	spotWebsocket, err := h.Websocket.GetAssetWebsocket(asset.Spot)
-	if err != nil {
-		return fmt.Errorf("%w asset type: %v", err, asset.Spot)
 	}
 	creds, err := h.GetCredentials(ctx)
 	if err != nil {
@@ -642,7 +603,10 @@
 	if err != nil {
 		return err
 	}
-
+	spotWebsocket, err := h.Websocket.GetAssetWebsocket(asset.Spot)
+	if err != nil {
+		return fmt.Errorf("%w asset type: %v", err, asset.Spot)
+	}
 	request := WsLoginRequest{
 		Method: "login",
 		Params: WsLoginData{
@@ -857,15 +821,14 @@
 
 // wsGetSymbols sends a websocket message to get trading balance
 func (h *HitBTC) wsGetSymbols(c currency.Pair) (*WsGetSymbolsResponse, error) {
+	fPair, err := h.FormatExchangeCurrency(c, asset.Spot)
+	if err != nil {
+		return nil, err
+	}
 	spotWebsocket, err := h.Websocket.GetAssetWebsocket(asset.Spot)
 	if err != nil {
 		return nil, fmt.Errorf("%w asset type: %v", err, asset.Spot)
 	}
-	fPair, err := h.FormatExchangeCurrency(c, asset.Spot)
-	if err != nil {
-		return nil, err
-	}
-
 	request := WsGetSymbolsRequest{
 		Method: "getSymbol",
 		Params: WsGetSymbolsRequestParameters{
@@ -890,15 +853,14 @@
 
 // wsGetSymbols sends a websocket message to get trading balance
 func (h *HitBTC) wsGetTrades(c currency.Pair, limit int64, sort, by string) (*WsGetTradesResponse, error) {
+	fPair, err := h.FormatExchangeCurrency(c, asset.Spot)
+	if err != nil {
+		return nil, err
+	}
 	spotWebsocket, err := h.Websocket.GetAssetWebsocket(asset.Spot)
 	if err != nil {
 		return nil, fmt.Errorf("%w asset type: %v", err, asset.Spot)
 	}
-	fPair, err := h.FormatExchangeCurrency(c, asset.Spot)
-	if err != nil {
-		return nil, err
-	}
-
 	request := WsGetTradesRequest{
 		Method: "getTrades",
 		Params: WsGetTradesRequestParameters{
