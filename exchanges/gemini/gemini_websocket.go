// Package gemini exchange documentation can be found at
// https://docs.sandbox.gemini.com
package gemini

import (
	"context"
	"encoding/json"
	"errors"
	"fmt"
	"net/http"
	"strconv"
	"strings"
	"time"

	"github.com/gorilla/websocket"
	"github.com/thrasher-corp/gocryptotrader/common"
	"github.com/thrasher-corp/gocryptotrader/common/crypto"
	"github.com/thrasher-corp/gocryptotrader/currency"
	exchange "github.com/thrasher-corp/gocryptotrader/exchanges"
	"github.com/thrasher-corp/gocryptotrader/exchanges/asset"
	"github.com/thrasher-corp/gocryptotrader/exchanges/order"
	"github.com/thrasher-corp/gocryptotrader/exchanges/orderbook"
	"github.com/thrasher-corp/gocryptotrader/exchanges/stream"
	"github.com/thrasher-corp/gocryptotrader/exchanges/subscription"
	"github.com/thrasher-corp/gocryptotrader/exchanges/trade"
	"github.com/thrasher-corp/gocryptotrader/log"
)

const (
	geminiWebsocketEndpoint        = "wss://api.gemini.com"
	geminiWebsocketSandboxEndpoint = "wss://api.sandbox.gemini.com/v1/"
	geminiWsMarketData             = "marketdata"
	geminiWsOrderEvents            = "order/events"
)

// WsConnect initiates a websocket connection
func (g *Gemini) WsConnect() error {
	if !g.Websocket.IsEnabled() || !g.IsEnabled() {
		return errors.New(stream.WebsocketNotEnabled)
	}
	spotWebsocket, err := g.Websocket.GetAssetWebsocket(asset.Spot)
	if err != nil {
		return fmt.Errorf("%w asset type: %v", err, asset.Futures)
	}
	var dialer websocket.Dialer
	err = spotWebsocket.Conn.Dial(&dialer, http.Header{})
	if err != nil {
		return err
	}

	go g.wsReadData(spotWebsocket.Conn)
	if g.Websocket.CanUseAuthenticatedEndpoints() {
		err := g.WsAuth(context.TODO(), &dialer)
		if err != nil {
			log.Errorf(log.ExchangeSys, "%v - websocket authentication failed: %v\n", g.Name, err)
			g.Websocket.SetCanUseAuthenticatedEndpoints(false)
		}
	}
	return nil
}

// GenerateDefaultSubscriptions Adds default subscriptions to websocket to be handled by ManageSubscriptions()
func (g *Gemini) GenerateDefaultSubscriptions() ([]subscription.Subscription, error) {
	// See gemini_types.go for more subscription/candle vars
	var channels = []string{
		marketDataLevel2,
		candles1d,
	}

	pairs, err := g.GetEnabledPairs(asset.Spot)
	if err != nil {
		return nil, err
	}

	var subscriptions []subscription.Subscription
	for x := range channels {
		for y := range pairs {
			subscriptions = append(subscriptions, subscription.Subscription{
				Channel: channels[x],
				Pair:    pairs[y],
				Asset:   asset.Spot,
			})
		}
	}
	return subscriptions, nil
}

// Subscribe sends a websocket message to receive data from the channel
<<<<<<< HEAD
func (g *Gemini) Subscribe(channelsToSubscribe []stream.ChannelSubscription) error {
	spotWebsocket, err := g.Websocket.GetAssetWebsocket(asset.Spot)
	if err != nil {
		return fmt.Errorf("%w asset type: %v", err, asset.Spot)
	}
=======
func (g *Gemini) Subscribe(channelsToSubscribe []subscription.Subscription) error {
>>>>>>> 23c82bea
	channels := make([]string, 0, len(channelsToSubscribe))
	for x := range channelsToSubscribe {
		if common.StringDataCompareInsensitive(channels, channelsToSubscribe[x].Channel) {
			continue
		}
		channels = append(channels, channelsToSubscribe[x].Channel)
	}

	var pairs currency.Pairs
	for x := range channelsToSubscribe {
		if pairs.Contains(channelsToSubscribe[x].Pair, true) {
			continue
		}
		pairs = append(pairs, channelsToSubscribe[x].Pair)
	}

	fmtPairs, err := g.FormatExchangeCurrencies(pairs, asset.Spot)
	if err != nil {
		return err
	}

	subs := make([]wsSubscriptions, len(channels))
	for x := range channels {
		subs[x] = wsSubscriptions{
			Name:    channels[x],
			Symbols: strings.Split(fmtPairs, ","),
		}
	}

	wsSub := wsSubscribeRequest{
		Type:          "subscribe",
		Subscriptions: subs,
	}
	err = spotWebsocket.Conn.SendJSONMessage(wsSub)
	if err != nil {
		return err
	}

	spotWebsocket.AddSuccessfulSubscriptions(channelsToSubscribe...)
	return nil
}

// Unsubscribe sends a websocket message to stop receiving data from the channel
<<<<<<< HEAD
func (g *Gemini) Unsubscribe(channelsToUnsubscribe []stream.ChannelSubscription) error {
	spotWebsocket, err := g.Websocket.GetAssetWebsocket(asset.Spot)
	if err != nil {
		return fmt.Errorf("%w asset type: %v", err, asset.Spot)
	}
=======
func (g *Gemini) Unsubscribe(channelsToUnsubscribe []subscription.Subscription) error {
>>>>>>> 23c82bea
	channels := make([]string, 0, len(channelsToUnsubscribe))
	for x := range channelsToUnsubscribe {
		if common.StringDataCompareInsensitive(channels, channelsToUnsubscribe[x].Channel) {
			continue
		}
		channels = append(channels, channelsToUnsubscribe[x].Channel)
	}

	var pairs currency.Pairs
	for x := range channelsToUnsubscribe {
		if pairs.Contains(channelsToUnsubscribe[x].Pair, true) {
			continue
		}
		pairs = append(pairs, channelsToUnsubscribe[x].Pair)
	}

	fmtPairs, err := g.FormatExchangeCurrencies(pairs, asset.Spot)
	if err != nil {
		return err
	}

	subs := make([]wsSubscriptions, len(channels))
	for x := range channels {
		subs[x] = wsSubscriptions{
			Name:    channels[x],
			Symbols: strings.Split(fmtPairs, ","),
		}
	}

	wsSub := wsSubscribeRequest{
		Type:          "unsubscribe",
		Subscriptions: subs,
	}
	err = spotWebsocket.Conn.SendJSONMessage(wsSub)
	if err != nil {
		return err
	}

	spotWebsocket.RemoveSubscriptions(channelsToUnsubscribe...)
	return nil
}

// WsAuth will connect to Gemini's secure endpoint
func (g *Gemini) WsAuth(ctx context.Context, dialer *websocket.Dialer) error {
	if !g.IsWebsocketAuthenticationSupported() {
		return fmt.Errorf("%v AuthenticatedWebsocketAPISupport not enabled", g.Name)
	}
	spotWebsocket, err := g.Websocket.GetAssetWebsocket(asset.Spot)
	if err != nil {
		return fmt.Errorf("%w asset type: %v", err, asset.Spot)
	}
	creds, err := g.GetCredentials(ctx)
	if err != nil {
		return err
	}
	payload := WsRequestPayload{
		Request: "/v1/" + geminiWsOrderEvents,
		Nonce:   time.Now().UnixNano(),
	}
	PayloadJSON, err := json.Marshal(payload)
	if err != nil {
		return fmt.Errorf("%v sendAuthenticatedHTTPRequest: Unable to JSON request", g.Name)
	}
	wsEndpoint, err := g.API.Endpoints.GetURL(exchange.WebsocketSpot)
	if err != nil {
		return err
	}
	endpoint := wsEndpoint + geminiWsOrderEvents
	PayloadBase64 := crypto.Base64Encode(PayloadJSON)
	hmac, err := crypto.GetHMAC(crypto.HashSHA512_384,
		[]byte(PayloadBase64),
		[]byte(creds.Secret))
	if err != nil {
		return err
	}

	headers := http.Header{}
	headers.Add("Content-Length", "0")
	headers.Add("Content-Type", "text/plain")
	headers.Add("X-GEMINI-PAYLOAD", PayloadBase64)
	headers.Add("X-GEMINI-APIKEY", creds.Key)
	headers.Add("X-GEMINI-SIGNATURE", crypto.HexEncodeToString(hmac))
	headers.Add("Cache-Control", "no-cache")

	err = spotWebsocket.AuthConn.Dial(dialer, headers)
	if err != nil {
		return fmt.Errorf("%v Websocket connection %v error. Error %v", g.Name, endpoint, err)
	}
	go g.wsReadData(spotWebsocket.AuthConn)
	return nil
}

// wsReadData receives and passes on websocket messages for processing
func (g *Gemini) wsReadData(ws stream.Connection) {
	spotWebsocket, err := g.Websocket.GetAssetWebsocket(asset.Spot)
	if err != nil {
		log.Errorf(log.ExchangeSys, "%v asset type: %v", err, asset.Spot)
		return
	}
	spotWebsocket.Wg.Add(1)
	defer spotWebsocket.Wg.Done()
	for {
		select {
		case <-spotWebsocket.ShutdownC:
			return
		default:
			resp := ws.ReadMessage()
			if resp.Raw == nil {
				return
			}
			err := g.wsHandleData(resp.Raw)
			if err != nil {
				select {
				case g.Websocket.DataHandler <- err:
				default:
					log.Errorf(log.WebsocketMgr,
						"%s websocket handle data error: %v",
						g.Name,
						err)
				}
			}
		}
	}
}

func (g *Gemini) wsHandleData(respRaw []byte) error {
	// only order details are sent in arrays
	if strings.HasPrefix(string(respRaw), "[") {
		var result []WsOrderResponse
		err := json.Unmarshal(respRaw, &result)
		if err != nil {
			return err
		}

		for i := range result {
			oSide, err := order.StringToOrderSide(result[i].Side)
			if err != nil {
				g.Websocket.DataHandler <- order.ClassificationError{
					Exchange: g.Name,
					OrderID:  result[i].OrderID,
					Err:      err,
				}
			}
			var oType order.Type
			oType, err = stringToOrderType(result[i].OrderType)
			if err != nil {
				g.Websocket.DataHandler <- order.ClassificationError{
					Exchange: g.Name,
					OrderID:  result[i].OrderID,
					Err:      err,
				}
			}
			var oStatus order.Status
			oStatus, err = stringToOrderStatus(result[i].Type)
			if err != nil {
				g.Websocket.DataHandler <- order.ClassificationError{
					Exchange: g.Name,
					OrderID:  result[i].OrderID,
					Err:      err,
				}
			}

			enabledPairs, err := g.GetAvailablePairs(asset.Spot)
			if err != nil {
				return err
			}

			format, err := g.GetPairFormat(asset.Spot, true)
			if err != nil {
				return err
			}

			pair, err := currency.NewPairFromFormattedPairs(result[i].Symbol, enabledPairs, format)
			if err != nil {
				return err
			}

			g.Websocket.DataHandler <- &order.Detail{
				HiddenOrder:     result[i].IsHidden,
				Price:           result[i].Price,
				Amount:          result[i].OriginalAmount,
				ExecutedAmount:  result[i].ExecutedAmount,
				RemainingAmount: result[i].RemainingAmount,
				Exchange:        g.Name,
				OrderID:         result[i].OrderID,
				Type:            oType,
				Side:            oSide,
				Status:          oStatus,
				AssetType:       asset.Spot,
				Date:            time.UnixMilli(result[i].Timestampms),
				Pair:            pair,
			}
		}
		return nil
	}
	var result map[string]interface{}
	err := json.Unmarshal(respRaw, &result)
	if err != nil {
		return fmt.Errorf("%v Error: %v, Raw: %v", g.Name, err, string(respRaw))
	}
	if _, ok := result["type"]; ok {
		switch result["type"] {
		case "l2_updates":
			var l2MarketData *wsL2MarketData
			err := json.Unmarshal(respRaw, &l2MarketData)
			if err != nil {
				return err
			}
			return g.wsProcessUpdate(l2MarketData)
		case "trade":
			if !g.IsSaveTradeDataEnabled() {
				return nil
			}

			var result wsTrade
			err := json.Unmarshal(respRaw, &result)
			if err != nil {
				return err
			}

			tSide, err := order.StringToOrderSide(result.Side)
			if err != nil {
				g.Websocket.DataHandler <- order.ClassificationError{
					Exchange: g.Name,
					Err:      err,
				}
			}

			enabledPairs, err := g.GetEnabledPairs(asset.Spot)
			if err != nil {
				return err
			}

			format, err := g.GetPairFormat(asset.Spot, true)
			if err != nil {
				return err
			}

			pair, err := currency.NewPairFromFormattedPairs(result.Symbol, enabledPairs, format)
			if err != nil {
				return err
			}

			tradeEvent := trade.Data{
				Timestamp:    time.UnixMilli(result.Timestamp),
				CurrencyPair: pair,
				AssetType:    asset.Spot,
				Exchange:     g.Name,
				Price:        result.Price,
				Amount:       result.Quantity,
				Side:         tSide,
				TID:          strconv.FormatInt(result.EventID, 10),
			}

			return trade.AddTradesToBuffer(g.Name, tradeEvent)
		case "subscription_ack":
			var result WsSubscriptionAcknowledgementResponse
			err := json.Unmarshal(respRaw, &result)
			if err != nil {
				return err
			}
			g.Websocket.DataHandler <- result
		case "initial":
			var result WsSubscriptionAcknowledgementResponse
			err := json.Unmarshal(respRaw, &result)
			if err != nil {
				return err
			}
			g.Websocket.DataHandler <- result
		case "heartbeat":
			return nil
		case "candles_1m_updates",
			"candles_5m_updates",
			"candles_15m_updates",
			"candles_30m_updates",
			"candles_1h_updates",
			"candles_6h_updates",
			"candles_1d_updates":
			var candle wsCandleResponse
			err := json.Unmarshal(respRaw, &candle)
			if err != nil {
				return err
			}
			enabledPairs, err := g.GetEnabledPairs(asset.Spot)
			if err != nil {
				return err
			}

			format, err := g.GetPairFormat(asset.Spot, true)
			if err != nil {
				return err
			}

			pair, err := currency.NewPairFromFormattedPairs(candle.Symbol, enabledPairs, format)
			if err != nil {
				return err
			}

			for i := range candle.Changes {
				if len(candle.Changes[i]) != 6 {
					continue
				}
				interval, ok := result["type"].(string)
				if !ok {
					return errors.New("unable to type assert interval")
				}
				g.Websocket.DataHandler <- stream.KlineData{
					Timestamp:  time.UnixMilli(int64(candle.Changes[i][0])),
					Pair:       pair,
					AssetType:  asset.Spot,
					Exchange:   g.Name,
					Interval:   interval,
					OpenPrice:  candle.Changes[i][1],
					HighPrice:  candle.Changes[i][2],
					LowPrice:   candle.Changes[i][3],
					ClosePrice: candle.Changes[i][4],
					Volume:     candle.Changes[i][5],
				}
			}
		default:
			g.Websocket.DataHandler <- stream.UnhandledMessageWarning{Message: g.Name + stream.UnhandledMessage + string(respRaw)}
			return nil
		}
	} else if r, ok := result["result"].(string); ok {
		switch r {
		case "error":
			if reason, ok := result["reason"].(string); ok {
				if msg, ok := result["message"].(string); ok {
					reason += " - " + msg
				}
				return errors.New(reason)
			}
			return fmt.Errorf("%v Unhandled websocket error %s", g.Name, respRaw)
		default:
			g.Websocket.DataHandler <- stream.UnhandledMessageWarning{Message: g.Name + stream.UnhandledMessage + string(respRaw)}
			return nil
		}
	}
	return nil
}

func stringToOrderStatus(status string) (order.Status, error) {
	switch status {
	case "accepted":
		return order.New, nil
	case "booked":
		return order.Active, nil
	case "fill":
		return order.Filled, nil
	case "cancelled":
		return order.Cancelled, nil
	case "cancel_rejected":
		return order.Rejected, nil
	case "closed":
		return order.Filled, nil
	default:
		return order.UnknownStatus, errors.New(status + " not recognised as order status")
	}
}

func stringToOrderType(oType string) (order.Type, error) {
	switch oType {
	case "exchange limit", "auction-only limit", "indication-of-interest limit":
		return order.Limit, nil
	case "market buy", "market sell", "block_trade":
		// block trades are conducted off order-book, so their type is market,
		// but would be considered a hidden trade
		return order.Market, nil
	default:
		return order.UnknownType, errors.New(oType + " not recognised as order type")
	}
}

func (g *Gemini) wsProcessUpdate(result *wsL2MarketData) error {
	isInitial := len(result.Changes) > 0 && len(result.Trades) > 0
	enabledPairs, err := g.GetEnabledPairs(asset.Spot)
	if err != nil {
		return err
	}

	format, err := g.GetPairFormat(asset.Spot, true)
	if err != nil {
		return err
	}

	pair, err := currency.NewPairFromFormattedPairs(result.Symbol, enabledPairs, format)
	if err != nil {
		return err
	}

	bids := make([]orderbook.Item, 0, len(result.Changes))
	asks := make([]orderbook.Item, 0, len(result.Changes))

	for x := range result.Changes {
		price, err := strconv.ParseFloat(result.Changes[x][1], 64)
		if err != nil {
			return err
		}
		amount, err := strconv.ParseFloat(result.Changes[x][2], 64)
		if err != nil {
			return err
		}
		obItem := orderbook.Item{
			Amount: amount,
			Price:  price,
		}
		if result.Changes[x][0] == "buy" {
			bids = append(bids, obItem)
			continue
		}
		asks = append(asks, obItem)
	}

	if isInitial {
		var newOrderBook orderbook.Base
		newOrderBook.Asks = asks
		newOrderBook.Bids = bids
		newOrderBook.Asset = asset.Spot
		newOrderBook.Pair = pair
		newOrderBook.Exchange = g.Name
		newOrderBook.VerifyOrderbook = g.CanVerifyOrderbook
		newOrderBook.LastUpdated = time.Now() // No time is sent
		err := g.Websocket.Orderbook.LoadSnapshot(&newOrderBook)
		if err != nil {
			return err
		}
	} else {
		if len(asks) == 0 && len(bids) == 0 {
			return nil
		}
		err := g.Websocket.Orderbook.Update(&orderbook.Update{
			Asks:       asks,
			Bids:       bids,
			Pair:       pair,
			Asset:      asset.Spot,
			UpdateTime: time.Now(), // No time is sent
		})
		if err != nil {
			return err
		}
	}

	if len(result.AuctionEvents) > 0 {
		g.Websocket.DataHandler <- result.AuctionEvents
	}

	if !g.IsSaveTradeDataEnabled() {
		return nil
	}

	trades := make([]trade.Data, len(result.Trades))
	for x := range result.Trades {
		tSide, err := order.StringToOrderSide(result.Trades[x].Side)
		if err != nil {
			g.Websocket.DataHandler <- order.ClassificationError{
				Exchange: g.Name,
				Err:      err,
			}
		}
		trades[x] = trade.Data{
			Timestamp:    time.UnixMilli(result.Trades[x].Timestamp),
			CurrencyPair: pair,
			AssetType:    asset.Spot,
			Exchange:     g.Name,
			Price:        result.Trades[x].Price,
			Amount:       result.Trades[x].Quantity,
			Side:         tSide,
			TID:          strconv.FormatInt(result.Trades[x].EventID, 10),
		}
	}

	return trade.AddTradesToBuffer(g.Name, trades...)
}<|MERGE_RESOLUTION|>--- conflicted
+++ resolved
@@ -86,15 +86,11 @@
 }
 
 // Subscribe sends a websocket message to receive data from the channel
-<<<<<<< HEAD
-func (g *Gemini) Subscribe(channelsToSubscribe []stream.ChannelSubscription) error {
+func (g *Gemini) Subscribe(channelsToSubscribe []subscription.Subscription) error {
 	spotWebsocket, err := g.Websocket.GetAssetWebsocket(asset.Spot)
 	if err != nil {
 		return fmt.Errorf("%w asset type: %v", err, asset.Spot)
 	}
-=======
-func (g *Gemini) Subscribe(channelsToSubscribe []subscription.Subscription) error {
->>>>>>> 23c82bea
 	channels := make([]string, 0, len(channelsToSubscribe))
 	for x := range channelsToSubscribe {
 		if common.StringDataCompareInsensitive(channels, channelsToSubscribe[x].Channel) {
@@ -138,15 +134,11 @@
 }
 
 // Unsubscribe sends a websocket message to stop receiving data from the channel
-<<<<<<< HEAD
-func (g *Gemini) Unsubscribe(channelsToUnsubscribe []stream.ChannelSubscription) error {
+func (g *Gemini) Unsubscribe(channelsToUnsubscribe []subscription.Subscription) error {
 	spotWebsocket, err := g.Websocket.GetAssetWebsocket(asset.Spot)
 	if err != nil {
 		return fmt.Errorf("%w asset type: %v", err, asset.Spot)
 	}
-=======
-func (g *Gemini) Unsubscribe(channelsToUnsubscribe []subscription.Subscription) error {
->>>>>>> 23c82bea
 	channels := make([]string, 0, len(channelsToUnsubscribe))
 	for x := range channelsToUnsubscribe {
 		if common.StringDataCompareInsensitive(channels, channelsToUnsubscribe[x].Channel) {
