// Package gemini exchange documentation can be found at
// https://docs.sandbox.gemini.com
package gemini

import (
	"context"
	"encoding/json"
	"errors"
	"fmt"
	"net/http"
	"strconv"
	"strings"
	"time"

	"github.com/gorilla/websocket"
	"github.com/thrasher-corp/gocryptotrader/common/crypto"
	"github.com/thrasher-corp/gocryptotrader/currency"
	exchange "github.com/thrasher-corp/gocryptotrader/exchanges"
	"github.com/thrasher-corp/gocryptotrader/exchanges/asset"
	"github.com/thrasher-corp/gocryptotrader/exchanges/order"
	"github.com/thrasher-corp/gocryptotrader/exchanges/orderbook"
	"github.com/thrasher-corp/gocryptotrader/exchanges/stream"
	"github.com/thrasher-corp/gocryptotrader/exchanges/subscription"
	"github.com/thrasher-corp/gocryptotrader/exchanges/trade"
	"github.com/thrasher-corp/gocryptotrader/log"
)

const (
	geminiWebsocketEndpoint        = "wss://api.gemini.com"
	geminiWebsocketSandboxEndpoint = "wss://api.sandbox.gemini.com/v1/"
	geminiWsMarketData             = "marketdata"
	geminiWsOrderEvents            = "order/events"
)

// WsConnect initiates a websocket connection
func (g *Gemini) WsConnect() error {
	if !g.Websocket.IsEnabled() || !g.IsEnabled() {
		return stream.ErrWebsocketNotEnabled
	}
	spotWebsocket, err := g.Websocket.GetAssetWebsocket(asset.Spot)
	if err != nil {
		return fmt.Errorf("%w asset type: %v", err, asset.Futures)
	}
	var dialer websocket.Dialer
	err = spotWebsocket.Conn.Dial(&dialer, http.Header{})
	if err != nil {
		return err
	}

	go g.wsReadData(spotWebsocket.Conn)
	if g.Websocket.CanUseAuthenticatedEndpoints() {
		err := g.WsAuth(context.TODO(), &dialer)
		if err != nil {
			log.Errorf(log.ExchangeSys, "%v - websocket authentication failed: %v\n", g.Name, err)
			g.Websocket.SetCanUseAuthenticatedEndpoints(false)
		}
	}
	return nil
}

// GenerateDefaultSubscriptions Adds default subscriptions to websocket to be handled by ManageSubscriptions()
func (g *Gemini) GenerateDefaultSubscriptions() (subscription.List, error) {
	// See gemini_types.go for more subscription/candle vars
	var channels = []string{
		marketDataLevel2,
		candles1d,
	}

	pairs, err := g.GetEnabledPairs(asset.Spot)
	if err != nil {
		return nil, err
	}

	var subscriptions subscription.List
	for x := range channels {
		subscriptions = append(subscriptions, &subscription.Subscription{
			Channel: channels[x],
			Pairs:   pairs,
			Asset:   asset.Spot,
		})
	}
	return subscriptions, nil
}

// Subscribe sends a websocket message to receive data from the channel
<<<<<<< HEAD
func (g *Gemini) Subscribe(channelsToSubscribe []subscription.Subscription) error {
	spotWebsocket, err := g.Websocket.GetAssetWebsocket(asset.Spot)
	if err != nil {
		return fmt.Errorf("%w asset type: %v", err, asset.Spot)
	}
	channels := make([]string, 0, len(channelsToSubscribe))
	for x := range channelsToSubscribe {
		if common.StringDataCompareInsensitive(channels, channelsToSubscribe[x].Channel) {
			continue
		}
		channels = append(channels, channelsToSubscribe[x].Channel)
	}

	var pairs currency.Pairs
	for x := range channelsToSubscribe {
		if pairs.Contains(channelsToSubscribe[x].Pair, true) {
			continue
		}
		pairs = append(pairs, channelsToSubscribe[x].Pair)
	}

	fmtPairs, err := g.FormatExchangeCurrencies(pairs, asset.Spot)
	if err != nil {
		return err
	}
=======
func (g *Gemini) Subscribe(subs subscription.List) error {
	return g.manageSubs(subs, wsSubscribeOp)
}
>>>>>>> 59469331

// Unsubscribe sends a websocket message to stop receiving data from the channel
func (g *Gemini) Unsubscribe(subs subscription.List) error {
	return g.manageSubs(subs, wsUnsubscribeOp)
}

<<<<<<< HEAD
	wsSub := wsSubscribeRequest{
		Type:          "subscribe",
		Subscriptions: subs,
	}
	err = spotWebsocket.Conn.SendJSONMessage(wsSub)
=======
func (g *Gemini) manageSubs(subs subscription.List, op wsSubOp) error {
	format, err := g.GetPairFormat(asset.Spot, true)
>>>>>>> 59469331
	if err != nil {
		return err
	}

<<<<<<< HEAD
	spotWebsocket.AddSuccessfulSubscriptions(channelsToSubscribe...)
	return nil
}

// Unsubscribe sends a websocket message to stop receiving data from the channel
func (g *Gemini) Unsubscribe(channelsToUnsubscribe []subscription.Subscription) error {
	spotWebsocket, err := g.Websocket.GetAssetWebsocket(asset.Spot)
	if err != nil {
		return fmt.Errorf("%w asset type: %v", err, asset.Spot)
	}
	channels := make([]string, 0, len(channelsToUnsubscribe))
	for x := range channelsToUnsubscribe {
		if common.StringDataCompareInsensitive(channels, channelsToUnsubscribe[x].Channel) {
			continue
		}
		channels = append(channels, channelsToUnsubscribe[x].Channel)
=======
	req := wsSubscribeRequest{
		Type:          op,
		Subscriptions: make([]wsSubscriptions, 0, len(subs)),
>>>>>>> 59469331
	}
	for _, s := range subs {
		req.Subscriptions = append(req.Subscriptions, wsSubscriptions{
			Name:    s.Channel,
			Symbols: s.Pairs.Format(format).Strings(),
		})
	}

	if err := g.Websocket.Conn.SendJSONMessage(req); err != nil {
		return err
	}

<<<<<<< HEAD
	subs := make([]wsSubscriptions, len(channels))
	for x := range channels {
		subs[x] = wsSubscriptions{
			Name:    channels[x],
			Symbols: strings.Split(fmtPairs, ","),
		}
	}

	wsSub := wsSubscribeRequest{
		Type:          "unsubscribe",
		Subscriptions: subs,
	}
	err = spotWebsocket.Conn.SendJSONMessage(wsSub)
	if err != nil {
		return err
	}

	spotWebsocket.RemoveSubscriptions(channelsToUnsubscribe...)
	return nil
=======
	if op == wsUnsubscribeOp {
		return g.Websocket.RemoveSubscriptions(subs...)
	}

	return g.Websocket.AddSuccessfulSubscriptions(subs...)
>>>>>>> 59469331
}

// WsAuth will connect to Gemini's secure endpoint
func (g *Gemini) WsAuth(ctx context.Context, dialer *websocket.Dialer) error {
	if !g.IsWebsocketAuthenticationSupported() {
		return fmt.Errorf("%v AuthenticatedWebsocketAPISupport not enabled", g.Name)
	}
	spotWebsocket, err := g.Websocket.GetAssetWebsocket(asset.Spot)
	if err != nil {
		return fmt.Errorf("%w asset type: %v", err, asset.Spot)
	}
	creds, err := g.GetCredentials(ctx)
	if err != nil {
		return err
	}
	payload := WsRequestPayload{
		Request: "/v1/" + geminiWsOrderEvents,
		Nonce:   time.Now().UnixNano(),
	}
	PayloadJSON, err := json.Marshal(payload)
	if err != nil {
		return fmt.Errorf("%v sendAuthenticatedHTTPRequest: Unable to JSON request", g.Name)
	}
	wsEndpoint, err := g.API.Endpoints.GetURL(exchange.WebsocketSpot)
	if err != nil {
		return err
	}
	endpoint := wsEndpoint + geminiWsOrderEvents
	PayloadBase64 := crypto.Base64Encode(PayloadJSON)
	hmac, err := crypto.GetHMAC(crypto.HashSHA512_384,
		[]byte(PayloadBase64),
		[]byte(creds.Secret))
	if err != nil {
		return err
	}

	headers := http.Header{}
	headers.Add("Content-Length", "0")
	headers.Add("Content-Type", "text/plain")
	headers.Add("X-GEMINI-PAYLOAD", PayloadBase64)
	headers.Add("X-GEMINI-APIKEY", creds.Key)
	headers.Add("X-GEMINI-SIGNATURE", crypto.HexEncodeToString(hmac))
	headers.Add("Cache-Control", "no-cache")

	err = spotWebsocket.AuthConn.Dial(dialer, headers)
	if err != nil {
		return fmt.Errorf("%v Websocket connection %v error. Error %v", g.Name, endpoint, err)
	}
	go g.wsReadData(spotWebsocket.AuthConn)
	return nil
}

// wsReadData receives and passes on websocket messages for processing
func (g *Gemini) wsReadData(ws stream.Connection) {
	spotWebsocket, err := g.Websocket.GetAssetWebsocket(asset.Spot)
	if err != nil {
		log.Errorf(log.ExchangeSys, "%v asset type: %v", err, asset.Spot)
		return
	}
	spotWebsocket.Wg.Add(1)
	defer spotWebsocket.Wg.Done()
	for {
		select {
		case <-spotWebsocket.ShutdownC:
			return
		default:
			resp := ws.ReadMessage()
			if resp.Raw == nil {
				return
			}
			err := g.wsHandleData(resp.Raw)
			if err != nil {
				select {
				case g.Websocket.DataHandler <- err:
				default:
					log.Errorf(log.WebsocketMgr,
						"%s websocket handle data error: %v",
						g.Name,
						err)
				}
			}
		}
	}
}

func (g *Gemini) wsHandleData(respRaw []byte) error {
	// only order details are sent in arrays
	if strings.HasPrefix(string(respRaw), "[") {
		var result []WsOrderResponse
		err := json.Unmarshal(respRaw, &result)
		if err != nil {
			return err
		}

		for i := range result {
			oSide, err := order.StringToOrderSide(result[i].Side)
			if err != nil {
				g.Websocket.DataHandler <- order.ClassificationError{
					Exchange: g.Name,
					OrderID:  result[i].OrderID,
					Err:      err,
				}
			}
			var oType order.Type
			oType, err = stringToOrderType(result[i].OrderType)
			if err != nil {
				g.Websocket.DataHandler <- order.ClassificationError{
					Exchange: g.Name,
					OrderID:  result[i].OrderID,
					Err:      err,
				}
			}
			var oStatus order.Status
			oStatus, err = stringToOrderStatus(result[i].Type)
			if err != nil {
				g.Websocket.DataHandler <- order.ClassificationError{
					Exchange: g.Name,
					OrderID:  result[i].OrderID,
					Err:      err,
				}
			}

			enabledPairs, err := g.GetAvailablePairs(asset.Spot)
			if err != nil {
				return err
			}

			format, err := g.GetPairFormat(asset.Spot, true)
			if err != nil {
				return err
			}

			pair, err := currency.NewPairFromFormattedPairs(result[i].Symbol, enabledPairs, format)
			if err != nil {
				return err
			}

			g.Websocket.DataHandler <- &order.Detail{
				HiddenOrder:     result[i].IsHidden,
				Price:           result[i].Price,
				Amount:          result[i].OriginalAmount,
				ExecutedAmount:  result[i].ExecutedAmount,
				RemainingAmount: result[i].RemainingAmount,
				Exchange:        g.Name,
				OrderID:         result[i].OrderID,
				Type:            oType,
				Side:            oSide,
				Status:          oStatus,
				AssetType:       asset.Spot,
				Date:            time.UnixMilli(result[i].Timestampms),
				Pair:            pair,
			}
		}
		return nil
	}
	var result map[string]interface{}
	err := json.Unmarshal(respRaw, &result)
	if err != nil {
		return fmt.Errorf("%v Error: %v, Raw: %v", g.Name, err, string(respRaw))
	}
	if _, ok := result["type"]; ok {
		switch result["type"] {
		case "l2_updates":
			var l2MarketData *wsL2MarketData
			err := json.Unmarshal(respRaw, &l2MarketData)
			if err != nil {
				return err
			}
			return g.wsProcessUpdate(l2MarketData)
		case "trade":
			if !g.IsSaveTradeDataEnabled() {
				return nil
			}

			var result wsTrade
			err := json.Unmarshal(respRaw, &result)
			if err != nil {
				return err
			}

			tSide, err := order.StringToOrderSide(result.Side)
			if err != nil {
				g.Websocket.DataHandler <- order.ClassificationError{
					Exchange: g.Name,
					Err:      err,
				}
			}

			enabledPairs, err := g.GetEnabledPairs(asset.Spot)
			if err != nil {
				return err
			}

			format, err := g.GetPairFormat(asset.Spot, true)
			if err != nil {
				return err
			}

			pair, err := currency.NewPairFromFormattedPairs(result.Symbol, enabledPairs, format)
			if err != nil {
				return err
			}

			tradeEvent := trade.Data{
				Timestamp:    time.UnixMilli(result.Timestamp),
				CurrencyPair: pair,
				AssetType:    asset.Spot,
				Exchange:     g.Name,
				Price:        result.Price,
				Amount:       result.Quantity,
				Side:         tSide,
				TID:          strconv.FormatInt(result.EventID, 10),
			}

			return trade.AddTradesToBuffer(g.Name, tradeEvent)
		case "subscription_ack":
			var result WsSubscriptionAcknowledgementResponse
			err := json.Unmarshal(respRaw, &result)
			if err != nil {
				return err
			}
			g.Websocket.DataHandler <- result
		case "initial":
			var result WsSubscriptionAcknowledgementResponse
			err := json.Unmarshal(respRaw, &result)
			if err != nil {
				return err
			}
			g.Websocket.DataHandler <- result
		case "heartbeat":
			return nil
		case "candles_1m_updates",
			"candles_5m_updates",
			"candles_15m_updates",
			"candles_30m_updates",
			"candles_1h_updates",
			"candles_6h_updates",
			"candles_1d_updates":
			var candle wsCandleResponse
			err := json.Unmarshal(respRaw, &candle)
			if err != nil {
				return err
			}
			enabledPairs, err := g.GetEnabledPairs(asset.Spot)
			if err != nil {
				return err
			}

			format, err := g.GetPairFormat(asset.Spot, true)
			if err != nil {
				return err
			}

			pair, err := currency.NewPairFromFormattedPairs(candle.Symbol, enabledPairs, format)
			if err != nil {
				return err
			}

			for i := range candle.Changes {
				if len(candle.Changes[i]) != 6 {
					continue
				}
				interval, ok := result["type"].(string)
				if !ok {
					return errors.New("unable to type assert interval")
				}
				g.Websocket.DataHandler <- stream.KlineData{
					Timestamp:  time.UnixMilli(int64(candle.Changes[i][0])),
					Pair:       pair,
					AssetType:  asset.Spot,
					Exchange:   g.Name,
					Interval:   interval,
					OpenPrice:  candle.Changes[i][1],
					HighPrice:  candle.Changes[i][2],
					LowPrice:   candle.Changes[i][3],
					ClosePrice: candle.Changes[i][4],
					Volume:     candle.Changes[i][5],
				}
			}
		default:
			g.Websocket.DataHandler <- stream.UnhandledMessageWarning{Message: g.Name + stream.UnhandledMessage + string(respRaw)}
			return nil
		}
	} else if r, ok := result["result"].(string); ok {
		switch r {
		case "error":
			if reason, ok := result["reason"].(string); ok {
				if msg, ok := result["message"].(string); ok {
					reason += " - " + msg
				}
				return errors.New(reason)
			}
			return fmt.Errorf("%v Unhandled websocket error %s", g.Name, respRaw)
		default:
			g.Websocket.DataHandler <- stream.UnhandledMessageWarning{Message: g.Name + stream.UnhandledMessage + string(respRaw)}
			return nil
		}
	}
	return nil
}

func stringToOrderStatus(status string) (order.Status, error) {
	switch status {
	case "accepted":
		return order.New, nil
	case "booked":
		return order.Active, nil
	case "fill":
		return order.Filled, nil
	case "cancelled":
		return order.Cancelled, nil
	case "cancel_rejected":
		return order.Rejected, nil
	case "closed":
		return order.Filled, nil
	default:
		return order.UnknownStatus, errors.New(status + " not recognised as order status")
	}
}

func stringToOrderType(oType string) (order.Type, error) {
	switch oType {
	case "exchange limit", "auction-only limit", "indication-of-interest limit":
		return order.Limit, nil
	case "market buy", "market sell", "block_trade":
		// block trades are conducted off order-book, so their type is market,
		// but would be considered a hidden trade
		return order.Market, nil
	default:
		return order.UnknownType, errors.New(oType + " not recognised as order type")
	}
}

func (g *Gemini) wsProcessUpdate(result *wsL2MarketData) error {
	isInitial := len(result.Changes) > 0 && len(result.Trades) > 0
	enabledPairs, err := g.GetEnabledPairs(asset.Spot)
	if err != nil {
		return err
	}

	format, err := g.GetPairFormat(asset.Spot, true)
	if err != nil {
		return err
	}

	pair, err := currency.NewPairFromFormattedPairs(result.Symbol, enabledPairs, format)
	if err != nil {
		return err
	}

	bids := make([]orderbook.Tranche, 0, len(result.Changes))
	asks := make([]orderbook.Tranche, 0, len(result.Changes))

	for x := range result.Changes {
		price, err := strconv.ParseFloat(result.Changes[x][1], 64)
		if err != nil {
			return err
		}
		amount, err := strconv.ParseFloat(result.Changes[x][2], 64)
		if err != nil {
			return err
		}
		obItem := orderbook.Tranche{
			Amount: amount,
			Price:  price,
		}
		if result.Changes[x][0] == "buy" {
			bids = append(bids, obItem)
			continue
		}
		asks = append(asks, obItem)
	}

	if isInitial {
		var newOrderBook orderbook.Base
		newOrderBook.Asks = asks
		newOrderBook.Bids = bids
		newOrderBook.Asset = asset.Spot
		newOrderBook.Pair = pair
		newOrderBook.Exchange = g.Name
		newOrderBook.VerifyOrderbook = g.CanVerifyOrderbook
		newOrderBook.LastUpdated = time.Now() // No time is sent
		err := g.Websocket.Orderbook.LoadSnapshot(&newOrderBook)
		if err != nil {
			return err
		}
	} else {
		if len(asks) == 0 && len(bids) == 0 {
			return nil
		}
		err := g.Websocket.Orderbook.Update(&orderbook.Update{
			Asks:       asks,
			Bids:       bids,
			Pair:       pair,
			Asset:      asset.Spot,
			UpdateTime: time.Now(), // No time is sent
		})
		if err != nil {
			return err
		}
	}

	if len(result.AuctionEvents) > 0 {
		g.Websocket.DataHandler <- result.AuctionEvents
	}

	if !g.IsSaveTradeDataEnabled() {
		return nil
	}

	trades := make([]trade.Data, len(result.Trades))
	for x := range result.Trades {
		tSide, err := order.StringToOrderSide(result.Trades[x].Side)
		if err != nil {
			g.Websocket.DataHandler <- order.ClassificationError{
				Exchange: g.Name,
				Err:      err,
			}
		}
		trades[x] = trade.Data{
			Timestamp:    time.UnixMilli(result.Trades[x].Timestamp),
			CurrencyPair: pair,
			AssetType:    asset.Spot,
			Exchange:     g.Name,
			Price:        result.Trades[x].Price,
			Amount:       result.Trades[x].Quantity,
			Side:         tSide,
			TID:          strconv.FormatInt(result.Trades[x].EventID, 10),
		}
	}

	return trade.AddTradesToBuffer(g.Name, trades...)
}<|MERGE_RESOLUTION|>--- conflicted
+++ resolved
@@ -32,6 +32,9 @@
 	geminiWsOrderEvents            = "order/events"
 )
 
+// Instantiates a communications channel between websocket connections
+var comms = make(chan stream.Response)
+
 // WsConnect initiates a websocket connection
 func (g *Gemini) WsConnect() error {
 	if !g.Websocket.IsEnabled() || !g.IsEnabled() {
@@ -39,7 +42,7 @@
 	}
 	spotWebsocket, err := g.Websocket.GetAssetWebsocket(asset.Spot)
 	if err != nil {
-		return fmt.Errorf("%w asset type: %v", err, asset.Futures)
+		return fmt.Errorf("%w asset type: %v", err, asset.Spot)
 	}
 	var dialer websocket.Dialer
 	err = spotWebsocket.Conn.Dial(&dialer, http.Header{})
@@ -47,7 +50,10 @@
 		return err
 	}
 
-	go g.wsReadData(spotWebsocket.Conn)
+	g.Websocket.Wg.Add(2)
+	go g.wsReadData()
+	go g.wsFunnelConnectionData(spotWebsocket.Conn)
+
 	if g.Websocket.CanUseAuthenticatedEndpoints() {
 		err := g.WsAuth(context.TODO(), &dialer)
 		if err != nil {
@@ -83,79 +89,24 @@
 }
 
 // Subscribe sends a websocket message to receive data from the channel
-<<<<<<< HEAD
-func (g *Gemini) Subscribe(channelsToSubscribe []subscription.Subscription) error {
-	spotWebsocket, err := g.Websocket.GetAssetWebsocket(asset.Spot)
-	if err != nil {
-		return fmt.Errorf("%w asset type: %v", err, asset.Spot)
-	}
-	channels := make([]string, 0, len(channelsToSubscribe))
-	for x := range channelsToSubscribe {
-		if common.StringDataCompareInsensitive(channels, channelsToSubscribe[x].Channel) {
-			continue
-		}
-		channels = append(channels, channelsToSubscribe[x].Channel)
-	}
-
-	var pairs currency.Pairs
-	for x := range channelsToSubscribe {
-		if pairs.Contains(channelsToSubscribe[x].Pair, true) {
-			continue
-		}
-		pairs = append(pairs, channelsToSubscribe[x].Pair)
-	}
-
-	fmtPairs, err := g.FormatExchangeCurrencies(pairs, asset.Spot)
-	if err != nil {
-		return err
-	}
-=======
 func (g *Gemini) Subscribe(subs subscription.List) error {
 	return g.manageSubs(subs, wsSubscribeOp)
 }
->>>>>>> 59469331
 
 // Unsubscribe sends a websocket message to stop receiving data from the channel
 func (g *Gemini) Unsubscribe(subs subscription.List) error {
 	return g.manageSubs(subs, wsUnsubscribeOp)
 }
 
-<<<<<<< HEAD
-	wsSub := wsSubscribeRequest{
-		Type:          "subscribe",
-		Subscriptions: subs,
-	}
-	err = spotWebsocket.Conn.SendJSONMessage(wsSub)
-=======
 func (g *Gemini) manageSubs(subs subscription.List, op wsSubOp) error {
 	format, err := g.GetPairFormat(asset.Spot, true)
->>>>>>> 59469331
-	if err != nil {
-		return err
-	}
-
-<<<<<<< HEAD
-	spotWebsocket.AddSuccessfulSubscriptions(channelsToSubscribe...)
-	return nil
-}
-
-// Unsubscribe sends a websocket message to stop receiving data from the channel
-func (g *Gemini) Unsubscribe(channelsToUnsubscribe []subscription.Subscription) error {
-	spotWebsocket, err := g.Websocket.GetAssetWebsocket(asset.Spot)
-	if err != nil {
-		return fmt.Errorf("%w asset type: %v", err, asset.Spot)
-	}
-	channels := make([]string, 0, len(channelsToUnsubscribe))
-	for x := range channelsToUnsubscribe {
-		if common.StringDataCompareInsensitive(channels, channelsToUnsubscribe[x].Channel) {
-			continue
-		}
-		channels = append(channels, channelsToUnsubscribe[x].Channel)
-=======
+	if err != nil {
+		return err
+	}
+
 	req := wsSubscribeRequest{
 		Type:          op,
 		Subscriptions: make([]wsSubscriptions, 0, len(subs)),
->>>>>>> 59469331
 	}
 	for _, s := range subs {
 		req.Subscriptions = append(req.Subscriptions, wsSubscriptions{
@@ -163,48 +114,25 @@
 			Symbols: s.Pairs.Format(format).Strings(),
 		})
 	}
-
-	if err := g.Websocket.Conn.SendJSONMessage(req); err != nil {
-		return err
-	}
-
-<<<<<<< HEAD
-	subs := make([]wsSubscriptions, len(channels))
-	for x := range channels {
-		subs[x] = wsSubscriptions{
-			Name:    channels[x],
-			Symbols: strings.Split(fmtPairs, ","),
-		}
-	}
-
-	wsSub := wsSubscribeRequest{
-		Type:          "unsubscribe",
-		Subscriptions: subs,
-	}
-	err = spotWebsocket.Conn.SendJSONMessage(wsSub)
-	if err != nil {
-		return err
-	}
-
-	spotWebsocket.RemoveSubscriptions(channelsToUnsubscribe...)
-	return nil
-=======
+	spotWebsocket, err := g.Websocket.GetAssetWebsocket(asset.Spot)
+	if err != nil {
+		return fmt.Errorf("%w asset type: %v", err, asset.Spot)
+	}
+	if err := spotWebsocket.Conn.SendJSONMessage(req); err != nil {
+		return err
+	}
+
 	if op == wsUnsubscribeOp {
-		return g.Websocket.RemoveSubscriptions(subs...)
-	}
-
-	return g.Websocket.AddSuccessfulSubscriptions(subs...)
->>>>>>> 59469331
+		return spotWebsocket.RemoveSubscriptions(subs...)
+	}
+
+	return spotWebsocket.AddSuccessfulSubscriptions(subs...)
 }
 
 // WsAuth will connect to Gemini's secure endpoint
 func (g *Gemini) WsAuth(ctx context.Context, dialer *websocket.Dialer) error {
 	if !g.IsWebsocketAuthenticationSupported() {
 		return fmt.Errorf("%v AuthenticatedWebsocketAPISupport not enabled", g.Name)
-	}
-	spotWebsocket, err := g.Websocket.GetAssetWebsocket(asset.Spot)
-	if err != nil {
-		return fmt.Errorf("%w asset type: %v", err, asset.Spot)
 	}
 	creds, err := g.GetCredentials(ctx)
 	if err != nil {
@@ -239,42 +167,56 @@
 	headers.Add("X-GEMINI-SIGNATURE", crypto.HexEncodeToString(hmac))
 	headers.Add("Cache-Control", "no-cache")
 
+	spotWebsocket, err := g.Websocket.GetAssetWebsocket(asset.Spot)
+	if err != nil {
+		return fmt.Errorf("%w asset type: %v", err, asset.Spot)
+	}
 	err = spotWebsocket.AuthConn.Dial(dialer, headers)
 	if err != nil {
 		return fmt.Errorf("%v Websocket connection %v error. Error %v", g.Name, endpoint, err)
 	}
-	go g.wsReadData(spotWebsocket.AuthConn)
+	go g.wsFunnelConnectionData(spotWebsocket.AuthConn)
 	return nil
 }
 
+// wsFunnelConnectionData receives data from multiple connections and passes it to wsReadData
+func (g *Gemini) wsFunnelConnectionData(ws stream.Connection) {
+	defer g.Websocket.Wg.Done()
+	for {
+		resp := ws.ReadMessage()
+		if resp.Raw == nil {
+			return
+		}
+		comms <- stream.Response{Raw: resp.Raw}
+	}
+}
+
 // wsReadData receives and passes on websocket messages for processing
-func (g *Gemini) wsReadData(ws stream.Connection) {
-	spotWebsocket, err := g.Websocket.GetAssetWebsocket(asset.Spot)
-	if err != nil {
-		log.Errorf(log.ExchangeSys, "%v asset type: %v", err, asset.Spot)
-		return
-	}
-	spotWebsocket.Wg.Add(1)
-	defer spotWebsocket.Wg.Done()
+func (g *Gemini) wsReadData() {
+	defer g.Websocket.Wg.Done()
 	for {
 		select {
-		case <-spotWebsocket.ShutdownC:
+		case <-g.Websocket.ShutdownC:
+			select {
+			case resp := <-comms:
+				err := g.wsHandleData(resp.Raw)
+				if err != nil {
+					select {
+					case g.Websocket.DataHandler <- err:
+					default:
+						log.Errorf(log.WebsocketMgr,
+							"%s websocket handle data error: %v",
+							g.Name,
+							err)
+					}
+				}
+			default:
+			}
 			return
-		default:
-			resp := ws.ReadMessage()
-			if resp.Raw == nil {
-				return
-			}
+		case resp := <-comms:
 			err := g.wsHandleData(resp.Raw)
 			if err != nil {
-				select {
-				case g.Websocket.DataHandler <- err:
-				default:
-					log.Errorf(log.WebsocketMgr,
-						"%s websocket handle data error: %v",
-						g.Name,
-						err)
-				}
+				g.Websocket.DataHandler <- err
 			}
 		}
 	}
