--- conflicted
+++ resolved
@@ -159,22 +159,10 @@
 		return err
 	}
 
-<<<<<<< HEAD
 	err = g.Websocket.Setup(&stream.WebsocketWrapperSetup{
 		ExchangeConfig:         exch,
 		ConnectionMonitorDelay: exch.ConnectionMonitorDelay,
 		Features:               &g.Features.Supports.WebsocketCapabilities,
-=======
-	err = g.Websocket.Setup(&stream.WebsocketSetup{
-		ExchangeConfig:        exch,
-		DefaultURL:            geminiWebsocketEndpoint,
-		RunningURL:            wsRunningURL,
-		Connector:             g.WsConnect,
-		Subscriber:            g.Subscribe,
-		Unsubscriber:          g.Unsubscribe,
-		GenerateSubscriptions: g.GenerateDefaultSubscriptions,
-		Features:              &g.Features.Supports.WebsocketCapabilities,
->>>>>>> e8c91231
 	})
 	if err != nil {
 		return err
