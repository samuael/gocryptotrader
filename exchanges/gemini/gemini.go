package gemini

import (
	"errors"
	"fmt"
	"net/http"
	"net/url"
	"strconv"
	"strings"

<<<<<<< HEAD
	"github.com/gorilla/websocket"
	"github.com/thrasher-/gocryptotrader/common"
	"github.com/thrasher-/gocryptotrader/common/crypto"
	exchange "github.com/thrasher-/gocryptotrader/exchanges"
	log "github.com/thrasher-/gocryptotrader/logger"
=======
	"github.com/thrasher-corp/gocryptotrader/common"
	"github.com/thrasher-corp/gocryptotrader/config"
	exchange "github.com/thrasher-corp/gocryptotrader/exchanges"
	"github.com/thrasher-corp/gocryptotrader/exchanges/request"
	"github.com/thrasher-corp/gocryptotrader/exchanges/ticker"
	"github.com/thrasher-corp/gocryptotrader/exchanges/wshandler"
	log "github.com/thrasher-corp/gocryptotrader/logger"
>>>>>>> 2078ba90
)

const (
	geminiAPIURL        = "https://api.gemini.com"
	geminiSandboxAPIURL = "https://api.sandbox.gemini.com"
	geminiAPIVersion    = "1"

	geminiSymbols            = "symbols"
	geminiTicker             = "pubticker"
	geminiAuction            = "auction"
	geminiAuctionHistory     = "history"
	geminiOrderbook          = "book"
	geminiTrades             = "trades"
	geminiOrders             = "orders"
	geminiOrderNew           = "order/new"
	geminiOrderCancel        = "order/cancel"
	geminiOrderCancelSession = "order/cancel/session"
	geminiOrderCancelAll     = "order/cancel/all"
	geminiOrderStatus        = "order/status"
	geminiMyTrades           = "mytrades"
	geminiBalances           = "balances"
	geminiTradeVolume        = "tradevolume"
	geminiDeposit            = "deposit"
	geminiNewAddress         = "newAddress"
	geminiWithdraw           = "withdraw/"
	geminiHeartbeat          = "heartbeat"
	geminiVolume             = "notionalvolume"

	// gemini limit rates
	geminiAuthRate   = 600
	geminiUnauthRate = 120

	// Too many requests returns this
	geminiRateError = "429"

	// Assigned API key roles on creation
	geminiRoleTrader      = "trader"
	geminiRoleFundManager = "fundmanager"
)

var (
	// Session manager
	Session map[int]*Gemini
)

// Gemini is the overarching type across the Gemini package, create multiple
// instances with differing APIkeys for segregation of roles for authenticated
// requests & sessions by appending new sessions to the Session map using
// AddSession, if sandbox test is needed append a new session with with the same
// API keys and change the IsSandbox variable to true.
type Gemini struct {
	AuthenticatedWebsocketConn *wshandler.WebsocketConnection
	exchange.Base
	Role              string
	RequiresHeartBeat bool
}

// AddSession adds a new session to the gemini base
func AddSession(g *Gemini, sessionID int, apiKey, apiSecret, role string, needsHeartbeat, isSandbox bool) error {
	if Session == nil {
		Session = make(map[int]*Gemini)
	}

	_, ok := Session[sessionID]
	if ok {
		return errors.New("sessionID already being used")
	}

	g.API.Credentials.Key = apiKey
	g.API.Credentials.Secret = apiSecret
	g.Role = role
	g.RequiresHeartBeat = needsHeartbeat
	g.API.Endpoints.URL = geminiAPIURL

	if isSandbox {
		g.API.Endpoints.URL = geminiSandboxAPIURL
	}

	Session[sessionID] = g

	return nil
}

<<<<<<< HEAD
=======
// SetDefaults sets package defaults for gemini exchange
func (g *Gemini) SetDefaults() {
	g.Name = "Gemini"
	g.Enabled = false
	g.Verbose = false
	g.RESTPollingDelay = 10
	g.APIWithdrawPermissions = exchange.AutoWithdrawCryptoWithAPIPermission |
		exchange.AutoWithdrawCryptoWithSetup |
		exchange.WithdrawFiatViaWebsiteOnly
	g.RequestCurrencyPairFormat.Delimiter = ""
	g.RequestCurrencyPairFormat.Uppercase = true
	g.ConfigCurrencyPairFormat.Delimiter = ""
	g.ConfigCurrencyPairFormat.Uppercase = true
	g.AssetTypes = []string{ticker.Spot}
	g.SupportsAutoPairUpdating = true
	g.SupportsRESTTickerBatching = false
	g.Requester = request.New(g.Name,
		request.NewRateLimit(time.Minute, geminiAuthRate),
		request.NewRateLimit(time.Minute, geminiUnauthRate),
		common.NewHTTPClientWithTimeout(exchange.DefaultHTTPTimeout))
	g.APIUrlDefault = geminiAPIURL
	g.APIUrl = g.APIUrlDefault
	g.Websocket = wshandler.New()
	g.Websocket.Functionality = wshandler.WebsocketOrderbookSupported |
		wshandler.WebsocketTradeDataSupported |
		wshandler.WebsocketAuthenticatedEndpointsSupported |
		wshandler.WebsocketSequenceNumberSupported
	g.WebsocketResponseMaxLimit = exchange.DefaultWebsocketResponseMaxLimit
	g.WebsocketResponseCheckTimeout = exchange.DefaultWebsocketResponseCheckTimeout
}

// Setup sets exchange configuration parameters
func (g *Gemini) Setup(exch *config.ExchangeConfig) {
	if !exch.Enabled {
		g.SetEnabled(false)
	} else {
		g.Enabled = true
		g.AuthenticatedAPISupport = exch.AuthenticatedAPISupport
		g.AuthenticatedWebsocketAPISupport = exch.AuthenticatedWebsocketAPISupport
		g.SetAPIKeys(exch.APIKey, exch.APISecret, "", false)
		g.SetHTTPClientTimeout(exch.HTTPTimeout)
		g.SetHTTPClientUserAgent(exch.HTTPUserAgent)
		g.RESTPollingDelay = exch.RESTPollingDelay
		g.Verbose = exch.Verbose
		g.HTTPDebugging = exch.HTTPDebugging
		g.BaseCurrencies = exch.BaseCurrencies
		g.AvailablePairs = exch.AvailablePairs
		g.EnabledPairs = exch.EnabledPairs
		g.WebsocketURL = geminiWebsocketEndpoint
		err := g.SetCurrencyPairFormat()
		if err != nil {
			log.Fatal(err)
		}
		err = g.SetAssetTypes()
		if err != nil {
			log.Fatal(err)
		}
		err = g.SetAutoPairDefaults()
		if err != nil {
			log.Fatal(err)
		}
		err = g.SetAPIURL(exch)
		if err != nil {
			log.Fatal(err)
		}
		if exch.UseSandbox {
			g.APIUrl = geminiSandboxAPIURL
			g.WebsocketURL = geminiWebsocketSandboxEndpoint
		}
		err = g.SetClientProxyAddress(exch.ProxyAddress)
		if err != nil {
			log.Fatal(err)
		}
		err = g.Websocket.Setup(g.WsConnect,
			nil,
			nil,
			exch.Name,
			exch.Websocket,
			exch.Verbose,
			g.WebsocketURL,
			g.WebsocketURL,
			exch.AuthenticatedWebsocketAPISupport)
		if err != nil {
			log.Fatal(err)
		}
		responseCheckTimeout = exch.WebsocketResponseCheckTimeout
		responseMaxLimit = exch.WebsocketResponseMaxLimit
	}
}

>>>>>>> 2078ba90
// GetSymbols returns all available symbols for trading
func (g *Gemini) GetSymbols() ([]string, error) {
	var symbols []string
	path := fmt.Sprintf("%s/v%s/%s", g.API.Endpoints.URL, geminiAPIVersion, geminiSymbols)
	return symbols, g.SendHTTPRequest(path, &symbols)
}

// GetTicker returns information about recent trading activity for the symbol
func (g *Gemini) GetTicker(currencyPair string) (Ticker, error) {

	type TickerResponse struct {
		Ask     float64 `json:"ask,string"`
		Bid     float64 `json:"bid,string"`
		Last    float64 `json:"last,string"`
		Volume  map[string]interface{}
		Message string `json:"message"`
	}

	ticker := Ticker{}
	resp := TickerResponse{}
	path := fmt.Sprintf("%s/v%s/%s/%s", g.API.Endpoints.URL, geminiAPIVersion, geminiTicker, currencyPair)

	err := g.SendHTTPRequest(path, &resp)
	if err != nil {
		return ticker, err
	}

	if resp.Message != "" {
		return ticker, errors.New(resp.Message)
	}

	ticker.Ask = resp.Ask
	ticker.Bid = resp.Bid
	ticker.Last = resp.Last

	ticker.Volume.Currency, _ = strconv.ParseFloat(resp.Volume[currencyPair[0:3]].(string), 64)

	if strings.Contains(currencyPair, "USD") {
		ticker.Volume.USD, _ = strconv.ParseFloat(resp.Volume["USD"].(string), 64)
	} else {
		if resp.Volume["ETH"] != nil {
			ticker.Volume.ETH, _ = strconv.ParseFloat(resp.Volume["ETH"].(string), 64)
		}

		if resp.Volume["BTC"] != nil {
			ticker.Volume.BTC, _ = strconv.ParseFloat(resp.Volume["BTC"].(string), 64)
		}
	}

	time, _ := resp.Volume["timestamp"].(float64)
	ticker.Volume.Timestamp = int64(time)

	return ticker, nil
}

// GetOrderbook returns the current order book, as two arrays, one of bids, and
// one of asks
//
// params - limit_bids or limit_asks [OPTIONAL] default 50, 0 returns all Values
// Type is an integer ie "params.Set("limit_asks", 30)"
func (g *Gemini) GetOrderbook(currencyPair string, params url.Values) (Orderbook, error) {
	path := common.EncodeURLValues(fmt.Sprintf("%s/v%s/%s/%s", g.API.Endpoints.URL, geminiAPIVersion, geminiOrderbook, currencyPair), params)
	orderbook := Orderbook{}

	return orderbook, g.SendHTTPRequest(path, &orderbook)
}

// GetTrades eturn the trades that have executed since the specified timestamp.
// Timestamps are either seconds or milliseconds since the epoch (1970-01-01).
//
// currencyPair - example "btcusd"
// params --
// since, timestamp [optional]
// limit_trades	integer	Optional. The maximum number of trades to return.
// include_breaks	boolean	Optional. Whether to display broken trades. False by
// default. Can be '1' or 'true' to activate
func (g *Gemini) GetTrades(currencyPair string, params url.Values) ([]Trade, error) {
	path := common.EncodeURLValues(fmt.Sprintf("%s/v%s/%s/%s", g.API.Endpoints.URL, geminiAPIVersion, geminiTrades, currencyPair), params)
	var trades []Trade

	return trades, g.SendHTTPRequest(path, &trades)
}

// GetAuction returns auction information
func (g *Gemini) GetAuction(currencyPair string) (Auction, error) {
	path := fmt.Sprintf("%s/v%s/%s/%s", g.API.Endpoints.URL, geminiAPIVersion, geminiAuction, currencyPair)
	auction := Auction{}

	return auction, g.SendHTTPRequest(path, &auction)
}

// GetAuctionHistory returns the auction events, optionally including
// publications of indicative prices, since the specific timestamp.
//
// currencyPair - example "btcusd"
// params -- [optional]
//          since - [timestamp] Only returns auction events after the specified
// timestamp.
//          limit_auction_results - [integer] The maximum number of auction
// events to return.
//          include_indicative - [bool] Whether to include publication of
// indicative prices and quantities.
func (g *Gemini) GetAuctionHistory(currencyPair string, params url.Values) ([]AuctionHistory, error) {
	path := common.EncodeURLValues(fmt.Sprintf("%s/v%s/%s/%s/%s", g.API.Endpoints.URL, geminiAPIVersion, geminiAuction, currencyPair, geminiAuctionHistory), params)
	var auctionHist []AuctionHistory
	return auctionHist, g.SendHTTPRequest(path, &auctionHist)
}

func (g *Gemini) isCorrectSession() error {
	if g.Role != geminiRoleTrader {
		return errors.New("incorrect role for APIKEY cannot use this function")
	}
	return nil
}

// NewOrder Only limit orders are supported through the API at present.
// returns order ID if successful
func (g *Gemini) NewOrder(symbol string, amount, price float64, side, orderType string) (int64, error) {
	if err := g.isCorrectSession(); err != nil {
		return 0, err
	}

	req := make(map[string]interface{})
	req["symbol"] = symbol
	req["amount"] = strconv.FormatFloat(amount, 'f', -1, 64)
	req["price"] = strconv.FormatFloat(price, 'f', -1, 64)
	req["side"] = side
	req["type"] = orderType

	response := Order{}
	err := g.SendAuthenticatedHTTPRequest(http.MethodPost, geminiOrderNew, req, &response)
	if err != nil {
		return 0, err
	}
	return response.OrderID, nil
}

// CancelExistingOrder will cancel an order. If the order is already canceled, the
// message will succeed but have no effect.
func (g *Gemini) CancelExistingOrder(orderID int64) (Order, error) {
	req := make(map[string]interface{})
	req["order_id"] = orderID

	response := Order{}
	err := g.SendAuthenticatedHTTPRequest(http.MethodPost, geminiOrderCancel, req, &response)
	if err != nil {
		return Order{}, err
	}
	if response.Message != "" {
		return response, errors.New(response.Message)
	}

	return response, nil
}

// CancelExistingOrders will cancel all outstanding orders created by all
// sessions owned by this account, including interactive orders placed through
// the UI. If sessions = true will only cancel the order that is called on this
// session asssociated with the APIKEY
func (g *Gemini) CancelExistingOrders(cancelBySession bool) (OrderResult, error) {
	path := geminiOrderCancelAll
	if cancelBySession {
		path = geminiOrderCancelSession
	}

	var response OrderResult
	err := g.SendAuthenticatedHTTPRequest(http.MethodPost, path, nil, &response)
	if err != nil {
		return response, err
	}
	if response.Message != "" {
		return response, errors.New(response.Message)
	}
	return response, nil
}

// GetOrderStatus returns the status for an order
func (g *Gemini) GetOrderStatus(orderID int64) (Order, error) {
	req := make(map[string]interface{})
	req["order_id"] = orderID

	response := Order{}

	err := g.SendAuthenticatedHTTPRequest(http.MethodPost, geminiOrderStatus, req, &response)
	if err != nil {
		return response, err
	}

	if response.Message != "" {
		return response, errors.New(response.Message)
	}
	return response, nil
}

// GetOrders returns active orders in the market
func (g *Gemini) GetOrders() ([]Order, error) {
	var response interface{}

	type orders struct {
		orders []Order
	}

	err := g.SendAuthenticatedHTTPRequest(http.MethodPost, geminiOrders, nil, &response)
	if err != nil {
		return nil, err
	}
	switch r := response.(type) {
	case orders:
		return r.orders, nil
	default:
		return []Order{}, nil
	}
}

// GetTradeHistory returns an array of trades that have been on the exchange
//
// currencyPair - example "btcusd"
// timestamp - [optional] Only return trades on or after this timestamp.
func (g *Gemini) GetTradeHistory(currencyPair string, timestamp int64) ([]TradeHistory, error) {
	var response []TradeHistory
	req := make(map[string]interface{})
	req["symbol"] = currencyPair

	if timestamp != 0 {
		req["timestamp"] = timestamp
	}

	return response,
		g.SendAuthenticatedHTTPRequest(http.MethodPost, geminiMyTrades, req, &response)
}

// GetNotionalVolume returns  the volume in price currency that has been traded across all pairs over a period of 30 days
func (g *Gemini) GetNotionalVolume() (NotionalVolume, error) {
	response := NotionalVolume{}

	return response,
		g.SendAuthenticatedHTTPRequest(http.MethodPost, geminiVolume, nil, &response)
}

// GetTradeVolume returns a multi-arrayed volume response
func (g *Gemini) GetTradeVolume() ([][]TradeVolume, error) {
	var response [][]TradeVolume

	return response,
		g.SendAuthenticatedHTTPRequest(http.MethodPost, geminiTradeVolume, nil, &response)
}

// GetBalances returns available balances in the supported currencies
func (g *Gemini) GetBalances() ([]Balance, error) {
	var response []Balance

	return response,
		g.SendAuthenticatedHTTPRequest(http.MethodPost, geminiBalances, nil, &response)
}

// GetCryptoDepositAddress returns a deposit address
func (g *Gemini) GetCryptoDepositAddress(depositAddlabel, currency string) (DepositAddress, error) {
	response := DepositAddress{}
	req := make(map[string]interface{})

	if len(depositAddlabel) > 0 {
		req["label"] = depositAddlabel
	}

	err := g.SendAuthenticatedHTTPRequest(http.MethodPost, geminiDeposit+"/"+currency+"/"+geminiNewAddress, req, &response)
	if err != nil {
		return response, err
	}
	if response.Message != "" {
		return response, errors.New(response.Message)
	}
	return response, nil
}

// WithdrawCrypto withdraws crypto currency to a whitelisted address
func (g *Gemini) WithdrawCrypto(address, currency string, amount float64) (WithdrawalAddress, error) {
	response := WithdrawalAddress{}
	req := make(map[string]interface{})
	req["address"] = address
	req["amount"] = strconv.FormatFloat(amount, 'f', -1, 64)

	err := g.SendAuthenticatedHTTPRequest(http.MethodPost, geminiWithdraw+strings.ToLower(currency), req, &response)
	if err != nil {
		return response, err
	}
	if response.Message != "" {
		return response, errors.New(response.Message)
	}
	return response, nil
}

// PostHeartbeat sends a maintenance heartbeat to the exchange for all heartbeat
// maintaned sessions
func (g *Gemini) PostHeartbeat() (string, error) {
	type Response struct {
		Result  string `json:"result"`
		Message string `json:"message"`
	}
	response := Response{}

	err := g.SendAuthenticatedHTTPRequest(http.MethodPost, geminiHeartbeat, nil, &response)
	if err != nil {
		return response.Result, err
	}
	if response.Message != "" {
		return response.Result, errors.New(response.Message)
	}
	return response.Result, nil
}

// SendHTTPRequest sends an unauthenticated request
func (g *Gemini) SendHTTPRequest(path string, result interface{}) error {
	return g.SendPayload(http.MethodGet, path, nil, nil, result, false, false, g.Verbose, g.HTTPDebugging)
}

// SendAuthenticatedHTTPRequest sends an authenticated HTTP request to the
// exchange and returns an error
func (g *Gemini) SendAuthenticatedHTTPRequest(method, path string, params map[string]interface{}, result interface{}) (err error) {
	if !g.AllowAuthenticatedRequest() {
		return fmt.Errorf(exchange.WarningAuthenticatedRequestWithoutCredentialsSet, g.Name)
	}

	headers := make(map[string]string)
	req := make(map[string]interface{})
	req["request"] = fmt.Sprintf("/v%s/%s", geminiAPIVersion, path)
	req["nonce"] = g.Requester.GetNonce(true).String()

	for key, value := range params {
		req[key] = value
	}

	PayloadJSON, err := common.JSONEncode(req)
	if err != nil {
		return errors.New("sendAuthenticatedHTTPRequest: Unable to JSON request")
	}

	if g.Verbose {
		log.Debugf(log.ExchangeSys, "Request JSON: %s", PayloadJSON)
	}

	PayloadBase64 := crypto.Base64Encode(PayloadJSON)
	hmac := crypto.GetHMAC(crypto.HashSHA512_384, []byte(PayloadBase64), []byte(g.API.Credentials.Secret))

	headers["Content-Length"] = "0"
	headers["Content-Type"] = "text/plain"
	headers["X-GEMINI-APIKEY"] = g.API.Credentials.Key
	headers["X-GEMINI-PAYLOAD"] = PayloadBase64
	headers["X-GEMINI-SIGNATURE"] = crypto.HexEncodeToString(hmac)
	headers["Cache-Control"] = "no-cache"

	return g.SendPayload(method, g.API.Endpoints.URL+"/v1/"+path, headers,
		strings.NewReader(""), result, true, false, g.Verbose, g.HTTPDebugging)
}

// GetFee returns an estimate of fee based on type of transaction
func (g *Gemini) GetFee(feeBuilder *exchange.FeeBuilder) (float64, error) {
	var fee float64
	switch feeBuilder.FeeType {
	case exchange.CryptocurrencyTradeFee:
		notionVolume, err := g.GetNotionalVolume()
		if err != nil {
			return 0, err
		}
		fee = calculateTradingFee(&notionVolume, feeBuilder.PurchasePrice, feeBuilder.Amount, feeBuilder.IsMaker)
	case exchange.CryptocurrencyWithdrawalFee:
		// TODO: no free transactions after 10; Need database to know how many trades have been done
		// Could do via trade history, but would require analysis of response and dates to determine level of fee
	case exchange.InternationalBankWithdrawalFee:
		fee = 0
	case exchange.OfflineTradeFee:
		fee = getOfflineTradeFee(feeBuilder.PurchasePrice, feeBuilder.Amount)
	}
	if fee < 0 {
		fee = 0
	}

	return fee, nil
}

// getOfflineTradeFee calculates the worst case-scenario trading fee
func getOfflineTradeFee(price, amount float64) float64 {
	return 0.01 * price * amount
}

func calculateTradingFee(notionVolume *NotionalVolume, purchasePrice, amount float64, isMaker bool) float64 {
	var volumeFee float64
	if isMaker {
		volumeFee = (float64(notionVolume.MakerFee) / 100)
	} else {
		volumeFee = (float64(notionVolume.TakerFee) / 100)
	}

	return volumeFee * amount * purchasePrice
}<|MERGE_RESOLUTION|>--- conflicted
+++ resolved
@@ -8,21 +8,11 @@
 	"strconv"
 	"strings"
 
-<<<<<<< HEAD
-	"github.com/gorilla/websocket"
-	"github.com/thrasher-/gocryptotrader/common"
-	"github.com/thrasher-/gocryptotrader/common/crypto"
-	exchange "github.com/thrasher-/gocryptotrader/exchanges"
-	log "github.com/thrasher-/gocryptotrader/logger"
-=======
 	"github.com/thrasher-corp/gocryptotrader/common"
-	"github.com/thrasher-corp/gocryptotrader/config"
+	"github.com/thrasher-corp/gocryptotrader/common/crypto"
 	exchange "github.com/thrasher-corp/gocryptotrader/exchanges"
-	"github.com/thrasher-corp/gocryptotrader/exchanges/request"
-	"github.com/thrasher-corp/gocryptotrader/exchanges/ticker"
 	"github.com/thrasher-corp/gocryptotrader/exchanges/wshandler"
 	log "github.com/thrasher-corp/gocryptotrader/logger"
->>>>>>> 2078ba90
 )
 
 const (
@@ -74,6 +64,7 @@
 // AddSession, if sandbox test is needed append a new session with with the same
 // API keys and change the IsSandbox variable to true.
 type Gemini struct {
+	WebsocketConn              *wshandler.WebsocketConnection
 	AuthenticatedWebsocketConn *wshandler.WebsocketConnection
 	exchange.Base
 	Role              string
@@ -102,103 +93,9 @@
 	}
 
 	Session[sessionID] = g
-
 	return nil
 }
 
-<<<<<<< HEAD
-=======
-// SetDefaults sets package defaults for gemini exchange
-func (g *Gemini) SetDefaults() {
-	g.Name = "Gemini"
-	g.Enabled = false
-	g.Verbose = false
-	g.RESTPollingDelay = 10
-	g.APIWithdrawPermissions = exchange.AutoWithdrawCryptoWithAPIPermission |
-		exchange.AutoWithdrawCryptoWithSetup |
-		exchange.WithdrawFiatViaWebsiteOnly
-	g.RequestCurrencyPairFormat.Delimiter = ""
-	g.RequestCurrencyPairFormat.Uppercase = true
-	g.ConfigCurrencyPairFormat.Delimiter = ""
-	g.ConfigCurrencyPairFormat.Uppercase = true
-	g.AssetTypes = []string{ticker.Spot}
-	g.SupportsAutoPairUpdating = true
-	g.SupportsRESTTickerBatching = false
-	g.Requester = request.New(g.Name,
-		request.NewRateLimit(time.Minute, geminiAuthRate),
-		request.NewRateLimit(time.Minute, geminiUnauthRate),
-		common.NewHTTPClientWithTimeout(exchange.DefaultHTTPTimeout))
-	g.APIUrlDefault = geminiAPIURL
-	g.APIUrl = g.APIUrlDefault
-	g.Websocket = wshandler.New()
-	g.Websocket.Functionality = wshandler.WebsocketOrderbookSupported |
-		wshandler.WebsocketTradeDataSupported |
-		wshandler.WebsocketAuthenticatedEndpointsSupported |
-		wshandler.WebsocketSequenceNumberSupported
-	g.WebsocketResponseMaxLimit = exchange.DefaultWebsocketResponseMaxLimit
-	g.WebsocketResponseCheckTimeout = exchange.DefaultWebsocketResponseCheckTimeout
-}
-
-// Setup sets exchange configuration parameters
-func (g *Gemini) Setup(exch *config.ExchangeConfig) {
-	if !exch.Enabled {
-		g.SetEnabled(false)
-	} else {
-		g.Enabled = true
-		g.AuthenticatedAPISupport = exch.AuthenticatedAPISupport
-		g.AuthenticatedWebsocketAPISupport = exch.AuthenticatedWebsocketAPISupport
-		g.SetAPIKeys(exch.APIKey, exch.APISecret, "", false)
-		g.SetHTTPClientTimeout(exch.HTTPTimeout)
-		g.SetHTTPClientUserAgent(exch.HTTPUserAgent)
-		g.RESTPollingDelay = exch.RESTPollingDelay
-		g.Verbose = exch.Verbose
-		g.HTTPDebugging = exch.HTTPDebugging
-		g.BaseCurrencies = exch.BaseCurrencies
-		g.AvailablePairs = exch.AvailablePairs
-		g.EnabledPairs = exch.EnabledPairs
-		g.WebsocketURL = geminiWebsocketEndpoint
-		err := g.SetCurrencyPairFormat()
-		if err != nil {
-			log.Fatal(err)
-		}
-		err = g.SetAssetTypes()
-		if err != nil {
-			log.Fatal(err)
-		}
-		err = g.SetAutoPairDefaults()
-		if err != nil {
-			log.Fatal(err)
-		}
-		err = g.SetAPIURL(exch)
-		if err != nil {
-			log.Fatal(err)
-		}
-		if exch.UseSandbox {
-			g.APIUrl = geminiSandboxAPIURL
-			g.WebsocketURL = geminiWebsocketSandboxEndpoint
-		}
-		err = g.SetClientProxyAddress(exch.ProxyAddress)
-		if err != nil {
-			log.Fatal(err)
-		}
-		err = g.Websocket.Setup(g.WsConnect,
-			nil,
-			nil,
-			exch.Name,
-			exch.Websocket,
-			exch.Verbose,
-			g.WebsocketURL,
-			g.WebsocketURL,
-			exch.AuthenticatedWebsocketAPISupport)
-		if err != nil {
-			log.Fatal(err)
-		}
-		responseCheckTimeout = exch.WebsocketResponseCheckTimeout
-		responseMaxLimit = exch.WebsocketResponseMaxLimit
-	}
-}
-
->>>>>>> 2078ba90
 // GetSymbols returns all available symbols for trading
 func (g *Gemini) GetSymbols() ([]string, error) {
 	var symbols []string
@@ -208,7 +105,6 @@
 
 // GetTicker returns information about recent trading activity for the symbol
 func (g *Gemini) GetTicker(currencyPair string) (Ticker, error) {
-
 	type TickerResponse struct {
 		Ask     float64 `json:"ask,string"`
 		Bid     float64 `json:"bid,string"`
@@ -233,7 +129,6 @@
 	ticker.Ask = resp.Ask
 	ticker.Bid = resp.Bid
 	ticker.Last = resp.Last
-
 	ticker.Volume.Currency, _ = strconv.ParseFloat(resp.Volume[currencyPair[0:3]].(string), 64)
 
 	if strings.Contains(currencyPair, "USD") {
