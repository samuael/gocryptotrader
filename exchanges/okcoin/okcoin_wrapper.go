package okcoin

import (
	"context"
	"fmt"
	"sort"
	"strconv"
	"sync"
	"time"

	"github.com/thrasher-corp/gocryptotrader/common"
	"github.com/thrasher-corp/gocryptotrader/config"
	"github.com/thrasher-corp/gocryptotrader/currency"
	exchange "github.com/thrasher-corp/gocryptotrader/exchanges"
	"github.com/thrasher-corp/gocryptotrader/exchanges/account"
	"github.com/thrasher-corp/gocryptotrader/exchanges/asset"
	"github.com/thrasher-corp/gocryptotrader/exchanges/deposit"
	"github.com/thrasher-corp/gocryptotrader/exchanges/kline"
	"github.com/thrasher-corp/gocryptotrader/exchanges/order"
	"github.com/thrasher-corp/gocryptotrader/exchanges/orderbook"
	"github.com/thrasher-corp/gocryptotrader/exchanges/protocol"
	"github.com/thrasher-corp/gocryptotrader/exchanges/request"
	"github.com/thrasher-corp/gocryptotrader/exchanges/stream"
	"github.com/thrasher-corp/gocryptotrader/exchanges/ticker"
	"github.com/thrasher-corp/gocryptotrader/exchanges/trade"
	"github.com/thrasher-corp/gocryptotrader/log"
	"github.com/thrasher-corp/gocryptotrader/portfolio/withdraw"
)

// GetDefaultConfig returns a default exchange config
func (o *Okcoin) GetDefaultConfig(ctx context.Context) (*config.Exchange, error) {
	o.SetDefaults()
	exchCfg, err := o.GetStandardConfig()
	if err != nil {
		return nil, err
	}

	err = o.SetupDefaults(exchCfg)
	if err != nil {
		return nil, err
	}
	if o.Features.Supports.RESTCapabilities.AutoPairUpdates {
		err = o.UpdateTradablePairs(ctx, true)
		if err != nil {
			return nil, err
		}
	}
	return exchCfg, nil
}

// SetDefaults method assigns the default values for Okcoin
func (o *Okcoin) SetDefaults() {
	o.SetErrorDefaults()
	o.Name = okcoinExchangeName
	o.Enabled = true
	o.Verbose = true

	o.API.CredentialsValidator.RequiresKey = true
	o.API.CredentialsValidator.RequiresSecret = true
	o.API.CredentialsValidator.RequiresClientID = true
	requestFmt := &currency.PairFormat{Uppercase: true, Delimiter: currency.DashDelimiter}
	configFmt := &currency.PairFormat{Uppercase: true, Delimiter: currency.DashDelimiter}
	err := o.SetGlobalPairsManager(requestFmt, configFmt, asset.Spot)
	if err != nil {
		log.Errorln(log.ExchangeSys, err)
	}
	o.Features = exchange.Features{
		Supports: exchange.FeaturesSupported{
			REST:      true,
			Websocket: true,
			RESTCapabilities: protocol.Features{
				TickerBatching:      true,
				TickerFetching:      true,
				KlineFetching:       true,
				TradeFetching:       true,
				OrderbookFetching:   true,
				AutoPairUpdates:     true,
				AccountInfo:         true,
				GetOrder:            true,
				GetOrders:           true,
				CancelOrder:         true,
				CancelOrders:        true,
				SubmitOrder:         true,
				SubmitOrders:        true,
				DepositHistory:      true,
				WithdrawalHistory:   true,
				UserTradeHistory:    true,
				CryptoDeposit:       true,
				CryptoWithdrawal:    true,
				TradeFee:            true,
				CryptoWithdrawalFee: true,
			},
			WebsocketCapabilities: protocol.Features{
				TickerFetching:         true,
				TradeFetching:          true,
				KlineFetching:          true,
				OrderbookFetching:      true,
				Subscribe:              true,
				Unsubscribe:            true,
				AuthenticatedEndpoints: true,
				MessageCorrelation:     true,
				GetOrders:              true,
				GetOrder:               true,
				AccountBalance:         true,
			},
			WithdrawPermissions: exchange.AutoWithdrawCrypto,
			Kline: kline.ExchangeCapabilitiesSupported{
				DateRanges: true,
				Intervals:  true,
			},
		},
		Enabled: exchange.FeaturesEnabled{
			AutoPairUpdates: true,
			Kline: kline.ExchangeCapabilitiesEnabled{
				Intervals: kline.DeployExchangeIntervals(
					kline.IntervalCapacity{Interval: kline.OneMin},
					kline.IntervalCapacity{Interval: kline.ThreeMin},
					kline.IntervalCapacity{Interval: kline.FiveMin},
					kline.IntervalCapacity{Interval: kline.FifteenMin},
					kline.IntervalCapacity{Interval: kline.ThirtyMin},
					kline.IntervalCapacity{Interval: kline.OneHour},
					kline.IntervalCapacity{Interval: kline.TwoHour},
					kline.IntervalCapacity{Interval: kline.FourHour},
					kline.IntervalCapacity{Interval: kline.SixHour},
					kline.IntervalCapacity{Interval: kline.TwelveHour},
					kline.IntervalCapacity{Interval: kline.OneDay},
					kline.IntervalCapacity{Interval: kline.TwoDay},
					kline.IntervalCapacity{Interval: kline.ThreeDay},
					kline.IntervalCapacity{Interval: kline.OneWeek},
					kline.IntervalCapacity{Interval: kline.OneMonth},
					kline.IntervalCapacity{Interval: kline.ThreeMonth},
				),
				GlobalResultLimit: 100,
			},
		},
	}
	o.Requester, err = request.New(o.Name,
		common.NewHTTPClientWithTimeout(exchange.DefaultHTTPTimeout),
		request.WithLimiter(SetRateLimit()),
	)
	if err != nil {
		log.Errorln(log.ExchangeSys, err)
	}
	o.API.Endpoints = o.NewEndpoints()
	err = o.API.Endpoints.SetDefaultEndpoints(map[exchange.URL]string{
		exchange.RestSpot:      okcoinAPIURL,
		exchange.WebsocketSpot: okcoinWebsocketURL,
	})
	if err != nil {
		log.Errorln(log.ExchangeSys, err)
	}
	o.Websocket = stream.NewWrapper()
	o.WebsocketResponseMaxLimit = exchange.DefaultWebsocketResponseMaxLimit
	o.WebsocketResponseCheckTimeout = exchange.DefaultWebsocketResponseCheckTimeout
	o.WebsocketOrderbookBufferLimit = exchange.DefaultWebsocketOrderbookBufferLimit
}

// Setup sets user exchange configuration settings
func (o *Okcoin) Setup(exch *config.Exchange) error {
	err := exch.Validate()
	if err != nil {
		return err
	}
	if !exch.Enabled {
		o.SetEnabled(false)
		return nil
	}
	err = o.SetupDefaults(exch)
	if err != nil {
		return err
	}

	wsEndpoint, err := o.API.Endpoints.GetURL(exchange.WebsocketSpot)
	if err != nil {
		return err
	}
<<<<<<< HEAD
	err = o.Websocket.Setup(&stream.WebsocketWrapperSetup{
		ExchangeConfig:         exch,
		ConnectionMonitorDelay: exch.ConnectionMonitorDelay,
		Features:               &o.Features.Supports.WebsocketCapabilities,
=======
	err = o.Websocket.Setup(&stream.WebsocketSetup{
		ExchangeConfig:        exch,
		DefaultURL:            wsEndpoint,
		RunningURL:            wsEndpoint,
		RunningURLAuth:        okcoinPrivateWebsocketURL,
		Connector:             o.WsConnect,
		Subscriber:            o.Subscribe,
		Unsubscriber:          o.Unsubscribe,
		GenerateSubscriptions: o.GenerateDefaultSubscriptions,
		Features:              &o.Features.Supports.WebsocketCapabilities,
>>>>>>> e8c91231
	})
	if err != nil {
		return err
	}
<<<<<<< HEAD

	spotWebsocket, err := o.Websocket.AddWebsocket(&stream.WebsocketSetup{
		DefaultURL:            wsEndpoint,
		RunningURL:            wsEndpoint,
		Connector:             o.WsConnect,
		Subscriber:            o.Subscribe,
		Unsubscriber:          o.Unsubscribe,
		GenerateSubscriptions: o.GenerateDefaultSubscriptions,
		AssetType:             asset.Spot,
	})
	if err != nil {
		return err
	}

	return spotWebsocket.SetupNewConnection(stream.ConnectionSetup{
=======
	err = o.Websocket.SetupNewConnection(stream.ConnectionSetup{
>>>>>>> e8c91231
		RateLimit:            okcoinWsRateLimit,
		ResponseCheckTimeout: exch.WebsocketResponseCheckTimeout,
		ResponseMaxLimit:     exch.WebsocketResponseMaxLimit,
	})
	if err != nil {
		return err
	}
	return o.Websocket.SetupNewConnection(stream.ConnectionSetup{
		ResponseCheckTimeout: exch.WebsocketResponseCheckTimeout,
		ResponseMaxLimit:     exch.WebsocketResponseMaxLimit,
		URL:                  okcoinPrivateWebsocketURL,
		RateLimit:            okcoinWsRateLimit,
		Authenticated:        true,
	})
}

// Start starts the Okcoin go routine
func (o *Okcoin) Start(ctx context.Context, wg *sync.WaitGroup) error {
	if wg == nil {
		return fmt.Errorf("%T %w", wg, common.ErrNilPointer)
	}
	wg.Add(1)
	go func() {
		o.Run(ctx)
		wg.Done()
	}()
	return nil
}

// Run implements the Okcoin wrapper
func (o *Okcoin) Run(ctx context.Context) {
	if o.Verbose {
		log.Debugf(log.ExchangeSys,
			"%s Websocket: %s.",
			o.Name,
			common.IsEnabled(o.Websocket.IsEnabled()))
		o.PrintEnabledPairs()
	}

	forceUpdate := false
	var err error
	if !o.BypassConfigFormatUpgrades {
		for _, a := range o.GetAssetTypes(true) {
			var format currency.PairFormat
			format, err = o.GetPairFormat(a, false)
			if err != nil {
				log.Errorf(log.ExchangeSys,
					"%s failed to update currencies. Err: %s\n",
					o.Name,
					err)
				return
			}
			var enabled, avail currency.Pairs
			enabled, err = o.CurrencyPairs.GetPairs(a, true)
			if err != nil {
				log.Errorf(log.ExchangeSys,
					"%s failed to update currencies. Err: %s\n",
					o.Name,
					err)
				return
			}

			avail, err = o.CurrencyPairs.GetPairs(a, false)
			if err != nil {
				log.Errorf(log.ExchangeSys,
					"%s failed to update currencies. Err: %s\n",
					o.Name,
					err)
				return
			}

			if !common.StringDataContains(enabled.Strings(), format.Delimiter) ||
				!common.StringDataContains(avail.Strings(), format.Delimiter) {
				var p currency.Pairs
				p, err = currency.NewPairsFromStrings([]string{currency.BTC.String() +
					format.Delimiter +
					currency.USD.String()})
				if err != nil {
					log.Errorf(log.ExchangeSys,
						"%s failed to update currencies.\n",
						o.Name)
				} else {
					log.Warnf(log.ExchangeSys, exchange.ResetConfigPairsWarningMessage, o.Name, a, p)
					forceUpdate = true

					err = o.UpdatePairs(p, a, true, true)
					if err != nil {
						log.Errorf(log.ExchangeSys,
							"%s failed to update currencies. Err: %s\n",
							o.Name,
							err)
						return
					}
				}
			}
		}
	}
	if !o.GetEnabledFeatures().AutoPairUpdates && !forceUpdate {
		return
	}
	err = o.UpdateTradablePairs(ctx, forceUpdate)
	if err != nil {
		log.Errorf(log.ExchangeSys,
			"%s failed to update tradable pairs. Err: %s",
			o.Name,
			err)
	}
}

// FetchTradablePairs returns a list of the exchanges tradable pairs
func (o *Okcoin) FetchTradablePairs(ctx context.Context, a asset.Item) (currency.Pairs, error) {
	if !o.SupportsAsset(a) {
		return nil, fmt.Errorf("%w, asset: %v", asset.ErrNotSupported, a)
	}
	prods, err := o.GetInstruments(ctx, "SPOT", "")
	if err != nil {
		return nil, err
	}
	pairs := make([]currency.Pair, 0, len(prods))
	for x := range prods {
		if prods[x].State != "live" {
			continue
		}
		var pair currency.Pair
		pair, err = currency.NewPairFromString(prods[x].InstrumentID)
		if err != nil {
			return nil, err
		}
		pairs = append(pairs, pair)
	}

	return pairs, nil
}

// UpdateTradablePairs updates the exchanges available pairs and stores
// them in the exchanges config
func (o *Okcoin) UpdateTradablePairs(ctx context.Context, forceUpdate bool) error {
	assets := o.GetAssetTypes(true)
	for a := range assets {
		pairs, err := o.FetchTradablePairs(ctx, assets[a])
		if err != nil {
			return err
		}
		err = o.UpdatePairs(pairs, assets[a], false, forceUpdate)
		if err != nil {
			return err
		}
	}
	return nil
}

// UpdateTickers updates the ticker for all currency pairs of a given asset type
func (o *Okcoin) UpdateTickers(ctx context.Context, a asset.Item) error {
	if !o.SupportsAsset(a) {
		return fmt.Errorf("%w, asset: %v", asset.ErrNotSupported, a)
	}
	tickers, err := o.GetTickers(ctx, "SPOT")
	if err != nil {
		return err
	}
	enabledPairs, err := o.GetEnabledPairs(a)
	if err != nil {
		return err
	}
	for i := range tickers {
		cp, err := currency.NewPairFromString(tickers[i].InstrumentID)
		if err != nil {
			return err
		}
		if !enabledPairs.Contains(cp, true) {
			continue
		}
		err = ticker.ProcessTicker(&ticker.Price{
			Last:         tickers[i].LastTradedPrice.Float64(),
			High:         tickers[i].High24H.Float64(),
			Bid:          tickers[i].BestBidPrice.Float64(),
			BidSize:      tickers[i].BestBidSize.Float64(),
			Ask:          tickers[i].BestAskPrice.Float64(),
			AskSize:      tickers[i].BestAskPrice.Float64(),
			QuoteVolume:  tickers[i].VolCcy24H.Float64(),
			LastUpdated:  tickers[i].Timestamp.Time(),
			Volume:       tickers[i].Vol24H.Float64(),
			Open:         tickers[i].Open24H.Float64(),
			AssetType:    a,
			ExchangeName: o.Name,
			Pair:         cp,
		})
		if err != nil {
			return err
		}
	}
	return nil
}

// FetchTicker returns the ticker for a currency pair
func (o *Okcoin) FetchTicker(ctx context.Context, p currency.Pair, assetType asset.Item) (*ticker.Price, error) {
	t, err := ticker.GetTicker(o.Name, p, assetType)
	if err != nil {
		return o.UpdateTicker(ctx, p, assetType)
	}
	return t, nil
}

// UpdateTicker updates and returns the ticker for a currency pair
func (o *Okcoin) UpdateTicker(ctx context.Context, p currency.Pair, a asset.Item) (*ticker.Price, error) {
	if err := o.UpdateTickers(ctx, a); err != nil {
		return nil, err
	}
	return ticker.GetTicker(o.Name, p, a)
}

// GetRecentTrades returns the most recent trades for a currency and asset
func (o *Okcoin) GetRecentTrades(ctx context.Context, p currency.Pair, assetType asset.Item) ([]trade.Data, error) {
	if !o.SupportsAsset(assetType) {
		return nil, fmt.Errorf("%w, asset type %v", asset.ErrNotSupported, assetType)
	}
	var err error
	p, err = o.FormatExchangeCurrency(p, assetType)
	if err != nil {
		return nil, err
	}
	var tradeData []SpotTrade
	tradeData, err = o.GetTrades(ctx, p.String(), 0)
	if err != nil {
		return nil, err
	}
	resp := make([]trade.Data, len(tradeData))
	for i := range tradeData {
		var side order.Side
		side, err = order.StringToOrderSide(tradeData[i].Side)
		if err != nil {
			return nil, err
		}
		resp[i] = trade.Data{
			Exchange:     o.Name,
			TID:          tradeData[i].TradeID,
			CurrencyPair: p,
			Side:         side,
			AssetType:    assetType,
			Price:        tradeData[i].TradePrice.Float64(),
			Amount:       tradeData[i].TradeSize.Float64(),
			Timestamp:    tradeData[i].Timestamp.Time(),
		}
	}
	err = o.AddTradesToBuffer(resp...)
	if err != nil {
		return nil, err
	}
	sort.Sort(trade.ByDate(resp))
	return resp, nil
}

// CancelBatchOrders cancels an orders by their corresponding ID numbers
func (o *Okcoin) CancelBatchOrders(ctx context.Context, args []order.Cancel) (*order.CancelBatchResponse, error) {
	var err error
	cancelBatchResponse := &order.CancelBatchResponse{
		Status: make(map[string]string, len(args)),
	}
	params := make([]CancelTradeOrderRequest, len(args))
	for x := range args {
		if !o.SupportsAsset(args[x].AssetType) {
			return cancelBatchResponse, fmt.Errorf("%w, asset type: %v", asset.ErrNotSupported, args[x].AssetType)
		}
		err = args[x].Validate()
		if err != nil {
			return cancelBatchResponse, err
		}
		args[x].Pair, err = o.FormatExchangeCurrency(args[x].Pair, args[x].AssetType)
		if err != nil {
			return cancelBatchResponse, err
		}
		params[x] = CancelTradeOrderRequest{
			InstrumentID:  args[x].Pair.String(),
			OrderID:       args[x].OrderID,
			ClientOrderID: args[x].ClientOrderID,
		}
	}
	var responses []TradeOrderResponse
	if o.Websocket.IsConnected() && o.Websocket.CanUseAuthenticatedEndpoints() && o.Websocket.CanUseAuthenticatedWebsocketForWrapper() {
		responses, err = o.WsCancelMultipleOrders(params)
	} else {
		responses, err = o.CancelMultipleOrders(ctx, params)
	}
	if err != nil {
		return cancelBatchResponse, err
	}
	for x := range responses {
		cancelBatchResponse.Status[responses[x].OrderID] = func() string {
			if responses[x].SCode != "0" && responses[x].SCode != "2" {
				return fmt.Sprintf("error code: %s msg: %s", responses[x].SCode, responses[x].SMsg)
			}
			return order.Cancelled.String()
		}()
	}
	return cancelBatchResponse, nil
}

// FetchOrderbook returns orderbook base on the currency pair
func (o *Okcoin) FetchOrderbook(ctx context.Context, p currency.Pair, assetType asset.Item) (*orderbook.Base, error) {
	fPair, err := o.FormatExchangeCurrency(p, assetType)
	if err != nil {
		return nil, err
	}
	ob, err := orderbook.Get(o.Name, fPair, assetType)
	if err != nil {
		return o.UpdateOrderbook(ctx, fPair, assetType)
	}
	return ob, nil
}

// UpdateOrderbook updates and returns the orderbook for a currency pair
func (o *Okcoin) UpdateOrderbook(ctx context.Context, p currency.Pair, a asset.Item) (*orderbook.Base, error) {
	if p.IsEmpty() {
		return nil, currency.ErrCurrencyPairEmpty
	}
	if !o.SupportsAsset(a) {
		return nil, fmt.Errorf("%w %v", asset.ErrNotSupported, a)
	}
	book := &orderbook.Base{
		Exchange:        o.Name,
		Pair:            p,
		Asset:           a,
		VerifyOrderbook: o.CanVerifyOrderbook,
	}
	p, err := o.FormatExchangeCurrency(p, a)
	if err != nil {
		return nil, err
	}
	if !p.IsPopulated() {
		return nil, currency.ErrCurrencyPairEmpty
	}
	orderbookList, err := o.GetOrderbook(ctx, p.String(), 400)
	if err != nil {
		return nil, err
	}
	book.Bids = make(orderbook.Items, len(orderbookList.Bids))
	for x := range orderbookList.Bids {
		book.Bids[x].Amount, err = strconv.ParseFloat(orderbookList.Bids[x][1], 64)
		if err != nil {
			return nil, err
		}
		book.Bids[x].Price, err = strconv.ParseFloat(orderbookList.Bids[x][0], 64)
		if err != nil {
			return book, err
		}
	}
	book.Asks = make(orderbook.Items, len(orderbookList.Asks))
	for x := range orderbookList.Asks {
		book.Asks[x].Amount, err = strconv.ParseFloat(orderbookList.Asks[x][1], 64)
		if err != nil {
			return nil, err
		}
		book.Asks[x].Price, err = strconv.ParseFloat(orderbookList.Asks[x][0], 64)
		if err != nil {
			return book, err
		}
	}
	err = book.Process()
	if err != nil {
		return book, err
	}
	return orderbook.Get(o.Name, p, a)
}

// UpdateAccountInfo retrieves balances for all enabled currencies
func (o *Okcoin) UpdateAccountInfo(ctx context.Context, assetType asset.Item) (account.Holdings, error) {
	if !o.SupportsAsset(assetType) {
		return account.Holdings{}, fmt.Errorf("%w, asset type %v", asset.ErrNotSupported, assetType)
	}
	currencies, err := o.GetAccountBalance(ctx)
	if err != nil {
		return account.Holdings{}, err
	}
	var resp account.Holdings
	resp.Exchange = o.Name
	currencyAccount := account.SubAccount{AssetType: assetType}

	for i := range currencies {
		for x := range currencies[i].Details {
			hold := currencies[i].Details[x].FrozenBalance.Float64()
			totalValue := currencies[i].Details[x].AvailableBalance.Float64()
			currencyAccount.Currencies = append(currencyAccount.Currencies,
				account.Balance{
					Currency: currency.NewCode(currencies[i].Details[x].Currency),
					Total:    totalValue,
					Hold:     hold,
					Free:     totalValue - hold,
				})
		}
	}
	resp.Accounts = append(resp.Accounts, currencyAccount)
	creds, err := o.GetCredentials(ctx)
	if err != nil {
		return account.Holdings{}, err
	}
	err = account.Process(&resp, creds)
	if err != nil {
		return resp, err
	}
	return resp, nil
}

// FetchAccountInfo retrieves balances for all enabled currencies
func (o *Okcoin) FetchAccountInfo(ctx context.Context, assetType asset.Item) (account.Holdings, error) {
	creds, err := o.GetCredentials(ctx)
	if err != nil {
		return account.Holdings{}, err
	}
	acc, err := account.GetHoldings(o.Name, creds, assetType)
	if err != nil {
		return o.UpdateAccountInfo(ctx, assetType)
	}
	return acc, nil
}

// GetAccountFundingHistory returns funding history, deposits and
// withdrawals
func (o *Okcoin) GetAccountFundingHistory(ctx context.Context) ([]exchange.FundingHistory, error) {
	accountDepositHistory, err := o.GetDepositHistory(ctx, currency.EMPTYCODE, "", "", "", "", time.Time{}, time.Time{}, 0)
	if err != nil {
		return nil, err
	}
	accountWithdrawlHistory, err := o.GetWithdrawalHistory(ctx, currency.EMPTYCODE, "", "", "", "", "", time.Time{}, time.Time{}, 0)
	if err != nil {
		return nil, err
	}
	resp := make([]exchange.FundingHistory, len(accountDepositHistory)+len(accountWithdrawlHistory))
	for x := range accountDepositHistory {
		orderStatus := ""
		switch accountDepositHistory[x].State {
		case "0":
			orderStatus = "waiting for confirmation"
		case "1":
			orderStatus = "deposit credited"
		case "2":
			orderStatus = "deposit successful"
		case "8":
			orderStatus = "pending due to temporary deposit suspension "
		case "12":
			orderStatus = "account or deposit is frozen"
		case "13":
			orderStatus = "sub-account deposit interception"
		}
		resp[x] = exchange.FundingHistory{
			Amount:       accountDepositHistory[x].Amount.Float64(),
			Currency:     accountDepositHistory[x].Currency,
			ExchangeName: o.Name,
			Status:       orderStatus,
			Timestamp:    accountDepositHistory[x].Timestamp.Time(),
			TransferID:   accountDepositHistory[x].TransactionID,
			TransferType: "deposit",
		}
	}

	for i := range accountWithdrawlHistory {
		orderStatus := ""
		switch accountWithdrawlHistory[i].State {
		case "-3":
			orderStatus = "pending cancel"
		case "-2":
			orderStatus = "canceled"
		case "-1":
			orderStatus = "failed"
		case "0":
			orderStatus = "pending"
		case "1":
			orderStatus = "sending"
		case "2":
			orderStatus = "sent"
		case "3":
			orderStatus = "awaiting email verification"
		case "4":
			orderStatus = "awaiting manual verification"
		case "5":
			orderStatus = "awaiting identity verification"
		}
		resp[len(accountDepositHistory)+i] = exchange.FundingHistory{
			Amount:          accountWithdrawlHistory[i].Amount.Float64(),
			Currency:        accountWithdrawlHistory[i].Ccy,
			ExchangeName:    o.Name,
			Status:          orderStatus,
			Timestamp:       accountWithdrawlHistory[i].Timestamp.Time(),
			TransferID:      accountWithdrawlHistory[i].TransactionID,
			Fee:             accountWithdrawlHistory[i].Fee.Float64(),
			CryptoToAddress: accountWithdrawlHistory[i].ReceivingAddress,
			CryptoTxID:      accountWithdrawlHistory[i].TransactionID,
			CryptoChain:     accountWithdrawlHistory[i].Chain,
			TransferType:    "withdrawal",
		}
	}
	return resp, nil
}

// SubmitOrder submits a new order
func (o *Okcoin) SubmitOrder(ctx context.Context, s *order.Submit) (*order.SubmitResponse, error) {
	if s == nil {
		return nil, fmt.Errorf("%w, place order request parameter can not be null", common.ErrNilPointer)
	}
	if !o.SupportsAsset(s.AssetType) {
		return nil, fmt.Errorf("%w, asset: %v", asset.ErrNotSupported, s.AssetType)
	}
	err := s.Validate()
	if err != nil {
		return nil, err
	}
	s.Pair, err = o.FormatExchangeCurrency(s.Pair, s.AssetType)
	if err != nil {
		return nil, err
	}
	if s.TradeMode == "" {
		s.TradeMode = "cash"
	}
	req := PlaceTradeOrderParam{
		ClientOrderID: s.ClientID,
		InstrumentID:  s.Pair,
		Side:          s.Side.Lower(),
		OrderType:     s.Type.Lower(),
		Size:          s.Amount,
		TradeMode:     s.TradeMode,
		Price:         s.Price,
		OrderTag:      "",
		BanAmend:      false,
	}
	if (s.Type == order.Limit || s.Type == order.PostOnly ||
		s.Type == order.FillOrKill || s.Type == order.ImmediateOrCancel) && s.Price <= 0 {
		return nil, fmt.Errorf("%w, price is required for order types %v,%v,%v, and %v", errInvalidPrice, order.Limit, order.PostOnly, order.ImmediateOrCancel, order.FillOrKill)
	}
	var orderResponse *TradeOrderResponse
	if o.Websocket.IsConnected() && o.Websocket.CanUseAuthenticatedEndpoints() && o.Websocket.CanUseAuthenticatedWebsocketForWrapper() {
		orderResponse, err = o.WsPlaceOrder(&req)
	} else {
		orderResponse, err = o.PlaceOrder(ctx, &req)
	}
	if err != nil {
		return nil, err
	}
	return s.DeriveSubmitResponse(orderResponse.OrderID)
}

// ModifyOrder will allow of changing orderbook placement and limit to
// market conversion
func (o *Okcoin) ModifyOrder(ctx context.Context, req *order.Modify) (*order.ModifyResponse, error) {
	if req == nil {
		return nil, fmt.Errorf("%w, modify request parameter can not be null", common.ErrNilPointer)
	}
	if !o.SupportsAsset(req.AssetType) {
		return nil, fmt.Errorf("%w, asset: %v", asset.ErrNotSupported, req.AssetType)
	}
	var err error
	req.Pair, err = o.FormatExchangeCurrency(req.Pair, req.AssetType)
	if err != nil {
		return nil, err
	}
	err = req.Validate()
	if err != nil {
		return nil, err
	}
	amendRequest := &AmendTradeOrderRequestParam{
		OrderID:       req.OrderID,
		InstrumentID:  req.Pair.String(),
		ClientOrderID: req.ClientOrderID,
		NewSize:       req.Amount,
		NewPrice:      req.Price}
	if o.Websocket.IsConnected() && o.Websocket.CanUseAuthenticatedEndpoints() && o.Websocket.CanUseAuthenticatedWebsocketForWrapper() {
		_, err = o.WsAmendOrder(amendRequest)
	} else {
		_, err = o.AmendOrder(ctx, amendRequest)
	}
	if err != nil {
		return nil, err
	}
	return req.DeriveModifyResponse()
}

// CancelOrder cancels an order by its corresponding ID number
func (o *Okcoin) CancelOrder(ctx context.Context, cancel *order.Cancel) error {
	err := cancel.Validate(cancel.StandardCancel())
	if err != nil {
		return err
	}
	cancel.Pair, err = o.FormatExchangeCurrency(cancel.Pair, cancel.AssetType)
	if err != nil {
		return err
	}
	amendRequest := &CancelTradeOrderRequest{
		InstrumentID:  cancel.Pair.String(),
		OrderID:       cancel.OrderID,
		ClientOrderID: cancel.ClientOrderID,
	}
	if o.Websocket.IsConnected() && o.Websocket.CanUseAuthenticatedEndpoints() && o.Websocket.CanUseAuthenticatedWebsocketForWrapper() {
		_, err = o.WsCancelTradeOrder(amendRequest)
	} else {
		_, err = o.CancelTradeOrder(ctx, amendRequest)
	}
	if err != nil {
		return err
	}
	return nil
}

// CancelAllOrders cancels all orders associated with a currency pair
func (o *Okcoin) CancelAllOrders(_ context.Context, _ *order.Cancel) (order.CancelAllResponse, error) {
	return order.CancelAllResponse{}, common.ErrFunctionNotSupported
}

// GetOrderInfo returns order information based on order ID
func (o *Okcoin) GetOrderInfo(ctx context.Context, orderID string, pair currency.Pair, assetType asset.Item) (*order.Detail, error) {
	if !o.SupportsAsset(assetType) {
		return nil, fmt.Errorf("%s %w", assetType, asset.ErrNotSupported)
	}
	if err := o.CurrencyPairs.IsAssetEnabled(assetType); err != nil {
		return nil, err
	}
	pair, err := o.FormatExchangeCurrency(pair, assetType)
	if err != nil {
		return nil, err
	}
	tradeOrder, err := o.GetPersonalOrderDetail(ctx, pair.String(), orderID, "")
	if err != nil {
		return nil, err
	}
	status, err := order.StringToOrderStatus(tradeOrder.State)
	if err != nil {
		log.Errorf(log.ExchangeSys, "%s %v", o.Name, err)
	}

	side, err := order.StringToOrderSide(tradeOrder.Side)
	if err != nil {
		log.Errorf(log.ExchangeSys, "%s %v", o.Name, err)
	}
	orderType, err := order.StringToOrderType(tradeOrder.OrderType)
	if err != nil {
		return nil, err
	}
	return &order.Detail{
		Amount:               tradeOrder.Size.Float64(),
		Pair:                 pair,
		Exchange:             o.Name,
		Date:                 tradeOrder.CreationTime.Time(),
		LastUpdated:          tradeOrder.UpdateTime.Time(),
		ExecutedAmount:       tradeOrder.AccFillSize.Float64(),
		Status:               status,
		Side:                 side,
		Leverage:             tradeOrder.Leverage.Float64(),
		ReduceOnly:           tradeOrder.ReduceOnly,
		Price:                tradeOrder.Price.Float64(),
		AverageExecutedPrice: tradeOrder.AveragePrice.Float64(),
		RemainingAmount:      tradeOrder.Size.Float64() - tradeOrder.AccFillSize.Float64(),
		Fee:                  tradeOrder.Fee.Float64(),
		FeeAsset:             currency.NewCode(tradeOrder.FeeCurrency),
		OrderID:              tradeOrder.OrderID,
		ClientOrderID:        tradeOrder.ClientOrdID,
		Type:                 orderType,
		AssetType:            assetType,
	}, nil
}

// GetDepositAddress returns a deposit address for a specified currency
func (o *Okcoin) GetDepositAddress(ctx context.Context, c currency.Code, _, _ string) (*deposit.Address, error) {
	wallet, err := o.GetCurrencyDepositAddresses(ctx, c)
	if err != nil {
		return nil, err
	}
	if len(wallet) == 0 {
		return nil, fmt.Errorf("%w for currency %s",
			errNoAccountDepositAddress,
			c)
	}
	return &deposit.Address{
		Address: wallet[0].Address,
		Tag:     wallet[0].Tag,
	}, nil
}

// WithdrawCryptocurrencyFunds returns a withdrawal ID when a withdrawal is
// submitted
func (o *Okcoin) WithdrawCryptocurrencyFunds(ctx context.Context, withdrawRequest *withdraw.Request) (*withdraw.ExchangeResponse, error) {
	err := withdrawRequest.Validate()
	if err != nil {
		return nil, err
	}
	param := &WithdrawalRequest{
		Amount:         withdrawRequest.Amount,
		Ccy:            withdrawRequest.Currency,
		Chain:          withdrawRequest.Crypto.Chain,
		ToAddress:      withdrawRequest.Crypto.Address,
		TransactionFee: withdrawRequest.Crypto.FeeAmount,
	}
	if withdrawRequest.InternalTransfer {
		param.WithdrawalMethod = "3"
	} else {
		param.WithdrawalMethod = "4"
	}
	if param.TransactionFee == 0 {
		param.TransactionFee, err = o.GetFee(ctx, &exchange.FeeBuilder{
			FeeType: exchange.CryptocurrencyWithdrawalFee,
			Amount:  param.Amount,
		})
		if err != nil {
			return nil, err
		}
	}
	withdrawal, err := o.Withdrawal(ctx, param)
	if err != nil {
		return nil, err
	}
	return &withdraw.ExchangeResponse{
		ID: withdrawal[0].WdID,
	}, nil
}

// WithdrawFiatFunds returns a withdrawal ID when a
// withdrawal is submitted
func (o *Okcoin) WithdrawFiatFunds(_ context.Context, _ *withdraw.Request) (*withdraw.ExchangeResponse, error) {
	return nil, common.ErrFunctionNotSupported
}

// WithdrawFiatFundsToInternationalBank returns a withdrawal ID when a
// withdrawal is submitted
func (o *Okcoin) WithdrawFiatFundsToInternationalBank(_ context.Context, _ *withdraw.Request) (*withdraw.ExchangeResponse, error) {
	return nil, common.ErrFunctionNotSupported
}

// GetWithdrawalsHistory returns previous withdrawals data
func (o *Okcoin) GetWithdrawalsHistory(ctx context.Context, c currency.Code, _ asset.Item) ([]exchange.WithdrawalHistory, error) {
	if c.IsFiatCurrency() {
		return nil, fmt.Errorf("%w for fiat currencies %v", common.ErrFunctionNotSupported, c)
	}
	withdrawals, err := o.GetWithdrawalHistory(ctx, c, "", "", "", "", "", time.Time{}, time.Time{}, 0)
	if err != nil {
		return nil, err
	}
	wHistories := make([]exchange.WithdrawalHistory, len(withdrawals))
	for x := range withdrawals {
		orderStatus := ""
		switch withdrawals[x].State {
		case "-3":
			orderStatus = "pending cancel"
		case "-2":
			orderStatus = "canceled"
		case "-1":
			orderStatus = "failed"
		case "0":
			orderStatus = "pending"
		case "1":
			orderStatus = "sending"
		case "2":
			orderStatus = "sent"
		case "3":
			orderStatus = "awaiting email verification"
		case "4":
			orderStatus = "awaiting manual verification"
		case "5":
			orderStatus = "awaiting identity verification"
		}
		wHistories[x] = exchange.WithdrawalHistory{
			Status:          orderStatus,
			TransferID:      withdrawals[x].WithdrawalID,
			Timestamp:       withdrawals[x].Timestamp.Time(),
			Currency:        withdrawals[x].Ccy,
			Amount:          withdrawals[x].Amount.Float64(),
			Fee:             withdrawals[x].Fee.Float64(),
			CryptoToAddress: withdrawals[x].ReceivingAddress,
			CryptoTxID:      withdrawals[x].TransactionID,
			CryptoChain:     withdrawals[x].Chain,
			TransferType:    "withdrawal",
		}
	}
	return wHistories, nil
}

// GetActiveOrders retrieves any orders that are active/open
func (o *Okcoin) GetActiveOrders(ctx context.Context, req *order.MultiOrderRequest) (order.FilteredOrders, error) {
	err := req.Validate()
	if err != nil {
		return nil, err
	}
	var resp []order.Detail
	for x := range req.Pairs {
		req.Pairs[x], err = o.FormatExchangeCurrency(req.Pairs[x], req.AssetType)
		if err != nil {
			return nil, err
		}
		var tradeOrders []TradeOrder
		tradeOrders, err = o.GetPersonalOrderList(ctx, "SPOT", req.Pairs[x].String(), "", "", req.StartTime, req.EndTime, 0)
		if err != nil {
			return nil, err
		}
		for i := range tradeOrders {
			var status order.Status
			status, err = order.StringToOrderStatus(tradeOrders[i].State)
			if err != nil {
				log.Errorf(log.ExchangeSys, "%s %v", o.Name, err)
			}
			var side order.Side
			side, err = order.StringToOrderSide(tradeOrders[i].Side)
			if err != nil {
				log.Errorf(log.ExchangeSys, "%s %v", o.Name, err)
			}
			var orderType order.Type
			orderType, err = order.StringToOrderType(tradeOrders[i].OrderType)
			if err != nil {
				log.Errorf(log.ExchangeSys, "%s %v", o.Name, err)
			}
			resp = append(resp, order.Detail{
				Date:           tradeOrders[i].CreationTime.Time(),
				LastUpdated:    tradeOrders[i].UpdateTime.Time(),
				CloseTime:      tradeOrders[i].FillTime.Time(),
				Price:          tradeOrders[i].AveragePrice.Float64(),
				ExecutedAmount: tradeOrders[i].AccFillSize.Float64(),
				OrderID:        tradeOrders[i].OrderID,
				Amount:         tradeOrders[i].Size.Float64(),
				Pair:           req.Pairs[x],
				Type:           orderType,
				Status:         status,
				Exchange:       o.Name,
				Side:           side,
			})
		}
	}
	return req.Filter(o.Name, resp), nil
}

// GetOrderHistory retrieves account order information
// Can Limit response to specific order status
func (o *Okcoin) GetOrderHistory(ctx context.Context, req *order.MultiOrderRequest) (order.FilteredOrders, error) {
	err := req.Validate()
	if err != nil {
		return nil, err
	}
	var resp []order.Detail
	for x := range req.Pairs {
		req.Pairs[x], err = o.FormatExchangeCurrency(req.Pairs[x], req.AssetType)
		if err != nil {
			return nil, err
		}
		var spotOrders []TradeOrder
		spotOrders, err = o.GetOrderHistory3Months(ctx, "SPOT", req.Pairs[x].String(), "", "", req.StartTime, req.EndTime, 0)
		if err != nil {
			return nil, err
		}
		for i := range spotOrders {
			var status order.Status
			status, err = order.StringToOrderStatus(spotOrders[i].State)
			if err != nil {
				log.Errorf(log.ExchangeSys, "%s %v", o.Name, err)
			}
			var side order.Side
			side, err = order.StringToOrderSide(spotOrders[i].Side)
			if err != nil {
				log.Errorf(log.ExchangeSys, "%s %v", o.Name, err)
			}
			var orderType order.Type
			orderType, err = order.StringToOrderType(spotOrders[i].OrderType)
			if err != nil {
				log.Errorf(log.ExchangeSys, "%s %v", o.Name, err)
			}
			detail := order.Detail{
				OrderID:              spotOrders[i].OrderID,
				Price:                spotOrders[i].Price.Float64(),
				AverageExecutedPrice: spotOrders[i].AveragePrice.Float64(),
				Amount:               spotOrders[i].Size.Float64(),
				ExecutedAmount:       spotOrders[i].AccFillSize.Float64(),
				RemainingAmount:      spotOrders[i].Size.Float64() - spotOrders[i].AccFillSize.Float64(),
				Pair:                 req.Pairs[x],
				Exchange:             o.Name,
				Side:                 side,
				Type:                 orderType,
				Date:                 spotOrders[i].CreationTime.Time(),
				LastUpdated:          spotOrders[i].UpdateTime.Time(),
				CloseTime:            spotOrders[i].FillTime.Time(),
				Status:               status,
			}
			detail.InferCostsAndTimes()
			resp = append(resp, detail)
		}
	}
	return req.Filter(o.Name, resp), nil
}

// GetFeeByType returns an estimate of fee based on type of transaction
func (o *Okcoin) GetFeeByType(ctx context.Context, feeBuilder *exchange.FeeBuilder) (float64, error) {
	if feeBuilder == nil {
		return 0, fmt.Errorf("%T %w", feeBuilder, common.ErrNilPointer)
	}
	if !o.AreCredentialsValid(ctx) && // Todo check connection status
		feeBuilder.FeeType == exchange.CryptocurrencyTradeFee {
		feeBuilder.FeeType = exchange.OfflineTradeFee
	}
	return o.GetFee(ctx, feeBuilder)
}

// ValidateCredentials validates current credentials used for wrapper
// functionality
func (o *Okcoin) ValidateCredentials(ctx context.Context, assetType asset.Item) error {
	_, err := o.UpdateAccountInfo(ctx, assetType)
	return o.CheckTransientError(err)
}

// GetHistoricTrades returns historic trade data within the timeframe provided
func (o *Okcoin) GetHistoricTrades(ctx context.Context, pair currency.Pair, assetType asset.Item, start, end time.Time) ([]trade.Data, error) {
	if !o.SupportsAsset(assetType) {
		return nil, fmt.Errorf("%w, asset type %v", asset.ErrNotSupported, assetType)
	}
	pair, err := o.FormatExchangeCurrency(pair, assetType)
	if err != nil {
		return nil, err
	}
	if !pair.IsPopulated() {
		return nil, fmt.Errorf("%w, %v", currency.ErrCurrencyPairEmpty, assetType)
	}
	var resp []trade.Data
	tradeIDEnd := ""
allTrades:
	for {
		var trades []SpotTrade
		trades, err = o.GetTradeHistory(ctx, pair.String(), "2", start, end, 100)
		if err != nil {
			return nil, err
		}
		if len(trades) == 0 {
			break
		}
		for i := 0; i < len(trades); i++ {
			if start.Equal(trades[i].Timestamp.Time()) ||
				trades[i].Timestamp.Time().Before(start) ||
				tradeIDEnd == trades[len(trades)-1].TradeID {
				// reached end of trades to crawl
				break allTrades
			}
			var tradeSide order.Side
			tradeSide, err = order.StringToOrderSide(trades[i].Side)
			if err != nil {
				return nil, err
			}
			resp = append(resp, trade.Data{
				TID:          trades[i].TradeID,
				Exchange:     o.Name,
				CurrencyPair: pair,
				AssetType:    assetType,
				Price:        trades[i].TradePrice.Float64(),
				Amount:       trades[i].TradeSize.Float64(),
				Timestamp:    trades[i].Timestamp.Time(),
				Side:         tradeSide,
			})
		}
		tradeIDEnd = trades[len(trades)-1].TradeID
	}
	if o.IsSaveTradeDataEnabled() {
		err = trade.AddTradesToBuffer(o.Name, resp...)
		if err != nil {
			return nil, err
		}
	}
	sort.Sort(trade.ByDate(resp))
	return trade.FilterTradesByTime(resp, start, end), nil
}

// GetHistoricCandles returns candles between a time period for a set time interval
func (o *Okcoin) GetHistoricCandles(ctx context.Context, pair currency.Pair, a asset.Item, interval kline.Interval, start, end time.Time) (*kline.Item, error) {
	if !o.SupportsAsset(a) {
		return nil, fmt.Errorf("%w, asset type %v", asset.ErrNotSupported, a)
	}
	req, err := o.GetKlineRequest(pair, a, interval, start, end, true)
	if err != nil {
		return nil, err
	}
	pair, err = o.FormatExchangeCurrency(pair, a)
	if err != nil {
		return nil, err
	}
	timeSeries, err := o.GetCandlesticks(ctx, pair.String(), interval, req.End, req.Start, 300, true)
	if err != nil {
		return nil, err
	}
	timeSeriesData := make([]kline.Candle, len(timeSeries))
	for x := range timeSeries {
		timeSeriesData[x] = kline.Candle{
			Time:   timeSeries[x].Timestamp.Time(),
			Open:   timeSeries[x].OpenPrice,
			High:   timeSeries[x].HighestPrice,
			Low:    timeSeries[x].LowestPrice,
			Close:  timeSeries[x].ClosePrice,
			Volume: timeSeries[x].TradingVolume,
		}
	}
	return req.ProcessResponse(timeSeriesData)
}

// GetHistoricCandlesExtended returns candles between a time period for a set time interval
func (o *Okcoin) GetHistoricCandlesExtended(ctx context.Context, pair currency.Pair, a asset.Item, interval kline.Interval, start, end time.Time) (*kline.Item, error) {
	if !o.SupportsAsset(a) {
		return nil, fmt.Errorf("%w, asset type %v", asset.ErrNotSupported, a)
	}
	req, err := o.GetKlineExtendedRequest(pair, a, interval, start, end)
	if err != nil {
		return nil, err
	}
	timeSeries := make([]kline.Candle, 0, req.Size())
	for x := range req.RangeHolder.Ranges {
		for a := range req.RangeHolder.Ranges[x].Intervals {
			var candles []CandlestickData
			candles, err = o.GetCandlestickHistory(ctx,
				req.RequestFormatted.String(),
				req.RangeHolder.Ranges[x].Intervals[a].Start.Time,
				req.RangeHolder.Ranges[x].Intervals[a].End.Time,
				interval, 0)
			if err != nil {
				return nil, err
			}
			for z := range candles {
				timeSeries = append(timeSeries, kline.Candle{
					Time:   candles[z].Timestamp.Time(),
					Open:   candles[z].OpenPrice,
					High:   candles[z].HighestPrice,
					Low:    candles[z].LowestPrice,
					Close:  candles[z].ClosePrice,
					Volume: candles[z].TradingVolume,
				})
			}
		}
	}
	return req.ProcessResponse(timeSeries)
}

// ValidateAPICredentials validates current credentials used for wrapper
func (o *Okcoin) ValidateAPICredentials(ctx context.Context, assetType asset.Item) error {
	_, err := o.UpdateAccountInfo(ctx, assetType)
	return o.CheckTransientError(err)
}

// GetServerTime returns the current exchange server time.
func (o *Okcoin) GetServerTime(ctx context.Context, _ asset.Item) (time.Time, error) {
	return o.GetSystemTime(ctx)
}

// UpdateOrderExecutionLimits sets exchange execution order limits for an asset type
func (o *Okcoin) UpdateOrderExecutionLimits(ctx context.Context, a asset.Item) error {
	if !o.SupportsAsset(a) {
		return asset.ErrNotSupported
	}
	instrumentsList, err := o.GetInstruments(ctx, "SPOT", "")
	if err != nil {
		return fmt.Errorf("%s failed to load %s pair execution limits. Err: %s", o.Name, a, err)
	}

	limits := make([]order.MinMaxLevel, 0, len(instrumentsList))
	for index := range instrumentsList {
		pair, err := currency.NewPairFromString(instrumentsList[index].InstrumentID)
		if err != nil {
			return err
		}
		limits = append(limits, order.MinMaxLevel{
			Asset:                  a,
			Pair:                   pair,
			PriceStepIncrementSize: instrumentsList[index].TickSize.Float64(),
			MinimumBaseAmount:      instrumentsList[index].MinSize.Float64(),
			MaxIcebergParts:        instrumentsList[index].MaxIcebergSz.Int64(),
			MarketMaxQty:           instrumentsList[index].MaxMarketSize.Float64(),
		})
	}
	if err := o.LoadLimits(limits); err != nil {
		return fmt.Errorf("%s Error loading %s exchange limits: %v", o.Name, a, err)
	}
	return nil
}<|MERGE_RESOLUTION|>--- conflicted
+++ resolved
@@ -174,29 +174,17 @@
 	if err != nil {
 		return err
 	}
-<<<<<<< HEAD
+	if err != nil {
+		return err
+	}
 	err = o.Websocket.Setup(&stream.WebsocketWrapperSetup{
 		ExchangeConfig:         exch,
 		ConnectionMonitorDelay: exch.ConnectionMonitorDelay,
 		Features:               &o.Features.Supports.WebsocketCapabilities,
-=======
-	err = o.Websocket.Setup(&stream.WebsocketSetup{
-		ExchangeConfig:        exch,
-		DefaultURL:            wsEndpoint,
-		RunningURL:            wsEndpoint,
-		RunningURLAuth:        okcoinPrivateWebsocketURL,
-		Connector:             o.WsConnect,
-		Subscriber:            o.Subscribe,
-		Unsubscriber:          o.Unsubscribe,
-		GenerateSubscriptions: o.GenerateDefaultSubscriptions,
-		Features:              &o.Features.Supports.WebsocketCapabilities,
->>>>>>> e8c91231
 	})
 	if err != nil {
 		return err
 	}
-<<<<<<< HEAD
-
 	spotWebsocket, err := o.Websocket.AddWebsocket(&stream.WebsocketSetup{
 		DefaultURL:            wsEndpoint,
 		RunningURL:            wsEndpoint,
@@ -209,11 +197,7 @@
 	if err != nil {
 		return err
 	}
-
-	return spotWebsocket.SetupNewConnection(stream.ConnectionSetup{
-=======
-	err = o.Websocket.SetupNewConnection(stream.ConnectionSetup{
->>>>>>> e8c91231
+	err = spotWebsocket.SetupNewConnection(stream.ConnectionSetup{
 		RateLimit:            okcoinWsRateLimit,
 		ResponseCheckTimeout: exch.WebsocketResponseCheckTimeout,
 		ResponseMaxLimit:     exch.WebsocketResponseMaxLimit,
@@ -221,7 +205,7 @@
 	if err != nil {
 		return err
 	}
-	return o.Websocket.SetupNewConnection(stream.ConnectionSetup{
+	return spotWebsocket.SetupNewConnection(stream.ConnectionSetup{
 		ResponseCheckTimeout: exch.WebsocketResponseCheckTimeout,
 		ResponseMaxLimit:     exch.WebsocketResponseMaxLimit,
 		URL:                  okcoinPrivateWebsocketURL,
@@ -491,8 +475,12 @@
 			ClientOrderID: args[x].ClientOrderID,
 		}
 	}
+	spotWebsocket, err := o.Websocket.GetAssetWebsocket(asset.Spot)
+	if err != nil {
+		return nil, fmt.Errorf("%s %w asset type: %v", o.Name, err, asset.Spot)
+	}
 	var responses []TradeOrderResponse
-	if o.Websocket.IsConnected() && o.Websocket.CanUseAuthenticatedEndpoints() && o.Websocket.CanUseAuthenticatedWebsocketForWrapper() {
+	if o.Websocket.IsConnected() && o.Websocket.CanUseAuthenticatedEndpoints() && spotWebsocket.CanUseAuthenticatedWebsocketForWrapper() {
 		responses, err = o.WsCancelMultipleOrders(params)
 	} else {
 		responses, err = o.CancelMultipleOrders(ctx, params)
@@ -742,7 +730,11 @@
 		return nil, fmt.Errorf("%w, price is required for order types %v,%v,%v, and %v", errInvalidPrice, order.Limit, order.PostOnly, order.ImmediateOrCancel, order.FillOrKill)
 	}
 	var orderResponse *TradeOrderResponse
-	if o.Websocket.IsConnected() && o.Websocket.CanUseAuthenticatedEndpoints() && o.Websocket.CanUseAuthenticatedWebsocketForWrapper() {
+	spotWebsocket, err := o.Websocket.GetAssetWebsocket(asset.Spot)
+	if err != nil {
+		return nil, fmt.Errorf("%s %w asset type: %v", o.Name, err, asset.Spot)
+	}
+	if o.Websocket.IsConnected() && o.Websocket.CanUseAuthenticatedEndpoints() && spotWebsocket.CanUseAuthenticatedWebsocketForWrapper() {
 		orderResponse, err = o.WsPlaceOrder(&req)
 	} else {
 		orderResponse, err = o.PlaceOrder(ctx, &req)
@@ -777,7 +769,11 @@
 		ClientOrderID: req.ClientOrderID,
 		NewSize:       req.Amount,
 		NewPrice:      req.Price}
-	if o.Websocket.IsConnected() && o.Websocket.CanUseAuthenticatedEndpoints() && o.Websocket.CanUseAuthenticatedWebsocketForWrapper() {
+	spotWebsocket, err := o.Websocket.GetAssetWebsocket(asset.Spot)
+	if err != nil {
+		return nil, fmt.Errorf("%s %w asset type: %v", o.Name, err, asset.Spot)
+	}
+	if o.Websocket.IsConnected() && o.Websocket.CanUseAuthenticatedEndpoints() && spotWebsocket.CanUseAuthenticatedWebsocketForWrapper() {
 		_, err = o.WsAmendOrder(amendRequest)
 	} else {
 		_, err = o.AmendOrder(ctx, amendRequest)
@@ -803,7 +799,11 @@
 		OrderID:       cancel.OrderID,
 		ClientOrderID: cancel.ClientOrderID,
 	}
-	if o.Websocket.IsConnected() && o.Websocket.CanUseAuthenticatedEndpoints() && o.Websocket.CanUseAuthenticatedWebsocketForWrapper() {
+	spotWebsocket, err := o.Websocket.GetAssetWebsocket(asset.Spot)
+	if err != nil {
+		return fmt.Errorf("%s %w asset type: %v", o.Name, err, asset.Spot)
+	}
+	if o.Websocket.IsConnected() && o.Websocket.CanUseAuthenticatedEndpoints() && spotWebsocket.CanUseAuthenticatedWebsocketForWrapper() {
 		_, err = o.WsCancelTradeOrder(amendRequest)
 	} else {
 		_, err = o.CancelTradeOrder(ctx, amendRequest)
