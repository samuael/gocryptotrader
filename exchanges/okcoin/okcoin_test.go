package okcoin

import (
	"context"
	"encoding/json"
	"errors"
	"fmt"
	"strings"
	"sync"
	"testing"
	"time"

	"github.com/thrasher-corp/gocryptotrader/common"
	"github.com/thrasher-corp/gocryptotrader/core"
	"github.com/thrasher-corp/gocryptotrader/currency"
	exchange "github.com/thrasher-corp/gocryptotrader/exchanges"
	"github.com/thrasher-corp/gocryptotrader/exchanges/asset"
	"github.com/thrasher-corp/gocryptotrader/exchanges/kline"
	"github.com/thrasher-corp/gocryptotrader/exchanges/order"
	"github.com/thrasher-corp/gocryptotrader/exchanges/sharedtestvalues"
	"github.com/thrasher-corp/gocryptotrader/portfolio/withdraw"
)

// Please supply you own test keys here for due diligence testing.
const (
	apiKey                  = ""
	apiSecret               = ""
	passphrase              = ""
	canManipulateRealOrders = false
)

var (
	o                    = &OKCoin{}
	spotCurrency         = currency.NewPairWithDelimiter(currency.BTC.String(), currency.USD.String(), "-")
	spotCurrencyLowerStr = spotCurrency.Lower().String()
	spotCurrencyUpperStr = spotCurrency.Upper().String()
)

<<<<<<< HEAD
func TestMain(m *testing.M) {
	o.SetDefaults()
	cfg := config.GetConfig()
	err := cfg.LoadConfig("../../testdata/configtest.json", true)
	if err != nil {
		log.Fatal("Okcoin load config error", err)
	}
	okcoinConfig, err := cfg.GetExchangeConfig(o.Name)
	if err != nil {
		log.Fatalf("%v Setup() init error", o.Name)
	}

	okcoinConfig.API.AuthenticatedSupport = true
	okcoinConfig.API.AuthenticatedWebsocketSupport = true
	okcoinConfig.API.Credentials.Key = apiKey
	okcoinConfig.API.Credentials.Secret = apiSecret
	okcoinConfig.API.Credentials.ClientID = passphrase
	o.Websocket = sharedtestvalues.NewTestWrapperWebsocket()
	err = o.Setup(okcoinConfig)
	if err != nil {
		log.Fatal("OKCoin setup error", err)
	}
	os.Exit(m.Run())
=======
func TestMain(_ *testing.M) {
	fmt.Println("OKCoin v3 API deprecated, skipping tests")
>>>>>>> 048c4b0f
}

func TestStart(t *testing.T) {
	t.Parallel()
	err := o.Start(context.Background(), nil)
	if !errors.Is(err, common.ErrNilPointer) {
		t.Fatalf("received: '%v' but expected: '%v'", err, common.ErrNilPointer)
	}
	var testWg sync.WaitGroup
	err = o.Start(context.Background(), &testWg)
	if err != nil {
		t.Fatal(err)
	}
	testWg.Wait()
}

func TestGetAccountCurrencies(t *testing.T) {
	t.Parallel()
	_, err := o.GetAccountCurrencies(context.Background())
	if !sharedtestvalues.AreAPICredentialsSet(o) && err == nil {
		t.Error("Expecting an error when no keys are set")
	}
	if sharedtestvalues.AreAPICredentialsSet(o) && err != nil {
		t.Error(err)
	}
}

func TestGetAccountWalletInformation(t *testing.T) {
	t.Parallel()
	resp, err := o.GetAccountWalletInformation(context.Background(), "")
	if sharedtestvalues.AreAPICredentialsSet(o) {
		if err != nil {
			t.Error(err)
		}
		if len(resp) == 0 {
			t.Error("No wallets returned")
		}
	} else if !sharedtestvalues.AreAPICredentialsSet(o) && err == nil {
		t.Error("Expecting an error when no keys are set")
	}
}

func TestGetAccountWalletInformationForCurrency(t *testing.T) {
	t.Parallel()
	resp, err := o.GetAccountWalletInformation(context.Background(),
		currency.BTC.String())
	if sharedtestvalues.AreAPICredentialsSet(o) {
		if err != nil {
			t.Error(err)
		}
		if len(resp) != 1 {
			t.Errorf("Error receiving wallet information for currency: %v", currency.BTC)
		}
	} else if !sharedtestvalues.AreAPICredentialsSet(o) && err == nil {
		t.Error("Expecting an error when no keys are set")
	}
}

func TestTransferAccountFunds(t *testing.T) {
	t.Parallel()
	sharedtestvalues.SkipTestIfCredentialsUnset(t, o, canManipulateRealOrders)

	request := &TransferAccountFundsRequest{
		Amount:   -10,
		Currency: currency.BTC.String(),
		From:     6,
		To:       1,
	}
	_, err := o.TransferAccountFunds(context.Background(), request)
	if !sharedtestvalues.AreAPICredentialsSet(o) && err == nil {
		t.Error("Expecting an error when no keys are set")
	}
	if sharedtestvalues.AreAPICredentialsSet(o) && err != nil {
		t.Error(err)
	}
}

func TestAccountWithdrawRequest(t *testing.T) {
	t.Parallel()
	sharedtestvalues.SkipTestIfCredentialsUnset(t, o, canManipulateRealOrders)

	request := &AccountWithdrawRequest{
		Amount:      -10,
		Currency:    currency.BTC.String(),
		TradePwd:    "1234",
		Destination: 4,
		ToAddress:   core.BitcoinDonationAddress,
		Fee:         1,
	}
	_, err := o.AccountWithdraw(context.Background(), request)
	if !sharedtestvalues.AreAPICredentialsSet(o) && err == nil {
		t.Error("Expecting an error when no keys are set")
	}
	if sharedtestvalues.AreAPICredentialsSet(o) && err != nil {
		t.Error(err)
	}
}

func TestGetAccountWithdrawalFee(t *testing.T) {
	t.Parallel()
	_, err := o.GetAccountWithdrawalFee(context.Background(), "")
	if sharedtestvalues.AreAPICredentialsSet(o) {
		if err != nil {
			t.Error(err)
		}
	} else if !sharedtestvalues.AreAPICredentialsSet(o) && err == nil {
		t.Error("Expecting an error when no keys are set")
	}
}

func TestGetAccountWithdrawalFeeForCurrency(t *testing.T) {
	t.Parallel()
	_, err := o.GetAccountWithdrawalFee(context.Background(), currency.BTC.String())
	if sharedtestvalues.AreAPICredentialsSet(o) {
		if err != nil {
			t.Error(err)
		}
	} else if !sharedtestvalues.AreAPICredentialsSet(o) && err == nil {
		t.Error("Expecting an error when no keys are set")
	}
}

func TestGetAccountWithdrawalHistory(t *testing.T) {
	t.Parallel()
	_, err := o.GetAccountWithdrawalHistory(context.Background(), "")
	if !sharedtestvalues.AreAPICredentialsSet(o) && err == nil {
		t.Error("Expecting an error when no keys are set")
	}
	if sharedtestvalues.AreAPICredentialsSet(o) && err != nil {
		t.Error(err)
	}
}

func TestGetAccountWithdrawalHistoryForCurrency(t *testing.T) {
	t.Parallel()
	_, err := o.GetAccountWithdrawalHistory(context.Background(), currency.BTC.String())
	if !sharedtestvalues.AreAPICredentialsSet(o) && err == nil {
		t.Error("Expecting an error when no keys are set")
	}
	if sharedtestvalues.AreAPICredentialsSet(o) && err != nil {
		t.Error(err)
	}
}

func TestGetAccountBillDetails(t *testing.T) {
	t.Parallel()
	_, err := o.GetAccountBillDetails(context.Background(),
		&GetAccountBillDetailsRequest{})
	if !sharedtestvalues.AreAPICredentialsSet(o) && err == nil {
		t.Error("Expecting an error when no keys are set")
	}
	if sharedtestvalues.AreAPICredentialsSet(o) && err != nil {
		t.Error(err)
	}
}

func TestGetAccountDepositAddressForCurrency(t *testing.T) {
	t.Parallel()
	_, err := o.GetAccountDepositAddressForCurrency(context.Background(), currency.BTC.String())
	if !sharedtestvalues.AreAPICredentialsSet(o) && err == nil {
		t.Error("Expecting an error when no keys are set")
	}
	if sharedtestvalues.AreAPICredentialsSet(o) && err != nil {
		t.Error(err)
	}
}

func TestGetAccountDepositHistory(t *testing.T) {
	t.Parallel()
	_, err := o.GetAccountDepositHistory(context.Background(), "")
	if !sharedtestvalues.AreAPICredentialsSet(o) && err == nil {
		t.Error("Expecting an error when no keys are set")
	}
	if sharedtestvalues.AreAPICredentialsSet(o) && err != nil {
		t.Error(err)
	}
}

func TestGetAccountDepositHistoryForCurrency(t *testing.T) {
	t.Parallel()
	_, err := o.GetAccountDepositHistory(context.Background(), currency.BTC.String())
	if !sharedtestvalues.AreAPICredentialsSet(o) && err == nil {
		t.Error("Expecting an error when no keys are set")
	}
	if sharedtestvalues.AreAPICredentialsSet(o) && err != nil {
		t.Error(err)
	}
}

func TestGetSpotTradingAccounts(t *testing.T) {
	t.Parallel()
	_, err := o.GetSpotTradingAccounts(context.Background())
	if !sharedtestvalues.AreAPICredentialsSet(o) && err == nil {
		t.Error("Expecting an error when no keys are set")
	}
	if sharedtestvalues.AreAPICredentialsSet(o) && err != nil {
		t.Error(err)
	}
}

func TestGetSpotTradingAccountsForCurrency(t *testing.T) {
	t.Parallel()
	_, err := o.GetSpotTradingAccountForCurrency(context.Background(), currency.BTC.String())
	if !sharedtestvalues.AreAPICredentialsSet(o) && err == nil {
		t.Error("Expecting an error when no keys are set")
	}
	if sharedtestvalues.AreAPICredentialsSet(o) && err != nil {
		t.Error(err)
	}
}

func TestGetSpotBillDetailsForCurrency(t *testing.T) {
	t.Parallel()
	request := &GetSpotBillDetailsForCurrencyRequest{
		Currency: currency.BTC.String(),
		Limit:    100,
	}
	_, err := o.GetSpotBillDetailsForCurrency(context.Background(), request)
	if !sharedtestvalues.AreAPICredentialsSet(o) && err == nil {
		t.Error("Expecting an error when no keys are set")
	}
	if sharedtestvalues.AreAPICredentialsSet(o) && err != nil {
		t.Error(err)
	}
}

func TestGetSpotBillDetailsForCurrencyBadLimit(t *testing.T) {
	t.Parallel()
	request := &GetSpotBillDetailsForCurrencyRequest{
		Currency: currency.BTC.String(),
		Limit:    -1,
	}
	_, err := o.GetSpotBillDetailsForCurrency(context.Background(), request)
	if sharedtestvalues.AreAPICredentialsSet(o) && err != nil {
		t.Error(err)
	}
}

func TestPlaceSpotOrderLimit(t *testing.T) {
	t.Parallel()
	sharedtestvalues.SkipTestIfCannotManipulateOrders(t, o, canManipulateRealOrders)

	request := &PlaceOrderRequest{
		InstrumentID: spotCurrencyLowerStr,
		Type:         order.Limit.Lower(),
		Side:         order.Buy.Lower(),
		Price:        "-100",
		Size:         "100",
	}

	_, err := o.PlaceSpotOrder(context.Background(), request)
	if !sharedtestvalues.AreAPICredentialsSet(o) && err == nil {
		t.Error("Expecting an error when no keys are set")
	}
	if sharedtestvalues.AreAPICredentialsSet(o) && err != nil {
		t.Error(err)
	}
}

func TestPlaceSpotOrderMarket(t *testing.T) {
	t.Parallel()
	sharedtestvalues.SkipTestIfCannotManipulateOrders(t, o, canManipulateRealOrders)

	request := &PlaceOrderRequest{
		InstrumentID: spotCurrencyLowerStr,
		Type:         order.Market.Lower(),
		Side:         order.Buy.Lower(),
		Size:         "-100",
		Notional:     "100",
	}

	_, err := o.PlaceSpotOrder(context.Background(), request)
	if !sharedtestvalues.AreAPICredentialsSet(o) && err == nil {
		t.Error("Expecting an error when no keys are set")
	}
	if sharedtestvalues.AreAPICredentialsSet(o) && err != nil {
		t.Error(err)
	}
}

func TestPlaceMultipleSpotOrders(t *testing.T) {
	t.Parallel()
	sharedtestvalues.SkipTestIfCredentialsUnset(t, o, canManipulateRealOrders)

	ord := PlaceOrderRequest{
		InstrumentID: spotCurrencyLowerStr,
		Type:         order.Limit.Lower(),
		Side:         order.Buy.Lower(),
		Size:         "-100",
		Price:        "1",
	}

	request := []PlaceOrderRequest{
		ord,
	}

	_, errs := o.PlaceMultipleSpotOrders(context.Background(), request)
	if len(errs) > 0 {
		t.Error(errs)
	}
}

func TestPlaceMultipleSpotOrdersOverCurrencyLimits(t *testing.T) {
	t.Parallel()
	ord := PlaceOrderRequest{
		InstrumentID: spotCurrencyLowerStr,
		Type:         order.Limit.Lower(),
		Side:         order.Buy.Lower(),
		Size:         "-100",
		Price:        "1",
	}

	request := []PlaceOrderRequest{
		ord,
		ord,
		ord,
		ord,
		ord,
	}

	_, errs := o.PlaceMultipleSpotOrders(context.Background(), request)
	if errs[0].Error() != "maximum 4 orders for each pair" {
		t.Error("Expecting an error when more than 4 orders for a pair supplied", errs[0])
	}
}

func TestPlaceMultipleSpotOrdersOverPairLimits(t *testing.T) {
	t.Parallel()
	ord := PlaceOrderRequest{
		InstrumentID: spotCurrencyLowerStr,
		Type:         order.Limit.Lower(),
		Side:         order.Buy.Lower(),
		Size:         "-100",
		Price:        "1",
	}

	request := []PlaceOrderRequest{
		ord,
	}

	pairs := currency.Pairs{
		currency.NewPair(currency.LTC, currency.USD),
		currency.NewPair(currency.ETH, currency.USD),
		currency.NewPair(currency.BCH, currency.USD),
		currency.NewPair(currency.XMR, currency.USD),
	}

	for x := range pairs {
		ord.InstrumentID = pairs[x].Format(currency.PairFormat{Delimiter: "-"}).String()
		request = append(request, ord)
	}

	_, errs := o.PlaceMultipleSpotOrders(context.Background(), request)
	if errs[0].Error() != "up to 4 trading pairs" {
		t.Error("Expecting an error when more than 4 trading pairs supplied", errs[0])
	}
}

func TestCancelSpotOrder(t *testing.T) {
	t.Parallel()
	sharedtestvalues.SkipTestIfCannotManipulateOrders(t, o, canManipulateRealOrders)

	request := &CancelSpotOrderRequest{
		InstrumentID: spotCurrencyLowerStr,
		OrderID:      1234,
	}

	_, err := o.CancelSpotOrder(context.Background(), request)
	if !sharedtestvalues.AreAPICredentialsSet(o) && err == nil {
		t.Error("Expecting an error when no keys are set")
	}
	if sharedtestvalues.AreAPICredentialsSet(o) && err != nil {
		t.Error(err)
	}
}

func TestCancelMultipleSpotOrders(t *testing.T) {
	t.Parallel()
	sharedtestvalues.SkipTestIfCannotManipulateOrders(t, o, canManipulateRealOrders)

	request := &CancelMultipleSpotOrdersRequest{
		InstrumentID: spotCurrencyLowerStr,
		OrderIDs:     []string{"1", "2", "3", "4"},
	}

	cancellations, err := o.CancelMultipleSpotOrders(context.Background(), request)
	if !sharedtestvalues.AreAPICredentialsSet(o) && err == nil {
		t.Error("Expecting an error when no keys are set")
	}
	if sharedtestvalues.AreAPICredentialsSet(o) && err != nil {
		t.Error(err)
	}
	for _, cancellationsPerCurrency := range cancellations {
		for _, cancellation := range cancellationsPerCurrency {
			if cancellation.Error != nil {
				t.Error(cancellation.Error)
			}
		}
	}
}

func TestCancelMultipleSpotOrdersOverCurrencyLimits(t *testing.T) {
	t.Parallel()
	sharedtestvalues.SkipTestIfCredentialsUnset(t, o, canManipulateRealOrders)

	request := &CancelMultipleSpotOrdersRequest{
		InstrumentID: spotCurrencyLowerStr,
		OrderIDs:     []string{"1", "2", "3", "4", "5"},
	}

	_, err := o.CancelMultipleSpotOrders(context.Background(), request)
	if err.Error() != "maximum 4 order cancellations for each pair" {
		t.Error("Expecting an error when more than 4 orders for a pair supplied", err)
	}
}

func TestGetSpotOrders(t *testing.T) {
	t.Parallel()
	request := &GetSpotOrdersRequest{
		InstrumentID: spotCurrencyLowerStr,
		Status:       "all",
	}
	_, err := o.GetSpotOrders(context.Background(), request)
	if !sharedtestvalues.AreAPICredentialsSet(o) && err == nil {
		t.Error("Expecting an error when no keys are set")
	}
	if sharedtestvalues.AreAPICredentialsSet(o) && err != nil {
		t.Error(err)
	}
}

func TestGetSpotOpenOrders(t *testing.T) {
	t.Parallel()
	request := &GetSpotOpenOrdersRequest{}
	_, err := o.GetSpotOpenOrders(context.Background(), request)
	if !sharedtestvalues.AreAPICredentialsSet(o) && err == nil {
		t.Error("Expecting an error when no keys are set")
	}
	if sharedtestvalues.AreAPICredentialsSet(o) && err != nil {
		t.Error(err)
	}
}

func TestGetSpotOrder(t *testing.T) {
	t.Parallel()
	request := &GetSpotOrderRequest{
		OrderID:      "1234",
		InstrumentID: currency.NewPairWithDelimiter(currency.BTC.String(), currency.USD.String(), "-").Upper().String(),
	}
	_, err := o.GetSpotOrder(context.Background(), request)
	if !sharedtestvalues.AreAPICredentialsSet(o) && err == nil {
		t.Error("Expecting an error when no keys are set")
	}
	if sharedtestvalues.AreAPICredentialsSet(o) && err != nil {
		t.Error(err)
	}
}

func TestGetSpotTransactionDetails(t *testing.T) {
	t.Parallel()
	request := &GetSpotTransactionDetailsRequest{
		OrderID:      1234,
		InstrumentID: spotCurrencyLowerStr,
	}
	_, err := o.GetSpotTransactionDetails(context.Background(), request)
	if !sharedtestvalues.AreAPICredentialsSet(o) && err == nil {
		t.Error("Expecting an error when no keys are set")
	}
	if sharedtestvalues.AreAPICredentialsSet(o) && err != nil {
		t.Error(err)
	}
}

func TestGetSpotTokenPairDetails(t *testing.T) {
	t.Parallel()
	_, err := o.GetSpotTokenPairDetails(context.Background())
	if err != nil {
		t.Error(err)
	}
}

func TestGetSpotAllTokenPairsInformation(t *testing.T) {
	t.Parallel()
	_, err := o.GetSpotAllTokenPairsInformation(context.Background())
	if err != nil {
		t.Error(err)
	}
}

func TestGetSpotAllTokenPairsInformationForCurrency(t *testing.T) {
	t.Parallel()
	_, err := o.GetSpotAllTokenPairsInformationForCurrency(context.Background(),
		spotCurrencyLowerStr)
	if err != nil {
		t.Error(err)
	}
}

func TestGetSpotFilledOrdersInformation(t *testing.T) {
	t.Parallel()
	request := &GetSpotFilledOrdersInformationRequest{
		InstrumentID: spotCurrencyLowerStr,
	}
	_, err := o.GetSpotFilledOrdersInformation(context.Background(), request)
	if err != nil {
		t.Error(err)
	}
}

func TestGetSpotMarketData(t *testing.T) {
	t.Parallel()
	_, err := o.GetMarketData(context.Background(), &GetMarketDataRequest{
		Asset:        asset.Spot,
		InstrumentID: spotCurrencyLowerStr,
		Granularity:  "604800",
	})
	if err != nil {
		t.Error(err)
	}
	_, err = o.GetMarketData(context.Background(), &GetMarketDataRequest{
		Asset:        asset.Binary,
		InstrumentID: spotCurrencyLowerStr,
		Granularity:  "604800",
	})
	if !errors.Is(err, asset.ErrNotSupported) {
		t.Error(err)
	}
}

func TestGetMarginTradingAccounts(t *testing.T) {
	t.Parallel()
	_, err := o.GetMarginTradingAccounts(context.Background())
	if !sharedtestvalues.AreAPICredentialsSet(o) && err == nil {
		t.Error("Expecting an error when no keys are set")
	}
	if sharedtestvalues.AreAPICredentialsSet(o) && err != nil {
		t.Error(err)
	}
}

func TestServerTime(t *testing.T) {
	t.Parallel()
	_, err := o.ServerTime(context.Background())
	if err != nil {
		t.Error(err)
	}
}

func TestGetServerTime(t *testing.T) {
	t.Parallel()
	tt, err := o.GetServerTime(context.Background(), asset.Spot)
	if err != nil {
		t.Error(err)
	}
	if tt.IsZero() {
		t.Error("expected time")
	}
}

func TestGetMarginTradingAccountsForCurrency(t *testing.T) {
	t.Parallel()
	_, err := o.GetMarginTradingAccountsForCurrency(context.Background(), spotCurrencyLowerStr)
	if !sharedtestvalues.AreAPICredentialsSet(o) && err == nil {
		t.Error("Expecting an error when no keys are set")
	}
	if sharedtestvalues.AreAPICredentialsSet(o) && err != nil {
		t.Error(err)
	}
}

func TestGetMarginBillDetails(t *testing.T) {
	t.Parallel()
	request := &GetMarginBillDetailsRequest{
		InstrumentID: spotCurrencyLowerStr,
		Limit:        100,
	}
	_, err := o.GetMarginBillDetails(context.Background(), request)
	if !sharedtestvalues.AreAPICredentialsSet(o) && err == nil {
		t.Error("Expecting an error when no keys are set")
	}
	if sharedtestvalues.AreAPICredentialsSet(o) && err != nil {
		t.Error(err)
	}
}

func TestGetMarginAccountSettings(t *testing.T) {
	t.Parallel()
	_, err := o.GetMarginAccountSettings(context.Background(), "")
	if !sharedtestvalues.AreAPICredentialsSet(o) && err == nil {
		t.Error("Expecting an error when no keys are set")
	}
	if sharedtestvalues.AreAPICredentialsSet(o) && err != nil {
		t.Error(err)
	}
}

func TestGetMarginAccountSettingsForCurrency(t *testing.T) {
	t.Parallel()
	_, err := o.GetMarginAccountSettings(context.Background(), "")
	if !sharedtestvalues.AreAPICredentialsSet(o) && err == nil {
		t.Error("Expecting an error when no keys are set")
	}
	if sharedtestvalues.AreAPICredentialsSet(o) && err != nil {
		t.Error(err)
	}
}

func TestOpenMarginLoan(t *testing.T) {
	t.Parallel()
	sharedtestvalues.SkipTestIfCannotManipulateOrders(t, o, canManipulateRealOrders)

	request := &OpenMarginLoanRequest{
		Amount:        -100,
		InstrumentID:  spotCurrencyLowerStr,
		QuoteCurrency: currency.USD.String(),
	}

	_, err := o.OpenMarginLoan(context.Background(), request)
	if !sharedtestvalues.AreAPICredentialsSet(o) && err == nil {
		t.Error("Expecting an error when no keys are set")
	}
	if sharedtestvalues.AreAPICredentialsSet(o) && err != nil {
		t.Error(err)
	}
}

func TestRepayMarginLoan(t *testing.T) {
	t.Parallel()
	sharedtestvalues.SkipTestIfCannotManipulateOrders(t, o, canManipulateRealOrders)

	request := &RepayMarginLoanRequest{
		Amount:        -100,
		InstrumentID:  spotCurrencyLowerStr,
		QuoteCurrency: currency.USD.String(),
		BorrowID:      1,
	}

	_, err := o.RepayMarginLoan(context.Background(), request)
	if !sharedtestvalues.AreAPICredentialsSet(o) && err == nil {
		t.Error("Expecting an error when no keys are set")
	}
	if sharedtestvalues.AreAPICredentialsSet(o) && err != nil {
		t.Error(err)
	}
}

func TestPlaceMarginOrderLimit(t *testing.T) {
	t.Parallel()
	sharedtestvalues.SkipTestIfCannotManipulateOrders(t, o, canManipulateRealOrders)

	request := &PlaceOrderRequest{
		InstrumentID:  spotCurrencyLowerStr,
		Type:          order.Limit.Lower(),
		Side:          order.Buy.Lower(),
		MarginTrading: "2",
		Price:         "-100",
		Size:          "100",
	}

	_, err := o.PlaceMarginOrder(context.Background(), request)
	if !sharedtestvalues.AreAPICredentialsSet(o) && err == nil {
		t.Error("Expecting an error when no keys are set")
	}
	if sharedtestvalues.AreAPICredentialsSet(o) && err != nil {
		t.Error(err)
	}
}

func TestPlaceMarginOrderMarket(t *testing.T) {
	t.Parallel()
	sharedtestvalues.SkipTestIfCannotManipulateOrders(t, o, canManipulateRealOrders)

	request := &PlaceOrderRequest{
		InstrumentID:  spotCurrencyLowerStr,
		Type:          order.Market.Lower(),
		Side:          order.Buy.Lower(),
		MarginTrading: "2",
		Size:          "-100",
		Notional:      "100",
	}

	_, err := o.PlaceMarginOrder(context.Background(), request)
	if !sharedtestvalues.AreAPICredentialsSet(o) && err == nil {
		t.Error("Expecting an error when no keys are set")
	}
	if sharedtestvalues.AreAPICredentialsSet(o) && err != nil {
		t.Error(err)
	}
}

func TestPlaceMultipleMarginOrders(t *testing.T) {
	t.Parallel()
	sharedtestvalues.SkipTestIfCredentialsUnset(t, o, canManipulateRealOrders)

	ord := PlaceOrderRequest{
		InstrumentID:  spotCurrencyLowerStr,
		Type:          order.Limit.Lower(),
		Side:          order.Buy.Lower(),
		MarginTrading: "2",
		Size:          "-100",
		Notional:      "100",
	}

	request := []PlaceOrderRequest{
		ord,
	}

	_, errs := o.PlaceMultipleMarginOrders(context.Background(), request)
	if len(errs) > 0 {
		t.Error(errs)
	}
}

func TestPlaceMultipleMarginOrdersOverCurrencyLimits(t *testing.T) {
	t.Parallel()
	ord := PlaceOrderRequest{
		InstrumentID:  spotCurrencyLowerStr,
		Type:          order.Limit.Lower(),
		Side:          order.Buy.Lower(),
		MarginTrading: "1",
		Size:          "-100",
		Notional:      "100",
	}

	request := []PlaceOrderRequest{
		ord,
		ord,
		ord,
		ord,
		ord,
	}

	_, errs := o.PlaceMultipleMarginOrders(context.Background(), request)
	if errs[0].Error() != "maximum 4 orders for each pair" {
		t.Error("Expecting an error when more than 4 orders for a pair supplied", errs[0])
	}
}

func TestPlaceMultipleMarginOrdersOverPairLimits(t *testing.T) {
	t.Parallel()
	ord := PlaceOrderRequest{
		InstrumentID:  spotCurrencyLowerStr,
		Type:          order.Limit.Lower(),
		Side:          order.Buy.Lower(),
		MarginTrading: "2",
		Size:          "-100",
		Notional:      "100",
	}

	request := []PlaceOrderRequest{
		ord,
	}

	pairs := currency.Pairs{
		currency.NewPair(currency.LTC, currency.USD),
		currency.NewPair(currency.ETH, currency.USD),
		currency.NewPair(currency.BCH, currency.USD),
		currency.NewPair(currency.XMR, currency.USD),
	}

	for x := range pairs {
		ord.InstrumentID = pairs[x].Format(currency.PairFormat{Delimiter: "-"}).String()
		request = append(request, ord)
	}

	_, errs := o.PlaceMultipleMarginOrders(context.Background(), request)
	if errs[0].Error() != "up to 4 trading pairs" {
		t.Error("Expecting an error when more than 4 trading pairs supplied", errs[0])
	}
}

func TestCancelMarginOrder(t *testing.T) {
	t.Parallel()
	sharedtestvalues.SkipTestIfCannotManipulateOrders(t, o, canManipulateRealOrders)

	request := &CancelSpotOrderRequest{
		InstrumentID: spotCurrencyLowerStr,
		OrderID:      1234,
	}

	_, err := o.CancelMarginOrder(context.Background(), request)
	if !sharedtestvalues.AreAPICredentialsSet(o) && err == nil {
		t.Error("Expecting an error when no keys are set")
	}
	if sharedtestvalues.AreAPICredentialsSet(o) && err != nil {
		t.Error(err)
	}
}

func TestCancelMultipleMarginOrders(t *testing.T) {
	t.Parallel()
	sharedtestvalues.SkipTestIfCredentialsUnset(t, o, canManipulateRealOrders)

	request := &CancelMultipleSpotOrdersRequest{
		InstrumentID: spotCurrencyLowerStr,
		OrderIDs:     []string{"1", "2", "3", "4"},
	}

	_, err := o.CancelMultipleMarginOrders(context.Background(), request)
	if err != nil {
		t.Error(err)
	}
}

func TestCancelMultipleMarginOrdersOverCurrencyLimits(t *testing.T) {
	t.Parallel()
	sharedtestvalues.SkipTestIfCredentialsUnset(t, o, canManipulateRealOrders)

	request := &CancelMultipleSpotOrdersRequest{
		InstrumentID: spotCurrencyLowerStr,
		OrderIDs:     []string{"1", "2", "3", "4", "5"},
	}

	_, err := o.CancelMultipleMarginOrders(context.Background(), request)
	if err != nil {
		t.Error(err)
	}
}

func TestGetMarginOrders(t *testing.T) {
	t.Parallel()
	request := &GetSpotOrdersRequest{
		InstrumentID: spotCurrencyLowerStr,
		Status:       "all",
	}
	_, err := o.GetMarginOrders(context.Background(), request)
	if !sharedtestvalues.AreAPICredentialsSet(o) && err == nil {
		t.Error("Expecting an error when no keys are set")
	}
	if sharedtestvalues.AreAPICredentialsSet(o) && err != nil {
		t.Error(err)
	}
}

func TestGetMarginOpenOrders(t *testing.T) {
	t.Parallel()
	request := &GetSpotOpenOrdersRequest{}
	_, err := o.GetMarginOpenOrders(context.Background(), request)
	if !sharedtestvalues.AreAPICredentialsSet(o) && err == nil {
		t.Error("Expecting an error when no keys are set")
	}
	if sharedtestvalues.AreAPICredentialsSet(o) && err != nil {
		t.Error(err)
	}
}

func TestGetMarginOrder(t *testing.T) {
	t.Parallel()
	request := &GetSpotOrderRequest{
		OrderID:      "1234",
		InstrumentID: currency.NewPairWithDelimiter(currency.BTC.String(), currency.USD.String(), "-").Upper().String(),
	}
	_, err := o.GetMarginOrder(context.Background(), request)
	if !sharedtestvalues.AreAPICredentialsSet(o) && err == nil {
		t.Error("Expecting an error when no keys are set")
	}
	if sharedtestvalues.AreAPICredentialsSet(o) && err != nil {
		t.Error(err)
	}
}

func TestGetMarginTransactionDetails(t *testing.T) {
	t.Parallel()
	request := &GetSpotTransactionDetailsRequest{
		OrderID:      1234,
		InstrumentID: spotCurrencyLowerStr,
	}
	_, err := o.GetMarginTransactionDetails(context.Background(), request)
	if !sharedtestvalues.AreAPICredentialsSet(o) && err == nil {
		t.Error("Expecting an error when no keys are set")
	}
	if sharedtestvalues.AreAPICredentialsSet(o) && err != nil {
		t.Error(err)
	}
}

// Websocket tests ----------------------------------------------------------------------------------------------

func TestGetAssetTypeFromTableName(t *testing.T) {
	t.Parallel()
	str := "spot/candle300s:BTC-USD"
	spot := o.GetAssetTypeFromTableName(str)
	if !strings.EqualFold(spot.String(), asset.Spot.String()) {
		t.Errorf("Error, expected 'SPOT', received: '%v'", spot)
	}
}

func TestGetWsChannelWithoutOrderType(t *testing.T) {
	t.Parallel()
	str := "spot/depth5:BTC-USD"
	expected := "depth5"
	resp := o.GetWsChannelWithoutOrderType(str)
	if resp != expected {
		t.Errorf("Logic change error %v should be %v", resp, expected)
	}
	str = "spot/depth"
	resp = o.GetWsChannelWithoutOrderType(str)
	expected = "depth"
	if resp != expected {
		t.Errorf("Logic change error %v should be %v", resp, expected)
	}
	str = "testWithBadData"
	resp = o.GetWsChannelWithoutOrderType(str)
	if resp != str {
		t.Errorf("Logic change error %v should be %v", resp, str)
	}
}

func TestOrderBookUpdateChecksumCalculator(t *testing.T) {
	t.Parallel()
	original := `{"table":"spot/depth","action":"partial","data":[{"instrument_id":"BTC-USD","asks":[["3864.6786","0.145",1],["3864.7682","0.005",1],["3864.9851","0.57",1],["3864.9852","0.30137754",1],["3864.9986","2.81818419",1],["3864.9995","0.002",1],["3865","0.0597",1],["3865.0309","0.4",1],["3865.1995","0.004",1],["3865.3995","0.004",1],["3865.5995","0.004",1],["3865.7995","0.004",1],["3865.9995","0.004",1],["3866.0961","0.25865886",1],["3866.1995","0.004",1],["3866.3995","0.004",1],["3866.4004","0.3243",2],["3866.5995","0.004",1],["3866.7633","0.44247086",1],["3866.7995","0.004",1],["3866.9197","0.511",1],["3867.256","0.51716256",1],["3867.3951","0.02588112",1],["3867.4014","0.025",1],["3867.4566","0.02499999",1],["3867.4675","4.01155057",5],["3867.5515","1.1",1],["3867.6113","0.009",1],["3867.7349","0.026",1],["3867.7781","0.03738652",1],["3867.9163","0.0521",1],["3868.0381","0.34354941",1],["3868.0436","0.051",1],["3868.0657","0.90552172",3],["3868.1819","0.03863346",1],["3868.2013","0.194",1],["3868.346","0.051",1],["3868.3863","0.01155",1],["3868.7716","0.009",1],["3868.947","0.025",1],["3868.98","0.001",1],["3869.0764","1.03487931",1],["3869.2773","0.07724578",1],["3869.4039","0.025",1],["3869.4068","1.03",1],["3869.7068","2.06976398",1],["3870","0.5",1],["3870.0465","0.01",1],["3870.7042","0.02099651",1],["3870.9451","2.07047375",1],["3871.5254","1.2",1],["3871.5596","0.001",1],["3871.6605","0.01035032",1],["3871.7179","2.07047375",1],["3871.8816","0.51751625",1],["3872.1","0.75",1],["3872.2464","0.0646",1],["3872.3747","0.283",1],["3872.4039","0.2",1],["3872.7655","0.23179307",1],["3872.8005","2.06976398",1],["3873.1509","2",1],["3873.3215","0.26",1],["3874.1392","0.001",1],["3874.1487","3.88224364",4],["3874.1685","1.8",1],["3874.5571","0.08974762",1],["3874.734","2.06976398",1],["3874.99","0.3",1],["3875","1.001",2],["3875.0041","1.03505051",1],["3875.45","0.3",1],["3875.4766","0.15",1],["3875.7057","0.51751625",1],["3876","0.001",1],["3876.68","0.3",1],["3876.7188","0.001",1],["3877","0.75",1],["3877.31","0.035",1],["3877.38","0.3",1],["3877.7","0.3",1],["3877.88","0.3",1],["3878.0364","0.34770122",1],["3878.4525","0.48579748",1],["3878.4955","0.02812511",1],["3878.8855","0.00258579",1],["3878.9605","0.895",1],["3879","0.001",1],["3879.2984","0.002",2],["3879.432","0.001",1],["3879.6313","6",1],["3879.9999","0.002",2],["3880","1.25132834",5],["3880.2526","0.04075162",1],["3880.7145","0.0647",1],["3881.2469","1.883",1],["3881.878","0.002",2],["3884.4576","0.002",2],["3885","0.002",2],["3885.2233","0.28304103",1],["3885.7416","18",1],["3886","0.001",1],["3886.1554","5.4",1],["3887","0.001",1],["3887.0372","0.002",2],["3887.2559","0.05214011",1],["3887.9238","0.0019",1],["3888","0.15810538",4],["3889","0.001",1],["3889.5175","0.50510653",1],["3889.6168","0.002",2],["3889.9999","0.001",1],["3890","2.34968109",4],["3890.5222","0.00257806",1],["3891.2659","5",1],["3891.9999","0.00893897",1],["3892.1964","0.002",2],["3892.4358","0.0176",1],["3893.1388","1.4279",1],["3894","0.0026321",1],["3894.776","0.001",1],["3895","1.501",2],["3895.379","0.25881288",1],["3897","0.05",1],["3897.3556","0.001",1],["3897.8432","0.73708079",1],["3898","3.31353018",7],["3898.4462","4.757",1],["3898.6","0.47159638",1],["3898.8769","0.0129",1],["3899","6",2],["3899.6516","0.025",1],["3899.9352","0.001",1],["3899.9999","0.013",2],["3900","22.37447743",24],["3900.9999","0.07763916",1],["3901","0.10192487",1],["3902.1937","0.00257034",1],["3902.3991","1.5532141",1],["3902.5148","0.001",1],["3904","1.49331984",1],["3904.9999","0.95905447",1],["3905","0.501",2],["3905.0944","0.001",1],["3905.61","0.099",1],["3905.6801","0.54343686",1],["3906.2901","0.0258",1],["3907.674","0.001",1],["3907.85","1.35778084",1],["3908","0.03846153",1],["3908.23","1.95189531",1],["3908.906","0.03148978",1],["3909","0.001",1],["3909.9999","0.01398721",2],["3910","0.016",2],["3910.2536","0.001",1],["3912.5406","0.88270517",1],["3912.8332","0.001",1],["3913","1.2640608",1],["3913.87","1.69114184",1],["3913.9003","0.00256266",1],["3914","1.21766411",1],["3915","0.001",1],["3915.4128","0.001",1],["3915.7425","6.848",1],["3916","0.0050949",1],["3917.36","1.28658296",1],["3917.9924","0.001",1],["3919","0.001",1],["3919.9999","0.001",1],["3920","1.21171832",3],["3920.0002","0.20217038",1],["3920.572","0.001",1],["3921","0.128",1],["3923.0756","0.00148064",1],["3923.1516","0.001",1],["3923.86","1.38831714",1],["3925","0.01867801",2],["3925.642","0.00255499",1],["3925.7312","0.001",1],["3926","0.04290757",1],["3927","0.023",1],["3927.3175","0.01212865",1],["3927.65","1.51375612",1],["3928","0.5",1],["3928.3108","0.001",1],["3929","0.001",1],["3929.9999","0.01519338",2],["3930","0.0174985",3],["3930.21","1.49335799",1],["3930.8904","0.001",1],["3932.2999","0.01953",1],["3932.8962","7.96",1],["3933.0387","11.808",1],["3933.47","0.001",1],["3934","1.40839932",1],["3935","0.001",1],["3936.8","0.62879518",1],["3937.23","1.56977841",1],["3937.4189","0.00254735",1]],"bids":[["3864.5217","0.00540709",1],["3864.5216","0.14068758",2],["3864.2275","0.01033576",1],["3864.0989","0.00825047",1],["3864.0273","0.38",1],["3864.0272","0.4",1],["3863.9957","0.01083539",1],["3863.9184","0.01653723",1],["3863.8282","0.25588165",1],["3863.8153","0.154",1],["3863.7791","1.14122492",1],["3863.6866","0.01733662",1],["3863.6093","0.02645958",1],["3863.3775","0.02773862",1],["3863.0297","0.513",1],["3863.0286","1.1028564",2],["3862.8489","0.01",1],["3862.5972","0.01890179",1],["3862.3431","0.01152944",1],["3862.313","0.009",1],["3862.2445","0.90551002",3],["3862.0734","0.014",1],["3862.0539","0.64976067",1],["3861.8586","0.025",1],["3861.7888","0.025",1],["3861.7673","0.008",1],["3861.5785","0.01",1],["3861.3895","0.005",1],["3861.3338","0.25875855",1],["3861.161","0.01",1],["3861.1111","0.03863352",1],["3861.0732","0.51703882",1],["3860.9116","0.17754895",1],["3860.75","0.19",1],["3860.6554","0.015",1],["3860.6172","0.005",1],["3860.6088","0.008",1],["3860.4724","0.12940042",1],["3860.4424","0.25880084",1],["3860.42","0.01",1],["3860.3725","0.51760102",1],["3859.8449","0.005",1],["3859.8285","0.03738652",1],["3859.7638","0.07726703",1],["3859.4502","0.008",1],["3859.3772","0.05173471",1],["3859.3409","0.194",1],["3859","5",1],["3858.827","0.0521",1],["3858.8208","0.001",1],["3858.679","0.26",1],["3858.4814","0.07477305",1],["3858.1669","1.03503422",1],["3857.6005","0.006",1],["3857.4005","0.004",1],["3857.2005","0.004",1],["3857.1871","1.218",1],["3857.0005","0.004",1],["3856.8135","0.0646",1],["3856.8005","0.004",1],["3856.2412","0.001",1],["3856.2349","1.03503422",1],["3856.0197","0.01037339",1],["3855.8781","0.23178117",1],["3855.8005","0.004",1],["3855.7165","0.00259355",1],["3855.4858","0.25875855",1],["3854.4584","0.01",1],["3853.6616","0.001",1],["3853.1373","0.92",1],["3852.5072","0.48599702",1],["3851.3926","0.13008333",1],["3851.082","0.001",1],["3850.9317","2",1],["3850.6359","0.34770165",1],["3850.2058","0.51751624",1],["3850.0823","0.15",1],["3850.0042","0.5175171",1],["3850","0.001",1],["3849.6325","1.8",1],["3849.41","0.3",1],["3848.9686","1.85",1],["3848.7426","0.18511466",1],["3848.52","0.3",1],["3848.5024","0.001",1],["3848.42","0.3",1],["3848.1618","2.204",1],["3847.77","0.3",1],["3847.48","0.3",1],["3847.3581","2.05",1],["3846.8259","0.0646",1],["3846.59","0.3",1],["3846.49","0.3",1],["3845.9228","0.001",1],["3844.184","0.00260133",1],["3844.0092","6.3",1],["3843.3432","0.001",1],["3841","0.06300963",1],["3840.7636","0.001",1],["3840","0.201",3],["3839.7681","18",1],["3839.5328","0.05214011",1],["3838.184","0.001",1],["3837.2344","0.27589557",1],["3836.6479","5.2",1],["3836","2.37196773",3],["3835.6044","0.001",1],["3833.6053","0.25873556",1],["3833.0248","0.001",1],["3833","0.8726502",1],["3832.6859","0.00260913",1],["3832","0.007",1],["3831.637","6",1],["3831.0602","0.001",1],["3830.4452","0.001",1],["3830","0.20375718",4],["3829.7125","0.07833486",1],["3829.6283","0.3519681",1],["3829","0.0039261",1],["3827.8656","0.001",1],["3826.0001","0.53251232",1],["3826","0.0509",1],["3825.7834","0.00698562",1],["3825.286","0.001",1],["3823.0001","0.03010127",1],["3822.8014","0.00261588",1],["3822.7064","0.001",1],["3822.2","1",1],["3822.1121","0.35994101",1],["3821.2222","0.00261696",1],["3821","0.001",1],["3820.1268","0.001",1],["3820","1.12992803",4],["3819","0.01331195",2],["3817.5472","0.001",1],["3816","1.13807184",2],["3815.8343","0.32463428",1],["3815.7834","0.00525295",1],["3815","28.99386799",4],["3814.9676","0.001",1],["3813","0.91303023",4],["3812.388","0.002",2],["3811.2257","0.07",1],["3810","0.32573997",2],["3809.8084","0.001",1],["3809.7928","0.00262481",1],["3807.2288","0.001",1],["3806.8421","0.07003461",1],["3806","0.19",1],["3805.8041","0.05678805",1],["3805","1.01",2],["3804.6492","0.001",1],["3804.3551","0.1",1],["3803","0.005",1],["3802.22","2.05042631",1],["3802.0696","0.001",1],["3802","1.63290092",1],["3801.2257","0.07",1],["3801","57.4",3],["3800.9853","0.02492278",1],["3800.8421","0.06503533",1],["3800.7844","0.02812628",1],["3800.0001","0.00409473",1],["3800","17.91401074",15],["3799.49","0.001",1],["3799","0.1",1],["3796.9104","0.001",1],["3796","9.00128053",2],["3795.5441","0.0028",1],["3794.3308","0.001",1],["3791","55",1],["3790.7777","0.07",1],["3790","12.03238184",7],["3789","1",1],["3788","0.21110454",2],["3787.2959","9",1],["3786.592","0.001",1],["3786","9.01916822",2],["3785","12.87914268",5],["3784.0124","0.001",1],["3781.4328","0.002",2],["3781","56.3",2],["3780.7777","0.07",1],["3780","23.41537654",10],["3778.8532","0.002",2],["3776","9",1],["3774","0.003",1],["3772.2481","0.06901672",1],["3771","55.1",2],["3770.7777","0.07",1],["3770","7.30268416",5],["3769","0.25",1],["3768","1.3725",3],["3766.66","0.02",1],["3766","7.64837924",2],["3765.58","1.22775492",1],["3762.58","1.22873383",1],["3761","51.68262164",1],["3760.8031","0.0399",1],["3760.7777","0.07",1]],"timestamp":"2019-03-06T23:19:17.705Z","checksum":-1785549915}]}`
	update := `{"table":"spot/depth","action":"update","data":[{"instrument_id":"BTC-USD","asks":[["3864.6786","0",0],["3864.9852","0",0],["3865.9994","0.48402971",1],["3866.4004","0.001",1],["3866.7995","0.3273",2],["3867.4566","0",0],["3867.7031","0.025",1],["3868.0436","0",0],["3868.346","0",0],["3868.3695","0.051",1],["3870.9243","0.642",1],["3874.9942","0.51751796",1],["3875.7057","0",0],["3939","0.001",1]],"bids":[["3864.55","0.0565449",1],["3863.8282","0",0],["3863.8153","0",0],["3863.7898","0.01320077",1],["3863.4807","0.02112123",1],["3863.3002","0.04233533",1],["3863.1717","0.03379397",1],["3863.0685","0.04438179",1],["3863.0286","0.7362564",1],["3862.9912","0.06773651",1],["3862.8626","0.05407035",1],["3862.7595","0.07101087",1],["3862.313","0.3756",2],["3862.1848","0.012",1],["3862.0734","0",0],["3861.8391","0.025",1],["3861.7888","0",0],["3856.6716","0.38893641",1],["3768","0",0],["3766.66","0",0],["3766","0",0],["3765.58","0",0],["3762.58","0",0],["3761","0",0],["3760.8031","0",0],["3760.7777","0",0]],"timestamp":"2019-03-06T23:19:18.239Z","checksum":-1587788848}]}`
	err := o.WsProcessOrderBook([]byte(original))
	if err != nil {
		t.Fatal(err)
	}
	err = o.WsProcessOrderBook([]byte(update))
	if err != nil {
		t.Error(err)
	}
}

func TestOrderBookUpdateChecksumCalculatorWith8DecimalPlaces(t *testing.T) {
	t.Parallel()
	original := `{"table":"spot/depth","action":"partial","data":[{"instrument_id":"WAVES-BTC","asks":[["0.000714","1.15414979",1],["0.000715","3.3",2],["0.000717","426.71348",2],["0.000719","140.84507042",1],["0.00072","590.77",1],["0.000721","991.77",1],["0.000724","0.3532032",1],["0.000725","58.82698567",1],["0.000726","1033.15469748",2],["0.000729","0.35320321",1],["0.00073","352.77",1],["0.000735","0.38469748",1],["0.000736","625.77",1],["0.00075191","152.44796961",1],["0.00075192","114.3359772",1],["0.00075193","85.7519829",1],["0.00075194","64.31398718",1],["0.00075195","48.23549038",1],["0.00075196","36.17661779",1],["0.00075199","61.04804253",1],["0.0007591","70.71318474",1],["0.0007621","53.03488855",1],["0.00076211","39.77616642",1],["0.00076212","29.83212481",1],["0.0007635","22.37409361",1],["0.00076351","29.36599786",2],["0.00076352","9.43907074",1],["0.00076353","7.07930306",1],["0.00076354","14.15860612",1],["0.00076355","3.53965153",1],["0.00076369","3.53965153",1],["0.0008","34.36841101",1],["0.00082858","1.69936503",1],["0.00083232","2.8",1],["0.00084","15.69220129",1],["0.00085","4.42785042",1],["0.00088","0.1",1],["0.000891","0.1",1],["0.0009","12.41486491",2],["0.00093","5",1],["0.0012","12.31486492",1],["0.00531314","6.91803114",1],["0.00799999","0.02",1],["0.0084","0.05989",1],["0.00931314","5.18852336",1],["0.0799999","0.02",1],["0.499","6.00423396",1],["0.5","0.4995",1],["0.799999","0.02",1],["4.99","2",1],["5","3.98583144",1],["7.99999999","0.02",1],["79.99999999","0.02",1],["799.99999999","0.02986704",1]],"bids":[["0.000709","222.91679881",3],["0.000703","0.47161952",1],["0.000701","140.73015789",2],["0.0007","0.3",1],["0.000699","401",1],["0.000698","232.61801667",2],["0.000689","0.71396896",1],["0.000688","0.69910125",1],["0.000613","227.54771052",1],["0.0005","0.01",1],["0.00026789","3.69905341",1],["0.000238","2.4",1],["0.00022","0.53",1],["0.0000055","374.09871696",1],["0.00000056","222",1],["0.00000055","736.84761363",1],["0.0000002","999",1],["0.00000009","1222.22222417",1],["0.00000008","20868.64520447",1],["0.00000002","110000",1],["0.00000001","10000",1]],"timestamp":"2019-03-12T22:22:42.274Z","checksum":1319037905}]}`
	update := `{"table":"spot/depth","action":"update","data":[{"instrument_id":"WAVES-BTC","asks":[["0.000715","100.48199596",3],["0.000716","62.21679881",1]],"bids":[["0.000713","38.95772168",1]],"timestamp":"2019-03-12T22:22:42.938Z","checksum":-131160897}]}`
	err := o.WsProcessOrderBook([]byte(original))
	if err != nil {
		t.Fatal(err)
	}
	err = o.WsProcessOrderBook([]byte(update))
	if err != nil {
		t.Error(err)
	}
}

func TestOrderBookPartialChecksumCalculator(t *testing.T) {
	t.Parallel()
	orderbookPartialJSON := `{"table":"spot/depth","action":"partial","data":[{"instrument_id":"EOS-USD","asks":[["3.5196","0.1077",1],["3.5198","21.71",1],["3.5199","51.1805",1],["3.5208","75.09",1],["3.521","196.3333",1],["3.5213","0.1",1],["3.5218","39.276",2],["3.5219","395.6334",1],["3.522","27.956",1],["3.5222","404.9595",1],["3.5225","300",1],["3.5227","143.5442",2],["3.523","42.4746",1],["3.5231","852.64",2],["3.5235","34.9602",1],["3.5237","442.0918",2],["3.5238","352.8404",2],["3.5239","341.6759",2],["3.524","84.9493",1],["3.5241","148.4882",1],["3.5242","261.64",1],["3.5243","142.045",1],["3.5246","10",1],["3.5247","284.0788",1],["3.5248","720",1],["3.5249","89.2518",2],["3.5251","1201.8965",2],["3.5254","426.2938",1],["3.5255","213.0863",1],["3.5257","568.1576",1],["3.5258","0.3",1],["3.5259","34.4602",1],["3.526","0.1",1],["3.5263","850.771",1],["3.5265","5.9",1],["3.5268","10.5064",2],["3.5272","1136.8965",1],["3.5274","255.1481",1],["3.5276","29.5374",1],["3.5278","50",1],["3.5282","284.1797",1],["3.5283","1136.8965",1],["3.5284","0.4275",1],["3.5285","100",1],["3.5292","90.9",1],["3.5298","0.2",1],["3.5303","568.1576",1],["3.5305","279.9999",1],["3.532","0.409",1],["3.5321","568.1576",1],["3.5326","6016.8756",1],["3.5328","4.9849",1],["3.533","92.88",2],["3.5343","1200.2383",2],["3.5344","100",1],["3.535","359.7047",1],["3.5354","100",1],["3.5355","100",1],["3.5356","10",1],["3.5358","200",2],["3.5362","435.139",1],["3.5365","2152",1],["3.5366","284.1756",1],["3.5367","568.4644",1],["3.5369","33.9878",1],["3.537","337.1191",2],["3.5373","0.4045",1],["3.5383","1136.7188",1],["3.5386","12.1614",1],["3.5387","90.89",1],["3.54","4.54",1],["3.5423","90.8",1],["3.5436","0.1",1],["3.5454","853.4156",1],["3.5468","142.0656",1],["3.5491","0.0008",1],["3.55","14478.8206",6],["3.5537","21521",1],["3.5555","11.53",1],["3.5573","50.6001",1],["3.5599","4591.4221",1],["3.56","1227.0002",4],["3.5603","2670",1],["3.5608","58.6638",1],["3.5613","0.1",1],["3.5621","45.9473",1],["3.57","2141.7274",3],["3.5712","2956.9816",1],["3.5717","27.9978",1],["3.5718","0.9285",1],["3.5739","299.73",1],["3.5761","864",1],["3.579","22.5225",1],["3.5791","38.26",2],["3.58","7618.4634",5],["3.5801","457.2184",1],["3.582","24.5",1],["3.5822","1572.6425",1],["3.5845","14.1438",1],["3.585","527.169",1],["3.5865","20",1],["3.5867","4490",1],["3.5876","39.0493",1],["3.5879","392.9083",1],["3.5888","436.42",2],["3.5896","50",1],["3.59","2608.9128",8],["3.5913","19.5246",1],["3.5938","7082",1],["3.597","0.1",1],["3.5979","399",1],["3.5995","315.1509",1],["3.5999","2566.2648",1],["3.6","18511.2292",35],["3.603","22.3379",2],["3.605","499.5",1],["3.6055","100",1],["3.6058","499.5",1],["3.608","1021.1485",1],["3.61","11755.4596",13],["3.611","42.8571",1],["3.6131","6690",1],["3.6157","19.5247",1],["3.618","2500",1],["3.6197","525.7146",1],["3.6198","0.4455",1],["3.62","6440.6295",8],["3.6219","0.4175",1],["3.6237","168",1],["3.6265","0.1001",1],["3.628","64.9345",1],["3.63","4435.4985",6],["3.6308","1.7815",1],["3.6331","0.1",1],["3.6338","355.527",2],["3.6358","50",1],["3.6363","2074.7096",1],["3.6376","4000",1],["3.6396","11090",1],["3.6399","0.4055",1],["3.64","4161.9805",4],["3.6437","117.6524",1],["3.648","190",1],["3.6488","200",1],["3.65","11740.5045",25],["3.6512","0.1",1],["3.6521","728",1],["3.6555","100",1],["3.6598","36.6914",1],["3.66","4331.2148",6],["3.6638","200",1],["3.6673","100",1],["3.6679","38",1],["3.6688","2",1],["3.6695","0.1",1],["3.67","7984.698",6],["3.672","300",1],["3.6777","257.8247",1],["3.6789","393.4217",2],["3.68","9202.3222",11],["3.6818","500",1],["3.6823","299.7",1],["3.6839","422.3748",1],["3.685","100",1],["3.6878","0.1",1],["3.6888","72.0958",2],["3.6889","2876",1],["3.689","28",1],["3.6891","28",1],["3.6892","28",1],["3.6895","28",1],["3.6898","28",1],["3.69","643.96",7],["3.6908","118",2],["3.691","28",1],["3.6916","28",1],["3.6918","28",1],["3.6926","28",1],["3.6928","28",1],["3.6932","28",1],["3.6933","200",1],["3.6935","28",1],["3.6936","28",1],["3.6938","28",1],["3.694","28",1],["3.698","1498.5",1],["3.6988","2014.2004",2],["3.7","21904.2689",22],["3.7029","71.95",1],["3.704","3690.1362",1],["3.7055","100",1],["3.7063","0.1",1],["3.71","4421.3468",4],["3.719","17.3491",1],["3.72","1304.5995",3],["3.7211","10",1],["3.7248","0.1",1],["3.725","1900",1],["3.73","31.1785",2],["3.7375","38",1]],"bids":[["3.5182","151.5343",6],["3.5181","0.3691",1],["3.518","271.3967",2],["3.5179","257.8352",1],["3.5178","12.3811",1],["3.5173","34.1921",2],["3.5171","1013.8256",2],["3.517","272.1119",2],["3.5168","395.3376",1],["3.5166","317.1756",2],["3.5165","348.302",3],["3.5164","142.0414",1],["3.5163","96.8933",2],["3.516","600.1034",3],["3.5159","27.481",1],["3.5158","27.33",1],["3.5157","583.1898",2],["3.5156","24.6819",2],["3.5154","25",1],["3.5153","0.429",1],["3.5152","453.9204",3],["3.5151","2131.592",4],["3.515","335",3],["3.5149","37.1586",1],["3.5147","41.6759",1],["3.5146","54.569",1],["3.5145","70.3515",1],["3.5143","68.206",3],["3.5142","359.4538",2],["3.5139","45.4123",2],["3.5137","71.673",2],["3.5136","25",1],["3.5135","300",1],["3.5134","442.57",2],["3.5132","83.3518",1],["3.513","1245.2529",3],["3.5127","20",1],["3.512","284.1353",1],["3.5119","1136.8319",1],["3.5113","56.9351",1],["3.5111","588.1898",2],["3.5109","255.0946",1],["3.5105","48.65",1],["3.5103","50.2",1],["3.5098","720",1],["3.5096","148.95",1],["3.5094","570.5758",2],["3.509","2.386",1],["3.5089","0.4065",1],["3.5087","282.3859",2],["3.5086","145.036",2],["3.5084","2.386",1],["3.5082","90.98",1],["3.5081","2.386",1],["3.5079","2.386",1],["3.5078","857.6229",2],["3.5075","2.386",1],["3.5074","284.1877",1],["3.5073","100",1],["3.5071","100",1],["3.507","768.4159",3],["3.5069","313.0863",2],["3.5068","426.2938",1],["3.5066","568.3594",1],["3.5063","1136.6865",1],["3.5059","0.3",1],["3.5054","9.9999",1],["3.5053","0.2",1],["3.5051","392.428",1],["3.505","13.79",1],["3.5048","99.5497",2],["3.5047","78.5331",2],["3.5046","2153",1],["3.5041","5983.999",1],["3.5037","668.5682",1],["3.5036","160.5948",1],["3.5024","534.8075",1],["3.5014","28.5604",1],["3.5011","91",1],["3.5","1058.8771",2],["3.4997","50.2",1],["3.4985","3430.0414",1],["3.4949","232.0591",1],["3.4942","21521",1],["3.493","2",1],["3.4928","2",1],["3.4925","0.44",1],["3.4917","142.0656",1],["3.49","2051.8826",4],["3.488","280.7459",1],["3.4852","643.4038",1],["3.4851","86.0807",1],["3.485","213.2436",1],["3.484","0.1",1],["3.4811","144.3399",1],["3.4808","89",1],["3.4803","12.1999",1],["3.4801","2390",1],["3.48","930.8453",9],["3.4791","310",1],["3.4768","206",1],["3.4767","0.9415",1],["3.4754","1.4387",1],["3.4728","20",1],["3.4701","1219.2873",1],["3.47","1904.3139",7],["3.468","0.4035",1],["3.4667","0.1",1],["3.4666","3020.0101",1],["3.465","10",1],["3.464","0.4485",1],["3.462","2119.6556",1],["3.46","1305.6113",8],["3.4589","8.0228",1],["3.457","100",1],["3.456","70.3859",2],["3.4538","20",1],["3.4536","4323.9486",2],["3.4531","827.0427",1],["3.4528","0.439",1],["3.4522","8.0381",1],["3.4513","441.1873",1],["3.4512","50.707",1],["3.451","87.0902",1],["3.4509","200",1],["3.4506","100",1],["3.4505","86.4045",2],["3.45","12409.4595",28],["3.4494","0.5365",2],["3.449","10761",1],["3.4482","8.0476",1],["3.4469","0.449",1],["3.445","2000",1],["3.4427","14",1],["3.4421","100",1],["3.4416","8.0631",1],["3.4404","1",1],["3.44","4580.733",11],["3.4388","1868.2085",1],["3.438","937.7246",2],["3.4367","1500",1],["3.4366","62",1],["3.436","29.8743",1],["3.4356","25.4801",1],["3.4349","4.3086",1],["3.4343","43.2402",1],["3.433","2.0688",1],["3.4322","2.7335",2],["3.432","93.3233",1],["3.4302","328.8301",2],["3.43","4440.8158",11],["3.4288","754.574",2],["3.4283","125.7043",2],["3.428","744.3154",2],["3.4273","5460",1],["3.4258","50",1],["3.4255","109.005",1],["3.4248","100",1],["3.4241","129.2048",2],["3.4233","5.3598",1],["3.4228","4498.866",1],["3.4222","3.5435",1],["3.4217","404.3252",2],["3.4211","1000",1],["3.4208","31",1],["3.42","1834.024",9],["3.4175","300",1],["3.4162","400",1],["3.4152","0.1",1],["3.4151","4.3336",1],["3.415","1.5974",1],["3.414","1146",1],["3.4134","306.4246",1],["3.4129","7.5556",1],["3.4111","198.5188",1],["3.4109","500",1],["3.4106","4305",1],["3.41","2150.7635",13],["3.4085","4.342",1],["3.4054","5.6985",1],["3.4019","5.438",1],["3.4015","1010.846",1],["3.4009","8610",1],["3.4005","1.9122",1],["3.4004","1",1],["3.4","27081.1806",67],["3.3955","3.2682",1],["3.3953","5.4486",1],["3.3937","1591.3805",1],["3.39","3221.4155",8],["3.3899","3.2736",1],["3.3888","1500",2],["3.3887","5.4592",1],["3.385","117.0969",2],["3.3821","5.4699",1],["3.382","100.0529",1],["3.3818","172.0164",1],["3.3815","165.6288",1],["3.381","887.3115",1],["3.3808","100",1]],"timestamp":"2019-03-04T00:15:04.155Z","checksum":-2036653089}]}`
	var dataResponse WebsocketOrderBook
	err := json.Unmarshal([]byte(orderbookPartialJSON), &dataResponse)
	if err != nil {
		t.Error(err)
	}

	calculatedChecksum, err := o.CalculatePartialOrderbookChecksum(&dataResponse)
	if err != nil {
		t.Fatal(err)
	}
	if calculatedChecksum != dataResponse.Checksum {
		t.Errorf("Expected %v, received %v", dataResponse.Checksum, calculatedChecksum)
	}
}

func setFeeBuilder() *exchange.FeeBuilder {
	return &exchange.FeeBuilder{
		Amount:  1,
		FeeType: exchange.CryptocurrencyTradeFee,
		Pair: currency.NewPairWithDelimiter(currency.LTC.String(),
			currency.BTC.String(),
			"-"),
		IsMaker:             false,
		PurchasePrice:       1,
		FiatCurrency:        currency.USD,
		BankTransactionType: exchange.WireTransfer,
	}
}

func TestGetFeeByTypeOfflineTradeFee(t *testing.T) {
	t.Parallel()
	var feeBuilder = setFeeBuilder()
	_, err := o.GetFeeByType(context.Background(), feeBuilder)
	if err != nil {
		t.Fatal(err)
	}
	if !sharedtestvalues.AreAPICredentialsSet(o) {
		if feeBuilder.FeeType != exchange.OfflineTradeFee {
			t.Errorf("Expected %v, received %v", exchange.OfflineTradeFee, feeBuilder.FeeType)
		}
	} else {
		if feeBuilder.FeeType != exchange.CryptocurrencyTradeFee {
			t.Errorf("Expected %v, received %v", exchange.CryptocurrencyTradeFee, feeBuilder.FeeType)
		}
	}
}

func TestGetFee(t *testing.T) {
	t.Parallel()
	var feeBuilder = setFeeBuilder()
	// CryptocurrencyTradeFee Basic
	if _, err := o.GetFee(context.Background(), feeBuilder); err != nil {
		t.Error(err)
	}
	// CryptocurrencyTradeFee High quantity
	feeBuilder = setFeeBuilder()
	feeBuilder.Amount = 1000
	feeBuilder.PurchasePrice = 1000
	if _, err := o.GetFee(context.Background(), feeBuilder); err != nil {
		t.Error(err)
	}
	// CryptocurrencyTradeFee IsMaker
	feeBuilder = setFeeBuilder()
	feeBuilder.IsMaker = true
	if _, err := o.GetFee(context.Background(), feeBuilder); err != nil {
		t.Error(err)
	}
	// CryptocurrencyTradeFee Negative purchase price
	feeBuilder = setFeeBuilder()
	feeBuilder.PurchasePrice = -1000
	if _, err := o.GetFee(context.Background(), feeBuilder); err != nil {
		t.Error(err)
	}
	// CryptocurrencyDepositFee Basic
	feeBuilder = setFeeBuilder()
	feeBuilder.FeeType = exchange.CryptocurrencyDepositFee
	if _, err := o.GetFee(context.Background(), feeBuilder); err != nil {
		t.Error(err)
	}
	// InternationalBankDepositFee Basic
	feeBuilder = setFeeBuilder()
	feeBuilder.FeeType = exchange.InternationalBankDepositFee
	if _, err := o.GetFee(context.Background(), feeBuilder); err != nil {
		t.Error(err)
	}
	// InternationalBankWithdrawalFee Basic
	feeBuilder = setFeeBuilder()
	feeBuilder.FeeType = exchange.InternationalBankWithdrawalFee
	feeBuilder.FiatCurrency = currency.USD
	if _, err := o.GetFee(context.Background(), feeBuilder); err != nil {
		t.Error(err)
	}
}

func TestFormatWithdrawPermissions(t *testing.T) {
	t.Parallel()
	expectedResult := exchange.AutoWithdrawCryptoText + " & " + exchange.NoFiatWithdrawalsText
	withdrawPermissions := o.FormatWithdrawPermissions()
	if withdrawPermissions != expectedResult {
		t.Errorf("Expected: %s, Received: %s", expectedResult, withdrawPermissions)
	}
}

// Wrapper tests --------------------------------------------------------------------------------------------------

func TestSubmitOrder(t *testing.T) {
	t.Parallel()
	sharedtestvalues.SkipTestIfCannotManipulateOrders(t, o, canManipulateRealOrders)

	var orderSubmission = &order.Submit{
		Exchange: o.Name,
		Pair: currency.Pair{
			Base:  currency.BTC,
			Quote: currency.USD,
		},
		Side:      order.Buy,
		Type:      order.Limit,
		Price:     -1,
		Amount:    1,
		ClientID:  "meowOrder",
		AssetType: asset.Spot,
	}
	response, err := o.SubmitOrder(context.Background(), orderSubmission)
	if sharedtestvalues.AreAPICredentialsSet(o) && (err != nil || response.Status != order.New) {
		t.Errorf("Order failed to be placed: %v", err)
	} else if !sharedtestvalues.AreAPICredentialsSet(o) && err == nil {
		t.Error("Expecting an error when no keys are set")
	}
}

func TestCancelExchangeOrder(t *testing.T) {
	t.Parallel()
	sharedtestvalues.SkipTestIfCannotManipulateOrders(t, o, canManipulateRealOrders)

	var orderCancellation = order.Cancel{
		OrderID:       "1",
		WalletAddress: core.BitcoinDonationAddress,
		AccountID:     "1",
		Pair:          spotCurrency,
	}

	err := o.CancelOrder(context.Background(), &orderCancellation)
	if !sharedtestvalues.AreAPICredentialsSet(o) && err == nil {
		t.Error("Expecting an error when no keys are set")
	}
	if sharedtestvalues.AreAPICredentialsSet(o) && err != nil {
		t.Error(err)
	}
}

func TestCancelAllExchangeOrders(t *testing.T) {
	t.Parallel()
	sharedtestvalues.SkipTestIfCannotManipulateOrders(t, o, canManipulateRealOrders)

	var orderCancellation = order.Cancel{
		OrderID:       "1",
		WalletAddress: core.BitcoinDonationAddress,
		AccountID:     "1",
		Pair:          spotCurrency,
	}

	resp, err := o.CancelAllOrders(context.Background(), &orderCancellation)
	if !sharedtestvalues.AreAPICredentialsSet(o) && err == nil {
		t.Error("Expecting an error when no keys are set")
	}
	if sharedtestvalues.AreAPICredentialsSet(o) && err != nil {
		t.Error(err)
	}
	if len(resp.Status) > 0 {
		t.Errorf("%v orders failed to cancel", len(resp.Status))
	}
}

func TestGetAccountInfo(t *testing.T) {
	t.Parallel()
	_, err := o.UpdateAccountInfo(context.Background(), asset.Spot)
	if !sharedtestvalues.AreAPICredentialsSet(o) && err == nil {
		t.Error("Expecting an error when no keys are set")
	}
	if sharedtestvalues.AreAPICredentialsSet(o) && err != nil {
		t.Error(err)
	}
}

func TestModifyOrder(t *testing.T) {
	t.Parallel()
	sharedtestvalues.SkipTestIfCredentialsUnset(t, o, canManipulateRealOrders)

	_, err := o.ModifyOrder(context.Background(),
		&order.Modify{AssetType: asset.Spot})
	if err != common.ErrFunctionNotSupported {
		t.Errorf("Expected '%v', received: '%v'", common.ErrFunctionNotSupported, err)
	}
}

func TestWithdraw(t *testing.T) {
	t.Parallel()
	sharedtestvalues.SkipTestIfCannotManipulateOrders(t, o, canManipulateRealOrders)

	withdrawCryptoRequest := withdraw.Request{
		Exchange: o.Name,
		Crypto: withdraw.CryptoRequest{
			Address:   core.BitcoinDonationAddress,
			FeeAmount: 1,
		},
		Amount:        -1,
		Currency:      currency.BTC,
		Description:   "WITHDRAW IT ALL",
		TradePassword: "Password",
	}

	_, err := o.WithdrawCryptocurrencyFunds(context.Background(),
		&withdrawCryptoRequest)
	if !sharedtestvalues.AreAPICredentialsSet(o) && err == nil {
		t.Error("Expecting an error when no keys are set")
	}
	if sharedtestvalues.AreAPICredentialsSet(o) && err != nil {
		t.Error(err)
	}
}

func TestWithdrawFiat(t *testing.T) {
	t.Parallel()
	sharedtestvalues.SkipTestIfCredentialsUnset(t, o, canManipulateRealOrders)

	var withdrawFiatRequest = withdraw.Request{}
	_, err := o.WithdrawFiatFunds(context.Background(), &withdrawFiatRequest)
	if err != common.ErrFunctionNotSupported {
		t.Errorf("Expected '%v', received: '%v'", common.ErrFunctionNotSupported, err)
	}
}

func TestWithdrawInternationalBank(t *testing.T) {
	t.Parallel()
	sharedtestvalues.SkipTestIfCredentialsUnset(t, o, canManipulateRealOrders)

	var withdrawFiatRequest = withdraw.Request{}
	_, err := o.WithdrawFiatFundsToInternationalBank(context.Background(),
		&withdrawFiatRequest)
	if err != common.ErrFunctionNotSupported {
		t.Errorf("Expected '%v', received: '%v'", common.ErrFunctionNotSupported, err)
	}
}

func TestGetOrderbook(t *testing.T) {
	t.Parallel()
	_, err := o.GetOrderBook(context.Background(),
		&GetOrderBookRequest{InstrumentID: spotCurrencyUpperStr},
		asset.Spot)
	if err != nil {
		t.Error(err)
	}

	_, err = o.GetOrderBook(context.Background(),
		&GetOrderBookRequest{InstrumentID: "Payload"},
		asset.Futures)
	if err == nil {
		t.Error("error cannot be nil")
	}
}

func TestGetHistoricCandles(t *testing.T) {
	t.Parallel()
	pair, err := currency.NewPairFromString("BTC-USD")
	if err != nil {
		t.Fatal(err)
	}
	startTime := time.Unix(1588636800, 0)
	endTime := startTime.Add(time.Hour * 24 * 7)
	_, err = o.GetHistoricCandles(context.Background(), pair, asset.Spot, kline.OneDay, startTime, endTime)
	if err != nil {
		t.Fatal(err)
	}
}

func TestGetHistoricCandlesExtended(t *testing.T) {
	t.Parallel()
	pair, err := currency.NewPairFromString("BTC-USD")
	if err != nil {
		t.Fatal(err)
	}

	startTime := time.Unix(1588636800, 0)
	_, err = o.GetHistoricCandlesExtended(context.Background(), pair, asset.Spot, kline.OneWeek, startTime, time.Now())
	if err != nil {
		t.Fatal(err)
	}

	_, err = o.GetHistoricCandles(context.Background(),
		pair, asset.Spot, kline.Interval(time.Hour*7), startTime, time.Now())
	if err == nil {
		t.Error("error cannot be nil")
	}
}

func TestGetRecentTrades(t *testing.T) {
	t.Parallel()
	_, err := o.GetRecentTrades(context.Background(), spotCurrency, asset.Spot)
	if err != nil {
		t.Error(err)
	}
}

func TestGetHistoricTrades(t *testing.T) {
	t.Parallel()
	_, err := o.GetHistoricTrades(context.Background(),
		spotCurrency, asset.Spot, time.Now().Add(-time.Minute*15), time.Now())
	if err != nil && err != common.ErrFunctionNotSupported {
		t.Error(err)
	}
}

func TestUpdateTicker(t *testing.T) {
	t.Parallel()
	_, err := o.UpdateTicker(context.Background(), spotCurrency, asset.Spot)
	if err != nil {
		t.Error(err)
	}
}

func TestUpdateTickers(t *testing.T) {
	t.Parallel()
	err := o.UpdateTickers(context.Background(), asset.Spot)
	if err != nil {
		t.Error(err)
	}
}

func TestGetMarginLoanHistory(t *testing.T) {
	t.Parallel()
	_, err := o.GetMarginLoanHistory(context.Background(), &GetMarginLoanHistoryRequest{
		InstrumentID: spotCurrencyUpperStr,
		Status:       1,
		From:         1,
		To:           1,
		Limit:        1,
	})
	if !sharedtestvalues.AreAPICredentialsSet(o) && err == nil {
		t.Error("Expecting an error when no keys are set")
	}
	if sharedtestvalues.AreAPICredentialsSet(o) && err != nil {
		t.Error(err)
	}
}

func TestCancelBatchOrders(t *testing.T) {
	t.Parallel()
	sharedtestvalues.SkipTestIfCredentialsUnset(t, o, canManipulateRealOrders)

	_, err := o.CancelBatchOrders(context.Background(), []order.Cancel{
		{
			OrderID:   "1234",
			AssetType: asset.Spot,
			Pair:      currency.NewPair(currency.BTC, currency.USD),
		},
	})
	if err != nil {
		t.Error(err)
	}

	_, err = o.CancelBatchOrders(context.Background(), []order.Cancel{
		{
			OrderID:   "1234",
			AssetType: asset.Margin,
			Pair:      currency.NewPair(currency.BTC, currency.USD),
		},
	})
	if err != nil {
		t.Error(err)
	}
}

func TestGetWithdrawalsHistory(t *testing.T) {
	t.Parallel()
	sharedtestvalues.SkipTestIfCredentialsUnset(t, o)

	_, err := o.GetWithdrawalsHistory(context.Background(), currency.BTC, asset.Spot)
	if err != nil {
		t.Error(err)
	}
}<|MERGE_RESOLUTION|>--- conflicted
+++ resolved
@@ -36,34 +36,8 @@
 	spotCurrencyUpperStr = spotCurrency.Upper().String()
 )
 
-<<<<<<< HEAD
-func TestMain(m *testing.M) {
-	o.SetDefaults()
-	cfg := config.GetConfig()
-	err := cfg.LoadConfig("../../testdata/configtest.json", true)
-	if err != nil {
-		log.Fatal("Okcoin load config error", err)
-	}
-	okcoinConfig, err := cfg.GetExchangeConfig(o.Name)
-	if err != nil {
-		log.Fatalf("%v Setup() init error", o.Name)
-	}
-
-	okcoinConfig.API.AuthenticatedSupport = true
-	okcoinConfig.API.AuthenticatedWebsocketSupport = true
-	okcoinConfig.API.Credentials.Key = apiKey
-	okcoinConfig.API.Credentials.Secret = apiSecret
-	okcoinConfig.API.Credentials.ClientID = passphrase
-	o.Websocket = sharedtestvalues.NewTestWrapperWebsocket()
-	err = o.Setup(okcoinConfig)
-	if err != nil {
-		log.Fatal("OKCoin setup error", err)
-	}
-	os.Exit(m.Run())
-=======
 func TestMain(_ *testing.M) {
 	fmt.Println("OKCoin v3 API deprecated, skipping tests")
->>>>>>> 048c4b0f
 }
 
 func TestStart(t *testing.T) {
