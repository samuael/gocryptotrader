--- conflicted
+++ resolved
@@ -871,17 +871,12 @@
 	temp := WebsocketEventRequest{Operation: operation, Arguments: []map[string]string{}}
 	authTemp := WebsocketEventRequest{Operation: operation, Arguments: []map[string]string{}}
 	var err error
-<<<<<<< HEAD
-	var channels []stream.ChannelSubscription
-	var authChannels []stream.ChannelSubscription
-	spotWebsocket, err := o.Websocket.GetAssetWebsocket(asset.Spot)
-	if err != nil {
-		return fmt.Errorf("%w asset type: %v", err, asset.Spot)
-	}
-=======
 	var channels []subscription.Subscription
 	var authChannels []subscription.Subscription
->>>>>>> 23c82bea
+	spotWebsocket, err := o.Websocket.GetAssetWebsocket(asset.Spot)
+	if err != nil {
+		return fmt.Errorf("%w asset type: %v", err, asset.Spot)
+	}
 	for i := 0; i < len(subs); i++ {
 		authenticatedChannelSubscription := isAuthenticatedChannel(subs[i].Channel)
 		// Temp type to evaluate max byte len after a marshal on batched unsubs
