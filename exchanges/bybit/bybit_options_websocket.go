--- conflicted
+++ resolved
@@ -2,6 +2,7 @@
 
 import (
 	"encoding/json"
+	"fmt"
 	"net/http"
 	"strconv"
 
@@ -19,7 +20,7 @@
 	}
 	optionsWebsocket, err := by.Websocket.GetAssetWebsocket(asset.Options)
 	if err != nil {
-		return err
+		return fmt.Errorf("%w asset type: %v", err, asset.Options)
 	}
 	optionsWebsocket.Conn.SetURL(optionPublic)
 	var dialer websocket.Dialer
@@ -74,18 +75,14 @@
 	return by.handleOptionsPayloadSubscription("unsubscribe", channelSubscriptions)
 }
 
-<<<<<<< HEAD
-func (by *Bybit) handleOptionsPayloadSubscription(operation string, channelSubscriptions []subscription.Subscription) error {
-	optionsWebsocket, err := by.Websocket.GetAssetWebsocket(asset.Options)
+func (by *Bybit) handleOptionsPayloadSubscription(operation string, channelSubscriptions subscription.List) error {
+	payloads, err := by.handleSubscriptions(asset.Options, operation, channelSubscriptions)
 	if err != nil {
 		return err
 	}
-=======
-func (by *Bybit) handleOptionsPayloadSubscription(operation string, channelSubscriptions subscription.List) error {
->>>>>>> 59469331
-	payloads, err := by.handleSubscriptions(asset.Options, operation, channelSubscriptions)
+	optionsWebsocket, err := by.Websocket.GetAssetWebsocket(asset.Options)
 	if err != nil {
-		return err
+		return fmt.Errorf("%w asset type: %v", err, asset.Options)
 	}
 	for a := range payloads {
 		// The options connection does not send the subscription request id back with the subscription notification payload
