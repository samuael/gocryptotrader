--- conflicted
+++ resolved
@@ -68,6 +68,22 @@
 	if err != nil {
 		log.Errorln(log.ExchangeSys, err)
 	}
+
+	err = by.DisableAssetWebsocketSupport(asset.CoinMarginedFutures)
+	if err != nil {
+		log.Errorln(log.ExchangeSys, err)
+	}
+
+	err = by.DisableAssetWebsocketSupport(asset.USDTMarginedFutures)
+	if err != nil {
+		log.Errorln(log.ExchangeSys, err)
+	}
+
+	err = by.DisableAssetWebsocketSupport(asset.Futures)
+	if err != nil {
+		log.Errorln(log.ExchangeSys, err)
+	}
+
 	err = by.DisableAssetWebsocketSupport(asset.USDCMarginedFutures)
 	if err != nil {
 		log.Errorln(log.ExchangeSys, err)
@@ -314,6 +330,11 @@
 	return nil
 }
 
+// AuthenticateWebsocket sends an authentication message to the websocket
+func (by *Bybit) AuthenticateWebsocket(ctx context.Context) error {
+	return by.WsAuth(ctx)
+}
+
 // Start starts the Bybit go routine
 func (by *Bybit) Start(ctx context.Context, wg *sync.WaitGroup) error {
 	if wg == nil {
@@ -341,7 +362,7 @@
 		return
 	}
 
-	err := by.UpdateTradablePairs(ctx, true)
+	err := by.UpdateTradablePairs(ctx, false)
 	if err != nil {
 		log.Errorf(log.ExchangeSys,
 			"%s failed to update tradable pairs. Err: %s",
@@ -425,17 +446,23 @@
 		if err != nil {
 			return nil, err
 		}
-		pairs := make(currency.Pairs, 0, len(allPairs))
+		pairs := make([]currency.Pair, 0, len(allPairs))
 		for x := range allPairs {
-			if allPairs[x].Status != "Trading" || allPairs[x].QuoteCurrency == "USDT" {
+			if allPairs[x].Status != "Trading" {
 				continue
 			}
 
-			pair = currency.Pair{Base: currency.NewCode(allPairs[x].BaseCurrency), Quote: currency.NewCode(allPairs[x].QuoteCurrency)}
+			symbol := allPairs[x].BaseCurrency + allPairs[x].QuoteCurrency
+			filter := strings.Split(allPairs[x].Name, symbol)
+			if len(filter) != 2 || filter[1] == "" {
+				continue
+			}
+
+			pair, err = currency.NewPairFromStrings(symbol, filter[1])
 			if err != nil {
 				return nil, err
 			}
-			pairs = pairs.Add(pair)
+			pairs = append(pairs, pair)
 		}
 		return pairs, nil
 	case asset.USDCMarginedFutures:
@@ -677,11 +704,7 @@
 			return nil, err
 		}
 
-<<<<<<< HEAD
-		cp, err := currency.NewPairFromString(p.String())
-=======
 		cp, enabled, err := by.MatchSymbolCheckEnabled(tick.Symbol, assetType, false)
->>>>>>> ceef7a14
 		if err != nil {
 			return nil, err
 		}
@@ -2175,21 +2198,6 @@
 	return time.Time{}, fmt.Errorf("%s %w", a, asset.ErrNotSupported)
 }
 
-<<<<<<< HEAD
-func (by *Bybit) extractCurrencyPair(symbol string, item asset.Item) (currency.Pair, error) {
-	pairs, err := by.GetEnabledPairs(item)
-	if err != nil {
-		return currency.EMPTYPAIR, err
-	}
-	pair, err := pairs.DeriveFrom(symbol)
-	if err != nil {
-		return currency.EMPTYPAIR, err
-	}
-	return pair, nil
-}
-
-=======
->>>>>>> ceef7a14
 // UpdateOrderExecutionLimits sets exchange executions for a required asset type
 func (by *Bybit) UpdateOrderExecutionLimits(ctx context.Context, a asset.Item) error {
 	var limits []order.MinMaxLevel
