--- conflicted
+++ resolved
@@ -58,66 +58,45 @@
 	if !by.Websocket.IsEnabled() || !by.IsEnabled() || !by.IsAssetWebsocketSupported(asset.Spot) {
 		return errWebsocketNotEnabled
 	}
-	spotWebsocket, err := by.Websocket.GetAssetWebsocket(asset.Spot)
-	if err != nil {
-		return fmt.Errorf("%w asset type: %v", err, asset.Spot)
-	}
 	var dialer websocket.Dialer
-	err = spotWebsocket.Conn.Dial(&dialer, http.Header{})
-	if err != nil {
-		return err
-	}
-	spotWebsocket.Conn.SetupPingHandler(stream.PingHandler{
+	err := by.Websocket.Conn.Dial(&dialer, http.Header{})
+	if err != nil {
+		return err
+	}
+	by.Websocket.Conn.SetupPingHandler(stream.PingHandler{
 		MessageType: websocket.TextMessage,
 		Message:     []byte(`{"op": "ping"}`),
 		Delay:       bybitWebsocketTimer,
 	})
 
-<<<<<<< HEAD
-	go by.wsReadData(spotWebsocket.Conn)
-	if by.IsWebsocketAuthenticationSupported() {
-=======
 	by.Websocket.Wg.Add(1)
 	go by.wsReadData(asset.Spot, by.Websocket.Conn)
 	if by.Websocket.CanUseAuthenticatedEndpoints() {
->>>>>>> 59916a78
 		err = by.WsAuth(context.TODO())
 		if err != nil {
 			by.Websocket.DataHandler <- err
 			by.Websocket.SetCanUseAuthenticatedEndpoints(false)
 		}
 	}
-<<<<<<< HEAD
-
-=======
->>>>>>> 59916a78
 	return nil
 }
 
 // WsAuth sends an authentication message to receive auth data
 func (by *Bybit) WsAuth(ctx context.Context) error {
-	spotWebsocket, err := by.Websocket.GetAssetWebsocket(asset.Spot)
-	if err != nil {
-		return fmt.Errorf("%w asset type: %v", err, asset.Spot)
-	}
 	var dialer websocket.Dialer
-	err = spotWebsocket.AuthConn.Dial(&dialer, http.Header{})
-	if err != nil {
-		return err
-	}
-
-	spotWebsocket.AuthConn.SetupPingHandler(stream.PingHandler{
+	err := by.Websocket.AuthConn.Dial(&dialer, http.Header{})
+	if err != nil {
+		return err
+	}
+
+	by.Websocket.AuthConn.SetupPingHandler(stream.PingHandler{
 		MessageType: websocket.TextMessage,
 		Message:     []byte(`{"op":"ping"}`),
 		Delay:       bybitWebsocketTimer,
 	})
 
-<<<<<<< HEAD
-	go by.wsReadData(spotWebsocket.AuthConn)
-=======
 	by.Websocket.Wg.Add(1)
 	go by.wsReadData(asset.Spot, by.Websocket.AuthConn)
->>>>>>> 59916a78
 	creds, err := by.GetCredentials(ctx)
 	if err != nil {
 		return err
@@ -138,9 +117,6 @@
 		Operation: "auth",
 		Args:      []interface{}{creds.Key, intNonce, sign},
 	}
-<<<<<<< HEAD
-	return spotWebsocket.AuthConn.SendJSONMessage(req)
-=======
 	resp, err := by.Websocket.AuthConn.SendMessageReturnResponse(req.RequestID, req)
 	if err != nil {
 		return err
@@ -154,25 +130,12 @@
 		return fmt.Errorf("%s with request ID %s msg: %s", response.Operation, response.RequestID, response.RetMsg)
 	}
 	return nil
->>>>>>> 59916a78
 }
 
 // Subscribe sends a websocket message to receive data from the channel
 func (by *Bybit) Subscribe(channelsToSubscribe []stream.ChannelSubscription) error {
-<<<<<<< HEAD
-	spotWebsocket, err := by.Websocket.GetAssetWebsocket(asset.Spot)
-	if err != nil {
-		return fmt.Errorf("%w asset type: %v", err, asset.Spot)
-	}
-	var errs error
-	for i := range channelsToSubscribe {
-		var subReq WsReq
-		subReq.Topic = channelsToSubscribe[i].Channel
-		subReq.Event = sub
-=======
 	return by.handleSpotSubscription("subscribe", channelsToSubscribe)
 }
->>>>>>> 59916a78
 
 func (by *Bybit) handleSubscriptions(assetType asset.Item, operation string, channelsToSubscribe []stream.ChannelSubscription) ([]SubscriptionArgument, error) {
 	var args []SubscriptionArgument
@@ -221,14 +184,6 @@
 			// adding the channel to selected channels so that we will not visit it again.
 			selectedChannels |= chanMap[channelsToSubscribe[i].Channel]
 		}
-<<<<<<< HEAD
-		err = spotWebsocket.Conn.SendJSONMessage(subReq)
-		if err != nil {
-			errs = common.AppendError(errs, err)
-			continue
-		}
-		spotWebsocket.AddSuccessfulSubscriptions(channelsToSubscribe[i])
-=======
 		if len(arg.Arguments) >= 10 {
 			args = append(args, arg)
 			arg = SubscriptionArgument{
@@ -237,7 +192,6 @@
 				Arguments: []string{},
 			}
 		}
->>>>>>> 59916a78
 	}
 	if len(arg.Arguments) != 0 {
 		args = append(args, arg)
@@ -250,21 +204,8 @@
 
 // Unsubscribe sends a websocket message to stop receiving data from the channel
 func (by *Bybit) Unsubscribe(channelsToUnsubscribe []stream.ChannelSubscription) error {
-<<<<<<< HEAD
-	spotWebsocket, err := by.Websocket.GetAssetWebsocket(asset.Spot)
-	if err != nil {
-		return fmt.Errorf("%w asset type: %v", err, asset.Spot)
-	}
-	var errs error
-
-	for i := range channelsToUnsubscribe {
-		var unSub WsReq
-		unSub.Event = cancel
-		unSub.Topic = channelsToUnsubscribe[i].Channel
-=======
 	return by.handleSpotSubscription("unsubscribe", channelsToUnsubscribe)
 }
->>>>>>> 59916a78
 
 func (by *Bybit) handleSpotSubscription(operation string, channelsToSubscribe []stream.ChannelSubscription) error {
 	payloads, err := by.handleSubscriptions(asset.Spot, operation, channelsToSubscribe)
@@ -284,39 +225,21 @@
 				return err
 			}
 		}
-<<<<<<< HEAD
-		err = spotWebsocket.Conn.SendJSONMessage(unSub)
-=======
 		var resp SubscriptionResponse
 		err = json.Unmarshal(response, &resp)
->>>>>>> 59916a78
-		if err != nil {
-			return err
-		}
-<<<<<<< HEAD
-		spotWebsocket.RemoveSubscriptions(channelsToUnsubscribe[i])
-	}
-	return errs
-=======
+		if err != nil {
+			return err
+		}
 		if !resp.Success {
 			return fmt.Errorf("%s with request ID %s msg: %s", resp.Operation, resp.RequestID, resp.RetMsg)
 		}
 	}
 	return nil
->>>>>>> 59916a78
 }
 
 // GenerateDefaultSubscriptions generates default subscription
 func (by *Bybit) GenerateDefaultSubscriptions() ([]stream.ChannelSubscription, error) {
 	var subscriptions []stream.ChannelSubscription
-<<<<<<< HEAD
-	var channels = []string{wsTicker, wsTrades, wsOrderbook, wsKlines}
-	if by.Websocket.CanUseAuthenticatedEndpoints() {
-		channels = append(channels,
-			wsAccountInfo,
-			wsOrderExecution,
-			wsTickerInfo)
-=======
 	var channels = []string{
 		chanPublicTicker,
 		chanOrderbook,
@@ -329,7 +252,6 @@
 			chanOrder,
 			chanWallet,
 		}...)
->>>>>>> 59916a78
 	}
 	pairs, err := by.GetEnabledPairs(asset.Spot)
 	if err != nil {
@@ -361,52 +283,19 @@
 	return subscriptions, nil
 }
 
-<<<<<<< HEAD
-func stringToOrderStatus(status string) (order.Status, error) {
-	switch status {
-	case "NEW":
-		return order.New, nil
-	case "CANCELED":
-		return order.Cancelled, nil
-	case "REJECTED":
-		return order.Rejected, nil
-	case "TRADE":
-		return order.PartiallyFilled, nil
-	case "EXPIRED":
-		return order.Expired, nil
-	default:
-		return order.UnknownStatus, errors.New(status + " not recognised as order status")
-	}
-}
-
-// wsReadData receives and passes on websocket messages for processing
-func (by *Bybit) wsReadData(ws stream.Connection) {
-	spotWebsocket, err := by.Websocket.GetAssetWebsocket(asset.Spot)
-	if err != nil {
-		log.Errorf(log.ExchangeSys, "%v asset type: %v", err, asset.Spot)
-		return
-	}
-	spotWebsocket.Wg.Add(1)
-	defer spotWebsocket.Wg.Done()
-=======
 // wsReadData receives and passes on websocket messages for processing
 func (by *Bybit) wsReadData(assetType asset.Item, ws stream.Connection) {
 	defer by.Websocket.Wg.Done()
->>>>>>> 59916a78
 	for {
 		select {
-		case <-spotWebsocket.ShutdownC:
+		case <-by.Websocket.ShutdownC:
 			return
 		default:
 			resp := ws.ReadMessage()
 			if resp.Raw == nil {
 				return
 			}
-<<<<<<< HEAD
-			err := by.wsHandleData(resp.Raw)
-=======
 			err := by.wsHandleData(assetType, resp.Raw)
->>>>>>> 59916a78
 			if err != nil {
 				by.Websocket.DataHandler <- err
 			}
