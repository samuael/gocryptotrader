--- conflicted
+++ resolved
@@ -4,338 +4,15 @@
 	"encoding/json"
 	"time"
 
-<<<<<<< HEAD
 	"github.com/gofrs/uuid"
 	"github.com/thrasher-corp/gocryptotrader/common/convert"
 	"github.com/thrasher-corp/gocryptotrader/currency"
-=======
->>>>>>> f05f24da
 	"github.com/thrasher-corp/gocryptotrader/exchanges/orderbook"
 	"github.com/thrasher-corp/gocryptotrader/types"
 )
 
 var validCategory = []string{"spot", "linear", "inverse", "option"}
 
-<<<<<<< HEAD
-=======
-// bybitTimeSec provides an internal conversion helper
-type bybitTimeSec time.Time
-
-// UnmarshalJSON is custom json unmarshaller for bybitTimeSec
-func (b *bybitTimeSec) UnmarshalJSON(data []byte) error {
-	var timestamp int64
-	err := json.Unmarshal(data, &timestamp)
-	if err != nil {
-		return err
-	}
-	*b = bybitTimeSec(time.Unix(timestamp, 0))
-	return nil
-}
-
-// Time returns a time.Time object
-func (b bybitTimeSec) Time() time.Time {
-	return time.Time(b)
-}
-
-// bybitTimeSecStr provides an internal conversion helper
-type bybitTimeSecStr time.Time
-
-// UnmarshalJSON is custom json unmarshaller for bybitTimeSec
-func (b *bybitTimeSecStr) UnmarshalJSON(data []byte) error {
-	var timestamp string
-	err := json.Unmarshal(data, &timestamp)
-	if err != nil {
-		return err
-	}
-
-	t, err := strconv.ParseInt(timestamp, 10, 64)
-	if err != nil {
-		return err
-	}
-	*b = bybitTimeSecStr(time.Unix(t, 0))
-	return nil
-}
-
-// Time returns a time.Time object
-func (b bybitTimeSecStr) Time() time.Time {
-	return time.Time(b)
-}
-
-// bybitTimeMilliSec provides an internal conversion helper
-type bybitTimeMilliSec time.Time
-
-// UnmarshalJSON is custom type json unmarshaller for bybitTimeMilliSec
-func (b *bybitTimeMilliSec) UnmarshalJSON(data []byte) error {
-	var timestamp int64
-	err := json.Unmarshal(data, &timestamp)
-	if err != nil {
-		return err
-	}
-	*b = bybitTimeMilliSec(time.UnixMilli(timestamp))
-	return nil
-}
-
-// Time returns a time.Time object
-func (b bybitTimeMilliSec) Time() time.Time {
-	return time.Time(b)
-}
-
-// bybitTimeMilliSecStr provides an internal conversion helper
-type bybitTimeMilliSecStr time.Time
-
-// UnmarshalJSON is custom type json unmarshaller for bybitTimeMilliSec
-func (b *bybitTimeMilliSecStr) UnmarshalJSON(data []byte) error {
-	var timestamp string
-	err := json.Unmarshal(data, &timestamp)
-	if err != nil {
-		return err
-	}
-
-	t, err := strconv.ParseInt(timestamp, 10, 64)
-	if err != nil {
-		return err
-	}
-	*b = bybitTimeMilliSecStr(time.UnixMilli(t))
-	return nil
-}
-
-// Time returns a time.Time object
-func (b bybitTimeMilliSecStr) Time() time.Time {
-	return time.Time(b)
-}
-
-// bybitTimeNanoSec provides an internal conversion helper
-type bybitTimeNanoSec time.Time
-
-// UnmarshalJSON is custom type json unmarshaller for bybitTimeNanoSec
-func (b *bybitTimeNanoSec) UnmarshalJSON(data []byte) error {
-	var timestamp int64
-	err := json.Unmarshal(data, &timestamp)
-	if err != nil {
-		return err
-	}
-	*b = bybitTimeNanoSec(time.Unix(0, timestamp))
-	return nil
-}
-
-// Time returns a time.Time object
-func (b bybitTimeNanoSec) Time() time.Time {
-	return time.Time(b)
-}
-
-// UnmarshalTo acts as interface to exchange API response
-type UnmarshalTo interface {
-	GetError(isAuthRequest bool) error
-}
-
-// PairData stores pair data
-type PairData struct {
-	Name              string       `json:"name"`
-	Alias             string       `json:"alias"`
-	BaseCurrency      string       `json:"baseCurrency"`
-	QuoteCurrency     string       `json:"quoteCurrency"`
-	BasePrecision     types.Number `json:"basePrecision"`
-	QuotePrecision    types.Number `json:"quotePrecision"`
-	MinTradeQuantity  types.Number `json:"minTradeQuantity"`
-	MinTradeAmount    types.Number `json:"minTradeAmount"`
-	MinPricePrecision types.Number `json:"minPricePrecision"`
-	MaxTradeQuantity  types.Number `json:"maxTradeQuantity"`
-	MaxTradeAmount    types.Number `json:"maxTradeAmount"`
-	Category          int64        `json:"category"`
-	ShowStatus        bool         `json:"showStatus"`
-}
-
-// Orderbook stores the orderbook data
-type Orderbook struct {
-	Bids   []orderbook.Item
-	Asks   []orderbook.Item
-	Symbol string
-	Time   time.Time
-}
-
-// TradeItem stores a single trade
-type TradeItem struct {
-	CurrencyPair string
-	Price        float64
-	Side         string
-	Volume       float64
-	Time         time.Time
-}
-
-// KlineItem stores an individual kline data item
-type KlineItem struct {
-	StartTime        time.Time
-	EndTime          time.Time
-	Open             float64
-	Close            float64
-	High             float64
-	Low              float64
-	Volume           float64
-	QuoteAssetVolume float64
-	TakerBaseVolume  float64
-	TakerQuoteVolume float64
-	TradesCount      int64
-}
-
-// PriceChangeStats contains statistics for the last 24 hours trade
-type PriceChangeStats struct {
-	Time         bybitTimeMilliSec `json:"time"`
-	Symbol       string            `json:"symbol"`
-	BestBidPrice types.Number      `json:"bestBidPrice"`
-	BestAskPrice types.Number      `json:"bestAskPrice"`
-	LastPrice    types.Number      `json:"lastPrice"`
-	OpenPrice    types.Number      `json:"openPrice"`
-	HighPrice    types.Number      `json:"highPrice"`
-	LowPrice     types.Number      `json:"lowPrice"`
-	Volume       types.Number      `json:"volume"`
-	QuoteVolume  types.Number      `json:"quoteVolume"`
-}
-
-// LastTradePrice contains price for last trade
-type LastTradePrice struct {
-	Symbol string       `json:"symbol"`
-	Price  types.Number `json:"price"`
-}
-
-// TickerData stores ticker data
-type TickerData struct {
-	Symbol      string            `json:"symbol"`
-	BidPrice    types.Number      `json:"bidPrice"`
-	BidQuantity types.Number      `json:"bidQty"`
-	AskPrice    types.Number      `json:"askPrice"`
-	AskQuantity types.Number      `json:"askQty"`
-	Time        bybitTimeMilliSec `json:"time"`
-}
-
-var (
-	// BybitRequestParamsOrderLimit Limit order
-	BybitRequestParamsOrderLimit = "LIMIT"
-
-	// BybitRequestParamsOrderMarket Market order
-	BybitRequestParamsOrderMarket = "MARKET"
-
-	// BybitRequestParamsOrderLimitMaker Limit Maker
-	BybitRequestParamsOrderLimitMaker = "LIMIT_MAKER"
-)
-
-var (
-	// BybitRequestParamsTimeGTC Good Till Canceled
-	BybitRequestParamsTimeGTC = "GTC"
-
-	// BybitRequestParamsTimeFOK Fill or Kill
-	BybitRequestParamsTimeFOK = "FOK"
-
-	// BybitRequestParamsTimeIOC Immediate or Cancel
-	BybitRequestParamsTimeIOC = "IOC"
-)
-
-// PlaceOrderRequest store new order request type
-type PlaceOrderRequest struct {
-	Symbol      string
-	Quantity    float64
-	Side        string
-	TradeType   string
-	TimeInForce string
-	Price       float64
-	OrderLinkID string
-}
-
-// PlaceOrderResponse store new order response type
-type PlaceOrderResponse struct {
-	OrderID     string               `json:"orderId"`
-	OrderLinkID string               `json:"orderLinkId"`
-	Symbol      string               `json:"symbol"`
-	Time        bybitTimeMilliSecStr `json:"transactTime"`
-	Price       types.Number         `json:"price"`
-	Quantity    types.Number         `json:"origQty"`
-	TradeType   string               `json:"type"`
-	Side        string               `json:"side"`
-	Status      string               `json:"status"`
-	TimeInForce string               `json:"timeInForce"`
-	AccountID   string               `json:"accountId"`
-	SymbolName  string               `json:"symbolName"`
-	ExecutedQty types.Number         `json:"executedQty"`
-}
-
-// QueryOrderResponse holds query order data
-type QueryOrderResponse struct {
-	AccountID           string               `json:"accountId"`
-	ExchangeID          string               `json:"exchangeId"`
-	Symbol              string               `json:"symbol"`
-	SymbolName          string               `json:"symbolName"`
-	OrderLinkID         string               `json:"orderLinkId"`
-	OrderID             string               `json:"orderId"`
-	Price               types.Number         `json:"price"`
-	Quantity            types.Number         `json:"origQty"`
-	ExecutedQty         types.Number         `json:"executedQty"`
-	CummulativeQuoteQty types.Number         `json:"cummulativeQuoteQty"`
-	AveragePrice        types.Number         `json:"avgPrice"`
-	Status              string               `json:"status"`
-	TimeInForce         string               `json:"timeInForce"`
-	TradeType           string               `json:"type"`
-	Side                string               `json:"side"`
-	StopPrice           types.Number         `json:"stopPrice"`
-	IcebergQty          types.Number         `json:"icebergQty"`
-	Time                bybitTimeMilliSecStr `json:"time"`
-	UpdateTime          bybitTimeMilliSecStr `json:"updateTime"`
-	IsWorking           bool                 `json:"isWorking"`
-}
-
-// CancelOrderResponse is the return structured response from the exchange
-type CancelOrderResponse struct {
-	OrderID     string               `json:"orderId"`
-	OrderLinkID string               `json:"orderLinkId"`
-	Symbol      string               `json:"symbol"`
-	Status      string               `json:"status"`
-	AccountID   string               `json:"accountId"`
-	Time        bybitTimeMilliSecStr `json:"transactTime"`
-	Price       types.Number         `json:"price"`
-	Quantity    types.Number         `json:"origQty"`
-	ExecutedQty types.Number         `json:"executedQty"`
-	TimeInForce string               `json:"timeInForce"`
-	TradeType   string               `json:"type"`
-	Side        string               `json:"side"`
-}
-
-// HistoricalTrade holds recent trade data
-type HistoricalTrade struct {
-	Symbol          string               `json:"symbol"`
-	ID              string               `json:"id"`
-	OrderID         string               `json:"orderId"`
-	TicketID        string               `json:"ticketId"`
-	Price           types.Number         `json:"price"`
-	Quantity        types.Number         `json:"qty"`
-	Commission      types.Number         `json:"commission"`
-	CommissionAsset types.Number         `json:"commissionAsset"`
-	Time            bybitTimeMilliSecStr `json:"time"`
-	IsBuyer         bool                 `json:"isBuyer"`
-	IsMaker         bool                 `json:"isMaker"`
-	SymbolName      string               `json:"symbolName"`
-	MatchOrderID    string               `json:"matchOrderId"`
-	Fee             FeeData              `json:"fee"`
-	FeeTokenID      string               `json:"feeTokenId"`
-	FeeAmount       types.Number         `json:"feeAmount"`
-	MakerRebate     types.Number         `json:"makerRebate"`
-}
-
-// FeeData store fees data
-type FeeData struct {
-	FeeTokenID   int64        `json:"feeTokenId"`
-	FeeTokenName string       `json:"feeTokenName"`
-	Fee          types.Number `json:"fee"`
-}
-
-// Balance holds wallet balance
-type Balance struct {
-	Coin     string       `json:"coin"`
-	CoinID   string       `json:"coinId"`
-	CoinName string       `json:"coinName"`
-	Total    types.Number `json:"total"`
-	Free     types.Number `json:"free"`
-	Locked   types.Number `json:"locked"`
-}
-
->>>>>>> f05f24da
 type orderbookResponse struct {
 	Symbol    string               `json:"s"`
 	Asks      [][2]string          `json:"a"`
@@ -351,584 +28,12 @@
 	Operation string        `json:"op"`
 }
 
-<<<<<<< HEAD
 // SubscriptionArgument represents a subscription arguments.
 type SubscriptionArgument struct {
 	auth      bool     `json:"-"`
 	RequestID string   `json:"req_id"`
 	Operation string   `json:"op"`
 	Arguments []string `json:"args"`
-=======
-// WsReq has the data used for ws request
-type WsReq struct {
-	Topic      string      `json:"topic"`
-	Event      string      `json:"event"`
-	Parameters interface{} `json:"params"`
-}
-
-// WsFuturesReq stores futures ws request
-type WsFuturesReq struct {
-	Topic string   `json:"op"`
-	Args  []string `json:"args"`
-}
-
-// WsParams store ws parameters
-type WsParams struct {
-	Symbol     string `json:"symbol"`
-	IsBinary   bool   `json:"binary,string"`
-	SymbolName string `json:"symbolName,omitempty"`
-	KlineType  string `json:"klineType,omitempty"` // only present in kline ws stream
-}
-
-// WsSpotTickerData stores ws ticker data
-type WsSpotTickerData struct {
-	Symbol  string            `json:"symbol"`
-	Bid     types.Number      `json:"bidPrice"`
-	Ask     types.Number      `json:"askPrice"`
-	BidSize types.Number      `json:"bidQty"`
-	AskSize types.Number      `json:"askQty"`
-	Time    bybitTimeMilliSec `json:"time"`
-}
-
-// WsSpotTicker stores ws ticker data
-type WsSpotTicker struct {
-	Topic      string           `json:"topic"`
-	Parameters WsParams         `json:"params"`
-	Ticker     WsSpotTickerData `json:"data"`
-}
-
-// KlineStreamData stores ws kline stream data
-type KlineStreamData struct {
-	StartTime  bybitTimeMilliSec `json:"t"`
-	Symbol     string            `json:"s"`
-	ClosePrice types.Number      `json:"c"`
-	HighPrice  types.Number      `json:"h"`
-	LowPrice   types.Number      `json:"l"`
-	OpenPrice  types.Number      `json:"o"`
-	Volume     types.Number      `json:"v"`
-}
-
-// KlineStream holds the kline stream data
-type KlineStream struct {
-	Topic      string          `json:"topic"`
-	Parameters WsParams        `json:"params"`
-	Kline      KlineStreamData `json:"data"`
-}
-
-// WsOrderbookData stores ws orderbook data
-type WsOrderbookData struct {
-	Symbol  string            `json:"s"`
-	Time    bybitTimeMilliSec `json:"t"`
-	Version string            `json:"v"`
-	Bids    [][2]string       `json:"b"`
-	Asks    [][2]string       `json:"a"`
-}
-
-// WsOrderbook stores ws orderbook data
-type WsOrderbook struct {
-	Topic      string          `json:"topic"`
-	Parameters WsParams        `json:"params"`
-	OBData     WsOrderbookData `json:"data"`
-}
-
-// WsTradeData stores ws trade data
-type WsTradeData struct {
-	Time  bybitTimeMilliSec `json:"t"`
-	ID    string            `json:"v"`
-	Price types.Number      `json:"p"`
-	Size  types.Number      `json:"q"`
-	Side  bool              `json:"m"`
-}
-
-// WsTrade stores ws trades data
-type WsTrade struct {
-	Topic      string      `json:"topic"`
-	Parameters WsParams    `json:"params"`
-	TradeData  WsTradeData `json:"data"`
-}
-
-// wsAccount defines websocket account info data
-type wsAccount struct {
-	EventType   string       `json:"e"`
-	EventTime   string       `json:"E"`
-	CanTrade    bool         `json:"T"`
-	CanWithdraw bool         `json:"W"`
-	CanDeposit  bool         `json:"D"`
-	Balance     []Currencies `json:"B"`
-}
-
-// Currencies stores currencies data
-type Currencies struct {
-	Asset     string       `json:"a"`
-	Available types.Number `json:"f"`
-	Locked    types.Number `json:"l"`
-}
-
-// wsOrderUpdate defines websocket account order update data
-type wsOrderUpdate struct {
-	EventType                         string               `json:"e"`
-	EventTime                         string               `json:"E"`
-	Symbol                            string               `json:"s"`
-	ClientOrderID                     string               `json:"c"`
-	Side                              string               `json:"S"`
-	OrderType                         string               `json:"o"`
-	TimeInForce                       string               `json:"f"`
-	Quantity                          types.Number         `json:"q"`
-	Price                             types.Number         `json:"p"`
-	OrderStatus                       string               `json:"X"`
-	OrderID                           string               `json:"i"`
-	OpponentOrderID                   string               `json:"M"`
-	LastExecutedQuantity              types.Number         `json:"l"`
-	CumulativeFilledQuantity          types.Number         `json:"z"`
-	LastExecutedPrice                 types.Number         `json:"L"`
-	Commission                        types.Number         `json:"n"`
-	CommissionAsset                   string               `json:"N"`
-	IsNormal                          bool                 `json:"u"`
-	IsOnOrderBook                     bool                 `json:"w"`
-	IsLimitMaker                      bool                 `json:"m"`
-	OrderCreationTime                 bybitTimeMilliSecStr `json:"O"`
-	CumulativeQuoteTransactedQuantity types.Number         `json:"Z"`
-	AccountID                         string               `json:"A"`
-	IsClose                           bool                 `json:"C"`
-	Leverage                          types.Number         `json:"v"`
-}
-
-// wsOrderFilled defines websocket account order filled data
-type wsOrderFilled struct {
-	EventType         string               `json:"e"`
-	EventTime         string               `json:"E"`
-	Symbol            string               `json:"s"`
-	Quantity          types.Number         `json:"q"`
-	Timestamp         bybitTimeMilliSecStr `json:"t"`
-	Price             types.Number         `json:"p"`
-	TradeID           string               `json:"T"`
-	OrderID           string               `json:"o"`
-	UserGenOrderID    string               `json:"c"`
-	OpponentOrderID   string               `json:"O"`
-	AccountID         string               `json:"a"`
-	OpponentAccountID string               `json:"A"`
-	IsMaker           bool                 `json:"m"`
-	Side              string               `json:"S"`
-}
-
-// WsFuturesOrderbookData stores ws futures orderbook data
-type WsFuturesOrderbookData struct {
-	Price  types.Number `json:"price"`
-	Symbol string       `json:"symbol"`
-	ID     int64        `json:"id"`
-	Side   string       `json:"side"`
-	Size   float64      `json:"size"`
-}
-
-// WsFuturesOrderbook stores ws futures orderbook
-type WsFuturesOrderbook struct {
-	Topic  string                   `json:"topic"`
-	Type   string                   `json:"string"`
-	OBData []WsFuturesOrderbookData `json:"data"`
-}
-
-// WsUSDTOrderbook stores ws usdt orderbook
-type WsUSDTOrderbook struct {
-	Topic string `json:"topic"`
-	Type  string `json:"string"`
-	Data  struct {
-		OBData []WsFuturesOrderbookData `json:"order_book"`
-	} `json:"data"`
-}
-
-// WsCoinDeltaOrderbook stores ws coinmargined orderbook
-type WsCoinDeltaOrderbook struct {
-	Topic  string `json:"topic"`
-	Type   string `json:"string"`
-	OBData struct {
-		Delete []WsFuturesOrderbookData `json:"delete"`
-		Update []WsFuturesOrderbookData `json:"update"`
-		Insert []WsFuturesOrderbookData `json:"insert"`
-	} `json:"data"`
-}
-
-// WsFuturesTradeData stores ws future trade data
-type WsFuturesTradeData struct {
-	Time               time.Time         `json:"timestamp"`
-	TimeInMilliseconds bybitTimeMilliSec `json:"trade_time_ms"`
-	Symbol             string            `json:"symbol"`
-	Side               string            `json:"side"`
-	Size               float64           `json:"size"`
-	Price              float64           `json:"price"`
-	Direction          string            `json:"tick_direction"`
-	ID                 string            `json:"trade_id"`
-}
-
-// WsFuturesTrade stores ws future trade
-type WsFuturesTrade struct {
-	Topic     string               `json:"topic"`
-	TradeData []WsFuturesTradeData `json:"data"`
-}
-
-// WsFuturesKlineData stores ws future kline data
-type WsFuturesKlineData struct {
-	StartTime bybitTimeSec      `json:"start"`
-	EndTime   bybitTimeSec      `json:"end"`
-	Close     float64           `json:"close"`
-	Open      float64           `json:"open"`
-	High      float64           `json:"high"`
-	Low       float64           `json:"low"`
-	Volume    float64           `json:"volume"`
-	TurnOver  float64           `json:"turnover"`
-	Confirm   bool              `json:"confirm"`
-	Timestamp bybitTimeMilliSec `json:"timestamp"`
-}
-
-// WsFuturesKline stores ws future kline
-type WsFuturesKline struct {
-	Topic     string               `json:"topic"`
-	KlineData []WsFuturesKlineData `json:"data"`
-}
-
-// WsInsuranceData stores ws insurance data
-type WsInsuranceData struct {
-	Currency      string    `json:"currency"`
-	Timestamp     time.Time `json:"timestamp"`
-	WalletBalance float64   `json:"wallet_balance"`
-}
-
-// WsInsurance stores ws insurance
-type WsInsurance struct {
-	Topic string            `json:"topic"`
-	Data  []WsInsuranceData `json:"data"`
-}
-
-// WsTickerData stores ws ticker data
-type WsTickerData struct {
-	ID                    string       `json:"id"`
-	Symbol                string       `json:"symbol"`
-	LastPrice             types.Number `json:"last_price"`
-	BidPrice              float64      `json:"bid1_price"`
-	AskPrice              float64      `json:"ask1_price"`
-	LastDirection         string       `json:"last_tick_direction"`
-	PrevPrice24h          types.Number `json:"prev_price_24h"`
-	Price24hPercentChange float64      `json:"price_24h_pcnt_e6"`
-	Price1hPercentChange  float64      `json:"price_1h_pcnt_e6"`
-	HighPrice24h          types.Number `json:"high_price_24h"`
-	LowPrice24h           types.Number `json:"low_price_24h"`
-	PrevPrice1h           types.Number `json:"prev_price_1h"`
-	MarkPrice             types.Number `json:"mark_price"`
-	IndexPrice            types.Number `json:"index_price"`
-	OpenInterest          float64      `json:"open_interest"`
-	OpenValue             float64      `json:"open_value_e8"`
-	TotalTurnOver         float64      `json:"total_turnover_e8"`
-	TurnOver24h           float64      `json:"turnover_24h_e8"`
-	TotalVolume           float64      `json:"total_volume"`
-	Volume24h             float64      `json:"volume_24h"`
-	FundingRate           int64        `json:"funding_rate_e6"`
-	PredictedFundingRate  float64      `json:"predicted_funding_rate_e6"`
-	CreatedAt             time.Time    `json:"created_at"`
-	UpdateAt              time.Time    `json:"updated_at"`
-	NextFundingAt         time.Time    `json:"next_funding_time"`
-	CountDownHour         int64        `json:"countdown_hour"`
-}
-
-// WsTicker stores ws ticker
-type WsTicker struct {
-	Topic  string       `json:"topic"`
-	Ticker WsTickerData `json:"data"`
-}
-
-// WsDeltaTicker stores ws ticker
-type WsDeltaTicker struct {
-	Topic string `json:"topic"`
-	Type  string `json:"string"`
-	Data  struct {
-		Delete []WsTickerData `json:"delete"`
-		Update []WsTickerData `json:"update"`
-		Insert []WsTickerData `json:"insert"`
-	} `json:"data"`
-}
-
-// WsFuturesTickerData stores ws future ticker data
-type WsFuturesTickerData struct {
-	ID                    string           `json:"id"`
-	Symbol                string           `json:"symbol"`
-	SymbolName            string           `json:"symbol_name"`
-	SymbolYear            int64            `json:"symbol_year"`
-	ContractType          string           `json:"contract_type"`
-	Coin                  string           `json:"coin"`
-	QuoteSymbol           string           `json:"quote_symbol"`
-	Mode                  string           `json:"mode"`
-	IsUpBorrowable        int64            `json:"is_up_borrowable"`
-	ImportTime            bybitTimeNanoSec `json:"import_time_e9"`
-	StartTradingTime      bybitTimeNanoSec `json:"start_trading_time_e9"`
-	TimeToSettle          bybitTimeNanoSec `json:"settle_time_e9"`
-	SettleFeeRate         int64            `json:"settle_fee_rate_e8"`
-	ContractStatus        string           `json:"contract_status"`
-	SystemSubsidy         int64            `json:"system_subsidy_e8"`
-	LastPrice             types.Number     `json:"last_price"`
-	BidPrice              float64          `json:"bid1_price"`
-	AskPrice              float64          `json:"ask1_price"`
-	LastDirection         string           `json:"last_tick_direction"`
-	PrevPrice24h          types.Number     `json:"prev_price_24h"`
-	Price24hPercentChange float64          `json:"price_24h_pcnt_e6"`
-	Price1hPercentChange  float64          `json:"price_1h_pcnt_e6"`
-	HighPrice24h          types.Number     `json:"high_price_24h"`
-	LowPrice24h           types.Number     `json:"low_price_24h"`
-	PrevPrice1h           types.Number     `json:"prev_price_1h"`
-	MarkPrice             types.Number     `json:"mark_price"`
-	IndexPrice            types.Number     `json:"index_price"`
-	OpenInterest          float64          `json:"open_interest"`
-	OpenValue             float64          `json:"open_value_e8"`
-	TotalTurnOver         float64          `json:"total_turnover_e8"`
-	TurnOver24h           float64          `json:"turnover_24h_e8"`
-	TotalVolume           float64          `json:"total_volume"`
-	Volume24h             float64          `json:"volume_24h"`
-	FairBasis             float64          `json:"fair_basis_e8"`
-	FairBasisRate         float64          `json:"fair_basis_rate_e8"`
-	BasisInYear           float64          `json:"basis_in_year_e8"`
-	ExpectPrice           types.Number     `json:"expect_price"`
-	CreatedAt             time.Time        `json:"created_at"`
-	UpdateAt              time.Time        `json:"updated_at"`
-}
-
-// WsFuturesTicker stores ws future ticker
-type WsFuturesTicker struct {
-	Topic  string              `json:"topic"`
-	Ticker WsFuturesTickerData `json:"data"`
-}
-
-// WsDeltaFuturesTicker stores ws delta future ticker
-type WsDeltaFuturesTicker struct {
-	Topic string `json:"topic"`
-	Type  string `json:"string"`
-	Data  struct {
-		Delete []WsFuturesTickerData `json:"delete"`
-		Update []WsFuturesTickerData `json:"update"`
-		Insert []WsFuturesTickerData `json:"insert"`
-	} `json:"data"`
-}
-
-// WsLiquidationData stores ws liquidation data
-type WsLiquidationData struct {
-	Symbol    string            `json:"symbol"`
-	Side      string            `json:"side"`
-	Price     types.Number      `json:"price"`
-	Qty       float64           `json:"qty"`
-	Timestamp bybitTimeMilliSec `json:"time"`
-}
-
-// WsFuturesLiquidation stores ws future liquidation
-type WsFuturesLiquidation struct {
-	Topic string            `json:"topic"`
-	Data  WsLiquidationData `json:"data"`
-}
-
-// WsFuturesPositionData stores ws future position data
-type WsFuturesPositionData struct {
-	UserID              int64        `json:"user_id"`
-	Symbol              string       `json:"symbol"`
-	Side                string       `json:"side"`
-	Size                float64      `json:"size"`
-	PositionID          int64        `json:"position_idx"` // present in Futures position struct only
-	Mode                int64        `json:"mode"`         // present in Futures position struct only
-	Isolated            bool         `json:"isolated"`     // present in Futures position struct only
-	PositionValue       types.Number `json:"position_value"`
-	EntryPrice          types.Number `json:"entry_price"`
-	LiquidPrice         types.Number `json:"liq_price"`
-	BustPrice           types.Number `json:"bust_price"`
-	Leverage            types.Number `json:"leverage"`
-	OrderMargin         types.Number `json:"order_margin"`
-	PositionMargin      types.Number `json:"position_margin"`
-	AvailableBalance    types.Number `json:"available_balance"`
-	TakeProfit          types.Number `json:"take_profit"`
-	TakeProfitTriggerBy string       `json:"tp_trigger_by"`
-	StopLoss            types.Number `json:"stop_loss"`
-	StopLossTriggerBy   string       `json:"sl_trigger_by"`
-	RealisedPNL         types.Number `json:"realised_pnl"`
-	TrailingStop        types.Number `json:"trailing_stop"`
-	TrailingActive      types.Number `json:"trailing_active"`
-	WalletBalance       types.Number `json:"wallet_balance"`
-	RiskID              int64        `json:"risk_id"`
-	ClosingFee          types.Number `json:"occ_closing_fee"`
-	FundingFee          types.Number `json:"occ_funding_fee"`
-	AutoAddMargin       int64        `json:"auto_add_margin"`
-	TotalPNL            types.Number `json:"cum_realised_pnl"`
-	Status              string       `json:"position_status"`
-	Version             int64        `json:"position_seq"`
-}
-
-// WsFuturesPosition stores ws future position
-type WsFuturesPosition struct {
-	Topic  string                  `json:"topic"`
-	Action string                  `json:"action"`
-	Data   []WsFuturesPositionData `json:"data"`
-}
-
-// WsFuturesExecutionData stores ws future execution data
-type WsFuturesExecutionData struct {
-	Symbol        string       `json:"symbol"`
-	Side          string       `json:"side"`
-	OrderID       string       `json:"order_id"`
-	ExecutionID   string       `json:"exec_id"`
-	OrderLinkID   string       `json:"order_link_id"`
-	Price         types.Number `json:"price"`
-	OrderQty      float64      `json:"order_qty"`
-	ExecutionType string       `json:"exec_type"`
-	ExecutionQty  float64      `json:"exec_qty"`
-	ExecutionFee  types.Number `json:"exec_fee"`
-	LeavesQty     float64      `json:"leaves_qty"`
-	IsMaker       bool         `json:"is_maker"`
-	Time          time.Time    `json:"trade_time"`
-}
-
-// WsFuturesExecution stores ws future execution
-type WsFuturesExecution struct {
-	Topic string                   `json:"topic"`
-	Data  []WsFuturesExecutionData `json:"data"`
-}
-
-// WsOrderData stores ws order data
-type WsOrderData struct {
-	OrderID              string       `json:"order_id"`
-	OrderLinkID          string       `json:"order_link_id"`
-	Symbol               string       `json:"symbol"`
-	Side                 string       `json:"side"`
-	OrderType            string       `json:"order_type"`
-	Price                types.Number `json:"price"`
-	OrderQty             float64      `json:"qty"`
-	TimeInForce          string       `json:"time_in_force"`
-	CreateType           string       `json:"create_type"`
-	CancelType           string       `json:"cancel_type"`
-	OrderStatus          string       `json:"order_status"`
-	LeavesQty            float64      `json:"leaves_qty"`
-	CummulativeExecQty   float64      `json:"cum_exec_qty"`
-	CummulativeExecValue types.Number `json:"cum_exec_value"`
-	CummulativeExecFee   types.Number `json:"cum_exec_fee"`
-	TakeProfit           types.Number `json:"take_profit"`
-	StopLoss             types.Number `json:"stop_loss"`
-	TrailingStop         types.Number `json:"trailing_stop"`
-	TrailingActive       types.Number `json:"trailing_active"`
-	LastExecPrice        types.Number `json:"last_exec_price"`
-	ReduceOnly           bool         `json:"reduce_only"`
-	CloseOnTrigger       bool         `json:"close_on_trigger"`
-	Time                 time.Time    `json:"timestamp"`   // present in CoinMarginedFutures and Futures only
-	CreateTime           time.Time    `json:"create_time"` // present in USDTMarginedFutures only
-	UpdateTime           time.Time    `json:"update_time"` // present in USDTMarginedFutures only
-}
-
-// WsOrder stores ws order
-type WsOrder struct {
-	Topic string        `json:"topic"`
-	Data  []WsOrderData `json:"data"`
-}
-
-// WsStopOrderData stores ws stop order data
-type WsStopOrderData struct {
-	OrderID        string       `json:"order_id"`
-	OrderLinkID    string       `json:"order_link_id"`
-	UserID         int64        `json:"user_id"`
-	Symbol         string       `json:"symbol"`
-	Side           string       `json:"side"`
-	OrderType      string       `json:"order_type"`
-	Price          types.Number `json:"price"`
-	OrderQty       float64      `json:"qty"`
-	TimeInForce    string       `json:"time_in_force"`
-	CreateType     string       `json:"create_type"`
-	CancelType     string       `json:"cancel_type"`
-	OrderStatus    string       `json:"order_status"`
-	StopOrderType  string       `json:"stop_order_type"`
-	TriggerBy      string       `json:"trigger_by"`
-	TriggerPrice   types.Number `json:"trigger_price"`
-	Time           time.Time    `json:"timestamp"`
-	CloseOnTrigger bool         `json:"close_on_trigger"`
-}
-
-// WsFuturesStopOrder stores ws future stop order
-type WsFuturesStopOrder struct {
-	Topic string            `json:"topic"`
-	Data  []WsStopOrderData `json:"data"`
-}
-
-// WsUSDTStopOrderData stores ws USDT stop order data
-type WsUSDTStopOrderData struct {
-	OrderID        string       `json:"stop_order_id"`
-	OrderLinkID    string       `json:"order_link_id"`
-	UserID         int64        `json:"user_id"`
-	Symbol         string       `json:"symbol"`
-	Side           string       `json:"side"`
-	OrderType      string       `json:"order_type"`
-	Price          types.Number `json:"price"`
-	OrderQty       float64      `json:"qty"`
-	TimeInForce    string       `json:"time_in_force"`
-	OrderStatus    string       `json:"order_status"`
-	StopOrderType  string       `json:"stop_order_type"`
-	TriggerBy      string       `json:"trigger_by"`
-	TriggerPrice   types.Number `json:"trigger_price"`
-	ReduceOnly     bool         `json:"reduce_only"`
-	CloseOnTrigger bool         `json:"close_on_trigger"`
-	CreateTime     time.Time    `json:"create_time"`
-	UpdateTime     time.Time    `json:"update_time"`
-}
-
-// WsUSDTFuturesStopOrder stores ws USDT stop order
-type WsUSDTFuturesStopOrder struct {
-	Topic string                `json:"topic"`
-	Data  []WsUSDTStopOrderData `json:"data"`
-}
-
-// WsFuturesWalletData stores ws future wallet data
-type WsFuturesWalletData struct {
-	WalletBalance    float64 `json:"wallet_balance"`
-	AvailableBalance float64 `json:"available_balance"`
-}
-
-// WsFuturesWallet stores ws future wallet
-type WsFuturesWallet struct {
-	Topic string                `json:"topic"`
-	Data  []WsFuturesWalletData `json:"data"`
-}
-
-// Ticker holds ticker information
-type Ticker struct {
-	// Spot fields
-	Symbol            string       `json:"symbol"`
-	TopBidPrice       types.Number `json:"bid1Price"`
-	TopBidSize        types.Number `json:"bid1Size"`
-	TopAskPrice       types.Number `json:"ask1Price"`
-	TopAskSize        types.Number `json:"ask1Size"`
-	LastPrice         types.Number `json:"lastPrice"`
-	PreviousPrice24Hr types.Number `json:"prevPrice24h"`
-	Price24HrPcnt     types.Number `json:"price24hPcnt"`
-	HighPrice24Hr     types.Number `json:"highPrice24h"`
-	LowPrice24Hr      types.Number `json:"lowPrice24h"`
-	Turnover24Hr      types.Number `json:"turnover24h"`
-	Volume24Hr        types.Number `json:"volume24h"`
-	USDIndexPrice     types.Number `json:"usdIndexPrice"`
-
-	// Option fields
-	TopBidImpliedVolatility types.Number `json:"bid1Iv"`
-	TopAskImpliedVolatility types.Number `json:"ask1Iv"`
-	MarkPrice               types.Number `json:"markPrice"`
-	IndexPrice              types.Number `json:"indexPrice"`
-	MarkImpliedVolatility   types.Number `json:"markIv"`
-	UnderlyingPrice         types.Number `json:"underlyingPrice"`
-	OpenInterest            types.Number `json:"openInterest"`
-	TotalVolume             types.Number `json:"totalVolume"`
-	TotalTurnover           types.Number `json:"totalTurnover"`
-	Delta                   types.Number `json:"delta"`
-	Gamma                   types.Number `json:"gamma"`
-	Vega                    types.Number `json:"vega"`
-	Theta                   types.Number `json:"theta"`
-	PredictedDeliveryPrice  types.Number `json:"predictedDeliveryPrice"`
-	Change24h               types.Number `json:"change24h"`
-
-	// Inverse/linear  fields
-	PrevPrice1h       types.Number `json:"prevPrice1h"`
-	OpenInterestValue types.Number `json:"openInterestValue"`
-	FundingRate       types.Number `json:"fundingRate"`
-	NextFundingTime   types.Number `json:"nextFundingTime"`
-	BasisRate         types.Number `json:"basisRate"`
-	DeliveryFeeRate   types.Number `json:"deliveryFeeRate"`
-	DeliveryTime      types.Number `json:"deliveryTime"`
-	Basis             types.Number `json:"basis"`
->>>>>>> f05f24da
 }
 
 // Fee holds fee information
@@ -955,33 +60,18 @@
 // InstrumentInfo holds all instrument info across
 // spot, linear, option types
 type InstrumentInfo struct {
-<<<<<<< HEAD
-	Symbol          string                  `json:"symbol"`
-	ContractType    string                  `json:"contractType"`
-	Innovation      string                  `json:"innovation"`
-	MarginTrading   string                  `json:"marginTrading"`
-	OptionsType     string                  `json:"optionsType"`
-	Status          string                  `json:"status"`
-	BaseCoin        string                  `json:"baseCoin"`
-	QuoteCoin       string                  `json:"quoteCoin"`
-	LaunchTime      convert.ExchangeTime    `json:"launchTime"`
-	DeliveryTime    convert.ExchangeTime    `json:"deliveryTime"`
-	DeliveryFeeRate convert.StringToFloat64 `json:"deliveryFeeRate"`
-	PriceScale      convert.StringToFloat64 `json:"priceScale"`
-=======
-	Symbol          string       `json:"symbol"`
-	ContractType    string       `json:"contractType"`
-	Innovation      string       `json:"innovation"`
-	MarginTrading   string       `json:"marginTrading"`
-	Status          string       `json:"status"`
-	BaseCoin        string       `json:"baseCoin"`
-	QuoteCoin       string       `json:"quoteCoin"`
-	OptionsType     string       `json:"optionsType"`
-	LaunchTime      types.Number `json:"launchTime"`
-	DeliveryTime    types.Number `json:"deliveryTime"`
-	DeliveryFeeRate types.Number `json:"deliveryFeeRate"`
-	PriceScale      types.Number `json:"priceScale"`
->>>>>>> f05f24da
+	Symbol          string               `json:"symbol"`
+	ContractType    string               `json:"contractType"`
+	Innovation      string               `json:"innovation"`
+	MarginTrading   string               `json:"marginTrading"`
+	OptionsType     string               `json:"optionsType"`
+	Status          string               `json:"status"`
+	BaseCoin        string               `json:"baseCoin"`
+	QuoteCoin       string               `json:"quoteCoin"`
+	LaunchTime      convert.ExchangeTime `json:"launchTime"`
+	DeliveryTime    convert.ExchangeTime `json:"deliveryTime"`
+	DeliveryFeeRate types.Number         `json:"deliveryFeeRate"`
+	PriceScale      types.Number         `json:"priceScale"`
 	LeverageFilter  struct {
 		MinLeverage  types.Number `json:"minLeverage"`
 		MaxLeverage  types.Number `json:"maxLeverage"`
@@ -1073,41 +163,41 @@
 
 // TickerItem represents a ticker item detail.
 type TickerItem struct {
-	Symbol                 string                  `json:"symbol"`
-	LastPrice              convert.StringToFloat64 `json:"lastPrice"`
-	IndexPrice             convert.StringToFloat64 `json:"indexPrice"`
-	MarkPrice              convert.StringToFloat64 `json:"markPrice"`
-	PrevPrice24H           convert.StringToFloat64 `json:"prevPrice24h"`
-	Price24HPcnt           convert.StringToFloat64 `json:"price24hPcnt"`
-	HighPrice24H           convert.StringToFloat64 `json:"highPrice24h"`
-	LowPrice24H            convert.StringToFloat64 `json:"lowPrice24h"`
-	PrevPrice1H            convert.StringToFloat64 `json:"prevPrice1h"`
-	OpenInterest           convert.StringToFloat64 `json:"openInterest"`
-	OpenInterestValue      convert.StringToFloat64 `json:"openInterestValue"`
-	Turnover24H            convert.StringToFloat64 `json:"turnover24h"`
-	Volume24H              convert.StringToFloat64 `json:"volume24h"`
-	FundingRate            convert.StringToFloat64 `json:"fundingRate"`
-	NextFundingTime        convert.StringToFloat64 `json:"nextFundingTime"`
-	PredictedDeliveryPrice convert.StringToFloat64 `json:"predictedDeliveryPrice"`
-	BasisRate              convert.StringToFloat64 `json:"basisRate"`
-	DeliveryFeeRate        convert.StringToFloat64 `json:"deliveryFeeRate"`
-	DeliveryTime           convert.ExchangeTime    `json:"deliveryTime"`
-	Ask1Size               convert.StringToFloat64 `json:"ask1Size"`
-	Bid1Price              convert.StringToFloat64 `json:"bid1Price"`
-	Ask1Price              convert.StringToFloat64 `json:"ask1Price"`
-	Bid1Size               convert.StringToFloat64 `json:"bid1Size"`
-	Basis                  convert.StringToFloat64 `json:"basis"`
-	Bid1Iv                 convert.StringToFloat64 `json:"bid1Iv"`
-	Ask1Iv                 convert.StringToFloat64 `json:"ask1Iv"`
-	MarkIv                 convert.StringToFloat64 `json:"markIv"`
-	UnderlyingPrice        convert.StringToFloat64 `json:"underlyingPrice"`
-	TotalVolume            convert.StringToFloat64 `json:"totalVolume"`
-	TotalTurnover          convert.StringToFloat64 `json:"totalTurnover"`
-	Delta                  convert.StringToFloat64 `json:"delta"`
-	Gamma                  convert.StringToFloat64 `json:"gamma"`
-	Vega                   convert.StringToFloat64 `json:"vega"`
-	Theta                  convert.StringToFloat64 `json:"theta"`
-	Change24Hour           convert.StringToFloat64 `json:"change24h"`
+	Symbol                 string               `json:"symbol"`
+	LastPrice              types.Number         `json:"lastPrice"`
+	IndexPrice             types.Number         `json:"indexPrice"`
+	MarkPrice              types.Number         `json:"markPrice"`
+	PrevPrice24H           types.Number         `json:"prevPrice24h"`
+	Price24HPcnt           types.Number         `json:"price24hPcnt"`
+	HighPrice24H           types.Number         `json:"highPrice24h"`
+	LowPrice24H            types.Number         `json:"lowPrice24h"`
+	PrevPrice1H            types.Number         `json:"prevPrice1h"`
+	OpenInterest           types.Number         `json:"openInterest"`
+	OpenInterestValue      types.Number         `json:"openInterestValue"`
+	Turnover24H            types.Number         `json:"turnover24h"`
+	Volume24H              types.Number         `json:"volume24h"`
+	FundingRate            types.Number         `json:"fundingRate"`
+	NextFundingTime        types.Number         `json:"nextFundingTime"`
+	PredictedDeliveryPrice types.Number         `json:"predictedDeliveryPrice"`
+	BasisRate              types.Number         `json:"basisRate"`
+	DeliveryFeeRate        types.Number         `json:"deliveryFeeRate"`
+	DeliveryTime           convert.ExchangeTime `json:"deliveryTime"`
+	Ask1Size               types.Number         `json:"ask1Size"`
+	Bid1Price              types.Number         `json:"bid1Price"`
+	Ask1Price              types.Number         `json:"ask1Price"`
+	Bid1Size               types.Number         `json:"bid1Size"`
+	Basis                  types.Number         `json:"basis"`
+	Bid1Iv                 types.Number         `json:"bid1Iv"`
+	Ask1Iv                 types.Number         `json:"ask1Iv"`
+	MarkIv                 types.Number         `json:"markIv"`
+	UnderlyingPrice        types.Number         `json:"underlyingPrice"`
+	TotalVolume            types.Number         `json:"totalVolume"`
+	TotalTurnover          types.Number         `json:"totalTurnover"`
+	Delta                  types.Number         `json:"delta"`
+	Gamma                  types.Number         `json:"gamma"`
+	Vega                   types.Number         `json:"vega"`
+	Theta                  types.Number         `json:"theta"`
+	Change24Hour           types.Number         `json:"change24h"`
 }
 
 // FundingRateHistory represents a funding rate history for a category.
@@ -1118,9 +208,9 @@
 
 // FundingRate represents a funding rate instance.
 type FundingRate struct {
-	Symbol               string                  `json:"symbol"`
-	FundingRate          convert.StringToFloat64 `json:"fundingRate"`
-	FundingRateTimestamp convert.ExchangeTime    `json:"fundingRateTimestamp"`
+	Symbol               string               `json:"symbol"`
+	FundingRate          types.Number         `json:"fundingRate"`
+	FundingRateTimestamp convert.ExchangeTime `json:"fundingRateTimestamp"`
 }
 
 // TradingHistory represents a trading history list.
@@ -1131,13 +221,13 @@
 
 // TradingHistoryItem represents a trading history item instance.
 type TradingHistoryItem struct {
-	ExecutionID  string                  `json:"execId"`
-	Symbol       string                  `json:"symbol"`
-	Side         string                  `json:"side"`
-	Price        convert.StringToFloat64 `json:"price"`
-	Size         convert.StringToFloat64 `json:"size"`
-	TradeTime    convert.ExchangeTime    `json:"time"`
-	IsBlockTrade bool                    `json:"isBlockTrade"`
+	ExecutionID  string               `json:"execId"`
+	Symbol       string               `json:"symbol"`
+	Side         string               `json:"side"`
+	Price        types.Number         `json:"price"`
+	Size         types.Number         `json:"size"`
+	TradeTime    convert.ExchangeTime `json:"time"`
+	IsBlockTrade bool                 `json:"isBlockTrade"`
 }
 
 // OpenInterest represents open interest of each symbol.
@@ -1145,26 +235,26 @@
 	Symbol   string `json:"symbol"`
 	Category string `json:"category"`
 	List     []struct {
-		OpenInterest convert.StringToFloat64 `json:"openInterest"`
-		Timestamp    convert.ExchangeTime    `json:"timestamp"`
+		OpenInterest types.Number         `json:"openInterest"`
+		Timestamp    convert.ExchangeTime `json:"timestamp"`
 	} `json:"list"`
 	NextPageCursor string `json:"nextPageCursor"`
 }
 
 // HistoricVolatility represents option historical volatility
 type HistoricVolatility struct {
-	Period int64                   `json:"period"`
-	Value  convert.StringToFloat64 `json:"value"`
-	Time   convert.ExchangeTime    `json:"time"`
+	Period int64                `json:"period"`
+	Value  types.Number         `json:"value"`
+	Time   convert.ExchangeTime `json:"time"`
 }
 
 // InsuranceHistory represents an insurance list.
 type InsuranceHistory struct {
 	UpdatedTime convert.ExchangeTime `json:"updatedTime"`
 	List        []struct {
-		Coin    string                  `json:"coin"`
-		Balance convert.StringToFloat64 `json:"balance"`
-		Value   convert.StringToFloat64 `json:"value"`
+		Coin    string       `json:"coin"`
+		Balance types.Number `json:"balance"`
+		Value   types.Number `json:"value"`
 	} `json:"list"`
 }
 
@@ -1172,13 +262,13 @@
 type RiskLimitHistory struct {
 	Category string `json:"category"`
 	List     []struct {
-		ID                int64                   `json:"id"`
-		IsLowestRisk      int64                   `json:"isLowestRisk"`
-		Symbol            string                  `json:"symbol"`
-		RiskLimitValue    convert.StringToFloat64 `json:"riskLimitValue"`
-		MaintenanceMargin convert.StringToFloat64 `json:"maintenanceMargin"`
-		InitialMargin     convert.StringToFloat64 `json:"initialMargin"`
-		MaxLeverage       convert.StringToFloat64 `json:"maxLeverage"`
+		ID                int64        `json:"id"`
+		IsLowestRisk      int64        `json:"isLowestRisk"`
+		Symbol            string       `json:"symbol"`
+		RiskLimitValue    types.Number `json:"riskLimitValue"`
+		MaintenanceMargin types.Number `json:"maintenanceMargin"`
+		InitialMargin     types.Number `json:"initialMargin"`
+		MaxLeverage       types.Number `json:"maxLeverage"`
 	} `json:"list"`
 }
 
@@ -1187,9 +277,9 @@
 	Category       string `json:"category"`
 	NextPageCursor string `json:"nextPageCursor"`
 	List           []struct {
-		Symbol        string                  `json:"symbol"`
-		DeliveryPrice convert.StringToFloat64 `json:"deliveryPrice"`
-		DeliveryTime  convert.ExchangeTime    `json:"deliveryTime"`
+		Symbol        string               `json:"symbol"`
+		DeliveryPrice types.Number         `json:"deliveryPrice"`
+		DeliveryTime  convert.ExchangeTime `json:"deliveryTime"`
 	} `json:"list"`
 }
 
@@ -1284,47 +374,47 @@
 
 // TradeOrder represents a trade order details.
 type TradeOrder struct {
-	OrderID                string                  `json:"orderId"`
-	OrderLinkID            string                  `json:"orderLinkId"`
-	BlockTradeID           string                  `json:"blockTradeId"`
-	Symbol                 string                  `json:"symbol"`
-	Price                  convert.StringToFloat64 `json:"price"`
-	OrderQuantity          convert.StringToFloat64 `json:"qty"`
-	Side                   string                  `json:"side"`
-	IsLeverage             string                  `json:"isLeverage"`
-	PositionIdx            int64                   `json:"positionIdx"`
-	OrderStatus            string                  `json:"orderStatus"`
-	CancelType             string                  `json:"cancelType"`
-	RejectReason           string                  `json:"rejectReason"`
-	AveragePrice           convert.StringToFloat64 `json:"avgPrice"`
-	LeavesQuantity         convert.StringToFloat64 `json:"leavesQty"`
-	LeavesValue            string                  `json:"leavesValue"`
-	CumulativeExecQuantity convert.StringToFloat64 `json:"cumExecQty"`
-	CumulativeExecValue    convert.StringToFloat64 `json:"cumExecValue"`
-	CumulativeExecFee      convert.StringToFloat64 `json:"cumExecFee"`
-	TimeInForce            string                  `json:"timeInForce"`
-	OrderType              string                  `json:"orderType"`
-	StopOrderType          string                  `json:"stopOrderType"`
-	OrderIv                string                  `json:"orderIv"`
-	TriggerPrice           convert.StringToFloat64 `json:"triggerPrice"`
-	TakeProfitPrice        convert.StringToFloat64 `json:"takeProfit"`
-	StopLossPrice          convert.StringToFloat64 `json:"stopLoss"`
-	TpTriggerBy            string                  `json:"tpTriggerBy"`
-	SlTriggerBy            string                  `json:"slTriggerBy"`
-	TriggerDirection       int64                   `json:"triggerDirection"`
-	TriggerBy              string                  `json:"triggerBy"`
-	LastPriceOnCreated     string                  `json:"lastPriceOnCreated"`
-	ReduceOnly             bool                    `json:"reduceOnly"`
-	CloseOnTrigger         bool                    `json:"closeOnTrigger"`
-	SmpType                string                  `json:"smpType"`
-	SmpGroup               int64                   `json:"smpGroup"`
-	SmpOrderID             string                  `json:"smpOrderId"`
-	TpslMode               string                  `json:"tpslMode"`
-	TpLimitPrice           convert.StringToFloat64 `json:"tpLimitPrice"`
-	SlLimitPrice           convert.StringToFloat64 `json:"slLimitPrice"`
-	PlaceType              string                  `json:"placeType"`
-	CreatedTime            convert.ExchangeTime    `json:"createdTime"`
-	UpdatedTime            convert.ExchangeTime    `json:"updatedTime"`
+	OrderID                string               `json:"orderId"`
+	OrderLinkID            string               `json:"orderLinkId"`
+	BlockTradeID           string               `json:"blockTradeId"`
+	Symbol                 string               `json:"symbol"`
+	Price                  types.Number         `json:"price"`
+	OrderQuantity          types.Number         `json:"qty"`
+	Side                   string               `json:"side"`
+	IsLeverage             string               `json:"isLeverage"`
+	PositionIdx            int64                `json:"positionIdx"`
+	OrderStatus            string               `json:"orderStatus"`
+	CancelType             string               `json:"cancelType"`
+	RejectReason           string               `json:"rejectReason"`
+	AveragePrice           types.Number         `json:"avgPrice"`
+	LeavesQuantity         types.Number         `json:"leavesQty"`
+	LeavesValue            string               `json:"leavesValue"`
+	CumulativeExecQuantity types.Number         `json:"cumExecQty"`
+	CumulativeExecValue    types.Number         `json:"cumExecValue"`
+	CumulativeExecFee      types.Number         `json:"cumExecFee"`
+	TimeInForce            string               `json:"timeInForce"`
+	OrderType              string               `json:"orderType"`
+	StopOrderType          string               `json:"stopOrderType"`
+	OrderIv                string               `json:"orderIv"`
+	TriggerPrice           types.Number         `json:"triggerPrice"`
+	TakeProfitPrice        types.Number         `json:"takeProfit"`
+	StopLossPrice          types.Number         `json:"stopLoss"`
+	TpTriggerBy            string               `json:"tpTriggerBy"`
+	SlTriggerBy            string               `json:"slTriggerBy"`
+	TriggerDirection       int64                `json:"triggerDirection"`
+	TriggerBy              string               `json:"triggerBy"`
+	LastPriceOnCreated     string               `json:"lastPriceOnCreated"`
+	ReduceOnly             bool                 `json:"reduceOnly"`
+	CloseOnTrigger         bool                 `json:"closeOnTrigger"`
+	SmpType                string               `json:"smpType"`
+	SmpGroup               int64                `json:"smpGroup"`
+	SmpOrderID             string               `json:"smpOrderId"`
+	TpslMode               string               `json:"tpslMode"`
+	TpLimitPrice           types.Number         `json:"tpLimitPrice"`
+	SlLimitPrice           types.Number         `json:"slLimitPrice"`
+	PlaceType              string               `json:"placeType"`
+	CreatedTime            convert.ExchangeTime `json:"createdTime"`
+	UpdatedTime            convert.ExchangeTime `json:"updatedTime"`
 
 	// UTA Spot: add new response field 'ocoTriggerBy',
 	// and the value can be 'OcoTriggerByUnknown', 'OcoTriggerByTp', 'OcoTriggerBySl'
@@ -1453,13 +543,13 @@
 
 // BorrowQuota represents
 type BorrowQuota struct {
-	Symbol               string                  `json:"symbol"`
-	MaxTradeQty          string                  `json:"maxTradeQty"`
-	Side                 string                  `json:"side"`
-	MaxTradeAmount       string                  `json:"maxTradeAmount"`
-	BorrowCoin           string                  `json:"borrowCoin"`
-	SpotMaxTradeQuantity convert.StringToFloat64 `json:"spotMaxTradeQty"`
-	SpotMaxTradeAmount   convert.StringToFloat64 `json:"spotMaxTradeAmount"`
+	Symbol               string       `json:"symbol"`
+	MaxTradeQty          string       `json:"maxTradeQty"`
+	Side                 string       `json:"side"`
+	MaxTradeAmount       string       `json:"maxTradeAmount"`
+	BorrowCoin           string       `json:"borrowCoin"`
+	SpotMaxTradeQuantity types.Number `json:"spotMaxTradeQty"`
+	SpotMaxTradeAmount   types.Number `json:"spotMaxTradeAmount"`
 }
 
 // SetDCPParams represents the set disconnect cancel all parameters.
@@ -1476,36 +566,36 @@
 
 // PositionInfo represents a position info item.
 type PositionInfo struct {
-	Symbol           string                  `json:"symbol"`
-	Side             string                  `json:"side"`
-	Size             convert.StringToFloat64 `json:"size"`
-	AveragePrice     convert.StringToFloat64 `json:"avgPrice"`
-	PositionValue    convert.StringToFloat64 `json:"positionValue"`
-	TradeMode        int64                   `json:"tradeMode"`
-	PositionStatus   string                  `json:"positionStatus"`
-	AutoAddMargin    int64                   `json:"autoAddMargin"`
-	ADLRankIndicator int64                   `json:"adlRankIndicator"`
-	Leverage         convert.StringToFloat64 `json:"leverage"`
-	PositionBalance  convert.StringToFloat64 `json:"positionBalance"`
-	MarkPrice        convert.StringToFloat64 `json:"markPrice"`
-	LiqPrice         convert.StringToFloat64 `json:"liqPrice"`
-	BustPrice        convert.StringToFloat64 `json:"bustPrice"`
-	PositionMM       convert.StringToFloat64 `json:"positionMM"`
-	PositionIM       convert.StringToFloat64 `json:"positionIM"`
-	TpslMode         string                  `json:"tpslMode"`
-	TakeProfit       convert.StringToFloat64 `json:"takeProfit"`
-	StopLoss         convert.StringToFloat64 `json:"stopLoss"`
-	TrailingStop     convert.StringToFloat64 `json:"trailingStop"`
-	UnrealisedPnl    convert.StringToFloat64 `json:"unrealisedPnl"`
-	PositionIndex    int64                   `json:"positionIdx"`
-	RiskID           int64                   `json:"riskId"`
-	RiskLimitValue   string                  `json:"riskLimitValue"`
+	Symbol           string       `json:"symbol"`
+	Side             string       `json:"side"`
+	Size             types.Number `json:"size"`
+	AveragePrice     types.Number `json:"avgPrice"`
+	PositionValue    types.Number `json:"positionValue"`
+	TradeMode        int64        `json:"tradeMode"`
+	PositionStatus   string       `json:"positionStatus"`
+	AutoAddMargin    int64        `json:"autoAddMargin"`
+	ADLRankIndicator int64        `json:"adlRankIndicator"`
+	Leverage         types.Number `json:"leverage"`
+	PositionBalance  types.Number `json:"positionBalance"`
+	MarkPrice        types.Number `json:"markPrice"`
+	LiqPrice         types.Number `json:"liqPrice"`
+	BustPrice        types.Number `json:"bustPrice"`
+	PositionMM       types.Number `json:"positionMM"`
+	PositionIM       types.Number `json:"positionIM"`
+	TpslMode         string       `json:"tpslMode"`
+	TakeProfit       types.Number `json:"takeProfit"`
+	StopLoss         types.Number `json:"stopLoss"`
+	TrailingStop     types.Number `json:"trailingStop"`
+	UnrealisedPnl    types.Number `json:"unrealisedPnl"`
+	PositionIndex    int64        `json:"positionIdx"`
+	RiskID           int64        `json:"riskId"`
+	RiskLimitValue   string       `json:"riskLimitValue"`
 
 	// Futures & Perp: it is the all time cumulative realised P&L
 	// Option: it is the realised P&L when you hold that position
-	CumRealisedPnl convert.StringToFloat64 `json:"cumRealisedPnl"`
-	CreatedTime    convert.ExchangeTime    `json:"createdTime"`
-	UpdatedTime    convert.ExchangeTime    `json:"updatedTime"`
+	CumRealisedPnl types.Number         `json:"cumRealisedPnl"`
+	CreatedTime    convert.ExchangeTime `json:"createdTime"`
+	UpdatedTime    convert.ExchangeTime `json:"updatedTime"`
 
 	IsReduceOnly           bool                 `json:"isReduceOnly"`
 	MMRSysUpdatedTime      convert.ExchangeTime `json:"mmrSysUpdatedTime"`
@@ -1611,29 +701,29 @@
 
 // AddOrReduceMargin represents a add or reduce margin response.
 type AddOrReduceMargin struct {
-	Category                 string                  `json:"category"`
-	Symbol                   string                  `json:"symbol"`
-	PositionIndex            int64                   `json:"positionIdx"` // position mode index
-	RiskID                   int64                   `json:"riskId"`
-	RiskLimitValue           string                  `json:"riskLimitValue"`
-	Size                     convert.StringToFloat64 `json:"size"`
-	PositionValue            string                  `json:"positionValue"`
-	AveragePrice             convert.StringToFloat64 `json:"avgPrice"`
-	LiquidationPrice         convert.StringToFloat64 `json:"liqPrice"`
-	BustPrice                convert.StringToFloat64 `json:"bustPrice"`
-	MarkPrice                convert.StringToFloat64 `json:"markPrice"`
-	Leverage                 string                  `json:"leverage"`
-	AutoAddMargin            int64                   `json:"autoAddMargin"`
-	PositionStatus           string                  `json:"positionStatus"`
-	PositionIM               convert.StringToFloat64 `json:"positionIM"`
-	PositionMM               convert.StringToFloat64 `json:"positionMM"`
-	UnrealisedProfitAndLoss  convert.StringToFloat64 `json:"unrealisedPnl"`
-	CumRealisedProfitAndLoss convert.StringToFloat64 `json:"cumRealisedPnl"`
-	StopLoss                 convert.StringToFloat64 `json:"stopLoss"`
-	TakeProfit               convert.StringToFloat64 `json:"takeProfit"`
-	TrailingStop             convert.StringToFloat64 `json:"trailingStop"`
-	CreatedTime              convert.ExchangeTime    `json:"createdTime"`
-	UpdatedTime              convert.ExchangeTime    `json:"updatedTime"`
+	Category                 string               `json:"category"`
+	Symbol                   string               `json:"symbol"`
+	PositionIndex            int64                `json:"positionIdx"` // position mode index
+	RiskID                   int64                `json:"riskId"`
+	RiskLimitValue           string               `json:"riskLimitValue"`
+	Size                     types.Number         `json:"size"`
+	PositionValue            string               `json:"positionValue"`
+	AveragePrice             types.Number         `json:"avgPrice"`
+	LiquidationPrice         types.Number         `json:"liqPrice"`
+	BustPrice                types.Number         `json:"bustPrice"`
+	MarkPrice                types.Number         `json:"markPrice"`
+	Leverage                 string               `json:"leverage"`
+	AutoAddMargin            int64                `json:"autoAddMargin"`
+	PositionStatus           string               `json:"positionStatus"`
+	PositionIM               types.Number         `json:"positionIM"`
+	PositionMM               types.Number         `json:"positionMM"`
+	UnrealisedProfitAndLoss  types.Number         `json:"unrealisedPnl"`
+	CumRealisedProfitAndLoss types.Number         `json:"cumRealisedPnl"`
+	StopLoss                 types.Number         `json:"stopLoss"`
+	TakeProfit               types.Number         `json:"takeProfit"`
+	TrailingStop             types.Number         `json:"trailingStop"`
+	CreatedTime              convert.ExchangeTime `json:"createdTime"`
+	UpdatedTime              convert.ExchangeTime `json:"updatedTime"`
 }
 
 // ExecutionResponse represents users order execution response
@@ -1645,31 +735,31 @@
 
 // Execution represents execution record
 type Execution struct {
-	Symbol                 string                  `json:"symbol"`
-	OrderType              string                  `json:"orderType"`
-	UnderlyingPrice        convert.StringToFloat64 `json:"underlyingPrice"`
-	IndexPrice             convert.StringToFloat64 `json:"indexPrice"`
-	OrderLinkID            string                  `json:"orderLinkId"`
-	Side                   string                  `json:"side"`
-	OrderID                string                  `json:"orderId"`
-	StopOrderType          string                  `json:"stopOrderType"`
-	LeavesQuantity         convert.StringToFloat64 `json:"leavesQty"`
-	ExecTime               convert.ExchangeTime    `json:"execTime"`
-	IsMaker                bool                    `json:"isMaker"`
-	ExecFee                convert.StringToFloat64 `json:"execFee"`
-	FeeRate                convert.StringToFloat64 `json:"feeRate"`
-	ExecID                 string                  `json:"execId"`
-	TradeImpliedVolatility string                  `json:"tradeIv"`
-	BlockTradeID           string                  `json:"blockTradeId"`
-	MarkPrice              convert.StringToFloat64 `json:"markPrice"`
-	ExecPrice              convert.StringToFloat64 `json:"execPrice"`
-	MarkIv                 string                  `json:"markIv"`
-	OrderQuantity          convert.StringToFloat64 `json:"orderQty"`
-	ExecValue              string                  `json:"execValue"`
-	ExecType               string                  `json:"execType"`
-	OrderPrice             convert.StringToFloat64 `json:"orderPrice"`
-	ExecQuantity           convert.StringToFloat64 `json:"execQty"`
-	ClosedSize             convert.StringToFloat64 `json:"closedSize"`
+	Symbol                 string               `json:"symbol"`
+	OrderType              string               `json:"orderType"`
+	UnderlyingPrice        types.Number         `json:"underlyingPrice"`
+	IndexPrice             types.Number         `json:"indexPrice"`
+	OrderLinkID            string               `json:"orderLinkId"`
+	Side                   string               `json:"side"`
+	OrderID                string               `json:"orderId"`
+	StopOrderType          string               `json:"stopOrderType"`
+	LeavesQuantity         types.Number         `json:"leavesQty"`
+	ExecTime               convert.ExchangeTime `json:"execTime"`
+	IsMaker                bool                 `json:"isMaker"`
+	ExecFee                types.Number         `json:"execFee"`
+	FeeRate                types.Number         `json:"feeRate"`
+	ExecID                 string               `json:"execId"`
+	TradeImpliedVolatility string               `json:"tradeIv"`
+	BlockTradeID           string               `json:"blockTradeId"`
+	MarkPrice              types.Number         `json:"markPrice"`
+	ExecPrice              types.Number         `json:"execPrice"`
+	MarkIv                 string               `json:"markIv"`
+	OrderQuantity          types.Number         `json:"orderQty"`
+	ExecValue              string               `json:"execValue"`
+	ExecType               string               `json:"execType"`
+	OrderPrice             types.Number         `json:"orderPrice"`
+	ExecQuantity           types.Number         `json:"execQty"`
+	ClosedSize             types.Number         `json:"closedSize"`
 }
 
 // ClosedProfitAndLossResponse represents list of closed profit and loss records
@@ -1677,23 +767,23 @@
 	NextPageCursor string `json:"nextPageCursor"`
 	Category       string `json:"category"`
 	List           []struct {
-		Symbol              string                  `json:"symbol"`
-		OrderID             string                  `json:"orderId"`
-		Side                string                  `json:"side"`
-		Quantity            convert.StringToFloat64 `json:"qty"`
-		OrderPrice          convert.StringToFloat64 `json:"orderPrice"`
-		OrderType           string                  `json:"orderType"`
-		ExecutionType       string                  `json:"execType"`
-		ClosedSize          convert.StringToFloat64 `json:"closedSize"`
-		CumulatedEntryValue string                  `json:"cumEntryValue"`
-		AvgEntryPrice       convert.StringToFloat64 `json:"avgEntryPrice"`
-		CumulatedExitValue  string                  `json:"cumExitValue"`
-		AvgExitPrice        convert.StringToFloat64 `json:"avgExitPrice"`
-		ClosedPnl           string                  `json:"closedPnl"`
-		FillCount           convert.StringToFloat64 `json:"fillCount"`
-		Leverage            string                  `json:"leverage"`
-		CreatedTime         convert.ExchangeTime    `json:"createdTime"`
-		UpdatedTime         convert.ExchangeTime    `json:"updatedTime"`
+		Symbol              string               `json:"symbol"`
+		OrderID             string               `json:"orderId"`
+		Side                string               `json:"side"`
+		Quantity            types.Number         `json:"qty"`
+		OrderPrice          types.Number         `json:"orderPrice"`
+		OrderType           string               `json:"orderType"`
+		ExecutionType       string               `json:"execType"`
+		ClosedSize          types.Number         `json:"closedSize"`
+		CumulatedEntryValue string               `json:"cumEntryValue"`
+		AvgEntryPrice       types.Number         `json:"avgEntryPrice"`
+		CumulatedExitValue  string               `json:"cumExitValue"`
+		AvgExitPrice        types.Number         `json:"avgExitPrice"`
+		ClosedPnl           string               `json:"closedPnl"`
+		FillCount           types.Number         `json:"fillCount"`
+		Leverage            string               `json:"leverage"`
+		CreatedTime         convert.ExchangeTime `json:"createdTime"`
+		UpdatedTime         convert.ExchangeTime `json:"updatedTime"`
 	} `json:"list"`
 }
 
@@ -1716,25 +806,25 @@
 
 // TransactionLogItem represents a transaction log item information.
 type TransactionLogItem struct {
-	Symbol          string                  `json:"symbol"`
-	Side            string                  `json:"side"`
-	Funding         string                  `json:"funding"`
-	OrderLinkID     string                  `json:"orderLinkId"`
-	OrderID         string                  `json:"orderId"`
-	Fee             convert.StringToFloat64 `json:"fee"`
-	Change          string                  `json:"change"`
-	CashFlow        string                  `json:"cashFlow"`
-	TransactionTime convert.ExchangeTime    `json:"transactionTime"`
-	Type            string                  `json:"type"`
-	FeeRate         convert.StringToFloat64 `json:"feeRate"`
-	BonusChange     convert.StringToFloat64 `json:"bonusChange"`
-	Size            convert.StringToFloat64 `json:"size"`
-	Qty             convert.StringToFloat64 `json:"qty"`
-	CashBalance     convert.StringToFloat64 `json:"cashBalance"`
-	Currency        string                  `json:"currency"`
-	Category        string                  `json:"category"`
-	TradePrice      convert.StringToFloat64 `json:"tradePrice"`
-	TradeID         string                  `json:"tradeId"`
+	Symbol          string               `json:"symbol"`
+	Side            string               `json:"side"`
+	Funding         string               `json:"funding"`
+	OrderLinkID     string               `json:"orderLinkId"`
+	OrderID         string               `json:"orderId"`
+	Fee             types.Number         `json:"fee"`
+	Change          string               `json:"change"`
+	CashFlow        string               `json:"cashFlow"`
+	TransactionTime convert.ExchangeTime `json:"transactionTime"`
+	Type            string               `json:"type"`
+	FeeRate         types.Number         `json:"feeRate"`
+	BonusChange     types.Number         `json:"bonusChange"`
+	Size            types.Number         `json:"size"`
+	Qty             types.Number         `json:"qty"`
+	CashBalance     types.Number         `json:"cashBalance"`
+	Currency        string               `json:"currency"`
+	Category        string               `json:"category"`
+	TradePrice      types.Number         `json:"tradePrice"`
+	TradeID         string               `json:"tradeId"`
 }
 
 // PreUpdateOptionDeliveryRecord represents delivery records of Option
@@ -1742,14 +832,14 @@
 	NextPageCursor string `json:"nextPageCursor"`
 	Category       string `json:"category"`
 	List           []struct {
-		Symbol        string                  `json:"symbol"`
-		Side          string                  `json:"side"`
-		DeliveryTime  convert.ExchangeTime    `json:"deliveryTime"`
-		ExercisePrice convert.StringToFloat64 `json:"strike"`
-		Fee           convert.StringToFloat64 `json:"fee"`
-		Position      string                  `json:"position"`
-		DeliveryPrice convert.StringToFloat64 `json:"deliveryPrice"`
-		DeliveryRpl   string                  `json:"deliveryRpl"` // Realized PnL of the delivery
+		Symbol        string               `json:"symbol"`
+		Side          string               `json:"side"`
+		DeliveryTime  convert.ExchangeTime `json:"deliveryTime"`
+		ExercisePrice types.Number         `json:"strike"`
+		Fee           types.Number         `json:"fee"`
+		Position      string               `json:"position"`
+		DeliveryPrice types.Number         `json:"deliveryPrice"`
+		DeliveryRpl   string               `json:"deliveryRpl"` // Realized PnL of the delivery
 	} `json:"list"`
 }
 
@@ -1758,47 +848,47 @@
 	NextPageCursor string `json:"nextPageCursor"`
 	Category       string `json:"category"`
 	List           []struct {
-		RealisedProfitAndLoss string                  `json:"realisedPnl"`
-		Symbol                string                  `json:"symbol"`
-		Side                  string                  `json:"side"`
-		MarkPrice             convert.StringToFloat64 `json:"markPrice"`
-		Size                  convert.StringToFloat64 `json:"size"`
-		CreatedTime           convert.ExchangeTime    `json:"createdTime"`
-		SessionAveragePrice   convert.StringToFloat64 `json:"sessionAvgPrice"`
+		RealisedProfitAndLoss string               `json:"realisedPnl"`
+		Symbol                string               `json:"symbol"`
+		Side                  string               `json:"side"`
+		MarkPrice             types.Number         `json:"markPrice"`
+		Size                  types.Number         `json:"size"`
+		CreatedTime           convert.ExchangeTime `json:"createdTime"`
+		SessionAveragePrice   types.Number         `json:"sessionAvgPrice"`
 	} `json:"list"`
 }
 
 // WalletBalance represents wallet balance
 type WalletBalance struct {
 	List []struct {
-		TotalEquity            convert.StringToFloat64 `json:"totalEquity"`
-		AccountIMRate          convert.StringToFloat64 `json:"accountIMRate"`
-		TotalMarginBalance     convert.StringToFloat64 `json:"totalMarginBalance"`
-		TotalInitialMargin     convert.StringToFloat64 `json:"totalInitialMargin"`
-		AccountType            string                  `json:"accountType"`
-		TotalAvailableBalance  convert.StringToFloat64 `json:"totalAvailableBalance"`
-		AccountMMRate          convert.StringToFloat64 `json:"accountMMRate"`
-		TotalPerpUPL           string                  `json:"totalPerpUPL"`
-		TotalWalletBalance     convert.StringToFloat64 `json:"totalWalletBalance"`
-		AccountLTV             string                  `json:"accountLTV"` // Account LTV: account total borrowed size / (account total equity + account total borrowed size).
-		TotalMaintenanceMargin convert.StringToFloat64 `json:"totalMaintenanceMargin"`
-		SpotHedgingQuantity    convert.StringToFloat64 `json:"spotHedgingQty"`
+		TotalEquity            types.Number `json:"totalEquity"`
+		AccountIMRate          types.Number `json:"accountIMRate"`
+		TotalMarginBalance     types.Number `json:"totalMarginBalance"`
+		TotalInitialMargin     types.Number `json:"totalInitialMargin"`
+		AccountType            string       `json:"accountType"`
+		TotalAvailableBalance  types.Number `json:"totalAvailableBalance"`
+		AccountMMRate          types.Number `json:"accountMMRate"`
+		TotalPerpUPL           string       `json:"totalPerpUPL"`
+		TotalWalletBalance     types.Number `json:"totalWalletBalance"`
+		AccountLTV             string       `json:"accountLTV"` // Account LTV: account total borrowed size / (account total equity + account total borrowed size).
+		TotalMaintenanceMargin types.Number `json:"totalMaintenanceMargin"`
+		SpotHedgingQuantity    types.Number `json:"spotHedgingQty"`
 		Coin                   []struct {
-			AvailableToBorrow       convert.StringToFloat64 `json:"availableToBorrow"`
-			Bonus                   convert.StringToFloat64 `json:"bonus"`
-			AccruedInterest         string                  `json:"accruedInterest"`
-			AvailableToWithdraw     convert.StringToFloat64 `json:"availableToWithdraw"`
-			AvailableBalanceForSpot convert.StringToFloat64 `json:"free"`
-			TotalOrderIM            string                  `json:"totalOrderIM"`
-			Equity                  convert.StringToFloat64 `json:"equity"`
-			TotalPositionMM         string                  `json:"totalPositionMM"`
-			USDValue                convert.StringToFloat64 `json:"usdValue"`
-			UnrealisedPnl           convert.StringToFloat64 `json:"unrealisedPnl"`
-			BorrowAmount            convert.StringToFloat64 `json:"borrowAmount"`
-			TotalPositionIM         string                  `json:"totalPositionIM"`
-			WalletBalance           convert.StringToFloat64 `json:"walletBalance"`
-			CumulativeRealisedPnl   convert.StringToFloat64 `json:"cumRealisedPnl"`
-			Coin                    string                  `json:"coin"`
+			AvailableToBorrow       types.Number `json:"availableToBorrow"`
+			Bonus                   types.Number `json:"bonus"`
+			AccruedInterest         string       `json:"accruedInterest"`
+			AvailableToWithdraw     types.Number `json:"availableToWithdraw"`
+			AvailableBalanceForSpot types.Number `json:"free"`
+			TotalOrderIM            string       `json:"totalOrderIM"`
+			Equity                  types.Number `json:"equity"`
+			TotalPositionMM         string       `json:"totalPositionMM"`
+			USDValue                types.Number `json:"usdValue"`
+			UnrealisedPnl           types.Number `json:"unrealisedPnl"`
+			BorrowAmount            types.Number `json:"borrowAmount"`
+			TotalPositionIM         string       `json:"totalPositionIM"`
+			WalletBalance           types.Number `json:"walletBalance"`
+			CumulativeRealisedPnl   types.Number `json:"cumRealisedPnl"`
+			Coin                    string       `json:"coin"`
 		} `json:"coin"`
 	} `json:"list"`
 }
@@ -1815,53 +905,53 @@
 type BorrowHistory struct {
 	NextPageCursor string `json:"nextPageCursor"`
 	List           []struct {
-		Currency                  string                  `json:"currency"`
-		CreatedTime               convert.ExchangeTime    `json:"createdTime"`
-		BorrowCost                convert.StringToFloat64 `json:"borrowCost"`
-		HourlyBorrowRate          convert.StringToFloat64 `json:"hourlyBorrowRate"`
-		InterestBearingBorrowSize convert.StringToFloat64 `json:"InterestBearingBorrowSize"`
-		CostExemption             string                  `json:"costExemption"`
-		BorrowAmount              convert.StringToFloat64 `json:"borrowAmount"`
-		UnrealisedLoss            convert.StringToFloat64 `json:"unrealisedLoss"`
-		FreeBorrowedAmount        convert.StringToFloat64 `json:"freeBorrowedAmount"`
+		Currency                  string               `json:"currency"`
+		CreatedTime               convert.ExchangeTime `json:"createdTime"`
+		BorrowCost                types.Number         `json:"borrowCost"`
+		HourlyBorrowRate          types.Number         `json:"hourlyBorrowRate"`
+		InterestBearingBorrowSize types.Number         `json:"InterestBearingBorrowSize"`
+		CostExemption             string               `json:"costExemption"`
+		BorrowAmount              types.Number         `json:"borrowAmount"`
+		UnrealisedLoss            types.Number         `json:"unrealisedLoss"`
+		FreeBorrowedAmount        types.Number         `json:"freeBorrowedAmount"`
 	} `json:"list"`
 }
 
 // CollateralInfo represents collateral information of the current unified margin account.
 type CollateralInfo struct {
 	List []struct {
-		Currency            string                  `json:"currency"`
-		HourlyBorrowRate    convert.StringToFloat64 `json:"hourlyBorrowRate"`
-		MaxBorrowingAmount  convert.StringToFloat64 `json:"maxBorrowingAmount"`
-		FreeBorrowingAmount convert.StringToFloat64 `json:"freeBorrowingAmount"`
-		FreeBorrowingLimit  convert.StringToFloat64 `json:"freeBorrowingLimit"`
-		FreeBorrowAmount    convert.StringToFloat64 `json:"freeBorrowAmount"` // The amount of borrowing within your total borrowing amount that is exempt from interest charges
-		BorrowAmount        convert.StringToFloat64 `json:"borrowAmount"`
-		AvailableToBorrow   convert.StringToFloat64 `json:"availableToBorrow"`
-		Borrowable          bool                    `json:"borrowable"`
-		BorrowUsageRate     convert.StringToFloat64 `json:"borrowUsageRate"`
-		MarginCollateral    bool                    `json:"marginCollateral"`
-		CollateralSwitch    bool                    `json:"collateralSwitch"`
-		CollateralRatio     convert.StringToFloat64 `json:"collateralRatio"` // Collateral ratio
+		Currency            string       `json:"currency"`
+		HourlyBorrowRate    types.Number `json:"hourlyBorrowRate"`
+		MaxBorrowingAmount  types.Number `json:"maxBorrowingAmount"`
+		FreeBorrowingAmount types.Number `json:"freeBorrowingAmount"`
+		FreeBorrowingLimit  types.Number `json:"freeBorrowingLimit"`
+		FreeBorrowAmount    types.Number `json:"freeBorrowAmount"` // The amount of borrowing within your total borrowing amount that is exempt from interest charges
+		BorrowAmount        types.Number `json:"borrowAmount"`
+		AvailableToBorrow   types.Number `json:"availableToBorrow"`
+		Borrowable          bool         `json:"borrowable"`
+		BorrowUsageRate     types.Number `json:"borrowUsageRate"`
+		MarginCollateral    bool         `json:"marginCollateral"`
+		CollateralSwitch    bool         `json:"collateralSwitch"`
+		CollateralRatio     types.Number `json:"collateralRatio"` // Collateral ratio
 	} `json:"list"`
 }
 
 // CoinGreeks represents current account greeks information.
 type CoinGreeks struct {
 	List []struct {
-		BaseCoin   string                  `json:"baseCoin"`
-		TotalDelta convert.StringToFloat64 `json:"totalDelta"`
-		TotalGamma convert.StringToFloat64 `json:"totalGamma"`
-		TotalVega  convert.StringToFloat64 `json:"totalVega"`
-		TotalTheta convert.StringToFloat64 `json:"totalTheta"`
+		BaseCoin   string       `json:"baseCoin"`
+		TotalDelta types.Number `json:"totalDelta"`
+		TotalGamma types.Number `json:"totalGamma"`
+		TotalVega  types.Number `json:"totalVega"`
+		TotalTheta types.Number `json:"totalTheta"`
 	} `json:"list"`
 }
 
 // FeeRate represents maker and taker fee rate information for a symbol.
 type FeeRate struct {
-	Symbol       string                  `json:"symbol"`
-	TakerFeeRate convert.StringToFloat64 `json:"takerFeeRate"`
-	MakerFeeRate convert.StringToFloat64 `json:"makerFeeRate"`
+	Symbol       string       `json:"symbol"`
+	TakerFeeRate types.Number `json:"takerFeeRate"`
+	MakerFeeRate types.Number `json:"makerFeeRate"`
 }
 
 // AccountInfo represents margin mode account information.
@@ -1886,37 +976,37 @@
 
 // MMPRequestParam represents an MMP request parameter.
 type MMPRequestParam struct {
-	BaseCoin           string                  `json:"baseCoin"`
-	TimeWindowMS       int64                   `json:"window,string"`
-	FrozenPeriod       int64                   `json:"frozenPeriod,string"`
-	TradeQuantityLimit convert.StringToFloat64 `json:"qtyLimit"`
-	DeltaLimit         convert.StringToFloat64 `json:"deltaLimit"`
+	BaseCoin           string       `json:"baseCoin"`
+	TimeWindowMS       int64        `json:"window,string"`
+	FrozenPeriod       int64        `json:"frozenPeriod,string"`
+	TradeQuantityLimit types.Number `json:"qtyLimit"`
+	DeltaLimit         types.Number `json:"deltaLimit"`
 }
 
 // MMPStates represents an MMP states.
 type MMPStates struct {
 	Result []struct {
-		BaseCoin           string                  `json:"baseCoin"`
-		MmpEnabled         bool                    `json:"mmpEnabled"`
-		Window             string                  `json:"window"`
-		FrozenPeriod       string                  `json:"frozenPeriod"`
-		TradeQuantityLimit convert.StringToFloat64 `json:"qtyLimit"`
-		DeltaLimit         convert.StringToFloat64 `json:"deltaLimit"`
-		MmpFrozenUntil     convert.StringToFloat64 `json:"mmpFrozenUntil"`
-		MmpFrozen          bool                    `json:"mmpFrozen"`
+		BaseCoin           string       `json:"baseCoin"`
+		MmpEnabled         bool         `json:"mmpEnabled"`
+		Window             string       `json:"window"`
+		FrozenPeriod       string       `json:"frozenPeriod"`
+		TradeQuantityLimit types.Number `json:"qtyLimit"`
+		DeltaLimit         types.Number `json:"deltaLimit"`
+		MmpFrozenUntil     types.Number `json:"mmpFrozenUntil"`
+		MmpFrozen          bool         `json:"mmpFrozen"`
 	} `json:"result"`
 }
 
 // CoinExchangeRecords represents a coin exchange records.
 type CoinExchangeRecords struct {
 	OrderBody []struct {
-		FromCoin              string                  `json:"fromCoin"`
-		FromAmount            convert.StringToFloat64 `json:"fromAmount"`
-		ToCoin                string                  `json:"toCoin"`
-		ToAmount              convert.StringToFloat64 `json:"toAmount"`
-		ExchangeRate          convert.StringToFloat64 `json:"exchangeRate"`
-		CreatedTime           convert.ExchangeTime    `json:"createdTime"`
-		ExchangeTransactionID string                  `json:"exchangeTxId"`
+		FromCoin              string               `json:"fromCoin"`
+		FromAmount            types.Number         `json:"fromAmount"`
+		ToCoin                string               `json:"toCoin"`
+		ToAmount              types.Number         `json:"toAmount"`
+		ExchangeRate          types.Number         `json:"exchangeRate"`
+		CreatedTime           convert.ExchangeTime `json:"createdTime"`
+		ExchangeTransactionID string               `json:"exchangeTxId"`
 	} `json:"orderBody"`
 	NextPageCursor string `json:"nextPageCursor"`
 }
@@ -1926,14 +1016,14 @@
 	NextPageCursor string `json:"nextPageCursor"`
 	Category       string `json:"category"`
 	List           []struct {
-		Symbol                        string                  `json:"symbol"`
-		Side                          string                  `json:"side"`
-		DeliveryTime                  convert.ExchangeTime    `json:"deliveryTime"`
-		ExercisePrice                 convert.StringToFloat64 `json:"strike"`
-		Fee                           convert.StringToFloat64 `json:"fee"`
-		Position                      convert.StringToFloat64 `json:"position"`
-		DeliveryPrice                 convert.StringToFloat64 `json:"deliveryPrice"`
-		DeliveryRealizedProfitAndLoss convert.StringToFloat64 `json:"deliveryRpl"`
+		Symbol                        string               `json:"symbol"`
+		Side                          string               `json:"side"`
+		DeliveryTime                  convert.ExchangeTime `json:"deliveryTime"`
+		ExercisePrice                 types.Number         `json:"strike"`
+		Fee                           types.Number         `json:"fee"`
+		Position                      types.Number         `json:"position"`
+		DeliveryPrice                 types.Number         `json:"deliveryPrice"`
+		DeliveryRealizedProfitAndLoss types.Number         `json:"deliveryRpl"`
 	} `json:"list"`
 }
 
@@ -1955,11 +1045,11 @@
 	AccountID   string `json:"accountId"`
 	MemberID    string `json:"memberId"`
 	Balance     []struct {
-		Coin               string                  `json:"coin"`
-		WalletBalance      convert.StringToFloat64 `json:"walletBalance"`
-		TransferBalance    convert.StringToFloat64 `json:"transferBalance"`
-		Bonus              convert.StringToFloat64 `json:"bonus"`
-		TransferSafeAmount string                  `json:"transferSafeAmount"`
+		Coin               string       `json:"coin"`
+		WalletBalance      types.Number `json:"walletBalance"`
+		TransferBalance    types.Number `json:"transferBalance"`
+		Bonus              types.Number `json:"bonus"`
+		TransferSafeAmount string       `json:"transferSafeAmount"`
 	} `json:"balance"`
 }
 
@@ -1970,11 +1060,11 @@
 	AccountID   string `json:"accountId"`
 	MemberID    string `json:"memberId"`
 	Balance     struct {
-		Coin               string                  `json:"coin"`
-		WalletBalance      convert.StringToFloat64 `json:"walletBalance"`
-		TransferBalance    convert.StringToFloat64 `json:"transferBalance"`
-		Bonus              convert.StringToFloat64 `json:"bonus"`
-		TransferSafeAmount string                  `json:"transferSafeAmount"`
+		Coin               string       `json:"coin"`
+		WalletBalance      types.Number `json:"walletBalance"`
+		TransferBalance    types.Number `json:"transferBalance"`
+		Bonus              types.Number `json:"bonus"`
+		TransferSafeAmount string       `json:"transferSafeAmount"`
 	} `json:"balance"`
 }
 
@@ -1985,11 +1075,11 @@
 
 // TransferParams represents parameters from internal coin transfer.
 type TransferParams struct {
-	TransferID      uuid.UUID               `json:"transferId"`
-	Coin            currency.Code           `json:"coin"`
-	Amount          convert.StringToFloat64 `json:"amount,string"`
-	FromAccountType string                  `json:"fromAccountType"`
-	ToAccountType   string                  `json:"toAccountType"`
+	TransferID      uuid.UUID     `json:"transferId"`
+	Coin            currency.Code `json:"coin"`
+	Amount          types.Number  `json:"amount,string"`
+	FromAccountType string        `json:"fromAccountType"`
+	ToAccountType   string        `json:"toAccountType"`
 
 	// Added for universal transfers
 	FromMemberID int64 `json:"fromMemberId"`
@@ -1999,13 +1089,13 @@
 // TransferResponse represents a transfer response
 type TransferResponse struct {
 	List []struct {
-		TransferID      string                  `json:"transferId"`
-		Coin            string                  `json:"coin"`
-		Amount          convert.StringToFloat64 `json:"amount"`
-		FromAccountType string                  `json:"fromAccountType"`
-		ToAccountType   string                  `json:"toAccountType"`
-		Timestamp       convert.ExchangeTime    `json:"timestamp"`
-		Status          string                  `json:"status"`
+		TransferID      string               `json:"transferId"`
+		Coin            string               `json:"coin"`
+		Amount          types.Number         `json:"amount"`
+		FromAccountType string               `json:"fromAccountType"`
+		ToAccountType   string               `json:"toAccountType"`
+		Timestamp       convert.ExchangeTime `json:"timestamp"`
+		Status          string               `json:"status"`
 
 		// Returned with universal transfer IDs.
 		FromMemberID string `json:"fromMemberId"`
@@ -2060,13 +1150,13 @@
 // InternalDepositRecords represents internal deposit records response instances
 type InternalDepositRecords struct {
 	Rows []struct {
-		ID          string                  `json:"id"`
-		Amount      convert.StringToFloat64 `json:"amount"`
-		Type        int64                   `json:"type"`
-		Coin        string                  `json:"coin"`
-		Address     string                  `json:"address"`
-		Status      int64                   `json:"status"`
-		CreatedTime convert.ExchangeTime    `json:"createdTime"`
+		ID          string               `json:"id"`
+		Amount      types.Number         `json:"amount"`
+		Type        int64                `json:"type"`
+		Coin        string               `json:"coin"`
+		Address     string               `json:"address"`
+		Status      int64                `json:"status"`
+		CreatedTime convert.ExchangeTime `json:"createdTime"`
 	} `json:"rows"`
 	NextPageCursor string `json:"nextPageCursor"`
 }
@@ -2085,20 +1175,20 @@
 // CoinInfo represents coin info information.
 type CoinInfo struct {
 	Rows []struct {
-		Name         string                  `json:"name"`
-		Coin         string                  `json:"coin"`
-		RemainAmount convert.StringToFloat64 `json:"remainAmount"`
+		Name         string       `json:"name"`
+		Coin         string       `json:"coin"`
+		RemainAmount types.Number `json:"remainAmount"`
 		Chains       []struct {
-			ChainType             string                  `json:"chainType"`
-			Confirmation          string                  `json:"confirmation"`
-			WithdrawFee           convert.StringToFloat64 `json:"withdrawFee"`
-			DepositMin            convert.StringToFloat64 `json:"depositMin"`
-			WithdrawMin           convert.StringToFloat64 `json:"withdrawMin"`
-			Chain                 string                  `json:"chain"`
-			ChainDeposit          convert.StringToFloat64 `json:"chainDeposit"`
-			ChainWithdraw         string                  `json:"chainWithdraw"`
-			MinAccuracy           convert.StringToFloat64 `json:"minAccuracy"`
-			WithdrawPercentageFee convert.StringToFloat64 `json:"withdrawPercentageFee"`
+			ChainType             string       `json:"chainType"`
+			Confirmation          string       `json:"confirmation"`
+			WithdrawFee           types.Number `json:"withdrawFee"`
+			DepositMin            types.Number `json:"depositMin"`
+			WithdrawMin           types.Number `json:"withdrawMin"`
+			Chain                 string       `json:"chain"`
+			ChainDeposit          types.Number `json:"chainDeposit"`
+			ChainWithdraw         string       `json:"chainWithdraw"`
+			MinAccuracy           types.Number `json:"minAccuracy"`
+			WithdrawPercentageFee types.Number `json:"withdrawPercentageFee"`
 		} `json:"chains"`
 	} `json:"rows"`
 }
@@ -2106,18 +1196,18 @@
 // WithdrawalRecords represents a list of withdrawal records.
 type WithdrawalRecords struct {
 	Rows []struct {
-		Coin          string                  `json:"coin"`
-		Chain         string                  `json:"chain"`
-		Amount        convert.StringToFloat64 `json:"amount"`
-		TransactionID string                  `json:"txID"`
-		Status        string                  `json:"status"`
-		ToAddress     string                  `json:"toAddress"`
-		Tag           string                  `json:"tag"`
-		WithdrawFee   convert.StringToFloat64 `json:"withdrawFee"`
-		CreateTime    convert.ExchangeTime    `json:"createTime"`
-		UpdateTime    convert.ExchangeTime    `json:"updateTime"`
-		WithdrawID    string                  `json:"withdrawId"`
-		WithdrawType  int64                   `json:"withdrawType"`
+		Coin          string               `json:"coin"`
+		Chain         string               `json:"chain"`
+		Amount        types.Number         `json:"amount"`
+		TransactionID string               `json:"txID"`
+		Status        string               `json:"status"`
+		ToAddress     string               `json:"toAddress"`
+		Tag           string               `json:"tag"`
+		WithdrawFee   types.Number         `json:"withdrawFee"`
+		CreateTime    convert.ExchangeTime `json:"createTime"`
+		UpdateTime    convert.ExchangeTime `json:"updateTime"`
+		WithdrawID    string               `json:"withdrawId"`
+		WithdrawType  int64                `json:"withdrawType"`
 	} `json:"rows"`
 	NextPageCursor string `json:"nextPageCursor"`
 }
@@ -2126,9 +1216,9 @@
 type WithdrawableAmount struct {
 	LimitAmountUsd     string `json:"limitAmountUsd"`
 	WithdrawableAmount map[string]struct {
-		Coin               string                  `json:"coin"`
-		WithdrawableAmount convert.StringToFloat64 `json:"withdrawableAmount"`
-		AvailableBalance   convert.StringToFloat64 `json:"availableBalance"`
+		Coin               string       `json:"coin"`
+		WithdrawableAmount types.Number `json:"withdrawableAmount"`
+		AvailableBalance   types.Number `json:"availableBalance"`
 	} `json:"withdrawableAmount"`
 }
 
@@ -2279,90 +1369,90 @@
 
 // AffiliateCustomerInfo represents user information
 type AffiliateCustomerInfo struct {
-	UID                 string                  `json:"uid"`
-	TakerVol30Day       convert.StringToFloat64 `json:"takerVol30Day"`
-	MakerVol30Day       convert.StringToFloat64 `json:"makerVol30Day"`
-	TradeVol30Day       convert.StringToFloat64 `json:"tradeVol30Day"`
-	DepositAmount30Day  convert.StringToFloat64 `json:"depositAmount30Day"`
-	TakerVol365Day      convert.StringToFloat64 `json:"takerVol365Day"`
-	MakerVol365Day      convert.StringToFloat64 `json:"makerVol365Day"`
-	TradeVol365Day      convert.StringToFloat64 `json:"tradeVol365Day"`
-	DepositAmount365Day convert.StringToFloat64 `json:"depositAmount365Day"`
-	TotalWalletBalance  convert.StringToFloat64 `json:"totalWalletBalance"`
-	DepositUpdateTime   time.Time               `json:"depositUpdateTime"`
-	VipLevel            string                  `json:"vipLevel"`
-	VolUpdateTime       time.Time               `json:"volUpdateTime"`
+	UID                 string       `json:"uid"`
+	TakerVol30Day       types.Number `json:"takerVol30Day"`
+	MakerVol30Day       types.Number `json:"makerVol30Day"`
+	TradeVol30Day       types.Number `json:"tradeVol30Day"`
+	DepositAmount30Day  types.Number `json:"depositAmount30Day"`
+	TakerVol365Day      types.Number `json:"takerVol365Day"`
+	MakerVol365Day      types.Number `json:"makerVol365Day"`
+	TradeVol365Day      types.Number `json:"tradeVol365Day"`
+	DepositAmount365Day types.Number `json:"depositAmount365Day"`
+	TotalWalletBalance  types.Number `json:"totalWalletBalance"`
+	DepositUpdateTime   time.Time    `json:"depositUpdateTime"`
+	VipLevel            string       `json:"vipLevel"`
+	VolUpdateTime       time.Time    `json:"volUpdateTime"`
 }
 
 // LeverageTokenInfo represents leverage token information.
 type LeverageTokenInfo struct {
-	FundFee          convert.StringToFloat64 `json:"fundFee"`
-	FundFeeTime      convert.ExchangeTime    `json:"fundFeeTime"`
-	LtCoin           string                  `json:"ltCoin"`
-	LtName           string                  `json:"ltName"`
-	LtStatus         string                  `json:"ltStatus"`
-	ManageFeeRate    convert.StringToFloat64 `json:"manageFeeRate"`
-	ManageFeeTime    convert.ExchangeTime    `json:"manageFeeTime"`
-	MaxPurchase      string                  `json:"maxPurchase"`
-	MaxPurchaseDaily string                  `json:"maxPurchaseDaily"`
-	MaxRedeem        string                  `json:"maxRedeem"`
-	MaxRedeemDaily   string                  `json:"maxRedeemDaily"`
-	MinPurchase      string                  `json:"minPurchase"`
-	MinRedeem        string                  `json:"minRedeem"`
-	NetValue         convert.StringToFloat64 `json:"netValue"`
-	PurchaseFeeRate  convert.StringToFloat64 `json:"purchaseFeeRate"`
-	RedeemFeeRate    convert.StringToFloat64 `json:"redeemFeeRate"`
-	Total            convert.StringToFloat64 `json:"total"`
-	Value            convert.StringToFloat64 `json:"value"`
+	FundFee          types.Number         `json:"fundFee"`
+	FundFeeTime      convert.ExchangeTime `json:"fundFeeTime"`
+	LtCoin           string               `json:"ltCoin"`
+	LtName           string               `json:"ltName"`
+	LtStatus         string               `json:"ltStatus"`
+	ManageFeeRate    types.Number         `json:"manageFeeRate"`
+	ManageFeeTime    convert.ExchangeTime `json:"manageFeeTime"`
+	MaxPurchase      string               `json:"maxPurchase"`
+	MaxPurchaseDaily string               `json:"maxPurchaseDaily"`
+	MaxRedeem        string               `json:"maxRedeem"`
+	MaxRedeemDaily   string               `json:"maxRedeemDaily"`
+	MinPurchase      string               `json:"minPurchase"`
+	MinRedeem        string               `json:"minRedeem"`
+	NetValue         types.Number         `json:"netValue"`
+	PurchaseFeeRate  types.Number         `json:"purchaseFeeRate"`
+	RedeemFeeRate    types.Number         `json:"redeemFeeRate"`
+	Total            types.Number         `json:"total"`
+	Value            types.Number         `json:"value"`
 }
 
 // LeveragedTokenMarket represents leverage token market details.
 type LeveragedTokenMarket struct {
-	Basket      convert.StringToFloat64 `json:"basket"`
-	Circulation convert.StringToFloat64 `json:"circulation"`
-	Leverage    convert.StringToFloat64 `json:"leverage"` // Real leverage calculated by last traded price
-	LTCoin      string                  `json:"ltCoin"`
-	NetValue    convert.StringToFloat64 `json:"nav"`
-	NavTime     convert.ExchangeTime    `json:"navTime"` // Update time for net asset value (in milliseconds and UTC time zone)
+	Basket      types.Number         `json:"basket"`
+	Circulation types.Number         `json:"circulation"`
+	Leverage    types.Number         `json:"leverage"` // Real leverage calculated by last traded price
+	LTCoin      string               `json:"ltCoin"`
+	NetValue    types.Number         `json:"nav"`
+	NavTime     convert.ExchangeTime `json:"navTime"` // Update time for net asset value (in milliseconds and UTC time zone)
 }
 
 // LeverageToken represents a response instance when purchasing a leverage token.
 type LeverageToken struct {
-	Amount        convert.StringToFloat64 `json:"amount"`
-	ExecAmt       convert.StringToFloat64 `json:"execAmt"`
-	ExecQty       convert.StringToFloat64 `json:"execQty"`
-	LtCoin        string                  `json:"ltCoin"`
-	LtOrderStatus string                  `json:"ltOrderStatus"`
-	PurchaseID    string                  `json:"purchaseId"`
-	SerialNo      string                  `json:"serialNo"`
-	ValueCoin     string                  `json:"valueCoin"`
+	Amount        types.Number `json:"amount"`
+	ExecAmt       types.Number `json:"execAmt"`
+	ExecQty       types.Number `json:"execQty"`
+	LtCoin        string       `json:"ltCoin"`
+	LtOrderStatus string       `json:"ltOrderStatus"`
+	PurchaseID    string       `json:"purchaseId"`
+	SerialNo      string       `json:"serialNo"`
+	ValueCoin     string       `json:"valueCoin"`
 }
 
 // RedeemToken represents leverage redeem token
 type RedeemToken struct {
-	ExecAmt       convert.StringToFloat64 `json:"execAmt"`
-	ExecQty       convert.StringToFloat64 `json:"execQty"`
-	LtCoin        string                  `json:"ltCoin"`
-	LtOrderStatus string                  `json:"ltOrderStatus"`
-	Quantity      convert.StringToFloat64 `json:"quantity"`
-	RedeemID      string                  `json:"redeemId"`
-	SerialNo      string                  `json:"serialNo"`
-	ValueCoin     string                  `json:"valueCoin"`
+	ExecAmt       types.Number `json:"execAmt"`
+	ExecQty       types.Number `json:"execQty"`
+	LtCoin        string       `json:"ltCoin"`
+	LtOrderStatus string       `json:"ltOrderStatus"`
+	Quantity      types.Number `json:"quantity"`
+	RedeemID      string       `json:"redeemId"`
+	SerialNo      string       `json:"serialNo"`
+	ValueCoin     string       `json:"valueCoin"`
 }
 
 // RedeemPurchaseRecord represents a purchase and redeem record instance.
 type RedeemPurchaseRecord struct {
-	Amount        convert.StringToFloat64 `json:"amount"`
-	Fee           convert.StringToFloat64 `json:"fee"`
-	LtCoin        string                  `json:"ltCoin"`
-	LtOrderStatus string                  `json:"ltOrderStatus"`
-	LtOrderType   string                  `json:"ltOrderType"`
-	OrderID       string                  `json:"orderId"`
-	OrderTime     convert.ExchangeTime    `json:"orderTime"`
-	SerialNo      string                  `json:"serialNo"`
-	UpdateTime    convert.ExchangeTime    `json:"updateTime"`
-	Value         convert.StringToFloat64 `json:"value"`
-	ValueCoin     string                  `json:"valueCoin"`
+	Amount        types.Number         `json:"amount"`
+	Fee           types.Number         `json:"fee"`
+	LtCoin        string               `json:"ltCoin"`
+	LtOrderStatus string               `json:"ltOrderStatus"`
+	LtOrderType   string               `json:"ltOrderType"`
+	OrderID       string               `json:"orderId"`
+	OrderTime     convert.ExchangeTime `json:"orderTime"`
+	SerialNo      string               `json:"serialNo"`
+	UpdateTime    convert.ExchangeTime `json:"updateTime"`
+	Value         types.Number         `json:"value"`
+	ValueCoin     string               `json:"valueCoin"`
 }
 
 // SpotMarginMode represents data about whether spot margin trade is on / off
@@ -2374,13 +1464,13 @@
 type VIPMarginData struct {
 	VipCoinList []struct {
 		List []struct {
-			Borrowable         bool                    `json:"borrowable"`
-			CollateralRatio    convert.StringToFloat64 `json:"collateralRatio"`
-			Currency           string                  `json:"currency"`
-			HourlyBorrowRate   convert.StringToFloat64 `json:"hourlyBorrowRate"`
-			LiquidationOrder   string                  `json:"liquidationOrder"`
-			MarginCollateral   bool                    `json:"marginCollateral"`
-			MaxBorrowingAmount convert.StringToFloat64 `json:"maxBorrowingAmount"`
+			Borrowable         bool         `json:"borrowable"`
+			CollateralRatio    types.Number `json:"collateralRatio"`
+			Currency           string       `json:"currency"`
+			HourlyBorrowRate   types.Number `json:"hourlyBorrowRate"`
+			LiquidationOrder   string       `json:"liquidationOrder"`
+			MarginCollateral   bool         `json:"marginCollateral"`
+			MaxBorrowingAmount types.Number `json:"maxBorrowingAmount"`
 		} `json:"list"`
 		VipLevel string `json:"vipLevel"`
 	} `json:"vipCoinList"`
@@ -2388,9 +1478,9 @@
 
 // MarginCoinInfo represents margin coin information.
 type MarginCoinInfo struct {
-	Coin             string                  `json:"coin"`
-	ConversionRate   convert.StringToFloat64 `json:"conversionRate"`
-	LiquidationOrder int64                   `json:"liquidationOrder"`
+	Coin             string       `json:"coin"`
+	ConversionRate   types.Number `json:"conversionRate"`
+	LiquidationOrder int64        `json:"liquidationOrder"`
 }
 
 // BorrowableCoinInfo represents borrowable coin information.
@@ -2402,28 +1492,28 @@
 
 // InterestAndQuota represents interest and quota information.
 type InterestAndQuota struct {
-	Coin           string                  `json:"coin"`
-	InterestRate   string                  `json:"interestRate"`
-	LoanAbleAmount convert.StringToFloat64 `json:"loanAbleAmount"`
-	MaxLoanAmount  convert.StringToFloat64 `json:"maxLoanAmount"`
+	Coin           string       `json:"coin"`
+	InterestRate   string       `json:"interestRate"`
+	LoanAbleAmount types.Number `json:"loanAbleAmount"`
+	MaxLoanAmount  types.Number `json:"maxLoanAmount"`
 }
 
 // AccountLoanInfo covers: Margin trade (Normal Account)
 type AccountLoanInfo struct {
-	AcctBalanceSum  convert.StringToFloat64 `json:"acctBalanceSum"`
-	DebtBalanceSum  convert.StringToFloat64 `json:"debtBalanceSum"`
+	AcctBalanceSum  types.Number `json:"acctBalanceSum"`
+	DebtBalanceSum  types.Number `json:"debtBalanceSum"`
 	LoanAccountList []struct {
-		Interest     string                  `json:"interest"`
-		Loan         string                  `json:"loan"`
-		Locked       string                  `json:"locked"`
-		TokenID      string                  `json:"tokenId"`
-		Free         convert.StringToFloat64 `json:"free"`
-		RemainAmount convert.StringToFloat64 `json:"remainAmount"`
-		Total        convert.StringToFloat64 `json:"total"`
+		Interest     string       `json:"interest"`
+		Loan         string       `json:"loan"`
+		Locked       string       `json:"locked"`
+		TokenID      string       `json:"tokenId"`
+		Free         types.Number `json:"free"`
+		RemainAmount types.Number `json:"remainAmount"`
+		Total        types.Number `json:"total"`
 	} `json:"loanAccountList"`
-	RiskRate     convert.StringToFloat64 `json:"riskRate"`
-	Status       int64                   `json:"status"`
-	SwitchStatus int64                   `json:"switchStatus"`
+	RiskRate     types.Number `json:"riskRate"`
+	Status       int64        `json:"status"`
+	SwitchStatus int64        `json:"switchStatus"`
 }
 
 // BorrowResponse represents borrow response transaction id.
@@ -2444,33 +1534,33 @@
 
 // BorrowOrderDetail represents a borrow order detail info.
 type BorrowOrderDetail struct {
-	ID              string                  `json:"id"`
-	AccountID       string                  `json:"accountId"`
-	Coin            string                  `json:"coin"`
-	CreatedTime     convert.ExchangeTime    `json:"createdTime"`
-	InterestAmount  convert.StringToFloat64 `json:"interestAmount"`
-	InterestBalance convert.StringToFloat64 `json:"interestBalance"`
-	LoanAmount      convert.StringToFloat64 `json:"loanAmount"`
-	LoanBalance     convert.StringToFloat64 `json:"loanBalance"`
-	RemainAmount    convert.StringToFloat64 `json:"remainAmount"`
-	Status          int64                   `json:"status"`
-	Type            int64                   `json:"type"`
+	ID              string               `json:"id"`
+	AccountID       string               `json:"accountId"`
+	Coin            string               `json:"coin"`
+	CreatedTime     convert.ExchangeTime `json:"createdTime"`
+	InterestAmount  types.Number         `json:"interestAmount"`
+	InterestBalance types.Number         `json:"interestBalance"`
+	LoanAmount      types.Number         `json:"loanAmount"`
+	LoanBalance     types.Number         `json:"loanBalance"`
+	RemainAmount    types.Number         `json:"remainAmount"`
+	Status          int64                `json:"status"`
+	Type            int64                `json:"type"`
 }
 
 // CoinRepaymentResponse represents a coin repayment detail.
 type CoinRepaymentResponse struct {
-	AccountID          string                  `json:"accountId"`
-	Coin               string                  `json:"coin"`
-	RepaidAmount       convert.StringToFloat64 `json:"repaidAmount"`
-	RepayID            string                  `json:"repayId"`
-	RepayMarginOrderID string                  `json:"repayMarginOrderId"`
-	RepayTime          convert.ExchangeTime    `json:"repayTime"`
+	AccountID          string               `json:"accountId"`
+	Coin               string               `json:"coin"`
+	RepaidAmount       types.Number         `json:"repaidAmount"`
+	RepayID            string               `json:"repayId"`
+	RepayMarginOrderID string               `json:"repayMarginOrderId"`
+	RepayTime          convert.ExchangeTime `json:"repayTime"`
 	TransactIds        []struct {
-		RepaidAmount       convert.StringToFloat64 `json:"repaidAmount"`
-		RepaidInterest     convert.StringToFloat64 `json:"repaidInterest"`
-		RepaidPrincipal    convert.StringToFloat64 `json:"repaidPrincipal"`
-		RepaidSerialNumber convert.StringToFloat64 `json:"repaidSerialNumber"`
-		TransactID         string                  `json:"transactId"`
+		RepaidAmount       types.Number `json:"repaidAmount"`
+		RepaidInterest     types.Number `json:"repaidInterest"`
+		RepaidPrincipal    types.Number `json:"repaidPrincipal"`
+		RepaidSerialNumber types.Number `json:"repaidSerialNumber"`
+		TransactID         string       `json:"transactId"`
 	} `json:"transactIds"`
 }
 
@@ -2503,8 +1593,8 @@
 		TokenInfo []struct {
 			Token            string `json:"token"`
 			ConvertRatioList []struct {
-				Ladder       string                  `json:"ladder"`
-				ConvertRatio convert.StringToFloat64 `json:"convertRatio"`
+				Ladder       string       `json:"ladder"`
+				ConvertRatio types.Number `json:"convertRatio"`
 			} `json:"convertRatioList"`
 		} `json:"tokenInfo"`
 	} `json:"marginToken"`
@@ -2512,32 +1602,32 @@
 
 // LoanOrderDetails retrieves institutional loan order detail item.
 type LoanOrderDetails struct {
-	OrderID             string                  `json:"orderId"`
-	OrderProductID      string                  `json:"orderProductId"`
-	ParentUID           string                  `json:"parentUid"`
-	LoanTime            convert.ExchangeTime    `json:"loanTime"`
-	LoanCoin            string                  `json:"loanCoin"`
-	LoanAmount          convert.StringToFloat64 `json:"loanAmount"`
-	UnpaidAmount        convert.StringToFloat64 `json:"unpaidAmount"`
-	UnpaidInterest      convert.StringToFloat64 `json:"unpaidInterest"`
-	RepaidAmount        convert.StringToFloat64 `json:"repaidAmount"`
-	RepaidInterest      convert.StringToFloat64 `json:"repaidInterest"`
-	InterestRate        convert.StringToFloat64 `json:"interestRate"`
-	Status              int64                   `json:"status"`
-	Leverage            string                  `json:"leverage"`
-	SupportSpot         int64                   `json:"supportSpot"`
-	SupportContract     int64                   `json:"supportContract"`
-	WithdrawLine        convert.StringToFloat64 `json:"withdrawLine"`
-	TransferLine        convert.StringToFloat64 `json:"transferLine"`
-	SpotBuyLine         convert.StringToFloat64 `json:"spotBuyLine"`
-	SpotSellLine        convert.StringToFloat64 `json:"spotSellLine"`
-	ContractOpenLine    convert.StringToFloat64 `json:"contractOpenLine"`
-	LiquidationLine     convert.StringToFloat64 `json:"liquidationLine"`
-	StopLiquidationLine convert.StringToFloat64 `json:"stopLiquidationLine"`
-	ContractLeverage    convert.StringToFloat64 `json:"contractLeverage"`
-	TransferRatio       convert.StringToFloat64 `json:"transferRatio"`
-	SpotSymbols         []string                `json:"spotSymbols"`
-	ContractSymbols     []string                `json:"contractSymbols"`
+	OrderID             string               `json:"orderId"`
+	OrderProductID      string               `json:"orderProductId"`
+	ParentUID           string               `json:"parentUid"`
+	LoanTime            convert.ExchangeTime `json:"loanTime"`
+	LoanCoin            string               `json:"loanCoin"`
+	LoanAmount          types.Number         `json:"loanAmount"`
+	UnpaidAmount        types.Number         `json:"unpaidAmount"`
+	UnpaidInterest      types.Number         `json:"unpaidInterest"`
+	RepaidAmount        types.Number         `json:"repaidAmount"`
+	RepaidInterest      types.Number         `json:"repaidInterest"`
+	InterestRate        types.Number         `json:"interestRate"`
+	Status              int64                `json:"status"`
+	Leverage            string               `json:"leverage"`
+	SupportSpot         int64                `json:"supportSpot"`
+	SupportContract     int64                `json:"supportContract"`
+	WithdrawLine        types.Number         `json:"withdrawLine"`
+	TransferLine        types.Number         `json:"transferLine"`
+	SpotBuyLine         types.Number         `json:"spotBuyLine"`
+	SpotSellLine        types.Number         `json:"spotSellLine"`
+	ContractOpenLine    types.Number         `json:"contractOpenLine"`
+	LiquidationLine     types.Number         `json:"liquidationLine"`
+	StopLiquidationLine types.Number         `json:"stopLiquidationLine"`
+	ContractLeverage    types.Number         `json:"contractLeverage"`
+	TransferRatio       types.Number         `json:"transferRatio"`
+	SpotSymbols         []string             `json:"spotSymbols"`
+	ContractSymbols     []string             `json:"contractSymbols"`
 }
 
 // OrderRepayInfo represents repaid information information.
@@ -2554,21 +1644,21 @@
 // LTVInfo represents institutional lending Loan-to-value(LTV)
 type LTVInfo struct {
 	LtvInfo []struct {
-		LoanToValue    string                  `json:"ltv"`
-		ParentUID      string                  `json:"parentUid"`
-		SubAccountUids []string                `json:"subAccountUids"`
-		UnpaidAmount   convert.StringToFloat64 `json:"unpaidAmount"`
+		LoanToValue    string       `json:"ltv"`
+		ParentUID      string       `json:"parentUid"`
+		SubAccountUids []string     `json:"subAccountUids"`
+		UnpaidAmount   types.Number `json:"unpaidAmount"`
 		UnpaidInfo     []struct {
-			Token          string                  `json:"token"`
-			UnpaidQuantity convert.StringToFloat64 `json:"unpaidQty"`
-			UnpaidInterest convert.StringToFloat64 `json:"unpaidInterest"`
+			Token          string       `json:"token"`
+			UnpaidQuantity types.Number `json:"unpaidQty"`
+			UnpaidInterest types.Number `json:"unpaidInterest"`
 		} `json:"unpaidInfo"`
 		Balance     string `json:"balance"`
 		BalanceInfo []struct {
-			Token           string                  `json:"token"`
-			Price           convert.StringToFloat64 `json:"price"`
-			Qty             convert.StringToFloat64 `json:"qty"`
-			ConvertedAmount convert.StringToFloat64 `json:"convertedAmount"`
+			Token           string       `json:"token"`
+			Price           types.Number `json:"price"`
+			Qty             types.Number `json:"qty"`
+			ConvertedAmount types.Number `json:"convertedAmount"`
 		} `json:"balanceInfo"`
 	} `json:"ltvInfo"`
 }
@@ -2581,12 +1671,12 @@
 
 // C2CLendingCoinInfo represent contract-to-contract lending coin information.
 type C2CLendingCoinInfo struct {
-	Coin            string                  `json:"coin"`
-	LoanToPoolRatio convert.StringToFloat64 `json:"loanToPoolRatio"`
-	MaxRedeemQty    convert.StringToFloat64 `json:"maxRedeemQty"`
-	MinPurchaseQty  convert.StringToFloat64 `json:"minPurchaseQty"`
-	Precision       convert.StringToFloat64 `json:"precision"`
-	Rate            convert.StringToFloat64 `json:"rate"`
+	Coin            string       `json:"coin"`
+	LoanToPoolRatio types.Number `json:"loanToPoolRatio"`
+	MaxRedeemQty    types.Number `json:"maxRedeemQty"`
+	MinPurchaseQty  types.Number `json:"minPurchaseQty"`
+	Precision       types.Number `json:"precision"`
+	Rate            types.Number `json:"rate"`
 }
 
 // C2CLendingFundsParams represents deposit funds parameter
@@ -2598,13 +1688,13 @@
 
 // C2CLendingFundResponse represents contract-to-contract deposit funds item.
 type C2CLendingFundResponse struct {
-	Coin         string                  `json:"coin"`
-	OrderID      string                  `json:"orderId"`
-	SerialNumber string                  `json:"serialNo"`
-	Status       string                  `json:"status"`
-	CreatedTime  convert.ExchangeTime    `json:"createdTime"`
-	Quantity     convert.StringToFloat64 `json:"quantity"`
-	UpdatedTime  convert.ExchangeTime    `json:"updatedTime"`
+	Coin         string               `json:"coin"`
+	OrderID      string               `json:"orderId"`
+	SerialNumber string               `json:"serialNo"`
+	Status       string               `json:"status"`
+	CreatedTime  convert.ExchangeTime `json:"createdTime"`
+	Quantity     types.Number         `json:"quantity"`
+	UpdatedTime  convert.ExchangeTime `json:"updatedTime"`
 
 	// added for redeem funds
 	PrincipalQty string `json:"principalQty"`
@@ -2615,11 +1705,11 @@
 
 // LendingAccountInfo represents contract-to-contract lending account info item.
 type LendingAccountInfo struct {
-	Coin              string                  `json:"coin"`
-	PrincipalInterest string                  `json:"principalInterest"`
-	PrincipalQty      convert.StringToFloat64 `json:"principalQty"`
-	PrincipalTotal    convert.StringToFloat64 `json:"principalTotal"`
-	Quantity          convert.StringToFloat64 `json:"quantity"`
+	Coin              string       `json:"coin"`
+	PrincipalInterest string       `json:"principalInterest"`
+	PrincipalQty      types.Number `json:"principalQty"`
+	PrincipalTotal    types.Number `json:"principalTotal"`
+	Quantity          types.Number `json:"quantity"`
 }
 
 // BrokerEarningItem represents contract-to-contract broker earning item.
@@ -2683,246 +1773,246 @@
 
 // WebsocketPublicTrades represents
 type WebsocketPublicTrades []struct {
-	OrderFillTimestamp   convert.ExchangeTime    `json:"T"`
-	Symbol               string                  `json:"s"`
-	Side                 string                  `json:"S"`
-	Size                 convert.StringToFloat64 `json:"v"`
-	Price                convert.StringToFloat64 `json:"p"`
-	PriceChangeDirection string                  `json:"L"`
-	TradeID              string                  `json:"i"`
-	BlockTrade           bool                    `json:"BT"`
+	OrderFillTimestamp   convert.ExchangeTime `json:"T"`
+	Symbol               string               `json:"s"`
+	Side                 string               `json:"S"`
+	Size                 types.Number         `json:"v"`
+	Price                types.Number         `json:"p"`
+	PriceChangeDirection string               `json:"L"`
+	TradeID              string               `json:"i"`
+	BlockTrade           bool                 `json:"BT"`
 }
 
 // WsLinearTicker represents a linear ticker information.
 type WsLinearTicker struct {
-	Symbol            string                  `json:"symbol"`
-	TickDirection     string                  `json:"tickDirection"`
-	Price24HPcnt      convert.StringToFloat64 `json:"price24hPcnt"`
-	LastPrice         convert.StringToFloat64 `json:"lastPrice"`
-	PrevPrice24H      convert.StringToFloat64 `json:"prevPrice24h"`
-	HighPrice24H      convert.StringToFloat64 `json:"highPrice24h"`
-	LowPrice24H       convert.StringToFloat64 `json:"lowPrice24h"`
-	PrevPrice1H       convert.StringToFloat64 `json:"prevPrice1h"`
-	MarkPrice         convert.StringToFloat64 `json:"markPrice"`
-	IndexPrice        convert.StringToFloat64 `json:"indexPrice"`
-	OpenInterest      convert.StringToFloat64 `json:"openInterest"`
-	OpenInterestValue convert.StringToFloat64 `json:"openInterestValue"`
-	Turnover24H       convert.StringToFloat64 `json:"turnover24h"`
-	Volume24H         convert.StringToFloat64 `json:"volume24h"`
-	NextFundingTime   convert.ExchangeTime    `json:"nextFundingTime"`
-	FundingRate       convert.StringToFloat64 `json:"fundingRate"`
-	Bid1Price         convert.StringToFloat64 `json:"bid1Price"`
-	Bid1Size          convert.StringToFloat64 `json:"bid1Size"`
-	Ask1Price         convert.StringToFloat64 `json:"ask1Price"`
-	Ask1Size          convert.StringToFloat64 `json:"ask1Size"`
+	Symbol            string               `json:"symbol"`
+	TickDirection     string               `json:"tickDirection"`
+	Price24HPcnt      types.Number         `json:"price24hPcnt"`
+	LastPrice         types.Number         `json:"lastPrice"`
+	PrevPrice24H      types.Number         `json:"prevPrice24h"`
+	HighPrice24H      types.Number         `json:"highPrice24h"`
+	LowPrice24H       types.Number         `json:"lowPrice24h"`
+	PrevPrice1H       types.Number         `json:"prevPrice1h"`
+	MarkPrice         types.Number         `json:"markPrice"`
+	IndexPrice        types.Number         `json:"indexPrice"`
+	OpenInterest      types.Number         `json:"openInterest"`
+	OpenInterestValue types.Number         `json:"openInterestValue"`
+	Turnover24H       types.Number         `json:"turnover24h"`
+	Volume24H         types.Number         `json:"volume24h"`
+	NextFundingTime   convert.ExchangeTime `json:"nextFundingTime"`
+	FundingRate       types.Number         `json:"fundingRate"`
+	Bid1Price         types.Number         `json:"bid1Price"`
+	Bid1Size          types.Number         `json:"bid1Size"`
+	Ask1Price         types.Number         `json:"ask1Price"`
+	Ask1Size          types.Number         `json:"ask1Size"`
 }
 
 // WsOptionTicker represents options public ticker data.
 type WsOptionTicker struct {
-	Symbol                 string                  `json:"symbol"`
-	BidPrice               convert.StringToFloat64 `json:"bidPrice"`
-	BidSize                convert.StringToFloat64 `json:"bidSize"`
-	BidIv                  convert.StringToFloat64 `json:"bidIv"`
-	AskPrice               convert.StringToFloat64 `json:"askPrice"`
-	AskSize                convert.StringToFloat64 `json:"askSize"`
-	AskIv                  convert.StringToFloat64 `json:"askIv"`
-	LastPrice              convert.StringToFloat64 `json:"lastPrice"`
-	HighPrice24H           convert.StringToFloat64 `json:"highPrice24h"`
-	LowPrice24H            convert.StringToFloat64 `json:"lowPrice24h"`
-	MarkPrice              convert.StringToFloat64 `json:"markPrice"`
-	IndexPrice             convert.StringToFloat64 `json:"indexPrice"`
-	MarkPriceIv            convert.StringToFloat64 `json:"markPriceIv"`
-	UnderlyingPrice        convert.StringToFloat64 `json:"underlyingPrice"`
-	OpenInterest           convert.StringToFloat64 `json:"openInterest"`
-	Turnover24H            convert.StringToFloat64 `json:"turnover24h"`
-	Volume24H              convert.StringToFloat64 `json:"volume24h"`
-	TotalVolume            convert.StringToFloat64 `json:"totalVolume"`
-	TotalTurnover          convert.StringToFloat64 `json:"totalTurnover"`
-	Delta                  convert.StringToFloat64 `json:"delta"`
-	Gamma                  convert.StringToFloat64 `json:"gamma"`
-	Vega                   convert.StringToFloat64 `json:"vega"`
-	Theta                  convert.StringToFloat64 `json:"theta"`
-	PredictedDeliveryPrice convert.StringToFloat64 `json:"predictedDeliveryPrice"`
-	Change24H              convert.StringToFloat64 `json:"change24h"`
+	Symbol                 string       `json:"symbol"`
+	BidPrice               types.Number `json:"bidPrice"`
+	BidSize                types.Number `json:"bidSize"`
+	BidIv                  types.Number `json:"bidIv"`
+	AskPrice               types.Number `json:"askPrice"`
+	AskSize                types.Number `json:"askSize"`
+	AskIv                  types.Number `json:"askIv"`
+	LastPrice              types.Number `json:"lastPrice"`
+	HighPrice24H           types.Number `json:"highPrice24h"`
+	LowPrice24H            types.Number `json:"lowPrice24h"`
+	MarkPrice              types.Number `json:"markPrice"`
+	IndexPrice             types.Number `json:"indexPrice"`
+	MarkPriceIv            types.Number `json:"markPriceIv"`
+	UnderlyingPrice        types.Number `json:"underlyingPrice"`
+	OpenInterest           types.Number `json:"openInterest"`
+	Turnover24H            types.Number `json:"turnover24h"`
+	Volume24H              types.Number `json:"volume24h"`
+	TotalVolume            types.Number `json:"totalVolume"`
+	TotalTurnover          types.Number `json:"totalTurnover"`
+	Delta                  types.Number `json:"delta"`
+	Gamma                  types.Number `json:"gamma"`
+	Vega                   types.Number `json:"vega"`
+	Theta                  types.Number `json:"theta"`
+	PredictedDeliveryPrice types.Number `json:"predictedDeliveryPrice"`
+	Change24H              types.Number `json:"change24h"`
 }
 
 // WsSpotTicker represents a spot public ticker information.
 type WsSpotTicker struct {
-	Symbol        string                  `json:"symbol"`
-	LastPrice     convert.StringToFloat64 `json:"lastPrice"`
-	HighPrice24H  convert.StringToFloat64 `json:"highPrice24h"`
-	LowPrice24H   convert.StringToFloat64 `json:"lowPrice24h"`
-	PrevPrice24H  convert.StringToFloat64 `json:"prevPrice24h"`
-	Volume24H     convert.StringToFloat64 `json:"volume24h"`
-	Turnover24H   convert.StringToFloat64 `json:"turnover24h"`
-	Price24HPcnt  convert.StringToFloat64 `json:"price24hPcnt"`
-	UsdIndexPrice convert.StringToFloat64 `json:"usdIndexPrice"`
+	Symbol        string       `json:"symbol"`
+	LastPrice     types.Number `json:"lastPrice"`
+	HighPrice24H  types.Number `json:"highPrice24h"`
+	LowPrice24H   types.Number `json:"lowPrice24h"`
+	PrevPrice24H  types.Number `json:"prevPrice24h"`
+	Volume24H     types.Number `json:"volume24h"`
+	Turnover24H   types.Number `json:"turnover24h"`
+	Price24HPcnt  types.Number `json:"price24hPcnt"`
+	UsdIndexPrice types.Number `json:"usdIndexPrice"`
 }
 
 // WsKlines represents a list of Kline data.
 type WsKlines []struct {
-	Confirm   bool                    `json:"confirm"`
-	Start     convert.ExchangeTime    `json:"start"`
-	End       convert.ExchangeTime    `json:"end"`
-	Open      convert.StringToFloat64 `json:"open"`
-	Close     convert.StringToFloat64 `json:"close"`
-	High      convert.StringToFloat64 `json:"high"`
-	Low       convert.StringToFloat64 `json:"low"`
-	Volume    convert.StringToFloat64 `json:"volume"`
-	Turnover  string                  `json:"turnover"`
-	Interval  string                  `json:"interval"`
-	Timestamp convert.ExchangeTime    `json:"timestamp"`
+	Confirm   bool                 `json:"confirm"`
+	Start     convert.ExchangeTime `json:"start"`
+	End       convert.ExchangeTime `json:"end"`
+	Open      types.Number         `json:"open"`
+	Close     types.Number         `json:"close"`
+	High      types.Number         `json:"high"`
+	Low       types.Number         `json:"low"`
+	Volume    types.Number         `json:"volume"`
+	Turnover  string               `json:"turnover"`
+	Interval  string               `json:"interval"`
+	Timestamp convert.ExchangeTime `json:"timestamp"`
 }
 
 // WebsocketLiquidation represents liquidation stream push data.
 type WebsocketLiquidation struct {
-	Symbol      string                  `json:"symbol"`
-	Side        string                  `json:"side"`
-	Price       convert.StringToFloat64 `json:"price"`
-	Size        convert.StringToFloat64 `json:"size"`
-	UpdatedTime convert.ExchangeTime    `json:"updatedTime"`
+	Symbol      string               `json:"symbol"`
+	Side        string               `json:"side"`
+	Price       types.Number         `json:"price"`
+	Size        types.Number         `json:"size"`
+	UpdatedTime convert.ExchangeTime `json:"updatedTime"`
 }
 
 // LTKlines represents a leverage token kline.
 type LTKlines []struct {
-	Confirm   bool                    `json:"confirm"`
-	Interval  string                  `json:"interval"`
-	Start     convert.ExchangeTime    `json:"start"`
-	End       convert.ExchangeTime    `json:"end"`
-	Open      convert.StringToFloat64 `json:"open"`
-	Close     convert.StringToFloat64 `json:"close"`
-	High      convert.StringToFloat64 `json:"high"`
-	Low       convert.StringToFloat64 `json:"low"`
-	Timestamp convert.ExchangeTime    `json:"timestamp"`
+	Confirm   bool                 `json:"confirm"`
+	Interval  string               `json:"interval"`
+	Start     convert.ExchangeTime `json:"start"`
+	End       convert.ExchangeTime `json:"end"`
+	Open      types.Number         `json:"open"`
+	Close     types.Number         `json:"close"`
+	High      types.Number         `json:"high"`
+	Low       types.Number         `json:"low"`
+	Timestamp convert.ExchangeTime `json:"timestamp"`
 }
 
 // LTTicker represents a leverage token ticker.
 type LTTicker struct {
-	Symbol             string                  `json:"symbol"`
-	LastPrice          convert.StringToFloat64 `json:"lastPrice"`
-	HighPrice24H       convert.StringToFloat64 `json:"highPrice24h"`
-	LowPrice24H        convert.StringToFloat64 `json:"lowPrice24h"`
-	PrevPrice24H       convert.StringToFloat64 `json:"prevPrice24h"`
-	Price24HPercentage convert.StringToFloat64 `json:"price24hPcnt"`
+	Symbol             string       `json:"symbol"`
+	LastPrice          types.Number `json:"lastPrice"`
+	HighPrice24H       types.Number `json:"highPrice24h"`
+	LowPrice24H        types.Number `json:"lowPrice24h"`
+	PrevPrice24H       types.Number `json:"prevPrice24h"`
+	Price24HPercentage types.Number `json:"price24hPcnt"`
 }
 
 // LTNav represents leveraged token nav stream.
 type LTNav struct {
-	Symbol         string                  `json:"symbol"`
-	Time           convert.ExchangeTime    `json:"time"`
-	Nav            convert.StringToFloat64 `json:"nav"`
-	BasketPosition convert.StringToFloat64 `json:"basketPosition"`
-	Leverage       convert.StringToFloat64 `json:"leverage"`
-	BasketLoan     convert.StringToFloat64 `json:"basketLoan"`
-	Circulation    convert.StringToFloat64 `json:"circulation"`
-	Basket         convert.StringToFloat64 `json:"basket"`
+	Symbol         string               `json:"symbol"`
+	Time           convert.ExchangeTime `json:"time"`
+	Nav            types.Number         `json:"nav"`
+	BasketPosition types.Number         `json:"basketPosition"`
+	Leverage       types.Number         `json:"leverage"`
+	BasketLoan     types.Number         `json:"basketLoan"`
+	Circulation    types.Number         `json:"circulation"`
+	Basket         types.Number         `json:"basket"`
 }
 
 // WsPositions represents a position information.
 type WsPositions []struct {
-	PositionIdx      int64                   `json:"positionIdx"`
-	TradeMode        int64                   `json:"tradeMode"`
-	RiskID           int64                   `json:"riskId"`
-	RiskLimitValue   convert.StringToFloat64 `json:"riskLimitValue"`
-	Symbol           string                  `json:"symbol"`
-	Side             string                  `json:"side"`
-	Size             convert.StringToFloat64 `json:"size"`
-	EntryPrice       convert.StringToFloat64 `json:"entryPrice"`
-	Leverage         convert.StringToFloat64 `json:"leverage"`
-	PositionValue    convert.StringToFloat64 `json:"positionValue"`
-	PositionBalance  convert.StringToFloat64 `json:"positionBalance"`
-	MarkPrice        convert.StringToFloat64 `json:"markPrice"`
-	PositionIM       convert.StringToFloat64 `json:"positionIM"`
-	PositionMM       convert.StringToFloat64 `json:"positionMM"`
-	TakeProfit       convert.StringToFloat64 `json:"takeProfit"`
-	StopLoss         convert.StringToFloat64 `json:"stopLoss"`
-	TrailingStop     convert.StringToFloat64 `json:"trailingStop"`
-	UnrealisedPnl    convert.StringToFloat64 `json:"unrealisedPnl"`
-	CumRealisedPnl   convert.StringToFloat64 `json:"cumRealisedPnl"`
-	CreatedTime      convert.ExchangeTime    `json:"createdTime"`
-	UpdatedTime      convert.ExchangeTime    `json:"updatedTime"`
-	TpslMode         string                  `json:"tpslMode"`
-	LiqPrice         convert.StringToFloat64 `json:"liqPrice"`
-	BustPrice        convert.StringToFloat64 `json:"bustPrice"`
-	Category         string                  `json:"category"`
-	PositionStatus   string                  `json:"positionStatus"`
-	AdlRankIndicator int64                   `json:"adlRankIndicator"`
+	PositionIdx      int64                `json:"positionIdx"`
+	TradeMode        int64                `json:"tradeMode"`
+	RiskID           int64                `json:"riskId"`
+	RiskLimitValue   types.Number         `json:"riskLimitValue"`
+	Symbol           string               `json:"symbol"`
+	Side             string               `json:"side"`
+	Size             types.Number         `json:"size"`
+	EntryPrice       types.Number         `json:"entryPrice"`
+	Leverage         types.Number         `json:"leverage"`
+	PositionValue    types.Number         `json:"positionValue"`
+	PositionBalance  types.Number         `json:"positionBalance"`
+	MarkPrice        types.Number         `json:"markPrice"`
+	PositionIM       types.Number         `json:"positionIM"`
+	PositionMM       types.Number         `json:"positionMM"`
+	TakeProfit       types.Number         `json:"takeProfit"`
+	StopLoss         types.Number         `json:"stopLoss"`
+	TrailingStop     types.Number         `json:"trailingStop"`
+	UnrealisedPnl    types.Number         `json:"unrealisedPnl"`
+	CumRealisedPnl   types.Number         `json:"cumRealisedPnl"`
+	CreatedTime      convert.ExchangeTime `json:"createdTime"`
+	UpdatedTime      convert.ExchangeTime `json:"updatedTime"`
+	TpslMode         string               `json:"tpslMode"`
+	LiqPrice         types.Number         `json:"liqPrice"`
+	BustPrice        types.Number         `json:"bustPrice"`
+	Category         string               `json:"category"`
+	PositionStatus   string               `json:"positionStatus"`
+	AdlRankIndicator int64                `json:"adlRankIndicator"`
 }
 
 // WsExecutions represents execution stream to see your executions in real-time.
 type WsExecutions []struct {
-	Category        string                  `json:"category"`
-	Symbol          string                  `json:"symbol"`
-	ExecFee         convert.StringToFloat64 `json:"execFee"`
-	ExecID          string                  `json:"execId"`
-	ExecPrice       convert.StringToFloat64 `json:"execPrice"`
-	ExecQty         convert.StringToFloat64 `json:"execQty"`
-	ExecType        string                  `json:"execType"`
-	ExecValue       convert.StringToFloat64 `json:"execValue"`
-	IsMaker         bool                    `json:"isMaker"`
-	FeeRate         string                  `json:"feeRate"`
-	TradeIv         string                  `json:"tradeIv"`
-	MarkIv          string                  `json:"markIv"`
-	BlockTradeID    string                  `json:"blockTradeId"`
-	MarkPrice       convert.StringToFloat64 `json:"markPrice"`
-	IndexPrice      convert.StringToFloat64 `json:"indexPrice"`
-	UnderlyingPrice convert.StringToFloat64 `json:"underlyingPrice"`
-	LeavesQty       convert.StringToFloat64 `json:"leavesQty"`
-	OrderID         string                  `json:"orderId"`
-	OrderLinkID     string                  `json:"orderLinkId"`
-	OrderPrice      convert.StringToFloat64 `json:"orderPrice"`
-	OrderQty        convert.StringToFloat64 `json:"orderQty"`
-	OrderType       string                  `json:"orderType"`
-	StopOrderType   string                  `json:"stopOrderType"`
-	Side            string                  `json:"side"`
-	ExecTime        convert.ExchangeTime    `json:"execTime"`
-	IsLeverage      convert.StringToFloat64 `json:"isLeverage"`
-	ClosedSize      convert.StringToFloat64 `json:"closedSize"`
+	Category        string               `json:"category"`
+	Symbol          string               `json:"symbol"`
+	ExecFee         types.Number         `json:"execFee"`
+	ExecID          string               `json:"execId"`
+	ExecPrice       types.Number         `json:"execPrice"`
+	ExecQty         types.Number         `json:"execQty"`
+	ExecType        string               `json:"execType"`
+	ExecValue       types.Number         `json:"execValue"`
+	IsMaker         bool                 `json:"isMaker"`
+	FeeRate         string               `json:"feeRate"`
+	TradeIv         string               `json:"tradeIv"`
+	MarkIv          string               `json:"markIv"`
+	BlockTradeID    string               `json:"blockTradeId"`
+	MarkPrice       types.Number         `json:"markPrice"`
+	IndexPrice      types.Number         `json:"indexPrice"`
+	UnderlyingPrice types.Number         `json:"underlyingPrice"`
+	LeavesQty       types.Number         `json:"leavesQty"`
+	OrderID         string               `json:"orderId"`
+	OrderLinkID     string               `json:"orderLinkId"`
+	OrderPrice      types.Number         `json:"orderPrice"`
+	OrderQty        types.Number         `json:"orderQty"`
+	OrderType       string               `json:"orderType"`
+	StopOrderType   string               `json:"stopOrderType"`
+	Side            string               `json:"side"`
+	ExecTime        convert.ExchangeTime `json:"execTime"`
+	IsLeverage      types.Number         `json:"isLeverage"`
+	ClosedSize      types.Number         `json:"closedSize"`
 }
 
 // WsOrders represents private order
 type WsOrders []struct {
-	Symbol             string                  `json:"symbol"`
-	OrderID            string                  `json:"orderId"`
-	Side               string                  `json:"side"`
-	OrderType          string                  `json:"orderType"`
-	CancelType         string                  `json:"cancelType"`
-	Price              convert.StringToFloat64 `json:"price"`
-	Qty                convert.StringToFloat64 `json:"qty"`
-	OrderIv            string                  `json:"orderIv"`
-	TimeInForce        string                  `json:"timeInForce"`
-	OrderStatus        string                  `json:"orderStatus"`
-	OrderLinkID        string                  `json:"orderLinkId"`
-	LastPriceOnCreated string                  `json:"lastPriceOnCreated"`
-	ReduceOnly         bool                    `json:"reduceOnly"`
-	LeavesQty          convert.StringToFloat64 `json:"leavesQty"`
-	LeavesValue        convert.StringToFloat64 `json:"leavesValue"`
-	CumExecQty         convert.StringToFloat64 `json:"cumExecQty"`
-	CumExecValue       convert.StringToFloat64 `json:"cumExecValue"`
-	AvgPrice           convert.StringToFloat64 `json:"avgPrice"`
-	BlockTradeID       string                  `json:"blockTradeId"`
-	PositionIdx        int64                   `json:"positionIdx"`
-	CumExecFee         convert.StringToFloat64 `json:"cumExecFee"`
-	CreatedTime        convert.ExchangeTime    `json:"createdTime"`
-	UpdatedTime        convert.ExchangeTime    `json:"updatedTime"`
-	RejectReason       string                  `json:"rejectReason"`
-	StopOrderType      string                  `json:"stopOrderType"`
-	TpslMode           string                  `json:"tpslMode"`
-	TriggerPrice       convert.StringToFloat64 `json:"triggerPrice"`
-	TakeProfit         convert.StringToFloat64 `json:"takeProfit"`
-	StopLoss           convert.StringToFloat64 `json:"stopLoss"`
-	TpTriggerBy        convert.StringToFloat64 `json:"tpTriggerBy"`
-	SlTriggerBy        convert.StringToFloat64 `json:"slTriggerBy"`
-	TpLimitPrice       convert.StringToFloat64 `json:"tpLimitPrice"`
-	SlLimitPrice       convert.StringToFloat64 `json:"slLimitPrice"`
-	TriggerDirection   int64                   `json:"triggerDirection"`
-	TriggerBy          string                  `json:"triggerBy"`
-	CloseOnTrigger     bool                    `json:"closeOnTrigger"`
-	Category           string                  `json:"category"`
-	PlaceType          string                  `json:"placeType"`
-	SmpType            string                  `json:"smpType"` // SMP execution type
-	SmpGroup           int64                   `json:"smpGroup"`
-	SmpOrderID         string                  `json:"smpOrderId"`
+	Symbol             string               `json:"symbol"`
+	OrderID            string               `json:"orderId"`
+	Side               string               `json:"side"`
+	OrderType          string               `json:"orderType"`
+	CancelType         string               `json:"cancelType"`
+	Price              types.Number         `json:"price"`
+	Qty                types.Number         `json:"qty"`
+	OrderIv            string               `json:"orderIv"`
+	TimeInForce        string               `json:"timeInForce"`
+	OrderStatus        string               `json:"orderStatus"`
+	OrderLinkID        string               `json:"orderLinkId"`
+	LastPriceOnCreated string               `json:"lastPriceOnCreated"`
+	ReduceOnly         bool                 `json:"reduceOnly"`
+	LeavesQty          types.Number         `json:"leavesQty"`
+	LeavesValue        types.Number         `json:"leavesValue"`
+	CumExecQty         types.Number         `json:"cumExecQty"`
+	CumExecValue       types.Number         `json:"cumExecValue"`
+	AvgPrice           types.Number         `json:"avgPrice"`
+	BlockTradeID       string               `json:"blockTradeId"`
+	PositionIdx        int64                `json:"positionIdx"`
+	CumExecFee         types.Number         `json:"cumExecFee"`
+	CreatedTime        convert.ExchangeTime `json:"createdTime"`
+	UpdatedTime        convert.ExchangeTime `json:"updatedTime"`
+	RejectReason       string               `json:"rejectReason"`
+	StopOrderType      string               `json:"stopOrderType"`
+	TpslMode           string               `json:"tpslMode"`
+	TriggerPrice       types.Number         `json:"triggerPrice"`
+	TakeProfit         types.Number         `json:"takeProfit"`
+	StopLoss           types.Number         `json:"stopLoss"`
+	TpTriggerBy        types.Number         `json:"tpTriggerBy"`
+	SlTriggerBy        types.Number         `json:"slTriggerBy"`
+	TpLimitPrice       types.Number         `json:"tpLimitPrice"`
+	SlLimitPrice       types.Number         `json:"slLimitPrice"`
+	TriggerDirection   int64                `json:"triggerDirection"`
+	TriggerBy          string               `json:"triggerBy"`
+	CloseOnTrigger     bool                 `json:"closeOnTrigger"`
+	Category           string               `json:"category"`
+	PlaceType          string               `json:"placeType"`
+	SmpType            string               `json:"smpType"` // SMP execution type
+	SmpGroup           int64                `json:"smpGroup"`
+	SmpOrderID         string               `json:"smpOrderId"`
 
 	// UTA Spot: add new response field ocoTriggerBy, and the value can be
 	// OcoTriggerByUnknown, OcoTriggerByTp, OcoTriggerBySl
@@ -2935,31 +2025,31 @@
 	Topic        string               `json:"topic"`
 	CreationTime convert.ExchangeTime `json:"creationTime"`
 	Data         []struct {
-		AccountIMRate          convert.StringToFloat64 `json:"accountIMRate"`
-		AccountMMRate          convert.StringToFloat64 `json:"accountMMRate"`
-		TotalEquity            convert.StringToFloat64 `json:"totalEquity"`
-		TotalWalletBalance     convert.StringToFloat64 `json:"totalWalletBalance"`
-		TotalMarginBalance     convert.StringToFloat64 `json:"totalMarginBalance"`
-		TotalAvailableBalance  convert.StringToFloat64 `json:"totalAvailableBalance"`
-		TotalPerpUPL           convert.StringToFloat64 `json:"totalPerpUPL"`
-		TotalInitialMargin     convert.StringToFloat64 `json:"totalInitialMargin"`
-		TotalMaintenanceMargin convert.StringToFloat64 `json:"totalMaintenanceMargin"`
+		AccountIMRate          types.Number `json:"accountIMRate"`
+		AccountMMRate          types.Number `json:"accountMMRate"`
+		TotalEquity            types.Number `json:"totalEquity"`
+		TotalWalletBalance     types.Number `json:"totalWalletBalance"`
+		TotalMarginBalance     types.Number `json:"totalMarginBalance"`
+		TotalAvailableBalance  types.Number `json:"totalAvailableBalance"`
+		TotalPerpUPL           types.Number `json:"totalPerpUPL"`
+		TotalInitialMargin     types.Number `json:"totalInitialMargin"`
+		TotalMaintenanceMargin types.Number `json:"totalMaintenanceMargin"`
 		Coin                   []struct {
-			Coin                string                  `json:"coin"`
-			Equity              convert.StringToFloat64 `json:"equity"`
-			UsdValue            convert.StringToFloat64 `json:"usdValue"`
-			WalletBalance       convert.StringToFloat64 `json:"walletBalance"`
-			AvailableToWithdraw convert.StringToFloat64 `json:"availableToWithdraw"`
-			AvailableToBorrow   convert.StringToFloat64 `json:"availableToBorrow"`
-			BorrowAmount        convert.StringToFloat64 `json:"borrowAmount"`
-			AccruedInterest     convert.StringToFloat64 `json:"accruedInterest"`
-			TotalOrderIM        convert.StringToFloat64 `json:"totalOrderIM"`
-			TotalPositionIM     convert.StringToFloat64 `json:"totalPositionIM"`
-			TotalPositionMM     convert.StringToFloat64 `json:"totalPositionMM"`
-			UnrealisedPnl       convert.StringToFloat64 `json:"unrealisedPnl"`
-			CumRealisedPnl      convert.StringToFloat64 `json:"cumRealisedPnl"`
-			Bonus               convert.StringToFloat64 `json:"bonus"`
-			SpotHedgingQuantity convert.StringToFloat64 `json:"spotHedgingQty"`
+			Coin                string       `json:"coin"`
+			Equity              types.Number `json:"equity"`
+			UsdValue            types.Number `json:"usdValue"`
+			WalletBalance       types.Number `json:"walletBalance"`
+			AvailableToWithdraw types.Number `json:"availableToWithdraw"`
+			AvailableToBorrow   types.Number `json:"availableToBorrow"`
+			BorrowAmount        types.Number `json:"borrowAmount"`
+			AccruedInterest     types.Number `json:"accruedInterest"`
+			TotalOrderIM        types.Number `json:"totalOrderIM"`
+			TotalPositionIM     types.Number `json:"totalPositionIM"`
+			TotalPositionMM     types.Number `json:"totalPositionMM"`
+			UnrealisedPnl       types.Number `json:"unrealisedPnl"`
+			CumRealisedPnl      types.Number `json:"cumRealisedPnl"`
+			Bonus               types.Number `json:"bonus"`
+			SpotHedgingQuantity types.Number `json:"spotHedgingQty"`
 		} `json:"coin"`
 		AccountType string `json:"accountType"`
 		AccountLTV  string `json:"accountLTV"`
@@ -2972,11 +2062,11 @@
 	Topic        string               `json:"topic"`
 	CreationTime convert.ExchangeTime `json:"creationTime"`
 	Data         []struct {
-		BaseCoin   string                  `json:"baseCoin"`
-		TotalDelta convert.StringToFloat64 `json:"totalDelta"`
-		TotalGamma convert.StringToFloat64 `json:"totalGamma"`
-		TotalVega  convert.StringToFloat64 `json:"totalVega"`
-		TotalTheta convert.StringToFloat64 `json:"totalTheta"`
+		BaseCoin   string       `json:"baseCoin"`
+		TotalDelta types.Number `json:"totalDelta"`
+		TotalGamma types.Number `json:"totalGamma"`
+		TotalVega  types.Number `json:"totalVega"`
+		TotalTheta types.Number `json:"totalTheta"`
 	} `json:"data"`
 }
 
@@ -2988,10 +2078,10 @@
 
 // InstrumentInfoItem represents an instrument long short ratio information.
 type InstrumentInfoItem struct {
-	Symbol    string                  `json:"symbol"`
-	BuyRatio  convert.StringToFloat64 `json:"buyRatio"`
-	SellRatio convert.StringToFloat64 `json:"sellRatio"`
-	Timestamp convert.ExchangeTime    `json:"timestamp"`
+	Symbol    string               `json:"symbol"`
+	BuyRatio  types.Number         `json:"buyRatio"`
+	SellRatio types.Number         `json:"sellRatio"`
+	Timestamp convert.ExchangeTime `json:"timestamp"`
 }
 
 // Error defines all error information for each request
