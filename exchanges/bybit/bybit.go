--- conflicted
+++ resolved
@@ -161,17 +161,10 @@
 func (by *Bybit) GetTrades(ctx context.Context, symbol string, limit int64) ([]TradeItem, error) {
 	resp := struct {
 		Data []struct {
-<<<<<<< HEAD
-			Price        float64   `json:"price,string"`
-			Time         bybitTime `json:"time"`
-			Quantity     float64   `json:"qty,string"`
-			IsBuyerMaker bool      `json:"isBuyerMaker"`
-=======
+			Time         bybitTime               `json:"time"`
+			IsBuyerMaker bool                    `json:"isBuyerMaker"`
 			Price        convert.StringToFloat64 `json:"price"`
-			Time         bybitTimeMilliSec       `json:"time"`
 			Quantity     convert.StringToFloat64 `json:"qty"`
-			IsBuyerMaker bool                    `json:"isBuyerMaker"`
->>>>>>> 92839eba
 		} `json:"result"`
 		Error
 	}{}
@@ -329,7 +322,6 @@
 // Get24HrsChange returns price change statistics for the last 24 hours
 // If symbol not passed then it will return price change statistics for all pairs
 func (by *Bybit) Get24HrsChange(ctx context.Context, symbol string) ([]PriceChangeStats, error) {
-<<<<<<< HEAD
 	type priceChangeStats struct {
 		Time         bybitTime `json:"time"`
 		Symbol       string    `json:"symbol"`
@@ -343,9 +335,6 @@
 		QuoteVolume  float64   `json:"quoteVolume,string"`
 	}
 
-	var stats []PriceChangeStats
-=======
->>>>>>> 92839eba
 	if symbol != "" {
 		resp := struct {
 			Data PriceChangeStats `json:"result"`
@@ -419,7 +408,6 @@
 // GetBestBidAskPrice returns best BID and ASK price
 // If symbol not passed then it will return best BID and ASK price for all pairs
 func (by *Bybit) GetBestBidAskPrice(ctx context.Context, symbol string) ([]TickerData, error) {
-<<<<<<< HEAD
 	type bestTicker struct {
 		Symbol      string    `json:"symbol"`
 		BidPrice    float64   `json:"bidPrice,string"`
@@ -429,9 +417,6 @@
 		Time        bybitTime `json:"time"`
 	}
 
-	var tickers []TickerData
-=======
->>>>>>> 92839eba
 	if symbol != "" {
 		resp := struct {
 			Data TickerData `json:"result"`
