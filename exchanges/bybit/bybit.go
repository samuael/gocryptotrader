package bybit

import (
	"bytes"
	"context"
	"encoding/json"
	"errors"
	"fmt"
	"net/http"
	"net/url"
	"reflect"
	"strconv"
	"strings"
	"time"

	"github.com/thrasher-corp/gocryptotrader/common"
	"github.com/thrasher-corp/gocryptotrader/common/convert"
	"github.com/thrasher-corp/gocryptotrader/common/crypto"
	"github.com/thrasher-corp/gocryptotrader/currency"
	exchange "github.com/thrasher-corp/gocryptotrader/exchanges"
	"github.com/thrasher-corp/gocryptotrader/exchanges/kline"
	"github.com/thrasher-corp/gocryptotrader/exchanges/order"
	"github.com/thrasher-corp/gocryptotrader/exchanges/orderbook"
	"github.com/thrasher-corp/gocryptotrader/exchanges/request"
	"github.com/thrasher-corp/gocryptotrader/exchanges/stream"
)

// Bybit is the overarching type across this package
type Bybit struct {
	exchange.Base

	// AccountType holds information about whether the account to which the api key belongs is a unified margin account or not.
	// 0: unified, and 1: for normal account
	AccountType uint8
}

const (
	bybitAPIURL     = "https://api.bybit.com"
	bybitAPIVersion = "/v5/"

	defaultRecvWindow = "5000" // 5000 milli second

	sideBuy  = "Buy"
	sideSell = "Sell"

	cSpot, cLinear, cOption, cInverse = "spot", "linear", "option", "inverse"

	accountTypeNormal  = 0 // 0: regular account
	accountTypeUnified = 1 // 1: unified trade account

	longDatedFormat = "02Jan06"
)

var (
	errCategoryNotSet                          = errors.New("category not set")
	errBaseNotSet                              = errors.New("base coin not set when category is option")
	errInvalidTriggerDirection                 = errors.New("invalid trigger direction")
	errInvalidTriggerPriceType                 = errors.New("invalid trigger price type")
	errNilArgument                             = errors.New("nil argument")
	errMissingUserID                           = errors.New("sub user id missing")
	errMissingUsername                         = errors.New("username is missing")
	errInvalidMemberType                       = errors.New("invalid member type")
	errMissingTransferID                       = errors.New("transfer ID is required")
	errMemberIDRequired                        = errors.New("member ID is required")
	errNonePointerArgument                     = errors.New("argument must be pointer")
	errEitherOrderIDOROrderLinkIDRequired      = errors.New("either orderId or orderLinkId required")
	errNoOrderPassed                           = errors.New("no order passed")
	errSymbolOrSettleCoinRequired              = errors.New("provide symbol or settleCoin at least one")
	errInvalidTradeModeValue                   = errors.New("invalid trade mode value")
	errTakeProfitOrStopLossModeMissing         = errors.New("TP/SL mode missing")
	errMissingAccountType                      = errors.New("account type not specified")
	errMembersIDsNotSet                        = errors.New("members IDs not set")
	errMissingChainType                        = errors.New("missing chain type is empty")
	errMissingChainInformation                 = errors.New("missing transfer chain")
	errMissingAddressInfo                      = errors.New("address is required")
	errMissingWithdrawalID                     = errors.New("missing withdrawal id")
	errTimeWindowRequired                      = errors.New("time window is required")
	errFrozenPeriodRequired                    = errors.New("frozen period required")
	errQuantityLimitRequired                   = errors.New("quantity limit required")
	errInvalidPushData                         = errors.New("invalid push data")
	errInvalidLeverage                         = errors.New("leverage can't be zero or less then it")
	errInvalidPositionMode                     = errors.New("position mode is invalid")
	errInvalidMode                             = errors.New("mode can't be empty or missing")
	errInvalidOrderFilter                      = errors.New("invalid order filter")
	errInvalidCategory                         = errors.New("invalid category")
	errEitherSymbolOrCoinRequired              = errors.New("either symbol or coin required")
	errOrderLinkIDMissing                      = errors.New("order link id missing")
	errSymbolMissing                           = errors.New("symbol missing")
	errInvalidAutoAddMarginValue               = errors.New("invalid add auto margin value")
	errDisconnectTimeWindowNotSet              = errors.New("disconnect time window not set")
	errAPIKeyIsNotUnified                      = errors.New("api key is not unified")
	errEndpointAvailableForNormalAPIKeyHolders = errors.New("endpoint available for normal API key holders only")
	errInvalidContractLength                   = errors.New("contract length cannot be less than or equal to zero")
	errWebsocketNotEnabled                     = errors.New(stream.WebsocketNotEnabled)
)

var (
	intervalMap         = map[kline.Interval]string{kline.OneMin: "1", kline.ThreeMin: "3", kline.FiveMin: "5", kline.FifteenMin: "15", kline.ThirtyMin: "30", kline.OneHour: "60", kline.TwoHour: "120", kline.FourHour: "240", kline.SixHour: "360", kline.SevenHour: "720", kline.OneDay: "D", kline.OneWeek: "W", kline.OneMonth: "M"}
	stringToIntervalMap = map[string]kline.Interval{"1": kline.OneMin, "3": kline.ThreeMin, "5": kline.FiveMin, "15": kline.FifteenMin, "30": kline.ThirtyMin, "60": kline.OneHour, "120": kline.TwoHour, "240": kline.FourHour, "360": kline.SixHour, "720": kline.SevenHour, "D": kline.OneDay, "W": kline.OneWeek, "M": kline.OneMonth}
)

func intervalToString(interval kline.Interval) (string, error) {
	inter, okay := intervalMap[interval]
	if okay {
		return inter, nil
	}
	return "", kline.ErrUnsupportedInterval
}

// stringToInterval returns a kline.Interval instance from string.
func stringToInterval(s string) (kline.Interval, error) {
	interval, okay := stringToIntervalMap[s]
	if okay {
		return interval, nil
	}
	return 0, kline.ErrInvalidInterval
}

// GetBybitServerTime retrieves bybit server time
func (by *Bybit) GetBybitServerTime(ctx context.Context) (*ServerTime, error) {
	var resp *ServerTime
	return resp, by.SendHTTPRequest(ctx, exchange.RestSpot, "market/time", defaultEPL, &resp)
}

// GetKlines query for historical klines (also known as candles/candlesticks). Charts are returned in groups based on the requested interval.
func (by *Bybit) GetKlines(ctx context.Context, category, symbol string, interval kline.Interval, startTime, endTime time.Time, limit int64) ([]KlineItem, error) {
	switch category {
	case "":
		return nil, errCategoryNotSet
	case cSpot, cLinear, cInverse:
	default:
		return nil, fmt.Errorf("%w, category: %s", errInvalidCategory, category)
	}
	if symbol == "" {
		return nil, errSymbolMissing
	}
	params := url.Values{}
	params.Set("category", category)
	params.Set("symbol", symbol)
	intervalString, err := intervalToString(interval)
	if err != nil {
		return nil, err
	}
	params.Set("interval", intervalString)
	if !startTime.IsZero() {
		params.Set("start", strconv.FormatInt(startTime.UnixMilli(), 10))
	}
	if !endTime.IsZero() {
		params.Set("end", strconv.FormatInt(endTime.UnixMilli(), 10))
	}
	if limit > 0 {
		params.Set("limit", strconv.FormatInt(limit, 10))
	}
	var resp KlineResponse
	err = by.SendHTTPRequest(ctx, exchange.RestSpot, common.EncodeURLValues("market/kline", params), defaultEPL, &resp)
	if err != nil {
		return nil, err
	}
	return processKlineResponse(resp.List)
}

func processKlineResponse(in [][]string) ([]KlineItem, error) {
	klines := make([]KlineItem, len(in))
	for x := range in {
		if len(in[x]) < 5 {
			return nil, errors.New("invalid kline data")
		}
		startTimestamp, err := strconv.ParseInt(in[x][0], 10, 64)
		if err != nil {
			return nil, err
		}
		klines[x] = KlineItem{StartTime: time.UnixMilli(startTimestamp)}
		klines[x].Open, err = strconv.ParseFloat(in[x][1], 64)
		if err != nil {
			return nil, err
		}
		klines[x].High, err = strconv.ParseFloat(in[x][2], 64)
		if err != nil {
			return nil, err
		}
		klines[x].Low, err = strconv.ParseFloat(in[x][3], 64)
		if err != nil {
			return nil, err
		}
		klines[x].Close, err = strconv.ParseFloat(in[x][4], 64)
		if err != nil {
			return nil, err
		}
		if len(in[x]) == 7 {
			klines[x].TradeVolume, err = strconv.ParseFloat(in[x][5], 64)
			if err != nil {
				return nil, err
			}
			klines[x].Turnover, err = strconv.ParseFloat(in[x][6], 64)
			if err != nil {
				return nil, err
			}
		}
	}
	return klines, nil
}

// GetInstrumentInfo retrieves the list of instrument details given the category and symbol.
func (by *Bybit) GetInstrumentInfo(ctx context.Context, category, symbol, status, baseCoin, cursor string, limit int64) (*InstrumentsInfo, error) {
	params, err := fillCategoryAndSymbol(category, symbol, true)
	if err != nil {
		return nil, err
	}
	if status != "" {
		params.Set("status", status)
	}
	if baseCoin != "" {
		params.Set("baseCoin", baseCoin)
	}
	if cursor != "" {
		params.Set("cursor", cursor)
	}
	if limit > 0 {
		params.Set("limit", strconv.FormatInt(limit, 10))
	}
	var resp *InstrumentsInfo
	return resp, by.SendHTTPRequest(ctx, exchange.RestSpot, common.EncodeURLValues("market/instruments-info", params), defaultEPL, &resp)
}

// GetMarkPriceKline query for historical mark price klines. Charts are returned in groups based on the requested interval.
func (by *Bybit) GetMarkPriceKline(ctx context.Context, category, symbol string, interval kline.Interval, startTime, endTime time.Time, limit int64) ([]KlineItem, error) {
	params, err := fillCategoryAndSymbol(category, symbol)
	if err != nil {
		return nil, err
	}
	intervalString, err := intervalToString(interval)
	if err != nil {
		return nil, err
	}
	params.Set("interval", intervalString)
	if !startTime.IsZero() {
		params.Set("start", strconv.FormatInt(startTime.UnixMilli(), 10))
	}
	if !endTime.IsZero() {
		params.Set("end", strconv.FormatInt(endTime.UnixMilli(), 10))
	}
	if limit > 0 {
		params.Set("limit", strconv.FormatInt(limit, 10))
	}
	var resp MarkPriceKlineResponse
	err = by.SendHTTPRequest(ctx, exchange.RestSpot, common.EncodeURLValues("market/mark-price-kline", params), defaultEPL, &resp)
	if err != nil {
		return nil, err
	}
	return processKlineResponse(resp.List)
}

// GetIndexPriceKline query for historical index price klines. Charts are returned in groups based on the requested interval.
func (by *Bybit) GetIndexPriceKline(ctx context.Context, category, symbol string, interval kline.Interval, startTime, endTime time.Time, limit int64) ([]KlineItem, error) {
	params, err := fillCategoryAndSymbol(category, symbol)
	if err != nil {
		return nil, err
	}
	intervalString, err := intervalToString(interval)
	if err != nil {
		return nil, err
	}
	params.Set("interval", intervalString)
	if !startTime.IsZero() {
		params.Set("start", strconv.FormatInt(startTime.UnixMilli(), 10))
	}
	if !endTime.IsZero() {
		params.Set("end", strconv.FormatInt(endTime.UnixMilli(), 10))
	}
	if limit > 0 {
		params.Set("limit", strconv.FormatInt(limit, 10))
	}
	var resp KlineResponse
	err = by.SendHTTPRequest(ctx, exchange.RestSpot, common.EncodeURLValues("market/index-price-kline", params), defaultEPL, &resp)
	if err != nil {
		return nil, err
	}
	return processKlineResponse(resp.List)
}

// GetOrderBook retrieves for orderbook depth data.
func (by *Bybit) GetOrderBook(ctx context.Context, category, symbol string, limit int64) (*Orderbook, error) {
	params, err := fillCategoryAndSymbol(category, symbol)
	if err != nil {
		return nil, err
	}
	if limit > 0 {
		params.Set("limit", strconv.FormatInt(limit, 10))
	}
	var resp orderbookResponse
	err = by.SendHTTPRequest(ctx, exchange.RestSpot, common.EncodeURLValues("market/orderbook", params), defaultEPL, &resp)
	if err != nil {
		return nil, err
	}
	return constructOrderbook(&resp)
}

func fillCategoryAndSymbol(category, symbol string, optionalSymbol ...bool) (url.Values, error) {
	if category == "" {
		return nil, errCategoryNotSet
	} else if category != cSpot && category != cLinear && category != cInverse && category != cOption {
		return nil, fmt.Errorf("%w, category: %s", errInvalidCategory, category)
	}
	params := url.Values{}
	if symbol == "" && (len(optionalSymbol) == 0 || !optionalSymbol[0]) {
		return nil, errSymbolMissing
	} else if symbol != "" {
		params.Set("symbol", symbol)
	}
	params.Set("category", category)
	return params, nil
}

// GetTickers returns the latest price snapshot, best bid/ask price, and trading volume in the last 24 hours.
func (by *Bybit) GetTickers(ctx context.Context, category, symbol, baseCoin string, expiryDate time.Time) (*TickerData, error) {
	params, err := fillCategoryAndSymbol(category, symbol, true)
	if err != nil {
		return nil, err
	}
	if category == cOption && symbol == "" && baseCoin == "" {
		return nil, errBaseNotSet
	}
	if baseCoin != "" {
		params.Set("baseCoin", baseCoin)
	}
	if !expiryDate.IsZero() {
		params.Set("expData", expiryDate.Format(longDatedFormat))
	}
	var resp *TickerData
	return resp, by.SendHTTPRequest(ctx, exchange.RestSpot, common.EncodeURLValues("market/tickers", params), defaultEPL, &resp)
}

// GetFundingRateHistory retrieves historical funding rates. Each symbol has a different funding interval.
// For example, if the interval is 8 hours and the current time is UTC 12, then it returns the last funding rate, which settled at UTC 8.
func (by *Bybit) GetFundingRateHistory(ctx context.Context, category, symbol string, startTime, endTime time.Time, limit int64) (*FundingRateHistory, error) {
	if category == "" {
		return nil, errCategoryNotSet
	} else if category != cLinear && category != cInverse {
		return nil, fmt.Errorf("%w, category: %s", errInvalidCategory, category)
	}
	params := url.Values{}
	if symbol == "" {
		return nil, errSymbolMissing
	}
	params.Set("symbol", symbol)
	params.Set("category", category)
	if !startTime.IsZero() {
		params.Set("startTime", strconv.FormatInt(startTime.UnixMilli(), 10))
	}
	if !endTime.IsZero() {
		params.Set("endTime", strconv.FormatInt(endTime.UnixMilli(), 10))
	}
	if limit > 0 {
		params.Set("limit", strconv.FormatInt(limit, 10))
	}
	var resp *FundingRateHistory
	return resp, by.SendHTTPRequest(ctx, exchange.RestSpot, common.EncodeURLValues("market/funding/history", params), defaultEPL, &resp)
}

// GetPublicTradingHistory retrieves recent public trading data.
// Option type. 'Call' or 'Put'. For option only
func (by *Bybit) GetPublicTradingHistory(ctx context.Context, category, symbol, baseCoin, optionType string, limit int64) (*TradingHistory, error) {
	params, err := fillCategoryAndSymbol(category, symbol)
	if err != nil {
		return nil, err
	}
	if category == cOption && symbol == "" && baseCoin == "" {
		return nil, errBaseNotSet
	}
	if baseCoin != "" {
		params.Set("baseCoin", baseCoin)
	}
	if optionType != "" {
		params.Set("optionType", optionType)
	}
	if limit > 0 {
		params.Set("limit", strconv.FormatInt(limit, 10))
	}
	var resp *TradingHistory
	return resp, by.SendHTTPRequest(ctx, exchange.RestSpot, common.EncodeURLValues("market/recent-trade", params), defaultEPL, &resp)
}

// GetOpenInterestData retrieves open interest of each symbol.
func (by *Bybit) GetOpenInterestData(ctx context.Context, category, symbol, intervalTime string, startTime, endTime time.Time, limit int64, cursor string) (*OpenInterest, error) {
	if category == "" {
		return nil, errCategoryNotSet
	} else if category != cLinear && category != cInverse {
		return nil, fmt.Errorf("%w, category: %s", errInvalidCategory, category)
	}
	params := url.Values{}
	if symbol == "" {
		return nil, errSymbolMissing
	}
	params.Set("symbol", symbol)
	params.Set("category", category)
	if intervalTime != "" {
		params.Set("intervalTime", intervalTime)
	}
	if !startTime.IsZero() {
		params.Set("startTime", strconv.FormatInt(startTime.UnixMilli(), 10))
	}
	if !endTime.IsZero() {
		params.Set("endTime", strconv.FormatInt(endTime.UnixMilli(), 10))
	}
	if limit > 0 {
		params.Set("limit", strconv.FormatInt(limit, 10))
	}
	if cursor != "" {
		params.Set("cursor", cursor)
	}
	var resp *OpenInterest
	return resp, by.SendHTTPRequest(ctx, exchange.RestSpot, common.EncodeURLValues("market/open-interest", params), defaultEPL, &resp)
}

// GetHistoricalVolatility retrieves option historical volatility.
// The data is hourly.
// If both 'startTime' and 'endTime' are not specified, it will return the most recent 1 hours worth of data.
// 'startTime' and 'endTime' are a pair of params. Either both are passed or they are not passed at all.
// This endpoint can query the last 2 years worth of data, but make sure [endTime - startTime] <= 30 days.
func (by *Bybit) GetHistoricalVolatility(ctx context.Context, category, baseCoin string, period int64, startTime, endTime time.Time) ([]HistoricVolatility, error) {
	if category == "" {
		return nil, errCategoryNotSet
	} else if category != cOption {
		return nil, fmt.Errorf("%w, category: %s", errInvalidCategory, category)
	}
	params := url.Values{}
	params.Set("category", category)
	if baseCoin != "" {
		params.Set("baseCoin", baseCoin)
	}
	if period > 0 {
		params.Set("period", strconv.FormatInt(period, 10))
	}
	var err error
	if !startTime.IsZero() || !endTime.IsZero() {
		err = common.StartEndTimeCheck(startTime, endTime)
		if err != nil {
			return nil, err
		}
		params.Set("startTime", strconv.FormatInt(startTime.UnixMilli(), 10))
		params.Set("endTime", strconv.FormatInt(endTime.UnixMilli(), 10))
	}
	var resp []HistoricVolatility
	return resp, by.SendHTTPRequest(ctx, exchange.RestSpot, common.EncodeURLValues("market/historical-volatility", params), defaultEPL, &resp)
}

// GetInsurance retrieves insurance pool data (BTC/USDT/USDC etc). The data is updated every 24 hours.
func (by *Bybit) GetInsurance(ctx context.Context, coin string) (*InsuranceHistory, error) {
	params := url.Values{}
	if coin != "" {
		params.Set("coin", coin)
	}
	var resp *InsuranceHistory
	return resp, by.SendHTTPRequest(ctx, exchange.RestSpot, common.EncodeURLValues("market/insurance", params), defaultEPL, &resp)
}

// GetRiskLimit retrieves risk limit history
func (by *Bybit) GetRiskLimit(ctx context.Context, category, symbol string) (*RiskLimitHistory, error) {
	if category == "" {
		return nil, errCategoryNotSet
	} else if category != cLinear && category != cInverse {
		return nil, fmt.Errorf("%w, category: %s", errInvalidCategory, category)
	}
	params := url.Values{}
	params.Set("category", category)
	if symbol != "" {
		params.Set("symbol", symbol)
	}
	var resp *RiskLimitHistory
	return resp, by.SendHTTPRequest(ctx, exchange.RestSpot, common.EncodeURLValues("market/risk-limit", params), defaultEPL, &resp)
}

// GetDeliveryPrice retrieves delivery price.
func (by *Bybit) GetDeliveryPrice(ctx context.Context, category, symbol, baseCoin, cursor string, limit int64) (*DeliveryPrice, error) {
	if category == "" {
		return nil, errCategoryNotSet
	} else if category != cLinear && category != cInverse && category != cOption {
		return nil, fmt.Errorf("%w, category: %s", errInvalidCategory, category)
	}
	params := url.Values{}
	params.Set("category", category)
	if symbol != "" {
		params.Set("symbol", symbol)
	}
	if baseCoin != "" {
		params.Set("baseCoin", baseCoin)
	}
	if limit > 0 {
		params.Set("limit", strconv.FormatInt(limit, 10))
	}
	if cursor != "" {
		params.Set("cursor", cursor)
	}
	var resp *DeliveryPrice
	return resp, by.SendHTTPRequest(ctx, exchange.RestSpot, common.EncodeURLValues("market/delivery-price", params), defaultEPL, &resp)
}

func isValidCategory(category string) error {
	switch category {
	case cSpot, cOption, cLinear, cInverse:
		return nil
	case "":
		return errCategoryNotSet
	default:
		return fmt.Errorf("%w, category: %s", errInvalidCategory, category)
	}
}

// PlaceOrder creates an order for spot, spot margin, USDT perpetual, USDC perpetual, USDC futures, inverse futures and options.
func (by *Bybit) PlaceOrder(ctx context.Context, arg *PlaceOrderParams) (*OrderResponse, error) {
	if arg == nil {
		return nil, errNilArgument
	}
	err := isValidCategory(arg.Category)
	if err != nil {
		return nil, err
	}
	if arg.Symbol.IsEmpty() {
		return nil, currency.ErrCurrencyPairEmpty
	}
	if arg.WhetherToBorrow {
		arg.IsLeverage = 1
	}
	// specifies whether to borrow or to trade.
	if arg.IsLeverage != 0 && arg.IsLeverage != 1 {
		return nil, errors.New("please provide a valid isLeverage value; must be 0 for unified spot and 1 for margin trading")
	}
	if arg.Side == "" {
		return nil, order.ErrSideIsInvalid
	}
	if arg.OrderType == "" { // Market and Limit order types are allowed
		return nil, order.ErrTypeIsInvalid
	}
	if arg.OrderQuantity <= 0 {
		return nil, order.ErrAmountBelowMin
	}
	switch arg.TriggerDirection {
	case 0, 1, 2: // 0: None, 1: triggered when market price rises to triggerPrice, 2: triggered when market price falls to triggerPrice
	default:
		return nil, fmt.Errorf("%w, triggerDirection: %d", errInvalidTriggerDirection, arg.TriggerDirection)
	}
	if arg.OrderFilter != "" && arg.Category == cSpot {
		switch arg.OrderFilter {
		case "Order", "tpslOrder", "StopOrder":
		default:
			return nil, fmt.Errorf("%w, orderFilter=%s", errInvalidOrderFilter, arg.OrderFilter)
		}
	}
	switch arg.TriggerPriceType {
	case "", "LastPrice", "IndexPrice", "MarkPrice":
	default:
		return nil, errInvalidTriggerPriceType
	}
	var resp OrderResponse

	epl := createOrderEPL
	if arg.Category == "spot" {
		epl = createSpotOrderEPL
	}
	return &resp, by.SendAuthHTTPRequestV5(ctx, exchange.RestSpot, http.MethodPost, "/v5/order/create", nil, arg, &resp, epl)
}

// AmendOrder amends an open unfilled or partially filled orders.
func (by *Bybit) AmendOrder(ctx context.Context, arg *AmendOrderParams) (*OrderResponse, error) {
	if arg == nil {
		return nil, errNilArgument
	}
	if arg.OrderID == "" && arg.OrderLinkID == "" {
		return nil, errEitherOrderIDOROrderLinkIDRequired
	}
	err := isValidCategory(arg.Category)
	if err != nil {
		return nil, err
	}
	if arg.Symbol.IsEmpty() {
		return nil, currency.ErrCurrencyPairEmpty
	}
	var resp *OrderResponse
	return resp, by.SendAuthHTTPRequestV5(ctx, exchange.RestSpot, http.MethodPost, "/v5/order/amend", nil, arg, &resp, amendOrderEPL)
}

// CancelTradeOrder cancels an open unfilled or partially filled order.
func (by *Bybit) CancelTradeOrder(ctx context.Context, arg *CancelOrderParams) (*OrderResponse, error) {
	if arg == nil {
		return nil, errNilArgument
	}
	if arg.OrderID == "" && arg.OrderLinkID == "" {
		return nil, errEitherOrderIDOROrderLinkIDRequired
	}
	err := isValidCategory(arg.Category)
	if err != nil {
		return nil, err
	}
	if arg.Symbol.IsEmpty() {
		return nil, currency.ErrCurrencyPairEmpty
	}
	switch {
	case arg.OrderFilter != "" && arg.Category == cSpot:
		switch arg.OrderFilter {
		case "Order", "tpslOrder", "StopOrder":
		default:
			return nil, fmt.Errorf("%w, orderFilter=%s", errInvalidOrderFilter, arg.OrderFilter)
		}
	case arg.OrderFilter != "":
		return nil, fmt.Errorf("%w, orderFilter is valid for 'spot' only", errInvalidCategory)
	}
	var resp *OrderResponse

	epl := cancelOrderEPL
	if arg.Category == "spot" {
		epl = cancelSpotEPL
	}
	return resp, by.SendAuthHTTPRequestV5(ctx, exchange.RestSpot, http.MethodPost, "/v5/order/cancel", nil, arg, &resp, epl)
}

// GetOpenOrders retrieves unfilled or partially filled orders in real-time. To query older order records, please use the order history interface.
// orderFilter: possible values are 'Order', 'StopOrder', 'tpslOrder', and 'OcoOrder'
func (by *Bybit) GetOpenOrders(ctx context.Context, category, symbol, baseCoin, settleCoin, orderID, orderLinkID, orderFilter, cursor string,
	openOnly, limit int64) (*TradeOrders, error) {
	params, err := fillCategoryAndSymbol(category, symbol, true)
	if err != nil {
		return nil, err
	}
	if baseCoin != "" {
		params.Set("baseCoin", baseCoin)
	}
	if settleCoin != "" {
		params.Set("settleCoin", settleCoin)
	}
	if orderID != "" {
		params.Set("orderId", orderID)
	}
	if orderLinkID != "" {
		params.Set("orderLinkId", orderLinkID)
	}
	if openOnly != 0 {
		params.Set("openOnly", strconv.FormatInt(openOnly, 10))
	}
	if orderFilter != "" {
		params.Set("orderFilter", orderFilter)
	}
	if limit > 0 {
		params.Set("limit", strconv.FormatInt(limit, 10))
	}
	if cursor != "" {
		params.Set("cursor", cursor)
	}
	var resp *TradeOrders
	return resp, by.SendAuthHTTPRequestV5(ctx, exchange.RestSpot, http.MethodGet, "/v5/order/realtime", params, nil, &resp, getOrderEPL)
}

// CancelAllTradeOrders cancel all open orders
func (by *Bybit) CancelAllTradeOrders(ctx context.Context, arg *CancelAllOrdersParam) ([]OrderResponse, error) {
	if arg == nil {
		return nil, errNilArgument
	}
	err := isValidCategory(arg.Category)
	if err != nil {
		return nil, err
	}
	if arg.OrderFilter != "" && (arg.Category != "linear" && arg.Category != "inverse") {
		return nil, fmt.Errorf("%w, only used for category=linear or inverse", errInvalidOrderFilter)
	}
	var resp CancelAllResponse
	epl := cancelAllEPL
	if arg.Category == "spot" {
		epl = cancelAllSpotEPL
	}
	return resp.List, by.SendAuthHTTPRequestV5(ctx, exchange.RestSpot, http.MethodPost, "/v5/order/cancel-all", nil, arg, &resp, epl)
}

// GetTradeOrderHistory retrieves order history. As order creation/cancellation is asynchronous, the data returned from this endpoint may delay.
// If you want to get real-time order information, you could query this endpoint or rely on the websocket stream (recommended).
// orderFilter: possible values are 'Order', 'StopOrder', 'tpslOrder', and 'OcoOrder'
func (by *Bybit) GetTradeOrderHistory(ctx context.Context, category, symbol, orderID, orderLinkID,
	baseCoin, settleCoin, orderFilter, orderStatus, cursor string,
	startTime, endTime time.Time, limit int64) (*TradeOrders, error) {
	params, err := fillCategoryAndSymbol(category, symbol, true)
	if err != nil {
		return nil, err
	}
	if baseCoin != "" {
		params.Set("baseCoin", baseCoin)
	}
	if settleCoin != "" {
		params.Set("settleCoin", settleCoin)
	}
	if orderID != "" {
		params.Set("orderId", orderID)
	}
	if orderLinkID != "" {
		params.Set("orderLinkId", orderLinkID)
	}
	if orderFilter != "" {
		params.Set("orderFilter", orderFilter)
	}
	if orderStatus != "" {
		params.Set("orderStatus", orderStatus)
	}
	if cursor != "" {
		params.Set("cursor", cursor)
	}
	if !startTime.IsZero() {
		params.Set("startTime", strconv.FormatInt(startTime.UnixMilli(), 10))
	}
	if !endTime.IsZero() {
		params.Set("endTime", strconv.FormatInt(endTime.UnixMilli(), 10))
	}
	if limit > 0 {
		params.Set("limit", strconv.FormatInt(limit, 10))
	}
	var resp *TradeOrders
	return resp, by.SendAuthHTTPRequestV5(ctx, exchange.RestSpot, http.MethodGet, "/v5/order/history", params, nil, &resp, getOrderHistoryEPL)
}

// PlaceBatchOrder place batch or trade order.
func (by *Bybit) PlaceBatchOrder(ctx context.Context, arg *PlaceBatchOrderParam) ([]BatchOrderResponse, error) {
	if arg == nil {
		return nil, errNilArgument
	}
	switch {
	case arg.Category == "":
		return nil, errCategoryNotSet
	case arg.Category != cOption && arg.Category != cLinear:
		return nil, fmt.Errorf("%w, only 'option' and 'linear' categories are allowed", errInvalidCategory)
	}
	if len(arg.Request) == 0 {
		return nil, errNoOrderPassed
	}
	for a := range arg.Request {
		if arg.Request[a].OrderLinkID == "" {
			return nil, errOrderLinkIDMissing
		}
		if arg.Request[a].Symbol.IsEmpty() {
			return nil, currency.ErrCurrencyPairEmpty
		}
		if arg.Request[a].Side == "" {
			return nil, order.ErrSideIsInvalid
		}
		if arg.Request[a].OrderType == "" { // Market and Limit order types are allowed
			return nil, order.ErrTypeIsInvalid
		}
		if arg.Request[a].OrderQuantity <= 0 {
			return nil, order.ErrAmountBelowMin
		}
	}
	var resp BatchOrdersList
	return resp.List, by.SendAuthHTTPRequestV5(ctx, exchange.RestSpot, http.MethodPost, "/v5/order/create-batch", nil, arg, &resp, createBatchOrderEPL)
}

// BatchAmendOrder represents a batch amend order.
func (by *Bybit) BatchAmendOrder(ctx context.Context, category string, args []BatchAmendOrderParamItem) (*BatchOrderResponse, error) {
	if len(args) == 0 {
		return nil, errNilArgument
	}
	switch {
	case category == "":
		return nil, errCategoryNotSet
	case category != cOption:
		return nil, fmt.Errorf("%w, only 'option' category is allowed", errInvalidCategory)
	}
	for a := range args {
		if args[a].OrderID == "" && args[a].OrderLinkID == "" {
			return nil, errEitherOrderIDOROrderLinkIDRequired
		}
		if args[a].Symbol.IsEmpty() {
			return nil, currency.ErrCurrencyPairEmpty
		}
	}
	var resp *BatchOrderResponse
	return resp, by.SendAuthHTTPRequestV5(ctx, exchange.RestSpot, http.MethodPost, "/v5/order/amend-batch", nil, &BatchAmendOrderParams{
		Category: category,
		Request:  args,
	}, &resp, amendBatchOrderEPL)
}

// CancelBatchOrder cancel more than one open order in a single request.
func (by *Bybit) CancelBatchOrder(ctx context.Context, arg *CancelBatchOrder) ([]CancelBatchResponseItem, error) {
	if arg == nil {
		return nil, errNilArgument
	}
	if arg.Category != cOption {
		return nil, fmt.Errorf("%w, only 'option' category is allowed", errInvalidCategory)
	}
	if len(arg.Request) == 0 {
		return nil, errNoOrderPassed
	}
	for a := range arg.Request {
		if arg.Request[a].OrderID == "" && arg.Request[a].OrderLinkID == "" {
			return nil, errEitherOrderIDOROrderLinkIDRequired
		}
		if arg.Request[a].Symbol.IsEmpty() {
			return nil, currency.ErrCurrencyPairEmpty
		}
	}
	var resp cancelBatchResponse
	return resp.List, by.SendAuthHTTPRequestV5(ctx, exchange.RestSpot, http.MethodPost, "/v5/order/cancel-batch", nil, arg, &resp, cancelBatchOrderEPL)
}

// GetBorrowQuota retrieves the qty and amount of borrowable coins in spot account.
func (by *Bybit) GetBorrowQuota(ctx context.Context, category, symbol, side string) (*BorrowQuota, error) {
	if category == "" {
		return nil, errCategoryNotSet
	} else if category != cSpot {
		return nil, fmt.Errorf("%w, category: %s", errInvalidCategory, category)
	}
	params := url.Values{}
	if symbol == "" {
		return nil, errSymbolMissing
	}
	params.Set("symbol", symbol)
	params.Set("category", category)
	if side == "" {
		return nil, order.ErrSideIsInvalid
	}
	params.Set("side", side)
	var resp *BorrowQuota
	return resp, by.SendAuthHTTPRequestV5(ctx, exchange.RestSpot, http.MethodGet, "/v5/order/spot-borrow-check", params, nil, &resp, defaultEPL)
}

// SetDisconnectCancelAll You can use this endpoint to get your current DCP configuration.
// Your private websocket connection must subscribe "dcp" topic in order to trigger DCP successfully
func (by *Bybit) SetDisconnectCancelAll(ctx context.Context, arg *SetDCPParams) error {
	if arg == nil {
		return errNilArgument
	}
	if arg.TimeWindow == 0 {
		return errDisconnectTimeWindowNotSet
	}
	return by.SendAuthHTTPRequestV5(ctx, exchange.RestSpot, http.MethodPost, "/v5/order/disconnected-cancel-all", nil, arg, &struct{}{}, defaultEPL)
}

// GetPositionInfo retrieves real-time position data, such as position size, cumulative realizedPNL.
func (by *Bybit) GetPositionInfo(ctx context.Context, category, symbol, baseCoin, settleCoin, cursor string, limit int64) (*PositionInfoList, error) {
	if category == "" {
		return nil, errCategoryNotSet
	} else if category != cLinear && category != cInverse && category != cOption {
		return nil, fmt.Errorf("%w, category: %s", errInvalidCategory, category)
	}
	if symbol == "" && settleCoin == "" {
		return nil, errSymbolOrSettleCoinRequired
	}
	params := url.Values{}
	if symbol != "" {
		params.Set("symbol", symbol)
	}
	params.Set("category", category)
	if baseCoin != "" {
		params.Set("baseCoin", baseCoin)
	}
	if settleCoin != "" {
		params.Set("settleCoin", settleCoin)
	}
	if cursor != "" {
		params.Set("cursor", cursor)
	}
	if limit > 0 {
		params.Set("limit", strconv.FormatInt(limit, 10))
	}
	var resp *PositionInfoList
	return resp, by.SendAuthHTTPRequestV5(ctx, exchange.RestSpot, http.MethodGet, "/v5/position/list", params, nil, &resp, getPositionListEPL)
}

// SetLeverageLevel sets a leverage from 0 to max leverage of corresponding risk limit
func (by *Bybit) SetLeverageLevel(ctx context.Context, arg *SetLeverageParams) error {
	if arg == nil {
		return errNilArgument
	}
	switch arg.Category {
	case "":
		return errCategoryNotSet
	case cLinear, cInverse:
	default:
		return fmt.Errorf("%w, category: %s", errInvalidCategory, arg.Category)
	}
	if arg.Symbol == "" {
		return errSymbolMissing
	}
	switch {
	case arg.BuyLeverage <= 0:
		return fmt.Errorf("%w code: 10001 msg: invalid buy leverage %f", errInvalidLeverage, arg.BuyLeverage)
	case arg.BuyLeverage != arg.SellLeverage:
		return fmt.Errorf("%w, buy leverage not equal sell leverage", errInvalidLeverage)
	}
	return by.SendAuthHTTPRequestV5(ctx, exchange.RestSpot, http.MethodPost, "/v5/position/set-leverage", nil, arg, &struct{}{}, postPositionSetLeverageEPL)
}

// SwitchTradeMode sets the trade mode value either to 'cross' or 'isolated'.
// Select cross margin mode or isolated margin mode per symbol level
func (by *Bybit) SwitchTradeMode(ctx context.Context, arg *SwitchTradeModeParams) error {
	if arg == nil {
		return errNilArgument
	}
	switch arg.Category {
	case "":
		return errCategoryNotSet
	case cLinear, cInverse:
	default:
		return fmt.Errorf("%w, category: %s", errInvalidCategory, arg.Category)
	}
	switch {
	case arg.Symbol == "":
		return errSymbolMissing
	case arg.BuyLeverage <= 0:
		return fmt.Errorf("%w code: 10001 msg: invalid buy leverage %f", errInvalidLeverage, arg.BuyLeverage)
	case arg.BuyLeverage != arg.SellLeverage:
		return fmt.Errorf("%w, buy leverage not equal sell leverage", errInvalidLeverage)
	case arg.TradeMode != 0 && arg.TradeMode != 1:
		return errInvalidTradeModeValue
	}
	return by.SendAuthHTTPRequestV5(ctx, exchange.RestSpot, http.MethodPost, "/v5/position/switch-isolated", nil, arg, &struct{}{}, defaultEPL)
}

// SetTakeProfitStopLossMode set partial TP/SL mode, you can set the TP/SL size smaller than position size.
func (by *Bybit) SetTakeProfitStopLossMode(ctx context.Context, arg *TPSLModeParams) (*TPSLModeResponse, error) {
	if arg == nil {
		return nil, errNilArgument
	}
	switch arg.Category {
	case "":
		return nil, errCategoryNotSet
	case cLinear, cInverse:
	default:
		return nil, fmt.Errorf("%w, category: %s", errInvalidCategory, arg.Category)
	}
	switch {
	case arg.Symbol == "":
		return nil, errSymbolMissing
	case arg.TpslMode == "":
		return nil, errTakeProfitOrStopLossModeMissing
	}
	var resp *TPSLModeResponse
	return resp, by.SendAuthHTTPRequestV5(ctx, exchange.RestSpot, http.MethodPost, "/v5/position/set-tpsl-mode", nil, arg, &resp, setPositionTPLSModeEPL)
}

// SwitchPositionMode switch the position mode for USDT perpetual and Inverse futures.
// If you are in one-way Mode, you can only open one position on Buy or Sell side.
// If you are in hedge mode, you can open both Buy and Sell side positions simultaneously.
// switches mode between MergedSingle: One-Way Mode or BothSide: Hedge Mode
func (by *Bybit) SwitchPositionMode(ctx context.Context, arg *SwitchPositionModeParams) error {
	if arg == nil {
		return errNilArgument
	}
	switch arg.Category {
	case "":
		return errCategoryNotSet
	case cLinear, cInverse:
	default:
		return fmt.Errorf("%w, category: %s", errInvalidCategory, arg.Category)
	}
	if arg.Symbol.IsEmpty() && arg.Coin.IsEmpty() {
		return errEitherSymbolOrCoinRequired
	}
	return by.SendAuthHTTPRequestV5(ctx, exchange.RestSpot, http.MethodPost, "/v5/position/switch-mode", nil, arg, &struct{}{}, defaultEPL)
}

// SetRiskLimit risk limit will limit the maximum position value you can hold under different margin requirements.
// If you want to hold a bigger position size, you need more margin. This interface can set the risk limit of a single position.
// If the order exceeds the current risk limit when placing an order, it will be rejected.
// '0': one-way mode '1': hedge-mode Buy side '2': hedge-mode Sell side
func (by *Bybit) SetRiskLimit(ctx context.Context, arg *SetRiskLimitParam) (*RiskLimitResponse, error) {
	if arg == nil {
		return nil, errNilArgument
	}
	switch arg.Category {
	case "":
		return nil, errCategoryNotSet
	case cLinear, cInverse:
	default:
		return nil, fmt.Errorf("%w, category: %s", errInvalidCategory, arg.Category)
	}
	if arg.PositionMode < 0 || arg.PositionMode > 2 {
		return nil, errInvalidPositionMode
	}
	if arg.Symbol.IsEmpty() {
		return nil, errSymbolMissing
	}
	var resp *RiskLimitResponse
	return resp, by.SendAuthHTTPRequestV5(ctx, exchange.RestSpot, http.MethodPost, "/v5/position/set-risk-limit", nil, arg, &resp, setPositionRiskLimitEPL)
}

// SetTradingStop set the take profit, stop loss or trailing stop for the position.
func (by *Bybit) SetTradingStop(ctx context.Context, arg *TradingStopParams) error {
	if arg == nil {
		return errNilArgument
	}
	switch arg.Category {
	case cLinear, cInverse:
	case "":
		return errCategoryNotSet
	default:
		return fmt.Errorf("%w, category: %s", errInvalidCategory, arg.Category)
	}
	if arg.Symbol.IsEmpty() {
		return errSymbolMissing
	}
	return by.SendAuthHTTPRequestV5(ctx, exchange.RestSpot, http.MethodPost, "/v5/position/trading-stop", nil, arg, &struct{}{}, stopTradingPositionEPL)
}

// SetAutoAddMargin sets auto add margin
func (by *Bybit) SetAutoAddMargin(ctx context.Context, arg *AutoAddMarginParam) error {
	if arg == nil {
		return errNilArgument
	}
	switch arg.Category {
	case "":
		return errCategoryNotSet
	case cLinear, cInverse:
	default:
		return fmt.Errorf("%w, category: %s", errInvalidCategory, arg.Category)
	}
	if arg.Symbol.IsEmpty() {
		return errSymbolMissing
	}
	if arg.AutoAddmargin != 0 && arg.AutoAddmargin != 1 {
		return errInvalidAutoAddMarginValue
	}
	if arg.PositionIndex < 0 || arg.PositionIndex > 2 {
		return errInvalidPositionMode
	}
	return by.SendAuthHTTPRequestV5(ctx, exchange.RestSpot, http.MethodPost, "/v5/position/set-auto-add-margin", nil, arg, &struct{}{}, defaultEPL)
}

// AddOrReduceMargin manually add or reduce margin for isolated margin position
func (by *Bybit) AddOrReduceMargin(ctx context.Context, arg *AddOrReduceMarginParam) (*AddOrReduceMargin, error) {
	if arg == nil {
		return nil, errNilArgument
	}
	switch arg.Category {
	case "":
		return nil, errCategoryNotSet
	case cLinear, cInverse:
	default:
		return nil, fmt.Errorf("%w, category: %s", errInvalidCategory, arg.Category)
	}
	if arg.Symbol.IsEmpty() {
		return nil, errSymbolMissing
	}
	if arg.Margin != 10 && arg.Margin != -10 {
		return nil, errInvalidAutoAddMarginValue
	}
	if arg.PositionIndex < 0 || arg.PositionIndex > 2 {
		return nil, errInvalidPositionMode
	}
	var resp *AddOrReduceMargin
	return resp, by.SendAuthHTTPRequestV5(ctx, exchange.RestSpot, http.MethodPost, "/v5/position/add-margin", nil, arg, &resp, defaultEPL)
}

// GetExecution retrieves users' execution records, sorted by execTime in descending order. However, for Normal spot, they are sorted by execId in descending order.
// Execution Type possible values: 'Trade', 'AdlTrade' Auto-Deleveraging, 'Funding' Funding fee, 'BustTrade' Liquidation, 'Delivery' USDC futures delivery, 'BlockTrade'
// UTA Spot: 'stopOrderType', "" for normal order, "tpslOrder" for TP/SL order, "Stop" for conditional order, "OcoOrder" for OCO order
func (by *Bybit) GetExecution(ctx context.Context, category, symbol, orderID, orderLinkID, baseCoin, executionType, stopOrderType, cursor string, startTime, endTime time.Time, limit int64) (*ExecutionResponse, error) {
	params, err := fillCategoryAndSymbol(category, symbol, true)
	if err != nil {
		return nil, err
	}
	if orderID != "" {
		params.Set("orderId", orderID)
	}
	if orderLinkID != "" {
		params.Set("orderLinkId", orderLinkID)
	}
	if baseCoin != "" {
		params.Set("baseCoin", baseCoin)
	}
	if cursor != "" {
		params.Set("cursor", cursor)
	}
	if !startTime.IsZero() {
		params.Set("startTime", strconv.FormatInt(startTime.UnixMilli(), 10))
	}
	if !endTime.IsZero() {
		params.Set("endTime", strconv.FormatInt(endTime.UnixMilli(), 10))
	}
	if executionType != "" {
		params.Set("execType", executionType)
	}
	if cursor != "" {
		params.Set("cursor", cursor)
	}
	if stopOrderType != "" {
		params.Set("stopOrderType", stopOrderType)
	}
	if limit > 0 {
		params.Set("limit", strconv.FormatInt(limit, 10))
	}
	var resp *ExecutionResponse
	return resp, by.SendAuthHTTPRequestV5(ctx, exchange.RestSpot, http.MethodGet, "/v5/execution/list", params, nil, &resp, getExecutionListEPL)
}

// GetClosedPnL retrieves user's closed profit and loss records. The results are sorted by createdTime in descending order.
func (by *Bybit) GetClosedPnL(ctx context.Context, category, symbol, cursor string, startTime, endTime time.Time, limit int64) (*ClosedProfitAndLossResponse, error) {
	params, err := fillOrderAndExecutionFetchParams(paramsConfig{Linear: true, Inverse: true}, category, symbol, "", "", "", "", "", cursor, startTime, endTime, limit)
	if err != nil {
		return nil, err
	}
	var resp *ClosedProfitAndLossResponse
	return resp, by.SendAuthHTTPRequestV5(ctx, exchange.RestSpot, http.MethodGet, "/v5/position/closed-pnl", params, nil, &resp, getPositionClosedPNLEPL)
}

func fillOrderAndExecutionFetchParams(ac paramsConfig, category, symbol, baseCoin, orderID, orderLinkID, orderFilter, orderStatus, cursor string, startTime, endTime time.Time, limit int64) (url.Values, error) {
	params := url.Values{}
	switch {
	case !ac.OptionalCategory && category == "":
		return nil, errCategoryNotSet
	case ac.OptionalCategory && category == "":
	case (!ac.Linear && category == cLinear) ||
		(!ac.Option && category == cOption) ||
		(!ac.Inverse && category == cInverse) ||
		(!ac.Spot && category == cSpot):
		return nil, fmt.Errorf("%w, category: %s", errInvalidCategory, category)
	default:
		params.Set("category", category)
	}
	if ac.MandatorySymbol && symbol == "" {
		return nil, errSymbolMissing
	} else if symbol != "" {
		params.Set("symbol", symbol)
	}
	if category == cOption && baseCoin == "" && !ac.OptionalBaseCoin {
		return nil, fmt.Errorf("%w, baseCoin is required", errBaseNotSet)
	} else if baseCoin != "" {
		params.Set("baseCoin", baseCoin)
	}
	if orderID != "" {
		params.Set("orderId", orderID)
	}
	if orderLinkID != "" {
		params.Set("orderLinkId", orderLinkID)
	}
	if orderFilter != "" {
		params.Set("orderFilter", orderFilter)
	}
	if orderStatus != "" {
		params.Set("orderStatus", orderStatus)
	}
	if cursor != "" {
		params.Set("cursor", cursor)
	}
	if !startTime.IsZero() {
		params.Set("startTime", strconv.FormatInt(startTime.UnixMilli(), 10))
	}
	if !endTime.IsZero() {
		params.Set("endTime", strconv.FormatInt(endTime.UnixMilli(), 10))
	}
	if limit > 0 {
		params.Set("limit", strconv.FormatInt(limit, 10))
	}
	return params, nil
}

// ConfirmNewRiskLimit t is only applicable when the user is marked as only reducing positions
// (please see the isReduceOnly field in the Get Position Info interface).
// After the user actively adjusts the risk level, this interface is called to try to calculate the adjusted risk level,
// and if it passes (retCode=0), the system will remove the position reduceOnly mark.
// You are recommended to call Get Position Info to check isReduceOnly field.
func (by *Bybit) ConfirmNewRiskLimit(ctx context.Context, category, symbol string) error {
	if category == "" {
		return errCategoryNotSet
	}
	if symbol == "" {
		return errSymbolMissing
	}
	arg := &struct {
		Category string `json:"category"`
		Symbol   string `json:"symbol"`
	}{
		Category: category,
		Symbol:   symbol,
	}
	return by.SendAuthHTTPRequestV5(ctx, exchange.RestSpot, http.MethodPost, "/v5/position/confirm-pending-mmr", nil, arg, &struct{}{}, defaultEPL)
}

// GetPreUpgradeOrderHistory the account is upgraded to a Unified account, you can get the orders which occurred before the upgrade.
func (by *Bybit) GetPreUpgradeOrderHistory(ctx context.Context, category, symbol, baseCoin, orderID, orderLinkID, orderFilter, orderStatus, cursor string, startTime, endTime time.Time, limit int64) (*TradeOrders, error) {
	params, err := fillOrderAndExecutionFetchParams(paramsConfig{Linear: true, Option: true, Inverse: true}, category, symbol, baseCoin, orderID, orderLinkID, orderFilter, orderStatus, cursor, startTime, endTime, limit)
	if err != nil {
		return nil, err
	}
	if by.AccountType == accountTypeNormal {
		return nil, errAPIKeyIsNotUnified
	}
	var resp *TradeOrders
	return resp, by.SendAuthHTTPRequestV5(ctx, exchange.RestSpot, http.MethodGet, "/v5/pre-upgrade/order/history", params, nil, &resp, defaultEPL)
}

// GetPreUpgradeTradeHistory retrieves users' execution records which occurred before you upgraded the account to a Unified account, sorted by execTime in descending order
func (by *Bybit) GetPreUpgradeTradeHistory(ctx context.Context, category, symbol, orderID, orderLinkID, baseCoin, executionType, cursor string, startTime, endTime time.Time, limit int64) (*ExecutionResponse, error) {
	params, err := fillOrderAndExecutionFetchParams(paramsConfig{Linear: true, Option: false, Inverse: true}, category, symbol, baseCoin, orderID, orderLinkID, "", "", cursor, startTime, endTime, limit)
	if err != nil {
		return nil, err
	}
	if by.AccountType == accountTypeNormal {
		return nil, errAPIKeyIsNotUnified
	}
	if executionType != "" {
		params.Set("executionType", executionType)
	}
	var resp *ExecutionResponse
	return resp, by.SendAuthHTTPRequestV5(ctx, exchange.RestSpot, http.MethodGet, "/v5/pre-upgrade/execution/list", params, nil, &resp, defaultEPL)
}

// GetPreUpgradeClosedPnL retrieves user's closed profit and loss records from before you upgraded the account to a Unified account. The results are sorted by createdTime in descending order.
func (by *Bybit) GetPreUpgradeClosedPnL(ctx context.Context, category, symbol, cursor string, startTime, endTime time.Time, limit int64) (*ClosedProfitAndLossResponse, error) {
	params, err := fillOrderAndExecutionFetchParams(paramsConfig{Linear: true, Inverse: true, MandatorySymbol: true}, category, symbol, "", "", "", "", "", cursor, startTime, endTime, limit)
	if err != nil {
		return nil, err
	}
	if by.AccountType == accountTypeNormal {
		return nil, errAPIKeyIsNotUnified
	}
	var resp *ClosedProfitAndLossResponse
	return resp, by.SendAuthHTTPRequestV5(ctx, exchange.RestSpot, http.MethodGet, "/v5/pre-upgrade/position/closed-pnl", params, nil, &resp, defaultEPL)
}

// GetPreUpgradeTransactionLog retrieves transaction logs which occurred in the USDC Derivatives wallet before the account was upgraded to a Unified account.
func (by *Bybit) GetPreUpgradeTransactionLog(ctx context.Context, category, baseCoin, transactionType, cursor string, startTime, endTime time.Time, limit int64) (*TransactionLog, error) {
	params, err := fillOrderAndExecutionFetchParams(paramsConfig{Linear: true, Inverse: true}, category, "", baseCoin, "", "", "", "", cursor, startTime, endTime, limit)
	if err != nil {
		return nil, err
	}
	if by.AccountType == accountTypeNormal {
		return nil, errAPIKeyIsNotUnified
	}
	if transactionType != "" {
		params.Set("type", transactionType)
	}
	var resp *TransactionLog
	return resp, by.SendAuthHTTPRequestV5(ctx, exchange.RestSpot, http.MethodGet, "/v5/pre-upgrade/account/transaction-log", params, nil, &resp, defaultEPL)
}

// GetPreUpgradeOptionDeliveryRecord retrieves delivery records of Option before you upgraded the account to a Unified account, sorted by deliveryTime in descending order
func (by *Bybit) GetPreUpgradeOptionDeliveryRecord(ctx context.Context, category, symbol, cursor string, expiryDate time.Time, limit int64) (*PreUpdateOptionDeliveryRecord, error) {
	params, err := fillOrderAndExecutionFetchParams(paramsConfig{OptionalBaseCoin: true, Option: true}, category, symbol, "", "", "", "", "", cursor, time.Time{}, time.Time{}, limit)
	if err != nil {
		return nil, err
	}
	if by.AccountType == accountTypeNormal {
		return nil, errAPIKeyIsNotUnified
	}
	if !expiryDate.IsZero() {
		params.Set("expData", expiryDate.Format(longDatedFormat))
	}
	var resp *PreUpdateOptionDeliveryRecord
	return resp, by.SendAuthHTTPRequestV5(ctx, exchange.RestSpot, http.MethodGet, "/v5/pre-upgrade/asset/delivery-record", params, nil, &resp, defaultEPL)
}

// GetPreUpgradeUSDCSessionSettlement retrieves session settlement records of USDC perpetual before you upgrade the account to Unified account.
func (by *Bybit) GetPreUpgradeUSDCSessionSettlement(ctx context.Context, category, symbol, cursor string, limit int64) (*SettlementSession, error) {
	params, err := fillOrderAndExecutionFetchParams(paramsConfig{Linear: true}, category, symbol, "", "", "", "", "", cursor, time.Time{}, time.Time{}, limit)
	if err != nil {
		return nil, err
	}
	if by.AccountType == accountTypeNormal {
		return nil, errAPIKeyIsNotUnified
	}
	var resp *SettlementSession
	return resp, by.SendAuthHTTPRequestV5(ctx, exchange.RestSpot, http.MethodGet, "/v5/pre-upgrade/asset/settlement-record", params, nil, &resp, defaultEPL)
}

// GetWalletBalance represents wallet balance, query asset information of each currency, and account risk rate information.
// By default, currency information with assets or liabilities of 0 is not returned.
// Unified account: UNIFIED (trade spot/linear/options), CONTRACT(trade inverse)
// Normal account: CONTRACT, SPOT
func (by *Bybit) GetWalletBalance(ctx context.Context, accountType, coin string) (*WalletBalance, error) {
	params := url.Values{}
	if accountType == "" {
		return nil, errMissingAccountType
	}
	params.Set("accountType", accountType)
	if coin != "" {
		params.Set("coin", coin)
	}
	var resp *WalletBalance
	return resp, by.SendAuthHTTPRequestV5(ctx, exchange.RestSpot, http.MethodGet, "/v5/account/wallet-balance", params, nil, &resp, getAccountWalletBalanceEPL)
}

// UpgradeToUnifiedAccount upgrades the account to unified account.
func (by *Bybit) UpgradeToUnifiedAccount(ctx context.Context) (*UnifiedAccountUpgradeResponse, error) {
	var resp *UnifiedAccountUpgradeResponse
	return resp, by.SendAuthHTTPRequestV5(ctx, exchange.RestSpot, http.MethodPost, "/v5/account/upgrade-to-uta", nil, nil, &resp, defaultEPL)
}

// GetBorrowHistory retrieves interest records, sorted in reverse order of creation time.
func (by *Bybit) GetBorrowHistory(ctx context.Context, currency, cursor string, startTime, endTime time.Time, limit int64) (*BorrowHistory, error) {
	params := url.Values{}
	if currency != "" {
		params.Set("currency", currency)
	}
	if cursor != "" {
		params.Set("cursor", cursor)
	}
	if !startTime.IsZero() {
		params.Set("startTime", strconv.FormatInt(startTime.UnixMilli(), 10))
	}
	if !endTime.IsZero() {
		params.Set("endTime", strconv.FormatInt(endTime.UnixMilli(), 10))
	}
	if limit > 0 {
		params.Set("limit", strconv.FormatInt(limit, 10))
	}
	if cursor != "" {
		params.Set("cursor", cursor)
	}
	var resp *BorrowHistory
	return resp, by.SendAuthHTTPRequestV5(ctx, exchange.RestSpot, http.MethodGet, "/v5/account/borrow-history", params, nil, &resp, defaultEPL)
}

// SetCollateralCoin decide whether the assets in the Unified account needs to be collateral coins.
func (by *Bybit) SetCollateralCoin(ctx context.Context, coin currency.Code, collateralSwitchON bool) error {
	params := url.Values{}
	if !coin.IsEmpty() {
		params.Set("coin", coin.String())
	}
	if collateralSwitchON {
		params.Set("collateralSwitch", "ON")
	} else {
		params.Set("collateralSwitch", "OFF")
	}
	return by.SendAuthHTTPRequestV5(ctx, exchange.RestSpot, http.MethodGet, "/v5/account/set-collateral-switch", params, nil, &struct{}{}, defaultEPL)
}

// GetCollateralInfo retrieves the collateral information of the current unified margin account,
// including loan interest rate, loanable amount, collateral conversion rate,
// whether it can be mortgaged as margin, etc.
func (by *Bybit) GetCollateralInfo(ctx context.Context, currency string) (*CollateralInfo, error) {
	params := url.Values{}
	if currency != "" {
		params.Set("currency", currency)
	}
	var resp *CollateralInfo
	return resp, by.SendAuthHTTPRequestV5(ctx, exchange.RestSpot, http.MethodGet, "/v5/account/collateral-info", params, nil, &resp, defaultEPL)
}

// GetCoinGreeks retrieves current account Greeks information
func (by *Bybit) GetCoinGreeks(ctx context.Context, baseCoin string) (*CoinGreeks, error) {
	params := url.Values{}
	if baseCoin != "" {
		params.Set("baseCoin", baseCoin)
	}
	var resp *CoinGreeks
	return resp, by.SendAuthHTTPRequestV5(ctx, exchange.RestSpot, http.MethodGet, "/v5/asset/coin-greeks", params, nil, &resp, defaultEPL)
}

// GetFeeRate retrieves the trading fee rate.
func (by *Bybit) GetFeeRate(ctx context.Context, category, symbol, baseCoin string) (*AccountFee, error) {
	params := url.Values{}
	if !common.StringDataContains(validCategory, category) {
		return nil, fmt.Errorf("%w, valid category values are %v", errInvalidCategory, validCategory)
	}
	if category != "" {
		params.Set("category", category)
	}
	if symbol != "" {
		params.Set("symbol", symbol)
	}
	if baseCoin != "" {
		params.Set("baseCoin", baseCoin)
	}
	var resp *AccountFee
	return resp, by.SendAuthHTTPRequestV5(ctx, exchange.RestSpot, http.MethodGet, "/v5/account/fee-rate", params, nil, &resp, getAccountFeeEPL)
}

// GetAccountInfo retrieves the margin mode configuration of the account.
// query the margin mode and the upgraded status of account
func (by *Bybit) GetAccountInfo(ctx context.Context) (*AccountInfo, error) {
	var resp *AccountInfo
	return resp, by.SendAuthHTTPRequestV5(ctx, exchange.RestSpot, http.MethodGet, "/v5/account/info", nil, nil, &resp, defaultEPL)
}

// GetTransactionLog retrieves transaction logs in Unified account.
func (by *Bybit) GetTransactionLog(ctx context.Context, category, baseCoin, transactionType, cursor string, startTime, endTime time.Time, limit int64) (*TransactionLog, error) {
	params, err := fillOrderAndExecutionFetchParams(paramsConfig{OptionalBaseCoin: true, OptionalCategory: true, Linear: true, Option: true, Spot: true}, category, "", baseCoin, "", "", "", "", cursor, startTime, endTime, limit)
	if err != nil {
		return nil, err
	}
	if transactionType != "" {
		params.Set("type", transactionType)
	}
	var resp *TransactionLog
	return resp, by.SendAuthHTTPRequestV5(ctx, exchange.RestSpot, http.MethodGet, "/v5/account/transaction-log", params, nil, &resp, defaultEPL)
}

// SetMarginMode set margin mode to  either of ISOLATED_MARGIN, REGULAR_MARGIN(i.e. Cross margin), PORTFOLIO_MARGIN
func (by *Bybit) SetMarginMode(ctx context.Context, marginMode string) (*SetMarginModeResponse, error) {
	if marginMode == "" {
		return nil, fmt.Errorf("%w, margin mode should be either of ISOLATED_MARGIN, REGULAR_MARGIN, or PORTFOLIO_MARGIN", errInvalidMode)
	}
	arg := &struct {
		SetMarginMode string `json:"setMarginMode"`
	}{SetMarginMode: marginMode}

	var resp *SetMarginModeResponse
	return resp, by.SendAuthHTTPRequestV5(ctx, exchange.RestSpot, http.MethodPost, "/v5/account/set-margin-mode", nil, arg, &resp, defaultEPL)
}

// SetSpotHedging to turn on/off Spot hedging feature in Portfolio margin for Unified account.
func (by *Bybit) SetSpotHedging(ctx context.Context, setHedgingModeOn bool) error {
	resp := struct{}{}
	setHedgingMode := "OFF"
	if setHedgingModeOn {
		setHedgingMode = "ON"
	}
	return by.SendAuthHTTPRequestV5(ctx, exchange.RestSpot, http.MethodPost, "/v5/account/set-hedging-mode", nil, &map[string]string{"setHedgingMode": setHedgingMode}, &resp, defaultEPL)
}

// SetMMP Market Maker Protection (MMP) is an automated mechanism designed to protect market makers (MM) against liquidity risks and over-exposure in the market.
func (by *Bybit) SetMMP(ctx context.Context, arg *MMPRequestParam) error {
	if arg == nil {
		return errNilArgument
	}
	if arg.BaseCoin == "" {
		return errBaseNotSet
	}
	if arg.TimeWindowMS <= 0 {
		return errTimeWindowRequired
	}
	if arg.FrozenPeriod <= 0 {
		return errFrozenPeriodRequired
	}
	if arg.TradeQuantityLimit <= 0 {
		return fmt.Errorf("%w, trade quantity limit required", errQuantityLimitRequired)
	}
	if arg.DeltaLimit <= 0 {
		return fmt.Errorf("%w, delta limit is required", errQuantityLimitRequired)
	}
	return by.SendAuthHTTPRequestV5(ctx, exchange.RestSpot, http.MethodPost, "/v5/account/mmp-modify", nil, arg, &struct{}{}, defaultEPL)
}

// ResetMMP resets MMP.
// once the mmp triggered, you can unfreeze the account by this endpoint
func (by *Bybit) ResetMMP(ctx context.Context, baseCoin string) error {
	if baseCoin == "" {
		return errBaseNotSet
	}
	arg := &struct {
		BaseCoin string `json:"baseCoin"`
	}{BaseCoin: baseCoin}
	return by.SendAuthHTTPRequestV5(ctx, exchange.RestSpot, http.MethodPost, "/v5/account/mmp-reset", nil, arg, &struct{}{}, defaultEPL)
}

// GetMMPState retrieve Market Maker Protection (MMP) states for different coins.
func (by *Bybit) GetMMPState(ctx context.Context, baseCoin string) (*MMPStates, error) {
	if baseCoin == "" {
		return nil, errBaseNotSet
	}
	arg := &struct {
		BaseCoin string `json:"baseCoin"`
	}{BaseCoin: baseCoin}
	var resp *MMPStates
	return resp, by.SendAuthHTTPRequestV5(ctx, exchange.RestSpot, http.MethodPost, "/v5/account/mmp-state", nil, arg, &resp, defaultEPL)
}

// GetCoinExchangeRecords queries the coin exchange records.
func (by *Bybit) GetCoinExchangeRecords(ctx context.Context, fromCoin, toCoin, cursor string, limit int64) (*CoinExchangeRecords, error) {
	params := url.Values{}
	if fromCoin != "" {
		params.Set("fromCoin", fromCoin)
	}
	if toCoin != "" {
		params.Set("toCoin", toCoin)
	}
	if cursor != "" {
		params.Set("cursor", cursor)
	}
	if limit > 0 {
		params.Set("limit", strconv.FormatInt(limit, 10))
	}
	var resp *CoinExchangeRecords
	return resp, by.SendAuthHTTPRequestV5(ctx, exchange.RestSpot, http.MethodGet, "/v5/asset/exchange/order-record", params, nil, &resp, getExchangeOrderRecordEPL)
}

// GetDeliveryRecord retrieves delivery records of USDC futures and Options, sorted by deliveryTime in descending order
func (by *Bybit) GetDeliveryRecord(ctx context.Context, category, symbol, cursor string, expiryDate time.Time, limit int64) (*DeliveryRecord, error) {
	if !common.StringDataContains([]string{cLinear, cOption}, category) {
		return nil, fmt.Errorf("%w, valid category values are %v", errInvalidCategory, []string{cLinear, cOption})
	}
	params := url.Values{}
	params.Set("category", category)
	if symbol != "" {
		params.Set("symbol", symbol)
	}
	if !expiryDate.IsZero() {
		params.Set("expData", expiryDate.Format(longDatedFormat))
	}
	if cursor != "" {
		params.Set("cursor", cursor)
	}
	if limit > 0 {
		params.Set("limit", strconv.FormatInt(limit, 10))
	}
	var resp *DeliveryRecord
	return resp, by.SendAuthHTTPRequestV5(ctx, exchange.RestSpot, http.MethodGet, "/v5/asset/delivery-record", params, nil, &resp, defaultEPL)
}

// GetUSDCSessionSettlement retrieves session settlement records of USDC perpetual and futures
func (by *Bybit) GetUSDCSessionSettlement(ctx context.Context, category, symbol, cursor string, limit int64) (*SettlementSession, error) {
	if !common.StringDataContains([]string{cLinear}, category) {
		return nil, fmt.Errorf("%w, valid category value is %v", errInvalidCategory, cLinear)
	}
	params := url.Values{}
	params.Set("category", category)
	if symbol != "" {
		params.Set("symbol", symbol)
	}
	if cursor != "" {
		params.Set("cursor", cursor)
	}
	if limit > 0 {
		params.Set("limit", strconv.FormatInt(limit, 10))
	}
	var resp *SettlementSession
	return resp, by.SendAuthHTTPRequestV5(ctx, exchange.RestSpot, http.MethodGet, "/v5/asset/settlement-record", params, nil, &resp, defaultEPL)
}

// GetAssetInfo retrieves asset information
func (by *Bybit) GetAssetInfo(ctx context.Context, accountType, coin string) (*AccountInfos, error) {
	if accountType == "" {
		return nil, errMissingAccountType
	}
	params := url.Values{}
	params.Set("accountType", accountType)
	if coin != "" {
		params.Set("coin", coin)
	}
	var resp *AccountInfos
	return resp, by.SendAuthHTTPRequestV5(ctx, exchange.RestSpot, http.MethodGet, "/v5/asset/transfer/query-asset-info", params, nil, &resp, getAssetTransferQueryInfoEPL)
}

func fillCoinBalanceFetchParams(accountType, memberID, coin string, withBonus int64, coinRequired bool) (url.Values, error) {
	if accountType == "" {
		return nil, errMissingAccountType
	}
	params := url.Values{}
	params.Set("accountType", accountType)
	if memberID != "" {
		params.Set("memberId", memberID)
	}
	if coinRequired && coin == "" {
		return nil, currency.ErrCurrencyCodeEmpty
	}
	if coin != "" {
		params.Set("coin", coin)
	}
	if withBonus > 0 {
		params.Set("withBonus", strconv.FormatInt(withBonus, 10))
	}
	return params, nil
}

// GetAllCoinBalance retrieves all coin balance of all account types under the master account, and sub account.
// It is not allowed to get master account coin balance via sub account api key.
func (by *Bybit) GetAllCoinBalance(ctx context.Context, accountType, memberID, coin string, withBonus int64) (*CoinBalances, error) {
	params, err := fillCoinBalanceFetchParams(accountType, memberID, coin, withBonus, false)
	if err != nil {
		return nil, err
	}
	var resp *CoinBalances
	return resp, by.SendAuthHTTPRequestV5(ctx, exchange.RestSpot, http.MethodGet, "/v5/asset/transfer/query-account-coins-balance", params, nil, &resp, getAssetAccountCoinBalanceEPL)
}

// GetSingleCoinBalance retrieves the balance of a specific coin in a specific account type. Supports querying sub UID's balance.
func (by *Bybit) GetSingleCoinBalance(ctx context.Context, accountType, coin, memberID string, withBonus, withTransferSafeAmount int64) (*CoinBalance, error) {
	params, err := fillCoinBalanceFetchParams(accountType, memberID, coin, withBonus, true)
	if err != nil {
		return nil, err
	}
	if withTransferSafeAmount > 0 {
		params.Set("withTransferSafeAmount", strconv.FormatInt(withTransferSafeAmount, 10))
	}
	var resp *CoinBalance
	return resp, by.SendAuthHTTPRequestV5(ctx, exchange.RestSpot, http.MethodGet, "/v5/asset/transfer/query-account-coin-balance", params, nil, &resp, getAssetTransferQueryTransferCoinListEPL)
}

// GetTransferableCoin the transferable coin list between each account type
func (by *Bybit) GetTransferableCoin(ctx context.Context, fromAccountType, toAccountType string) (*TransferableCoins, error) {
	if fromAccountType == "" {
		return nil, fmt.Errorf("%w, from account type not specified", errMissingAccountType)
	}
	if toAccountType == "" {
		return nil, fmt.Errorf("%w, to account type not specified", errMissingAccountType)
	}
	params := url.Values{}
	params.Set("fromAccountType", fromAccountType)
	params.Set("toAccountType", toAccountType)
	var resp *TransferableCoins
	return resp, by.SendAuthHTTPRequestV5(ctx, exchange.RestSpot, http.MethodGet, "/v5/asset/transfer/query-transfer-coin-list", params, nil, &resp, getAssetTransferQueryTransferCoinListEPL)
}

// CreateInternalTransfer create the internal transfer between different account types under the same UID.
// Each account type has its own acceptable coins, e.g, you cannot transfer USDC from SPOT to CONTRACT.
// Please refer to transferable coin list API to find out more.
func (by *Bybit) CreateInternalTransfer(ctx context.Context, arg *TransferParams) (string, error) {
	if arg == nil {
		return "", errNilArgument
	}
	if arg.TransferID.IsNil() {
		return "", errMissingTransferID
	}
	if arg.Coin.IsEmpty() {
		return "", currency.ErrCurrencyCodeEmpty
	}
	if arg.Amount <= 0 {
		return "", order.ErrAmountIsInvalid
	}
	if arg.FromAccountType == "" {
		return "", fmt.Errorf("%w, from account type not specified", errMissingAccountType)
	}
	if arg.ToAccountType == "" {
		return "", fmt.Errorf("%w, to account type not specified", errMissingAccountType)
	}
	resp := struct {
		TransferID string `json:"transferId"`
	}{}
	return resp.TransferID, by.SendAuthHTTPRequestV5(ctx, exchange.RestSpot, http.MethodPost, "/v5/asset/transfer/inter-transfer", nil, arg, &resp, interTransferEPL)
}

// GetInternalTransferRecords retrieves the internal transfer records between different account types under the same UID.
func (by *Bybit) GetInternalTransferRecords(ctx context.Context, transferID, coin, status, cursor string, startTime, endTime time.Time, limit int64) (*TransferResponse, error) {
	params := fillTransferQueryParams(transferID, coin, status, cursor, startTime, endTime, limit)
	var resp *TransferResponse
	return resp, by.SendAuthHTTPRequestV5(ctx, exchange.RestSpot, http.MethodGet, "/v5/asset/transfer/query-inter-transfer-list", params, nil, &resp, getAssetInterTransferListEPL)
}

// GetSubUID retrieves the sub UIDs under a main UID
func (by *Bybit) GetSubUID(ctx context.Context) (*SubUID, error) {
	var resp *SubUID
	return resp, by.SendAuthHTTPRequestV5(ctx, exchange.RestSpot, http.MethodGet, "/v5/asset/transfer/query-sub-member-list", nil, nil, &resp, getSubMemberListEPL)
}

// EnableUniversalTransferForSubUID Transfer between sub-sub or main-sub
// Use this endpoint to enable a subaccount to take part in a universal transfer. It is a one-time switch which, once thrown, enables a subaccount permanently.
// If not set, your subaccount cannot use universal transfers.
func (by *Bybit) EnableUniversalTransferForSubUID(ctx context.Context, subMemberIDS ...string) error {
	if len(subMemberIDS) == 0 {
		return errMembersIDsNotSet
	}
	arg := map[string][]string{
		"subMemberIDs": subMemberIDS,
	}
	return by.SendAuthHTTPRequestV5(ctx, exchange.RestSpot, http.MethodPost, "/v5/asset/transfer/save-transfer-sub-member", nil, &arg, &struct{}{}, saveTransferSubMemberEPL)
}

// CreateUniversalTransfer transfer between sub-sub or main-sub. Please make sure you have enabled universal transfer on your sub UID in advance.
// To use sub acct api key, it must have "SubMemberTransferList" permission
// When use sub acct api key, it can only transfer to main account
// You can not transfer between the same UID
func (by *Bybit) CreateUniversalTransfer(ctx context.Context, arg *TransferParams) (string, error) {
	if arg == nil {
		return "", errNilArgument
	}
	if arg.TransferID.IsNil() {
		return "", errMissingTransferID
	}
	if arg.Coin.IsEmpty() {
		return "", currency.ErrCurrencyCodeEmpty
	}
	if arg.Amount <= 0 {
		return "", order.ErrAmountIsInvalid
	}
	if arg.FromAccountType == "" {
		return "", fmt.Errorf("%w, from account type not specified", errMissingAccountType)
	}
	if arg.ToAccountType == "" {
		return "", fmt.Errorf("%w, to account type not specified", errMissingAccountType)
	}
	if arg.FromMemberID == 0 {
		return "", fmt.Errorf("%w, fromMemberId is missing", errMemberIDRequired)
	}
	if arg.ToMemberID == 0 {
		return "", fmt.Errorf("%w, toMemberId is missing", errMemberIDRequired)
	}
	resp := struct {
		TransferID string `json:"transferId"`
	}{}
	return resp.TransferID, by.SendAuthHTTPRequestV5(ctx, exchange.RestSpot, http.MethodPost, "/v5/asset/transfer/universal-transfer", nil, arg, &resp, universalTransferEPL)
}

func fillTransferQueryParams(transferID, coin, status, cursor string, startTime, endTime time.Time, limit int64) url.Values {
	params := url.Values{}
	if transferID != "" {
		params.Set("transferId", transferID)
	}
	if coin != "" {
		params.Set("coin", coin)
	}
	if status != "" {
		params.Set("status", status)
	}
	if !startTime.IsZero() {
		params.Set("startTime", strconv.FormatInt(startTime.UnixMilli(), 10))
	}
	if !endTime.IsZero() {
		params.Set("endTime", strconv.FormatInt(endTime.UnixMilli(), 10))
	}
	if cursor != "" {
		params.Set("cursor", cursor)
	}
	if limit > 0 {
		params.Set("limit", strconv.FormatInt(limit, 10))
	}
	return params
}

// GetUniversalTransferRecords query universal transfer records
// Main acct api key or Sub acct api key are both supported
// Main acct api key needs "SubMemberTransfer" permission
// Sub acct api key needs "SubMemberTransferList" permission
func (by *Bybit) GetUniversalTransferRecords(ctx context.Context, transferID, coin, status, cursor string, startTime, endTime time.Time, limit int64) (*TransferResponse, error) {
	params := fillTransferQueryParams(transferID, coin, status, cursor, startTime, endTime, limit)
	var resp *TransferResponse
	return resp, by.SendAuthHTTPRequestV5(ctx, exchange.RestSpot, http.MethodGet, "/v5/asset/transfer/query-universal-transfer-list", params, nil, &resp, getAssetUniversalTransferListEPL)
}

// GetAllowedDepositCoinInfo retrieves allowed deposit coin information. To find out paired chain of coin, please refer coin info api.
func (by *Bybit) GetAllowedDepositCoinInfo(ctx context.Context, coin, chain, cursor string, limit int64) (*AllowedDepositCoinInfo, error) {
	params := url.Values{}
	if coin != "" {
		params.Set("coin", coin)
	}
	if chain != "" {
		params.Set("chain", chain)
	}
	if cursor != "" {
		params.Set("cursor", cursor)
	}
	if limit > 0 {
		params.Set("limit", strconv.FormatInt(limit, 10))
	}
	var resp *AllowedDepositCoinInfo
	return resp, by.SendAuthHTTPRequestV5(ctx, exchange.RestSpot, http.MethodGet, "/v5/asset/deposit/query-allowed-list", params, nil, &resp, defaultEPL)
}

// SetDepositAccount sets auto transfer account after deposit. The same function as the setting for Deposit on web GUI
// account types: CONTRACT Derivatives Account
// 'SPOT' Spot Account 'INVESTMENT' ByFi Account (The service has been offline) 'OPTION' USDC Account 'UNIFIED' UMA or UTA 'FUND' Funding Account
func (by *Bybit) SetDepositAccount(ctx context.Context, accountType string) (*StatusResponse, error) {
	if accountType == "" {
		return nil, errMissingAccountType
	}
	arg := &struct {
		AccountType string `json:"accountType"`
	}{
		AccountType: accountType,
	}
	var resp *StatusResponse
	return resp, by.SendAuthHTTPRequestV5(ctx, exchange.RestSpot, http.MethodPost, "/v5/asset/deposit/deposit-to-account", nil, &arg, &resp, defaultEPL)
}

func fillDepositRecordsParams(coin, cursor string, startTime, endTime time.Time, limit int64) url.Values {
	params := url.Values{}
	if coin != "" {
		params.Set("coin", coin)
	}
	if !startTime.IsZero() {
		params.Set("startTime", strconv.FormatInt(startTime.UnixMilli(), 10))
	}
	if !endTime.IsZero() {
		params.Set("endTime", strconv.FormatInt(endTime.UnixMilli(), 10))
	}
	if cursor != "" {
		params.Set("cursor", cursor)
	}
	if limit > 0 {
		params.Set("limit", strconv.FormatInt(limit, 10))
	}
	return params
}

// GetDepositRecords query deposit records.
func (by *Bybit) GetDepositRecords(ctx context.Context, coin, cursor string, startTime, endTime time.Time, limit int64) (*DepositRecords, error) {
	params := fillDepositRecordsParams(coin, cursor, startTime, endTime, limit)
	var resp *DepositRecords
	return resp, by.SendAuthHTTPRequestV5(ctx, exchange.RestSpot, http.MethodGet, "/v5/asset/deposit/query-record", params, nil, &resp, getAssetDepositRecordsEPL)
}

<<<<<<< HEAD
// GetTrades gets recent trades from the exchange
func (by *Bybit) GetTrades(ctx context.Context, symbol string, limit int64) ([]TradeItem, error) {
	resp := struct {
		Data []struct {
			Price        types.Number         `json:"price"`
			Time         convert.ExchangeTime `json:"time"`
			Quantity     types.Number         `json:"qty"`
			IsBuyerMaker bool                 `json:"isBuyerMaker"`
		} `json:"result"`
		Error
	}{}
=======
// GetSubDepositRecords query subaccount's deposit records by main UID's API key. on chain
func (by *Bybit) GetSubDepositRecords(ctx context.Context, subMemberID, coin, cursor string, startTime, endTime time.Time, limit int64) (*DepositRecords, error) {
	if subMemberID == "" {
		return nil, errMembersIDsNotSet
	}
	params := fillDepositRecordsParams(coin, cursor, startTime, endTime, limit)
	params.Set("subMemberId", subMemberID)
	var resp *DepositRecords
	return resp, by.SendAuthHTTPRequestV5(ctx, exchange.RestSpot, http.MethodGet, "/v5/asset/deposit/query-sub-member-record", params, nil, &resp, getAssetDepositSubMemberRecordsEPL)
}
>>>>>>> 59916a78

// GetInternalDepositRecordsOffChain retrieves deposit records within the Bybit platform. These transactions are not on the blockchain.
func (by *Bybit) GetInternalDepositRecordsOffChain(ctx context.Context, coin, cursor string, startTime, endTime time.Time, limit int64) (*InternalDepositRecords, error) {
	params := fillDepositRecordsParams(coin, cursor, startTime, endTime, limit)
	var resp *InternalDepositRecords
	return resp, by.SendAuthHTTPRequestV5(ctx, exchange.RestSpot, http.MethodGet, "/v5/asset/deposit/query-internal-record", params, nil, &resp, defaultEPL)
}

// GetMasterDepositAddress retrieves the deposit address information of MASTER account.
func (by *Bybit) GetMasterDepositAddress(ctx context.Context, coin currency.Code, chainType string) (*DepositAddresses, error) {
	if coin.IsEmpty() {
		return nil, currency.ErrCurrencyCodeEmpty
	}
	params := url.Values{}
	params.Set("coin", coin.String())
	if chainType != "" {
		params.Set("chainType", chainType)
	}
	var resp *DepositAddresses
	return resp, by.SendAuthHTTPRequestV5(ctx, exchange.RestSpot, http.MethodGet, "/v5/asset/deposit/query-address", params, nil, &resp, getAssetDepositRecordsEPL)
}

// GetSubDepositAddress retrieves the deposit address information of SUB account.
func (by *Bybit) GetSubDepositAddress(ctx context.Context, coin currency.Code, chainType, subMemberID string) (*DepositAddresses, error) {
	if coin.IsEmpty() {
		return nil, currency.ErrCurrencyCodeEmpty
	}
	if chainType == "" {
		return nil, errMissingChainType
	}
	if subMemberID == "" {
		return nil, errMembersIDsNotSet
	}
	params := url.Values{}
	params.Set("coin", coin.String())
	params.Set("chainType", chainType)
	params.Set("subMemberId", subMemberID)
	var resp *DepositAddresses
	return resp, by.SendAuthHTTPRequestV5(ctx, exchange.RestSpot, http.MethodGet, "/v5/asset/deposit/query-sub-member-address", params, nil, &resp, getAssetDepositSubMemberAddressEPL)
}

// GetCoinInfo retrieves coin information, including chain information, withdraw and deposit status.
func (by *Bybit) GetCoinInfo(ctx context.Context, coin currency.Code) (*CoinInfo, error) {
	params := url.Values{}
	if coin.IsEmpty() {
		params.Set("coin", coin.String())
	}
	var resp *CoinInfo
	return resp, by.SendAuthHTTPRequestV5(ctx, exchange.RestSpot, http.MethodGet, "/v5/asset/coin/query-info", params, nil, &resp, getAssetCoinInfoEPL)
}

// GetWithdrawalRecords query withdrawal records.
// endTime - startTime should be less than 30 days. Query last 30 days records by default.
// Can query by the master UID's api key only
func (by *Bybit) GetWithdrawalRecords(ctx context.Context, coin currency.Code, withdrawalID, withdrawType, cursor string, startTime, endTime time.Time, limit int64) (*WithdrawalRecords, error) {
	params := url.Values{}
	if withdrawalID != "" {
		params.Set("withdrawID", withdrawalID)
	}
	if !coin.IsEmpty() {
		params.Set("coin", coin.String())
	}
	if withdrawType != "" {
		params.Set("withdrawType", withdrawType)
	}
	if !startTime.IsZero() {
		params.Set("startTime", strconv.FormatInt(startTime.UnixMilli(), 10))
	}
	if !endTime.IsZero() {
		params.Set("endTime", strconv.FormatInt(endTime.UnixMilli(), 10))
	}
	if cursor != "" {
		params.Set("cursor", cursor)
	}
	if limit > 0 {
		params.Set("limit", strconv.FormatInt(limit, 10))
	}
	var resp *WithdrawalRecords
	return resp, by.SendAuthHTTPRequestV5(ctx, exchange.RestSpot, http.MethodGet, "/v5/asset/withdraw/query-record", params, nil, &resp, getWithdrawRecordsEPL)
}

// GetWithdrawableAmount retrieves withdrawable amount information using currency code
func (by *Bybit) GetWithdrawableAmount(ctx context.Context, coin currency.Code) (*WithdrawableAmount, error) {
	if coin.IsEmpty() {
		return nil, currency.ErrCurrencyCodeEmpty
	}
	params := url.Values{}
	params.Set("coin", coin.String())
	var resp *WithdrawableAmount
	return resp, by.SendAuthHTTPRequestV5(ctx, exchange.RestSpot, http.MethodGet, "/v5/asset/withdraw/withdrawable-amount", params, nil, &resp, defaultEPL)
}

// WithdrawCurrency Withdraw assets from your Bybit account. You can make an off-chain transfer if the target wallet address is from Bybit. This means that no blockchain fee will be charged.
func (by *Bybit) WithdrawCurrency(ctx context.Context, arg *WithdrawalParam) (string, error) {
	if arg == nil {
		return "", errNilArgument
	}
	if arg.Coin.IsEmpty() {
		return "", currency.ErrCurrencyCodeEmpty
	}
	if arg.Chain == "" {
		return "", errMissingChainInformation
	}
	if arg.Address == "" {
		return "", errMissingAddressInfo
	}
	if arg.Amount <= 0 {
		return "", order.ErrAmountBelowMin
	}
	if arg.Timestamp == 0 {
		arg.Timestamp = time.Now().UnixMilli()
	}
	resp := struct {
		ID string `json:"id"`
	}{}
	return resp.ID, by.SendAuthHTTPRequestV5(ctx, exchange.RestSpot, http.MethodPost, "/v5/asset/withdraw/create", nil, arg, &resp, createWithdrawalEPL)
}

// CancelWithdrawal cancel the withdrawal
func (by *Bybit) CancelWithdrawal(ctx context.Context, id string) (*StatusResponse, error) {
	if id == "" {
		return nil, errMissingWithdrawalID
	}
	arg := &struct {
		ID string `json:"id"`
	}{
		ID: id,
	}
	var resp *StatusResponse
	return resp, by.SendAuthHTTPRequestV5(ctx, exchange.RestSpot, http.MethodPost, "/v5/asset/withdraw/cancel", nil, arg, &resp, cancelWithdrawalEPL)
}

// CreateNewSubUserID created a new sub user id. Use master user's api key only.
func (by *Bybit) CreateNewSubUserID(ctx context.Context, arg *CreateSubUserParams) (*SubUserItem, error) {
	if arg == nil {
		return nil, errNilArgument
	}
	if arg.Username == "" {
		return nil, errMissingUsername
	}
	if arg.MemberType <= 0 {
		return nil, errInvalidMemberType
	}
	var resp *SubUserItem
	return resp, by.SendAuthHTTPRequestV5(ctx, exchange.RestSpot, http.MethodPost, "/v5/user/create-sub-member", nil, &arg, &resp, userCreateSubMemberEPL)
}

// CreateSubUIDAPIKey create new API key for those newly created sub UID. Use master user's api key only.
func (by *Bybit) CreateSubUIDAPIKey(ctx context.Context, arg *SubUIDAPIKeyParam) (*SubUIDAPIResponse, error) {
	if arg == nil {
		return nil, errNilArgument
	}
	if arg.Subuid <= 0 {
		return nil, fmt.Errorf("%w, subuid", errMissingUserID)
	}
	var resp *SubUIDAPIResponse
	return resp, by.SendAuthHTTPRequestV5(ctx, exchange.RestSpot, http.MethodPost, "/v5/user/create-sub-api", nil, arg, &resp, userCreateSubAPIKeyEPL)
}

// GetSubUIDList get all sub uid of master account. Use master user's api key only.
func (by *Bybit) GetSubUIDList(ctx context.Context) ([]SubUserItem, error) {
	resp := struct {
		SubMembers []SubUserItem `json:"subMembers"`
	}{}
	return resp.SubMembers, by.SendAuthHTTPRequestV5(ctx, exchange.RestSpot, http.MethodGet, "/v5/user/query-sub-members", nil, nil, &resp, userQuerySubMembersEPL)
}

// FreezeSubUID freeze Sub UID. Use master user's api key only.
func (by *Bybit) FreezeSubUID(ctx context.Context, subUID string, frozen bool) error {
	if subUID == "" {
		return fmt.Errorf("%w, subuid", errMissingUserID)
	}
	arg := &struct {
		SubUID string `json:"subuid"`
		Frozen int64  `json:"frozen"`
	}{
		SubUID: subUID,
	}
	if frozen {
		arg.Frozen = 0
	} else {
		arg.Frozen = 1
	}
	return by.SendAuthHTTPRequestV5(ctx, exchange.RestSpot, http.MethodPost, "/v5/user/frozen-sub-member", nil, arg, &struct{}{}, userFrozenSubMemberEPL)
}

// GetAPIKeyInformation retrieves the information of the api key.
// Use the api key pending to be checked to call the endpoint.
// Both master and sub user's api key are applicable.
func (by *Bybit) GetAPIKeyInformation(ctx context.Context) (*SubUIDAPIResponse, error) {
	var resp *SubUIDAPIResponse
	return resp, by.SendAuthHTTPRequestV5(ctx, exchange.RestSpot, http.MethodGet, "/v5/user/query-api", nil, nil, &resp, userQueryAPIEPL)
}

// GetSubAccountAllAPIKeys retrieves all api keys information of a sub UID.
func (by *Bybit) GetSubAccountAllAPIKeys(ctx context.Context, subMemberID, cursor string, limit int64) (*SubAccountAPIKeys, error) {
	if subMemberID == "" {
		return nil, errMembersIDsNotSet
	}
	params := url.Values{}
	params.Set("subMemberId", subMemberID)
	if cursor != "" {
		params.Set("cursor", cursor)
	}
	if limit > 0 {
		params.Set("limit", strconv.FormatInt(limit, 10))
	}
	var resp *SubAccountAPIKeys
	return resp, by.SendAuthHTTPRequestV5(ctx, exchange.RestSpot, http.MethodGet, "  /v5/user/sub-apikeys", params, nil, &resp, defaultEPL)
}

// GetUIDWalletType retrieves available wallet types for the master account or sub account
func (by *Bybit) GetUIDWalletType(ctx context.Context, memberIDS string) (*WalletType, error) {
	if memberIDS == "" {
		return nil, errMembersIDsNotSet
	}
	var resp *WalletType
	return resp, by.SendAuthHTTPRequestV5(ctx, exchange.RestSpot, http.MethodGet, "/v5/user/get-member-type", nil, nil, &resp, defaultEPL)
}

// ModifyMasterAPIKey modify the settings of master api key.
// Use the api key pending to be modified to call the endpoint. Use master user's api key only.
func (by *Bybit) ModifyMasterAPIKey(ctx context.Context, arg *SubUIDAPIKeyUpdateParam) (*SubUIDAPIResponse, error) {
	if arg == nil || reflect.DeepEqual(*arg, SubUIDAPIKeyUpdateParam{}) {
		return nil, errNilArgument
	}
	if arg.IPs == "" && len(arg.IPAddresses) > 0 {
		arg.IPs = strings.Join(arg.IPAddresses, ",")
	}
	var resp *SubUIDAPIResponse
	return resp, by.SendAuthHTTPRequestV5(ctx, exchange.RestSpot, http.MethodPost, "/v5/user/update-api", nil, arg, &resp, userUpdateAPIEPL)
}

// ModifySubAPIKey modifies the settings of sub api key. Use the api key pending to be modified to call the endpoint. Use sub user's api key only.
func (by *Bybit) ModifySubAPIKey(ctx context.Context, arg *SubUIDAPIKeyUpdateParam) (*SubUIDAPIResponse, error) {
	if arg == nil || reflect.DeepEqual(*arg, SubUIDAPIKeyUpdateParam{}) {
		return nil, errNilArgument
	}
	if arg.IPs == "" && len(arg.IPAddresses) > 0 {
		arg.IPs = strings.Join(arg.IPAddresses, ",")
	}
	var resp *SubUIDAPIResponse
	return resp, by.SendAuthHTTPRequestV5(ctx, exchange.RestSpot, http.MethodPost, "/v5/user/update-sub-api", nil, &arg, &resp, userUpdateSubAPIEPL)
}

// DeleteSubUID delete a sub UID. Before deleting the UID, please make sure there is no asset.
// Use master user's api key**.
func (by *Bybit) DeleteSubUID(ctx context.Context, subMemberID string) error {
	if subMemberID == "" {
		return errMemberIDRequired
	}
	arg := &struct {
		SubMemberID string `json:"subMemberId"`
	}{SubMemberID: subMemberID}
	var resp interface{}
	return by.SendAuthHTTPRequestV5(ctx, exchange.RestSpot, http.MethodPost, "/v5/user/del-submember", nil, arg, &resp, defaultEPL)
}

// DeleteMasterAPIKey delete the api key of master account.
// Use the api key pending to be delete to call the endpoint. Use master user's api key only.
func (by *Bybit) DeleteMasterAPIKey(ctx context.Context) error {
	return by.SendAuthHTTPRequestV5(ctx, exchange.RestSpot, http.MethodPost, "/v5/user/delete-api", nil, nil, &struct{}{}, userDeleteAPIEPL)
}

// DeleteSubAccountAPIKey delete the api key of sub account.
// Use the api key pending to be delete to call the endpoint. Use sub user's api key only.
func (by *Bybit) DeleteSubAccountAPIKey(ctx context.Context, subAccountUID string) error {
	if subAccountUID == "" {
		return fmt.Errorf("%w, sub-account id missing", errMissingUserID)
	}
	arg := &struct {
		UID string `json:"uid"`
	}{
		UID: subAccountUID,
	}
	return by.SendAuthHTTPRequestV5(ctx, exchange.RestSpot, http.MethodPost, "/v5/user/delete-sub-api", nil, arg, &struct{}{}, userDeleteSubAPIEPL)
}

// GetAffiliateUserInfo the API is used for affiliate to get their users information
// The master account uid of affiliate's client
func (by *Bybit) GetAffiliateUserInfo(ctx context.Context, uid string) (*AffiliateCustomerInfo, error) {
	if uid == "" {
		return nil, errMissingUserID
	}
	params := url.Values{}
	params.Set("uid", uid)
	var resp *AffiliateCustomerInfo
	return resp, by.SendAuthHTTPRequestV5(ctx, exchange.RestSpot, http.MethodGet, "/v5/user/aff-customer-info", params, nil, &resp, defaultEPL)
}

// GetLeverageTokenInfo query leverage token information
// Abbreviation of the LT, such as BTC3L
func (by *Bybit) GetLeverageTokenInfo(ctx context.Context, ltCoin currency.Code) ([]LeverageTokenInfo, error) {
	params := url.Values{}
	if !ltCoin.IsEmpty() {
		params.Set("ltCoin", ltCoin.String())
	}
	resp := struct {
		List []LeverageTokenInfo `json:"list"`
	}{}
	return resp.List, by.SendAuthHTTPRequestV5(ctx, exchange.RestSpot, http.MethodGet, "/v5/spot-lever-token/info", params, nil, &resp, defaultEPL)
}

// GetLeveragedTokenMarket retrieves leverage token market information
func (by *Bybit) GetLeveragedTokenMarket(ctx context.Context, ltCoin currency.Code) (*LeveragedTokenMarket, error) {
	if ltCoin.IsEmpty() {
		return nil, fmt.Errorf("%w, 'ltCoin' is required", currency.ErrCurrencyCodeEmpty)
	}
	params := url.Values{}
	params.Set("ltCoin", ltCoin.String())
	var resp *LeveragedTokenMarket
	return resp, by.SendAuthHTTPRequestV5(ctx, exchange.RestSpot, http.MethodGet, "/v5/spot-lever-token/reference", params, nil, &resp, defaultEPL)
}

// PurchaseLeverageToken purcases a leverage token.
func (by *Bybit) PurchaseLeverageToken(ctx context.Context, ltCoin currency.Code, amount float64, serialNumber string) (*LeverageToken, error) {
	if ltCoin.IsEmpty() {
		return nil, fmt.Errorf("%w, 'ltCoin' is required", currency.ErrCurrencyCodeEmpty)
	}
	if amount <= 0 {
		return nil, order.ErrAmountBelowMin
	}
	arg := &struct {
		LTCoin       string  `json:"ltCoin"`
		LTAmount     float64 `json:"amount,string"`
		SerialNumber string  `json:"serialNo,omitempty"`
	}{
		LTCoin:       ltCoin.String(),
		LTAmount:     amount,
		SerialNumber: serialNumber,
	}
	var resp *LeverageToken
	return resp, by.SendAuthHTTPRequestV5(ctx, exchange.RestSpot, http.MethodPost, "/v5/spot-lever-token/purchase", nil, arg, &resp, spotLeverageTokenPurchaseEPL)
}

// RedeemLeverageToken redeem leverage token
func (by *Bybit) RedeemLeverageToken(ctx context.Context, ltCoin currency.Code, quantity float64, serialNumber string) (*RedeemToken, error) {
	if ltCoin.IsEmpty() {
		return nil, fmt.Errorf("%w, 'ltCoin' is required", currency.ErrCurrencyCodeEmpty)
	}
	if quantity <= 0 {
		return nil, fmt.Errorf("%w, quantity=%f", order.ErrAmountBelowMin, quantity)
	}
	arg := &struct {
		LTCoin       string  `json:"ltCoin"`
		Quantity     float64 `json:"quantity,string"`
		SerialNumber string  `json:"serialNo,omitempty"`
	}{
		LTCoin:       ltCoin.String(),
		Quantity:     quantity,
		SerialNumber: serialNumber,
	}
	var resp *RedeemToken
	return resp, by.SendAuthHTTPRequestV5(ctx, exchange.RestSpot, http.MethodPost, "/v5/spot-lever-token/redeem", nil, &arg, &resp, spotLeverTokenRedeemEPL)
}

// GetPurchaseAndRedemptionRecords retrieves purchase or redeem history.
// ltOrderType	false	integer	LT order type. 1: purchase, 2: redemption
func (by *Bybit) GetPurchaseAndRedemptionRecords(ctx context.Context, ltCoin currency.Code, orderID, serialNo string, startTime, endTime time.Time, ltOrderType, limit int64) ([]RedeemPurchaseRecord, error) {
	params := url.Values{}
	if !ltCoin.IsEmpty() {
		params.Set("ltCoin", ltCoin.String())
	}
	if orderID != "" {
		params.Set("orderId", orderID)
	}
	if serialNo != "" {
		params.Set("serialNo", serialNo)
	}
	if !startTime.IsZero() {
		params.Set("startTime", strconv.FormatInt(startTime.UnixMilli(), 10))
	}
	if !endTime.IsZero() {
		params.Set("endTime", strconv.FormatInt(endTime.UnixMilli(), 10))
	}
	if ltOrderType != 0 {
		params.Set("ltOrderType", strconv.FormatInt(ltOrderType, 10))
	}
	if limit != 0 {
		params.Set("limit", strconv.FormatInt(limit, 10))
	}
	resp := struct {
		List []RedeemPurchaseRecord `json:"list"`
	}{}
	return resp.List, by.SendAuthHTTPRequestV5(ctx, exchange.RestSpot, http.MethodGet, "/v5/spot-lever-token/order-record", params, nil, &resp, getSpotLeverageTokenOrderRecordsEPL)
}

// ToggleMarginTrade turn on / off spot margin trade
// Your account needs to activate spot margin first; i.e., you must have finished the quiz on web / app.
// spotMarginMode '1': on, '0': off
func (by *Bybit) ToggleMarginTrade(ctx context.Context, spotMarginMode bool) (*SpotMarginMode, error) {
	arg := &SpotMarginMode{}
	if spotMarginMode {
		arg.SpotMarginMode = "1"
	} else {
		arg.SpotMarginMode = "0"
	}
	var resp *SpotMarginMode
	return resp, by.SendAuthHTTPRequestV5(ctx, exchange.RestSpot, http.MethodPost, "/v5/spot-margin-trade/switch-mode", nil, arg, &resp, defaultEPL)
}

// SetSpotMarginTradeLeverage set the user's maximum leverage in spot cross margin
func (by *Bybit) SetSpotMarginTradeLeverage(ctx context.Context, leverage float64) error {
	if leverage <= 2 {
		return fmt.Errorf("%w, leverage. value range from [2  to 10]", errInvalidLeverage)
	}
	return by.SendAuthHTTPRequestV5(ctx, exchange.RestSpot, http.MethodPost, "/v5/spot-margin-trade/set-leverage", nil, &map[string]string{"leverage": strconv.FormatFloat(leverage, 'f', -1, 64)}, &struct{}{}, defaultEPL)
}

// GetVIPMarginData retrieves public VIP Margin data
func (by *Bybit) GetVIPMarginData(ctx context.Context, vipLevel, currency string) (*VIPMarginData, error) {
	params := url.Values{}
	if vipLevel != "" {
		params.Set("vipLevel", vipLevel)
	}
	if currency != "" {
		params.Set("currency", currency)
	}
	var resp *VIPMarginData
	return resp, by.SendHTTPRequest(ctx, exchange.RestSpot, "spot-cross-margin-trade/data", defaultEPL, &resp)
}

// GetMarginCoinInfo retrieves margin coin information.
func (by *Bybit) GetMarginCoinInfo(ctx context.Context, coin currency.Code) ([]MarginCoinInfo, error) {
	params := url.Values{}
	if !coin.IsEmpty() {
		params.Set("coin", coin.String())
	}
	resp := struct {
		List []MarginCoinInfo `json:"list"`
	}{}
	return resp.List, by.SendHTTPRequest(ctx, exchange.RestSpot, common.EncodeURLValues("spot-cross-margin-trade/pledge-token", params), defaultEPL, &resp)
}

// GetBorrowableCoinInfo retrieves borrowable coin info list.
func (by *Bybit) GetBorrowableCoinInfo(ctx context.Context, coin currency.Code) ([]BorrowableCoinInfo, error) {
	params := url.Values{}
	if !coin.IsEmpty() {
		params.Set("coin", coin.String())
	}
	resp := struct {
		List []BorrowableCoinInfo `json:"list"`
	}{}
	return resp.List, by.SendHTTPRequest(ctx, exchange.RestSpot, common.EncodeURLValues("spot-cross-margin-trade/borrow-token", params), defaultEPL, &resp)
}

// GetInterestAndQuota retrieves interest and quota information.
func (by *Bybit) GetInterestAndQuota(ctx context.Context, coin currency.Code) (*InterestAndQuota, error) {
	if coin.IsEmpty() {
		return nil, currency.ErrCurrencyCodeEmpty
	}
	params := url.Values{}
	params.Set("coin", coin.String())
	var resp *InterestAndQuota
	return resp, by.SendAuthHTTPRequestV5(ctx, exchange.RestSpot, http.MethodGet, "/v5/spot-cross-margin-trade/loan-info", params, nil, &resp, getSpotCrossMarginTradeLoanInfoEPL)
}

// GetLoanAccountInfo retrieves loan account information.
func (by *Bybit) GetLoanAccountInfo(ctx context.Context) (*AccountLoanInfo, error) {
	var resp *AccountLoanInfo
	return resp, by.SendAuthHTTPRequestV5(ctx, exchange.RestSpot, http.MethodGet, "/v5/spot-cross-margin-trade/account", nil, nil, &resp, getSpotCrossMarginTradeAccountEPL)
}

// Borrow borrows a coin.
func (by *Bybit) Borrow(ctx context.Context, arg *LendArgument) (*BorrowResponse, error) {
	if arg == nil {
		return nil, errNilArgument
	}
	if arg.Coin.IsEmpty() {
		return nil, currency.ErrCurrencyCodeEmpty
	}
	if arg.AmountToBorrow <= 0 {
		return nil, order.ErrAmountBelowMin
	}
	var resp *BorrowResponse
	return resp, by.SendAuthHTTPRequestV5(ctx, exchange.RestSpot, http.MethodPost, "/v5/spot-cross-margin-trade/loan", nil, arg, &resp, spotCrossMarginTradeLoanEPL)
}

// Repay repay a debt.
func (by *Bybit) Repay(ctx context.Context, arg *LendArgument) (*RepayResponse, error) {
	if arg == nil {
		return nil, errNilArgument
	}
	if arg.Coin.IsEmpty() {
		return nil, currency.ErrCurrencyCodeEmpty
	}
	if arg.AmountToBorrow <= 0 {
		return nil, order.ErrAmountBelowMin
	}
	var resp *RepayResponse
	return resp, by.SendAuthHTTPRequestV5(ctx, exchange.RestSpot, http.MethodPost, "/v5/spot-cross-margin-trade/repay", nil, arg, &resp, spotCrossMarginTradeRepayEPL)
}

// GetBorrowOrderDetail represents the borrow order detail.
// Status '0'(default)：get all kinds of status '1'：uncleared '2'：cleared
func (by *Bybit) GetBorrowOrderDetail(ctx context.Context, startTime, endTime time.Time, coin currency.Code, status, limit int64) ([]BorrowOrderDetail, error) {
	params := url.Values{}
	if !startTime.IsZero() {
		params.Set("startTime", strconv.FormatInt(startTime.UnixMilli(), 10))
	}
	if !endTime.IsZero() {
		params.Set("endTime", strconv.FormatInt(endTime.UnixMilli(), 10))
	}
	if !coin.IsEmpty() {
		params.Set("coin", coin.String())
	}
	if limit > 0 {
		params.Set("limit", strconv.FormatInt(limit, 10))
	}
	if status != 0 {
		params.Set("status", strconv.FormatInt(status, 10))
	}
	resp := struct {
		List []BorrowOrderDetail `json:"list"`
	}{}
	return resp.List, by.SendAuthHTTPRequestV5(ctx, exchange.RestSpot, http.MethodGet, "/v5/spot-cross-margin-trade/orders", params, nil, &resp, getSpotCrossMarginTradeOrdersEPL)
}

// GetRepaymentOrderDetail retrieves repayment order detail.
func (by *Bybit) GetRepaymentOrderDetail(ctx context.Context, startTime, endTime time.Time, coin currency.Code, limit int64) ([]CoinRepaymentResponse, error) {
	params := url.Values{}
	if !startTime.IsZero() {
		params.Set("startTime", strconv.FormatInt(startTime.UnixMilli(), 10))
	}
	if !endTime.IsZero() {
		params.Set("endTime", strconv.FormatInt(endTime.UnixMilli(), 10))
	}
	if !coin.IsEmpty() {
		params.Set("coin", coin.String())
	}
	if limit > 0 {
		params.Set("limit", strconv.FormatInt(limit, 10))
	}
	resp := struct {
		List []CoinRepaymentResponse `json:"list"`
	}{}
	return resp.List, by.SendAuthHTTPRequestV5(ctx, exchange.RestSpot, http.MethodGet, "/v5/spot-cross-margin-trade/repay-history", params, nil, &resp, getSpotCrossMarginTradeRepayHistoryEPL)
}

// ToggleMarginTradeNormal turn on / off spot margin trade
// Your account needs to activate spot margin first; i.e., you must have finished the quiz on web / app.
// spotMarginMode '1': on, '0': off
func (by *Bybit) ToggleMarginTradeNormal(ctx context.Context, spotMarginMode bool) (*SpotMarginMode, error) {
	arg := &SpotMarginMode{}
	if spotMarginMode {
		arg.SpotMarginMode = "1"
	} else {
		arg.SpotMarginMode = "0"
	}
	var resp *SpotMarginMode
	return resp, by.SendAuthHTTPRequestV5(ctx, exchange.RestSpot, http.MethodPost, "/v5/spot-cross-margin-trade/switch", nil, arg, &resp, spotCrossMarginTradeSwitchEPL)
}

// GetProductInfo represents a product info.
func (by *Bybit) GetProductInfo(ctx context.Context, productID string) (*InstitutionalProductInfo, error) {
	params := url.Values{}
	if productID != "" {
		params.Set("productId", productID)
	}
	var resp *InstitutionalProductInfo
	return resp, by.SendHTTPRequest(ctx, exchange.RestSpot, common.EncodeURLValues("ins-loan/product-infos", params), defaultEPL, &resp)
}

// GetInstitutionalLengingMarginCoinInfo retrieves institutional lending margin coin information.
// ProductId. If not passed, then return all product margin coin. For spot, it returns coin that convertRation greater than 0.
func (by *Bybit) GetInstitutionalLengingMarginCoinInfo(ctx context.Context, productID string) (*InstitutionalMarginCoinInfo, error) {
	params := url.Values{}
	if productID != "" {
		params.Set("productId", productID)
	}
	var resp *InstitutionalMarginCoinInfo
	return resp, by.SendHTTPRequest(ctx, exchange.RestSpot, common.EncodeURLValues("ins-loan/ensure-tokens-convert", params), defaultEPL, &resp)
}

// GetInstitutionalLoanOrders retrieves institutional loan orders.
func (by *Bybit) GetInstitutionalLoanOrders(ctx context.Context, orderID string, startTime, endTime time.Time, limit int64) ([]LoanOrderDetails, error) {
	params := url.Values{}
	if orderID != "" {
		params.Set("orderId", orderID)
	}
	if !startTime.IsZero() {
		params.Set("startTime", strconv.FormatInt(startTime.UnixMilli(), 10))
	}
	if !endTime.IsZero() {
		params.Set("endTime", strconv.FormatInt(endTime.UnixMilli(), 10))
	}
	if limit > 0 {
		params.Set("limit", strconv.FormatInt(limit, 10))
	}
	resp := struct {
		Loans []LoanOrderDetails `json:"loanInfo"`
	}{}
	return resp.Loans, by.SendAuthHTTPRequestV5(ctx, exchange.RestSpot, http.MethodGet, "/v5/ins-loan/loan-order", params, nil, &resp, defaultEPL)
}

// GetInstitutionalRepayOrders retrieves list of repaid order information.
func (by *Bybit) GetInstitutionalRepayOrders(ctx context.Context, startTime, endTime time.Time, limit int64) ([]OrderRepayInfo, error) {
	params := url.Values{}
	if !startTime.IsZero() {
		params.Set("startTime", strconv.FormatInt(startTime.UnixMilli(), 10))
	}
	if !endTime.IsZero() {
		params.Set("endTime", strconv.FormatInt(endTime.UnixMilli(), 10))
	}
	if limit > 0 {
		params.Set("limit", strconv.FormatInt(limit, 10))
	}
	resp := struct {
		RepayInfo []OrderRepayInfo `json:"repayInfo"`
	}{}
	return resp.RepayInfo, by.SendAuthHTTPRequestV5(ctx, exchange.RestSpot, http.MethodGet, "/v5/ins-loan/repaid-history", params, nil, &resp, defaultEPL)
}

// GetLTV retrieves a loan-to-value(LTV)
func (by *Bybit) GetLTV(ctx context.Context) (*LTVInfo, error) {
	var resp *LTVInfo
	return resp, by.SendAuthHTTPRequestV5(ctx, exchange.RestSpot, http.MethodGet, "/v5/ins-loan/ltv-convert", nil, nil, &resp, defaultEPL)
}

// BindOrUnbindUID For the INS loan product, you can bind new UID to risk unit or unbind UID out from risk unit.
// possible 'operate' values: 0: bind, 1: unbind
func (by *Bybit) BindOrUnbindUID(ctx context.Context, uid, operate string) (*BindOrUnbindUIDResponse, error) {
	if uid == "" {
		return nil, fmt.Errorf("%w, uid is required", errMissingUserID)
	}
	if operate != "0" && operate != "1" {
		return nil, errors.New("operation type required; 0:bind and 1:unbind")
	}
	arg := &struct {
		UID     string `json:"uid"`
		Operate string `json:"operate"`
	}{UID: uid, Operate: operate}
	var resp *BindOrUnbindUIDResponse
	return resp, by.SendAuthHTTPRequestV5(ctx, exchange.RestSpot, http.MethodPost, "/v5/ins-loan/association-uid", nil, arg, &resp, defaultEPL)
}

// GetC2CLendingCoinInfo retrieves C2C basic information of lending coins
func (by *Bybit) GetC2CLendingCoinInfo(ctx context.Context, coin currency.Code) ([]C2CLendingCoinInfo, error) {
	params := url.Values{}
	if !coin.IsEmpty() {
		params.Set("coin", coin.String())
	}
	resp := struct {
		List []C2CLendingCoinInfo `json:"list"`
	}{}
	return resp.List, by.SendAuthHTTPRequestV5(ctx, exchange.RestSpot, http.MethodGet, "/v5/lending/info", params, nil, &resp, defaultEPL)
}

// C2CDepositFunds lending funds to Bybit asset pool
func (by *Bybit) C2CDepositFunds(ctx context.Context, arg *C2CLendingFundsParams) (*C2CLendingFundResponse, error) {
	if arg == nil {
		return nil, errNilArgument
	}
	if arg.Coin.IsEmpty() {
		return nil, currency.ErrCurrencyCodeEmpty
	}
	if arg.Quantity <= 0 {
		return nil, order.ErrAmountBelowMin
	}
	var resp *C2CLendingFundResponse
	return resp, by.SendAuthHTTPRequestV5(ctx, exchange.RestSpot, http.MethodPost, "/v5/lending/purchase", nil, &arg, &resp, defaultEPL)
}

// C2CRedeemFunds withdraw funds from the Bybit asset pool.
func (by *Bybit) C2CRedeemFunds(ctx context.Context, arg *C2CLendingFundsParams) (*C2CLendingFundResponse, error) {
	if arg == nil {
		return nil, errNilArgument
	}
	if arg.Coin.IsEmpty() {
		return nil, currency.ErrCurrencyCodeEmpty
	}
	if arg.Quantity <= 0 {
		return nil, order.ErrAmountBelowMin
	}
	var resp *C2CLendingFundResponse
	return resp, by.SendAuthHTTPRequestV5(ctx, exchange.RestSpot, http.MethodPost, "/v5/lending/redeem", nil, &arg, &resp, defaultEPL)
}

// GetC2CLendingOrderRecords retrieves lending or redeem history
func (by *Bybit) GetC2CLendingOrderRecords(ctx context.Context, coin currency.Code, orderID, orderType string, startTime, endTime time.Time, limit int64) ([]C2CLendingFundResponse, error) {
	params := url.Values{}
	if !coin.IsEmpty() {
		params.Set("coin", coin.String())
	}
	if orderID != "" {
		params.Set("orderId", orderID)
	}
	if orderType != "" {
		params.Set("orderType", orderType)
	}
	if !startTime.IsZero() {
		params.Set("startTime", strconv.FormatInt(startTime.UnixMilli(), 10))
	}
	if !endTime.IsZero() {
		params.Set("endTime", strconv.FormatInt(endTime.UnixMilli(), 10))
	}
	if limit > 0 {
		params.Set("limit", strconv.FormatInt(limit, 10))
	}
	resp := struct {
		List []C2CLendingFundResponse `json:"list"`
	}{}
	return resp.List, by.SendAuthHTTPRequestV5(ctx, exchange.RestSpot, http.MethodGet, "/v5/lending/history-order", params, nil, &resp, defaultEPL)
}

// GetC2CLendingAccountInfo retrieves C2C lending account information.
func (by *Bybit) GetC2CLendingAccountInfo(ctx context.Context, coin currency.Code) (*LendingAccountInfo, error) {
	params := url.Values{}
	if !coin.IsEmpty() {
		params.Set("coin", coin.String())
	}
	var resp *LendingAccountInfo
	return resp, by.SendAuthHTTPRequestV5(ctx, exchange.RestSpot, http.MethodGet, "/v5/lending/account", params, nil, &resp, defaultEPL)
}

// GetBrokerEarning exchange broker master account to query
// The data can support up to past 6 months until T-1
// startTime & endTime are either entered at the same time or not entered
// Business type. 'SPOT', 'DERIVATIVES', 'OPTIONS'
func (by *Bybit) GetBrokerEarning(ctx context.Context, businessType, cursor string, startTime, endTime time.Time, limit int64) ([]BrokerEarningItem, error) {
	params := url.Values{}
	if businessType != "" {
		params.Set("bizType", businessType)
	}
	if cursor != "" {
		params.Set("cursor", cursor)
	}
	if !startTime.IsZero() {
		params.Set("startTime", strconv.FormatInt(startTime.UnixMilli(), 10))
	}
	if !endTime.IsZero() {
		params.Set("endTime", strconv.FormatInt(endTime.UnixMilli(), 10))
	}
	if limit > 0 {
		params.Set("limit", strconv.FormatInt(limit, 10))
	}
	resp := struct {
		List []BrokerEarningItem `json:"list"`
	}{}
	return resp.List, by.SendAuthHTTPRequestV5(ctx, exchange.RestSpot, http.MethodGet, "/v5/broker/earning-record", params, nil, &resp, defaultEPL)
}

func processOB(ob [][2]string) ([]orderbook.Item, error) {
	var err error
	o := make([]orderbook.Item, len(ob))
	for x := range ob {
		o[x].Amount, err = strconv.ParseFloat(ob[x][1], 64)
		if err != nil {
			return nil, err
		}
		o[x].Price, err = strconv.ParseFloat(ob[x][0], 64)
		if err != nil {
			return nil, err
		}
	}
	return o, nil
}

// SendHTTPRequest sends an unauthenticated request
func (by *Bybit) SendHTTPRequest(ctx context.Context, ePath exchange.URL, path string, f request.EndpointLimit, result interface{}) error {
	endpointPath, err := by.API.Endpoints.GetURL(ePath)
	if err != nil {
		return err
	}
	value := reflect.ValueOf(result)
	if value.Kind() != reflect.Ptr {
		return fmt.Errorf("expected a pointer, got %T", value)
	}
	response := &RestResponse{
		Result: result,
	}
	err = by.SendPayload(ctx, f, func() (*request.Item, error) {
		return &request.Item{
			Method:        http.MethodGet,
			Path:          endpointPath + bybitAPIVersion + path,
			Result:        response,
			Verbose:       by.Verbose,
			HTTPDebugging: by.HTTPDebugging,
			HTTPRecording: by.HTTPRecording}, nil
	}, request.UnauthenticatedRequest)
	if err != nil {
		return err
	}
	if response.RetCode != 0 && response.RetMsg != "" {
		return fmt.Errorf("code: %d message: %s", response.RetCode, response.RetMsg)
	}
	return nil
}

// SendAuthHTTPRequestV5 sends an authenticated HTTP request
func (by *Bybit) SendAuthHTTPRequestV5(ctx context.Context, ePath exchange.URL, method, path string, params url.Values, arg, result interface{}, f request.EndpointLimit) error {
	val := reflect.ValueOf(result)
	if val.Kind() != reflect.Ptr {
		return errNonePointerArgument
	} else if val.IsNil() {
		return errNilArgument
	}
	creds, err := by.GetCredentials(ctx)
	if err != nil {
		return err
	}
	endpointPath, err := by.API.Endpoints.GetURL(ePath)
	if err != nil {
		return err
	}
	response := &RestResponse{
		Result: result,
	}
	err = by.SendPayload(ctx, f, func() (*request.Item, error) {
		timestamp := strconv.FormatInt(time.Now().UnixMilli(), 10)
		headers := make(map[string]string)
		headers["X-BAPI-API-KEY"] = creds.Key
		headers["X-BAPI-TIMESTAMP"] = timestamp
		headers["X-BAPI-RECV-WINDOW"] = defaultRecvWindow

		var hmacSignedStr string
		var payload []byte

		switch method {
		case http.MethodGet:
			headers["Content-Type"] = "application/x-www-form-urlencoded"
			hmacSignedStr, err = getSign(timestamp+creds.Key+defaultRecvWindow+params.Encode(), creds.Secret)
		case http.MethodPost:
			headers["Content-Type"] = "application/json"
			payload, err = json.Marshal(arg)
			if err != nil {
				return nil, err
			}
			hmacSignedStr, err = getSign(timestamp+creds.Key+defaultRecvWindow+string(payload), creds.Secret)
		}
		if err != nil {
			return nil, err
		}
		headers["X-BAPI-SIGN"] = hmacSignedStr
		return &request.Item{
			Method:        method,
			Path:          endpointPath + common.EncodeURLValues(path, params),
			Headers:       headers,
			Body:          bytes.NewBuffer(payload),
			Result:        &response,
			Verbose:       by.Verbose,
			HTTPDebugging: by.HTTPDebugging,
			HTTPRecording: by.HTTPRecording,
		}, nil
	}, request.AuthenticatedRequest)
	if response.RetCode != 0 && response.RetMsg != "" {
		return fmt.Errorf("%w code: %d message: %s", request.ErrAuthRequestFailed, response.RetCode, response.RetMsg)
	}
	if len(response.RetExtInfo.List) > 0 && response.RetCode != 0 {
		var errMessage string
		var failed bool
		for i := range response.RetExtInfo.List {
			if response.RetExtInfo.List[i].Code != 0 {
				failed = true
				errMessage += fmt.Sprintf("code: %d message: %s ", response.RetExtInfo.List[i].Code, response.RetExtInfo.List[i].Message)
			}
		}
		if failed {
			return fmt.Errorf("%w %s", request.ErrAuthRequestFailed, errMessage)
		}
	}
	return err
}

func getSide(side string) order.Side {
	switch side {
	case sideBuy:
		return order.Buy
	case sideSell:
		return order.Sell
	default:
		return order.UnknownSide
	}
}

// StringToOrderStatus returns order status from string
func StringToOrderStatus(status string) order.Status {
	status = strings.ToUpper(status)
	switch status {
	case "CREATED":
		return order.Open
	case "NEW":
		return order.New
	case "REJECTED":
		return order.Rejected
	case "PARTIALLYFILLED", "PARTIALLY_FILLED":
		return order.PartiallyFilled
	case "PARTIALLYFILLEDCANCELED":
		return order.PartiallyFilledCancelled
	case "PENDING_CANCEL":
		return order.PendingCancel
	case "FILLED":
		return order.Filled
	case "CANCELED", "CANCELLED":
		return order.Cancelled
	case "UNTRIGGERED":
		return order.Pending
	case "TRIGGERED":
		return order.Open
	case "DEACTIVATED":
		return order.Closed
	case "ACTIVE":
		return order.Active
	default:
		return order.UnknownStatus
	}
}

func getSign(sign, secret string) (string, error) {
	hmacSigned, err := crypto.GetHMAC(crypto.HashSHA256, []byte(sign), []byte(secret))
	if err != nil {
		return "", err
	}
	return crypto.HexEncodeToString(hmacSigned), nil
}

// RetrieveAndSetAccountType retrieve to set account type information
func (by *Bybit) RetrieveAndSetAccountType(ctx context.Context) error {
	accInfo, err := by.GetAPIKeyInformation(ctx)
	if err != nil {
		return err
	}
	by.AccountType = uint8(accInfo.IsUnifiedTradeAccount) // 0：regular account; 1：unified trade account
	return nil
}

// GetLongShortRatio retrieves long short ratio of an instrument.
func (by *Bybit) GetLongShortRatio(ctx context.Context, category, symbol string, interval kline.Interval, limit int64) ([]InstrumentInfoItem, error) {
	if category == "" {
		return nil, errCategoryNotSet
	} else if category != cLinear && category != cInverse {
		return nil, fmt.Errorf("%w, category: %s", errInvalidCategory, category)
	}
	if symbol == "" {
		return nil, errSymbolMissing
	}
	intervalString, err := intervalToString(interval)
	if err != nil {
		return nil, err
	}
	params := url.Values{}
	params.Set("category", category)
	params.Set("symbol", symbol)
	params.Set("period", intervalString)
	if limit > 0 {
		params.Set("limit", strconv.FormatInt(limit, 10))
	}
	resp := struct {
		List []InstrumentInfoItem `json:"list"`
	}{}
	return resp.List, by.SendHTTPRequest(ctx, exchange.RestSpot, common.EncodeURLValues("market/account-ratio", params), defaultEPL, &resp)
}<|MERGE_RESOLUTION|>--- conflicted
+++ resolved
@@ -14,7 +14,6 @@
 	"time"
 
 	"github.com/thrasher-corp/gocryptotrader/common"
-	"github.com/thrasher-corp/gocryptotrader/common/convert"
 	"github.com/thrasher-corp/gocryptotrader/common/crypto"
 	"github.com/thrasher-corp/gocryptotrader/currency"
 	exchange "github.com/thrasher-corp/gocryptotrader/exchanges"
@@ -23,6 +22,7 @@
 	"github.com/thrasher-corp/gocryptotrader/exchanges/orderbook"
 	"github.com/thrasher-corp/gocryptotrader/exchanges/request"
 	"github.com/thrasher-corp/gocryptotrader/exchanges/stream"
+	"github.com/thrasher-corp/gocryptotrader/types"
 )
 
 // Bybit is the overarching type across this package
@@ -1774,19 +1774,6 @@
 	return resp, by.SendAuthHTTPRequestV5(ctx, exchange.RestSpot, http.MethodGet, "/v5/asset/deposit/query-record", params, nil, &resp, getAssetDepositRecordsEPL)
 }
 
-<<<<<<< HEAD
-// GetTrades gets recent trades from the exchange
-func (by *Bybit) GetTrades(ctx context.Context, symbol string, limit int64) ([]TradeItem, error) {
-	resp := struct {
-		Data []struct {
-			Price        types.Number         `json:"price"`
-			Time         convert.ExchangeTime `json:"time"`
-			Quantity     types.Number         `json:"qty"`
-			IsBuyerMaker bool                 `json:"isBuyerMaker"`
-		} `json:"result"`
-		Error
-	}{}
-=======
 // GetSubDepositRecords query subaccount's deposit records by main UID's API key. on chain
 func (by *Bybit) GetSubDepositRecords(ctx context.Context, subMemberID, coin, cursor string, startTime, endTime time.Time, limit int64) (*DepositRecords, error) {
 	if subMemberID == "" {
@@ -1797,7 +1784,6 @@
 	var resp *DepositRecords
 	return resp, by.SendAuthHTTPRequestV5(ctx, exchange.RestSpot, http.MethodGet, "/v5/asset/deposit/query-sub-member-record", params, nil, &resp, getAssetDepositSubMemberRecordsEPL)
 }
->>>>>>> 59916a78
 
 // GetInternalDepositRecordsOffChain retrieves deposit records within the Bybit platform. These transactions are not on the blockchain.
 func (by *Bybit) GetInternalDepositRecordsOffChain(ctx context.Context, coin, cursor string, startTime, endTime time.Time, limit int64) (*InternalDepositRecords, error) {
@@ -2540,18 +2526,11 @@
 	return resp.List, by.SendAuthHTTPRequestV5(ctx, exchange.RestSpot, http.MethodGet, "/v5/broker/earning-record", params, nil, &resp, defaultEPL)
 }
 
-func processOB(ob [][2]string) ([]orderbook.Item, error) {
-	var err error
+func processOB(ob [][2]types.Number) ([]orderbook.Item, error) {
 	o := make([]orderbook.Item, len(ob))
 	for x := range ob {
-		o[x].Amount, err = strconv.ParseFloat(ob[x][1], 64)
-		if err != nil {
-			return nil, err
-		}
-		o[x].Price, err = strconv.ParseFloat(ob[x][0], 64)
-		if err != nil {
-			return nil, err
-		}
+		o[x].Amount = ob[x][1].Float64()
+		o[x].Price = ob[x][0].Float64()
 	}
 	return o, nil
 }
