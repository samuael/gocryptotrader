package bybit

import (
	"time"

	"github.com/thrasher-corp/gocryptotrader/common/convert"
)

var (
	validFuturesIntervals = []string{
		"1", "3", "5", "15", "30", "60", "120", "240", "360", "720",
		"D", "M", "W", "d", "m", "w",
	}

	validFuturesPeriods = []string{
		"5min", "15min", "30min", "1h", "4h", "1d",
	}
)

// OrderbookData stores ob data for cmargined futures
type OrderbookData struct {
	Symbol string                  `json:"symbol"`
	Price  convert.StringToFloat64 `json:"price"`
	Size   float64                 `json:"size"`
	Side   string                  `json:"side"`
}

// FuturesCandleStick holds kline data
type FuturesCandleStick struct {
	ID       int64   `json:"id"`
	Symbol   string  `json:"symbol"`
	Interval string  `json:"interval"`
	OpenTime int64   `json:"open_time"`
	Open     float64 `json:"open"`
	High     float64 `json:"high"`
	Low      float64 `json:"low"`
	Close    float64 `json:"close"`
	Volume   float64 `json:"volume"`
	TurnOver float64 `json:"turnover"`
}

// FuturesCandleStickWithStringParam holds kline data
type FuturesCandleStickWithStringParam struct {
	ID       int64                   `json:"id"`
	Symbol   string                  `json:"symbol"`
	Interval string                  `json:"interval"`
	OpenTime int64                   `json:"open_time"`
	Open     convert.StringToFloat64 `json:"open"`
	High     convert.StringToFloat64 `json:"high"`
	Low      convert.StringToFloat64 `json:"low"`
	Close    convert.StringToFloat64 `json:"close"`
	Volume   convert.StringToFloat64 `json:"volume"`
	TurnOver convert.StringToFloat64 `json:"turnover"`
}

// SymbolPriceTicker stores ticker price stats
type SymbolPriceTicker struct {
	Symbol                 string                  `json:"symbol"`
	BidPrice               convert.StringToFloat64 `json:"bid_price"`
	AskPrice               convert.StringToFloat64 `json:"ask_price"`
	LastPrice              convert.StringToFloat64 `json:"last_price"`
	LastTickDirection      string                  `json:"last_tick_direction"`
	Price24hAgo            convert.StringToFloat64 `json:"prev_price_24h"`
	PricePcntChange24h     convert.StringToFloat64 `json:"price_24h_pcnt"`
	HighPrice24h           convert.StringToFloat64 `json:"high_price_24h"`
	LowPrice24h            convert.StringToFloat64 `json:"low_price_24h"`
	Price1hAgo             convert.StringToFloat64 `json:"prev_price_1h"`
	PricePcntChange1h      convert.StringToFloat64 `json:"price_1h_pcnt"`
	MarkPrice              convert.StringToFloat64 `json:"mark_price"`
	IndexPrice             convert.StringToFloat64 `json:"index_price"`
	OpenInterest           float64                 `json:"open_interest"`
	OpenValue              convert.StringToFloat64 `json:"open_value"`
	TotalTurnover          convert.StringToFloat64 `json:"total_turnover"`
	Turnover24h            convert.StringToFloat64 `json:"turnover_24h"`
	TotalVolume            float64                 `json:"total_volume"`
	Volume24h              float64                 `json:"volume_24h"`
	FundingRate            convert.StringToFloat64 `json:"funding_rate"`
	PredictedFundingRate   convert.StringToFloat64 `json:"predicted_funding_rate"`
	NextFundingTime        string                  `json:"next_funding_time"`
	CountdownHour          int64                   `json:"countdown_hour"`
	DeliveryFeeRate        convert.StringToFloat64 `json:"delivery_fee_rate"`
	PredictedDeliveryPrice convert.StringToFloat64 `json:"predicted_delivery_price"`
	DeliveryTime           string                  `json:"delivery_time"`
}

// FuturesPublicTradesData stores recent public trades for futures
type FuturesPublicTradesData struct {
	Symbol         string    `json:"symbol"`
	Price          float64   `json:"price"`
	Qty            float64   `json:"qty"`
	Time           time.Time `json:"time"`
	Side           string    `json:"side"`
	TimeInMilliSec int64     `json:"trade_time_ms"`
}

// SymbolInfo stores symbol information for futures pair
type SymbolInfo struct {
	Name               string  `json:"name"`
	Alias              string  `json:"alias"`
	Status             string  `json:"status"`
	BaseCurrency       string  `json:"base_currency"`
	QuoteCurrency      string  `json:"quote_currency"`
	PriceScale         float64 `json:"price_scale"`
	TakerFee           string  `json:"taker_fee"`
	MakerFee           string  `json:"maker_fee"`
	FundingFeeInterval int64   `json:"funding_interval"`
	LeverageFilter     struct {
		MinLeverage  float64                 `json:"min_leverage"`
		MaxLeverage  float64                 `json:"max_leverage"`
		LeverageStep convert.StringToFloat64 `json:"leverage_step"`
	} `json:"leverage_filter"`
	PriceFilter struct {
		MinPrice convert.StringToFloat64 `json:"min_price"`
		MaxPrice convert.StringToFloat64 `json:"max_price"`
		TickSize convert.StringToFloat64 `json:"tick_size"`
	} `json:"price_filter"`
	LotSizeFilter struct {
		MinTradeQty float64 `json:"min_trading_qty"`
		MaxTradeQty float64 `json:"max_trading_qty"`
		QtyStep     float64 `json:"qty_step"`
	} `json:"lot_size_filter"`
}

// MarkPriceKlineData stores mark price kline data
type MarkPriceKlineData struct {
	ID       int64   `json:"id"`
	Symbol   string  `json:"symbol"`
	Interval string  `json:"period"`
	StartAt  int64   `json:"start_at"`
	Open     float64 `json:"open"`
	High     float64 `json:"high"`
	Low      float64 `json:"low"`
	Close    float64 `json:"close"`
}

// IndexPriceKlineData stores index price kline data
type IndexPriceKlineData struct {
	Symbol   string                  `json:"symbol"`
	Interval string                  `json:"period"`
	StartAt  int64                   `json:"open_time"`
	Open     convert.StringToFloat64 `json:"open"`
	High     convert.StringToFloat64 `json:"high"`
	Low      convert.StringToFloat64 `json:"low"`
	Close    convert.StringToFloat64 `json:"close"`
}

// OpenInterestData stores open interest data
type OpenInterestData struct {
	OpenInterest float64 `json:"open_interest"`
	Symbol       string  `json:"symbol"`
	Time         int64   `json:"time"`
}

// BigDealData stores big deal data
type BigDealData struct {
	ID     int64   `json:"id"`
	Symbol string  `json:"symbol"`
	Side   string  `json:"side"`
	Time   int64   `json:"timestamp"`
	Value  float64 `json:"value"`
}

// AccountRatioData stores user accounts long short ratio
type AccountRatioData struct {
	Symbol    string  `json:"symbol"`
	BuyRatio  float64 `json:"buy_ratio"`
	SellRatio float64 `json:"sell_ratio"`
	Time      int64   `json:"timestamp"`
}

// BaseFuturesOrder is base future order structure
type BaseFuturesOrder struct {
	UserID      int64   `json:"user_id"`
	Symbol      string  `json:"symbol"`
	Side        string  `json:"side"`
	OrderType   string  `json:"order_type"`
	Price       float64 `json:"price"`
	Qty         float64 `json:"qty"`
	TimeInForce string  `json:"time_in_force"`
}

// FuturesOrderData stores futures order data
type FuturesOrderData struct {
	BaseFuturesOrder
	OrderStatus     string    `json:"order_status"`
	OrderLinkID     string    `json:"order_link_id"`
	OrderID         string    `json:"order_id"`
	LeavesQty       float64   `json:"leaves_qty"`
	CumulativeQty   float64   `json:"cum_exec_qty"`
	CumulativeValue float64   `json:"cum_exec_value"`
	CumulativeFee   float64   `json:"cum_exec_fee"`
	RejectReason    string    `json:"reject_reason"`
	CreatedAt       time.Time `json:"create_at"`
}

// FuturesOrderCancelResp stores future order cancel response
type FuturesOrderCancelResp struct {
	FuturesOrderData
	LastExecutionTime  string  `json:"last_exec_time"`
	LastExecutionPrice float64 `json:"last_exec_price"`
	UpdateAt           string  `json:"updated_at"`
}

// FuturesOrderDataResp stores future order response
type FuturesOrderDataResp struct {
	FuturesOrderCancelResp
	TakeProfit          float64 `json:"take_profit"`
	StopLoss            float64 `json:"stop_loss"`
	TakeProfitTriggerBy string  `json:"tp_trigger_by"`
	StopLossTriggerBy   string  `json:"sl_trigger_by"`
}

// FuturesActiveOrderData stores future active order data
type FuturesActiveOrderData struct {
	FuturesOrderData
	LeaveValue float64 `json:"leaves_value"`
}

// FuturesActiveOrderResp stores future active order response
type FuturesActiveOrderResp struct {
	FuturesActiveOrderData
	TakeProfit          float64 `json:"take_profit"`
	StopLoss            float64 `json:"stop_loss"`
	TakeProfitTriggerBy string  `json:"tp_trigger_by"`
	StopLossTriggerBy   string  `json:"sl_trigger_by"`
}

// FuturesActiveOrder stores future active order
type FuturesActiveOrder struct {
	FuturesActiveOrderData
	PositionID int64  `json:"position_idx"`
	UpdatedAt  string `json:"updated_at"`
}

// FuturesRealtimeOrderData stores futures realtime order data
type FuturesRealtimeOrderData struct {
	BaseFuturesOrder
	OrderStatus         string  `json:"order_status"`
	OrderLinkID         string  `json:"order_link_id"`
	TakeProfit          float64 `json:"take_profit"`
	StopLoss            float64 `json:"stop_loss"`
	TakeProfitTriggerBy string  `json:"tp_trigger_by"`
	StopLossTriggerBy   string  `json:"sl_trigger_by"`
}

// FuturesActiveRealtimeOrder stores future active realtime order
type FuturesActiveRealtimeOrder struct {
	FuturesRealtimeOrderData
	ExtensionField     map[string]interface{}  `json:"ext_fields"`
	LastExecutionTime  string                  `json:"last_exec_time"`
	LastExecutionPrice float64                 `json:"last_exec_price"`
	LeavesQty          float64                 `json:"leaves_qty"`
	LeaveValue         convert.StringToFloat64 `json:"leaves_value"`
	CumulativeQty      convert.StringToFloat64 `json:"cum_exec_qty"`
	CumulativeValue    convert.StringToFloat64 `json:"cum_exec_value"`
	CumulativeFee      convert.StringToFloat64 `json:"cum_exec_fee"`
	RejectReason       string                  `json:"reject_reason"`
	CancelType         string                  `json:"cancel_type"`
	CreatedAt          time.Time               `json:"create_at"`
	UpdatedAt          time.Time               `json:"updated_at"`
	OrderID            string                  `json:"order_id"`
}

// CoinFuturesConditionalRealtimeOrder stores CMF future coinditional realtime order
type CoinFuturesConditionalRealtimeOrder struct {
	FuturesRealtimeOrderData
	ExtensionField  map[string]interface{}  `json:"ext_fields"`
	LeavesQty       float64                 `json:"leaves_qty"`
	LeaveValue      convert.StringToFloat64 `json:"leaves_value"`
	CumulativeQty   convert.StringToFloat64 `json:"cum_exec_qty"`
	CumulativeValue convert.StringToFloat64 `json:"cum_exec_value"`
	CumulativeFee   convert.StringToFloat64 `json:"cum_exec_fee"`
	RejectReason    string                  `json:"reject_reason"`
	CancelType      string                  `json:"cancel_type"`
	CreatedAt       string                  `json:"create_at"`
	UpdatedAt       string                  `json:"updated_at"`
	OrderID         string                  `json:"order_id"`
}

// FuturesConditionalRealtimeOrder stores future conditional realtime order
type FuturesConditionalRealtimeOrder struct {
	CoinFuturesConditionalRealtimeOrder
	PositionID int64 `json:"position_idx"`
}

// USDTFuturesConditionalRealtimeOrder stores USDT future conditional realtime order
type USDTFuturesConditionalRealtimeOrder struct {
	FuturesRealtimeOrderData
	StopOrderID    string  `json:"stop_order_id"`
	OrderStatus    string  `json:"order_status"`
	TriggerPrice   float64 `json:"trigger_price"`
	CreatedAt      string  `json:"created_time"`
	UpdatedAt      string  `json:"updated_time"`
	BasePrice      float64 `json:"base_price"`
	TriggerBy      string  `json:"trigger_by"`
	ReduceOnly     bool    `json:"reduce_only"`
	CloseOnTrigger bool    `json:"close_on_trigger"`
}

// FuturesConditionalOrderData stores futures conditional order data
type FuturesConditionalOrderData struct {
	BaseFuturesOrder
	TriggerBy           string  `json:"trigger_by"`
	BasePrice           float64 `json:"base_price"`
	StopOrderID         string  `json:"stop_order_id"`
	OrderLinkID         string  `json:"order_link_id"`
	TakeProfitTriggerBy string  `json:"tp_trigger_by"`
	StopLossTriggerBy   string  `json:"sl_trigger_by"`
}

// FuturesConditionalOrderResp stores futures conditional order response
type FuturesConditionalOrderResp struct {
	FuturesConditionalOrderData
	Remark       string  `json:"remark"`
	RejectReason string  `json:"reject_reason"`
	StopPrice    float64 `json:"stop_px"`
	TakeProfit   float64 `json:"take_profit"`
	StopLoss     float64 `json:"stop_loss"`
	CreatedAt    string  `json:"created_at"`
	UpdatedAt    string  `json:"updated_at"`
}

// USDTFuturesConditionalOrderResp stores USDT futures conditional order response
type USDTFuturesConditionalOrderResp struct {
	FuturesConditionalOrderData
	OrderStatus    string  `json:"order_status"`
	TriggerPrice   float64 `json:"trigger_price"`
	ReduceOnly     bool    `json:"reduce_only"`
	CloseOnTrigger bool    `json:"close_on_trigger"`
	CreatedAt      string  `json:"created_time"`
	UpdatedAt      string  `json:"updated_time"`
}

// CoinFuturesConditionalOrders stores CMF future conditional order
type CoinFuturesConditionalOrders struct {
	FuturesConditionalOrderData
	StopOrderStatus string  `json:"stop_order_status"`
	StopOrderType   string  `json:"stop_order_type"`
	CreatedAt       string  `json:"created_at"`
	UpdatedAt       string  `json:"updated_at"`
	StopPrice       float64 `json:"stop_px"`
	StopOrderID     string  `json:"stop_order_id"`
	TakeProfit      float64 `json:"take_profit"`
	StopLoss        float64 `json:"stop_loss"`
}

// FuturesConditionalOrders stores future conditional order
type FuturesConditionalOrders struct {
	CoinFuturesConditionalOrders
	PositionID int64 `json:"position_idx"`
}

// USDTFuturesConditionalOrders stores USDT futures conditional order
type USDTFuturesConditionalOrders struct {
	FuturesConditionalOrderData
	OrderStatus  string  `json:"order_status"`
	TriggerPrice float64 `json:"trigger_price"`
	CreatedAt    string  `json:"created_time"`
	UpdatedAt    string  `json:"updated_time"`
	TakeProfit   float64 `json:"take_profit"`
	StopLoss     float64 `json:"stop_loss"`
}

// FuturesCancelOrderData stores future cancel order data
type FuturesCancelOrderData struct {
	CancelOrderID string `json:"clOrdID"`
	BaseFuturesOrder
	CreateType  string  `json:"create_type"`
	CancelType  string  `json:"cancel_type"`
	OrderStatus string  `json:"order_status"`
	LeavesQty   float64 `json:"leaves_qty"`
	LeavesValue float64 `json:"leaves_value"`
	CreatedAt   string  `json:"create_at"`
	UpdateAt    string  `json:"updated_at"`
	CrossStatus string  `json:"cross_status"`
	CrossSeq    int64   `json:"cross_seq"`
}

// FuturesCancelOrderResp stores future cancel order response
type FuturesCancelOrderResp struct {
	FuturesCancelOrderData
	StopOrderType     string                  `json:"stop_order_type"`
	TriggerBy         string                  `json:"trigger_by"`
	BasePrice         convert.StringToFloat64 `json:"base_price"`
	ExpectedDirection string                  `json:"expected_direction"`
}

// RiskInfo stores risk information
type RiskInfo struct {
	ID             int64    `json:"id"`
	Symbol         string   `json:"symbol"`
	Limit          int64    `json:"limit"`
	MaintainMargin float64  `json:"maintain_margin"`
	StartingMargin float64  `json:"starting_margin"`
	Section        []string `json:"section"`
	IsLowestRisk   int64    `json:"is_lowest_risk"`
	CreatedAt      string   `json:"create_at"`
	UpdateAt       string   `json:"updated_at"`
	MaxLeverage    float64  `json:"max_leverage"`
}

// RiskInfoWithStringParam stores risk information where string params
type RiskInfoWithStringParam struct {
	ID             int64                   `json:"id"`
	Symbol         string                  `json:"symbol"`
	Limit          int64                   `json:"limit"`
	MaintainMargin convert.StringToFloat64 `json:"maintain_margin"`
	StartingMargin convert.StringToFloat64 `json:"starting_margin"`
	Section        []string                `json:"section"`
	IsLowestRisk   int64                   `json:"is_lowest_risk"`
	CreatedAt      string                  `json:"create_at"`
	UpdateAt       string                  `json:"updated_at"`
	MaxLeverage    convert.StringToFloat64 `json:"max_leverage"`
}

// FundingInfo stores funding information
type FundingInfo struct {
	Symbol               string                  `json:"symbol"`
	FundingRate          convert.StringToFloat64 `json:"funding_rate"`
	FundingRateTimestamp int64                   `json:"funding_rate_timestamp"`
}

// USDTFundingInfo stores USDT funding information
type USDTFundingInfo struct {
	Symbol               string  `json:"symbol"`
	FundingRate          float64 `json:"funding_rate"`
	FundingRateTimestamp string  `json:"funding_rate_timestamp"`
}

// AnnouncementInfo stores announcement information
type AnnouncementInfo struct {
	ID        int64  `json:"id"`
	Title     string `json:"title"`
	Link      string `json:"link"`
	Summary   string `json:"summary"`
	CreatedAt string `json:"created_at"`
}

// Position stores position
type Position struct {
	UserID                 int64   `json:"user_id"`
	Symbol                 string  `json:"symbol"`
	Side                   string  `json:"side"`
	Size                   float64 `json:"size"`
	PositionValue          float64 `json:"position_value"`
	EntryPrice             float64 `json:"entry_price"`
	LiquidationPrice       float64 `json:"liq_price"`
	BankruptcyPrice        float64 `json:"bust_price"`
	Leverage               float64 `json:"leverage"`
	PositionMargin         float64 `json:"position_margin"`
	OccupiedClosingFee     float64 `json:"occ_closing_fee"`
	RealisedPNL            float64 `json:"realised_pnl"`
	AccumulatedRealisedPNL float64 `json:"cum_realised_pnl"`
}

// PositionWithStringParam stores position with string params
type PositionWithStringParam struct {
	UserID                 int64                   `json:"user_id"`
	Symbol                 string                  `json:"symbol"`
	Side                   string                  `json:"side"`
	Size                   float64                 `json:"size"`
	PositionValue          convert.StringToFloat64 `json:"position_value"`
	EntryPrice             convert.StringToFloat64 `json:"entry_price"`
	LiquidationPrice       convert.StringToFloat64 `json:"liq_price"`
	BankruptcyPrice        convert.StringToFloat64 `json:"bust_price"`
	Leverage               convert.StringToFloat64 `json:"leverage"`
	PositionMargin         convert.StringToFloat64 `json:"position_margin"`
	OccupiedClosingFee     convert.StringToFloat64 `json:"occ_closing_fee"`
	RealisedPNL            convert.StringToFloat64 `json:"realised_pnl"`
	AccumulatedRealisedPNL convert.StringToFloat64 `json:"cum_realised_pnl"`
}

// PositionData stores position data
type PositionData struct {
	Position
	IsIsolated          bool    `json:"is_isolated"`
	AutoAddMargin       int64   `json:"auto_add_margin"`
	UnrealisedPNL       float64 `json:"unrealised_pnl"`
	DeleverageIndicator int64   `json:"deleverage_indicator"`
	RiskID              int64   `json:"risk_id"`
	TakeProfit          float64 `json:"take_profit"`
	StopLoss            float64 `json:"stop_loss"`
	TrailingStop        float64 `json:"trailing_stop"`
}

// PositionDataWithStringParam stores position data with string params
type PositionDataWithStringParam struct {
	PositionWithStringParam
	IsIsolated          bool                    `json:"is_isolated"`
	AutoAddMargin       int64                   `json:"auto_add_margin"`
	UnrealisedPNL       float64                 `json:"unrealised_pnl"`
	DeleverageIndicator int64                   `json:"deleverage_indicator"`
	RiskID              int64                   `json:"risk_id"`
	TakeProfit          convert.StringToFloat64 `json:"take_profit"`
	StopLoss            convert.StringToFloat64 `json:"stop_loss"`
	TrailingStop        convert.StringToFloat64 `json:"trailing_stop"`
}

// PositionResp stores position response
type PositionResp struct {
	PositionDataWithStringParam
	PositionID             int64                   `json:"position_idx"`
	Mode                   int64                   `json:"mode"`
	ID                     int64                   `json:"id"`
	EffectiveLeverage      convert.StringToFloat64 `json:"effective_leverage"`
	OccupiedFundingFee     convert.StringToFloat64 `json:"occ_funding_fee"`
	PositionStatus         string                  `json:"position_status"`
	CalculatedData         string                  `json:"oc_calc_data"`
	OrderMargin            convert.StringToFloat64 `json:"order_margin"`
	WalletBalance          convert.StringToFloat64 `json:"wallet_balance"`
	CrossSequence          int64                   `json:"cross_seq"`
	PositionSequence       int64                   `json:"position_seq"`
	TakeProfitStopLossMode string                  `json:"tp_sl_mode"`
	CreatedAt              string                  `json:"created_at"`
	UpdateAt               string                  `json:"updated_at"`
}

// SetTradingAndStopResp stores set trading and stop response
type SetTradingAndStopResp struct {
	PositionData
	ID                  int64                   `json:"id"`
	RiskID              int64                   `json:"risk_id"`
	AutoAddMargin       int64                   `json:"auto_add_margin"`
	OccupiedFundingFee  convert.StringToFloat64 `json:"occ_funding_fee"`
	TakeProfit          convert.StringToFloat64 `json:"take_profit"`
	StopLoss            convert.StringToFloat64 `json:"stop_loss"`
	PositionStatus      string                  `json:"position_status"`
	DeleverageIndicator int64                   `json:"deleverage_indicator"`
	CalculatedData      string                  `json:"oc_calc_data"`
	OrderMargin         convert.StringToFloat64 `json:"order_margin"`
	WalletBalance       convert.StringToFloat64 `json:"wallet_balance"`
	CrossSequence       int64                   `json:"cross_seq"`
	PositionSequence    int64                   `json:"position_seq"`
	CreatedAt           string                  `json:"created_at"`
	UpdateAt            string                  `json:"updated_at"`
	ExtensionField      map[string]interface{}  `json:"ext_fields"`
}

// USDTPositionResp stores USDT position response
type USDTPositionResp struct {
	PositionData
	FreeQty                float64 `json:"free_qty"`
	TakeProfitStopLossMode string  `json:"tp_sl_mode"`
}

// UpdateMarginResp stores update margin response
type UpdateMarginResp struct {
	Position
	FreeQty float64 `json:"free_qty"`
}

// TradeData stores trade data
type TradeData struct {
	OrderID        string                  `json:"order_id"`
	OrderLinkedID  string                  `json:"order_link_id"`
	OrderSide      string                  `json:"side"`
	Symbol         string                  `json:"symbol"`
	ExecutionID    string                  `json:"exec_id"`
	OrderPrice     float64                 `json:"order_price"`
	OrderQty       float64                 `json:"order_qty"`
	OrderType      string                  `json:"order_type"`
	FeeRate        float64                 `json:"fee_rate"`
	ExecutionFee   convert.StringToFloat64 `json:"exec_fee"`
	ExecutionPrice convert.StringToFloat64 `json:"exec_price"`
	ExecutionQty   float64                 `json:"exec_qty"`
	ExecutionType  string                  `json:"exec_type"`
	ExecutionValue convert.StringToFloat64 `json:"exec_value"`
	LeavesQty      float64                 `json:"leaves_qty"`
	ClosedSize     float64                 `json:"closed_size"`
	LastLiquidity  string                  `json:"last_liquidity_ind"`
	TradeTimeMs    int64                   `json:"trade_time_ms"`
}

// TradeResp stores trade response
type TradeResp struct {
	TradeData
	CrossSequence int64 `json:"cross_seq"`
	NthFill       int64 `json:"nth_fill"`
	UserID        int64 `json:"user_id"`
}

// ClosedTrades stores closed trades
type ClosedTrades struct {
	ID                   int64        `json:"id"`
	UserID               int64        `json:"user_id"`
	Symbol               string       `json:"symbol"`
	OrderID              string       `json:"order_id"`
	OrderSide            string       `json:"side"`
	Qty                  float64      `json:"qty"`
	OrderPrice           float64      `json:"order_price"`
	OrderType            string       `json:"order_type"`
	ExecutionType        string       `json:"exec_type"`
	ClosedSize           float64      `json:"closed_size"`
	CumulativeEntryValue float64      `json:"cum_entry_value"`
	AvgEntryPrice        float64      `json:"avg_entry_price"`
	CumulativeExitValue  float64      `json:"cum_exit_value"`
	AvgEntryValue        float64      `json:"avg_exit_price"`
	ClosedProfitLoss     float64      `json:"closed_pnl"`
	FillCount            int64        `json:"fill_count"`
	Leverage             float64      `json:"leverage"`
	CreatedAt            bybitTimeSec `json:"created_at"`
}

// FundingFee stores funding fee
type FundingFee struct {
	Symbol        string  `json:"symbol"`
	Side          string  `json:"side"`
	Size          float64 `json:"size"`
	FundingRate   float64 `json:"funding_rate"`
	ExecutionFee  float64 `json:"exec_fee"`
	ExecutionTime int64   `json:"exec_timestamp"`
}

// APIKeyData stores API key data
type APIKeyData struct {
	APIKey           string   `json:"api_key"`
	Type             string   `json:"type"`
	UserID           int64    `json:"user_id"`
	InviterID        int64    `json:"inviter_id"`
	IPs              []string `json:"ips"`
	Note             string   `json:"note"`
	Permission       []string `json:"permissions"`
	CreatedAt        string   `json:"created_at"`
	ExpiredAt        string   `json:"expired_at"`
	ReadOnly         bool     `json:"read_only"`
	VIPLevel         string   `json:"vip_level"`
	MarketMakerLevel string   `json:"mkt_maker_level"`
}

// LCPData stores LiquidityContributionPointsData data
type LCPData struct {
	Date          string  `json:"date"`
	SelfRatio     float64 `json:"self_ratio"`
	PlatformRatio float64 `json:"platform_ratio"`
	Score         float64 `json:"score"`
}

// WalletData stores wallet data
type WalletData struct {
	Equity                float64 `json:"equity"` // equity = wallet_balance + unrealised_pnl
	AvailableBalance      float64 `json:"available_balance"`
	UserMargin            float64 `json:"used_margin"`
	OrderMargin           float64 `json:"order_margin"`
	PositionMargin        float64 `json:"position_margin"`
	PositionClosingFee    float64 `json:"occ_closing_fee"`
	PositionFundingFee    float64 `json:"occ_funding_fee"`
	WalletBalance         float64 `json:"wallet_balance"`
	RealisedPNL           float64 `json:"realised_pnl"`
	UnrealisedPNL         float64 `json:"unrealised_pnl"`
	CumulativeRealisedPNL float64 `json:"cum_realised_pnl"`
	GivenCash             float64 `json:"given_cash"`
	ServiceCash           float64 `json:"service_cash"`
}

// FundRecord stores funding records
type FundRecord struct {
	ID            int64                   `json:"id"`
	UserID        int64                   `json:"user_id"`
	Coin          string                  `json:"coin"`
	Type          string                  `json:"type"`
	Amount        convert.StringToFloat64 `json:"amount"`
	TxID          string                  `json:"tx_id"`
	Address       string                  `json:"address"`
	WalletBalance convert.StringToFloat64 `json:"wallet_balance"`
	ExecutionTime string                  `json:"exec_time"`
	CrossSequence int64                   `json:"cross_seq"`
}

// FundWithdrawalRecord stores funding withdrawal records
type FundWithdrawalRecord struct {
	ID          int64                   `json:"id"`
	UserID      int64                   `json:"user_id"`
	Coin        string                  `json:"coin"`
	Status      string                  `json:"status"`
	Amount      convert.StringToFloat64 `json:"amount"`
	Fee         float64                 `json:"fee"`
	Address     string                  `json:"address"`
	TxID        string                  `json:"tx_id"`
	SubmittedAt time.Time               `json:"submited_at"`
	UpdatedAt   time.Time               `json:"updated_at"`
}

// AssetExchangeRecord stores asset exchange records
type AssetExchangeRecord struct {
	ID           int64   `json:"id"`
	FromCoin     string  `json:"from_coin"`
	FromAmount   float64 `json:"from_amount"`
	ToCoin       string  `json:"to_coin"`
	ToAmount     float64 `json:"to_amount"`
	ExchangeRate float64 `json:"exchange_rate"`
	FromFee      float64 `json:"from_fee"`
	CreatedAt    string  `json:"created_at"`
}

// USDCOrderbookData stores orderbook data for USDCMarginedFutures
type USDCOrderbookData struct {
	Price convert.StringToFloat64 `json:"price"`
	Size  convert.StringToFloat64 `json:"size"`
	Side  string                  `json:"side"`
}

// USDCContract stores contract data
type USDCContract struct {
<<<<<<< HEAD
	Symbol        string    `json:"symbol"`
	Status        string    `json:"status"`
	BaseCoin      string    `json:"baseCoin"`
	QuoteCoin     string    `json:"quoteCoin"`
	TakerFeeRate  float64   `json:"takerFeeRate,string"`
	MakerFeeRate  float64   `json:"makerFeeRate,string"`
	MinLeverage   float64   `json:"minLeverage,string"`
	MaxLeverage   float64   `json:"maxLeverage,string"`
	LeverageStep  float64   `json:"leverageStep,string"`
	MinPrice      float64   `json:"minPrice,string"`
	MaxPrice      float64   `json:"maxPrice,string"`
	TickSize      float64   `json:"tickSize,string"`
	MaxTradingQty float64   `json:"maxTradingQty,string"`
	MinTradingQty float64   `json:"minTradingQty,string"`
	QtyStep       float64   `json:"qtyStep,string"`
	DeliveryTime  bybitTime `json:"deliveryTime"`
=======
	Symbol        string                  `json:"symbol"`
	Status        string                  `json:"status"`
	BaseCoin      string                  `json:"baseCoin"`
	QuoteCoin     string                  `json:"quoteCoin"`
	TakerFeeRate  convert.StringToFloat64 `json:"takerFeeRate"`
	MakerFeeRate  convert.StringToFloat64 `json:"makerFeeRate"`
	MinLeverage   convert.StringToFloat64 `json:"minLeverage"`
	MaxLeverage   convert.StringToFloat64 `json:"maxLeverage"`
	LeverageStep  convert.StringToFloat64 `json:"leverageStep"`
	MinPrice      convert.StringToFloat64 `json:"minPrice"`
	MaxPrice      convert.StringToFloat64 `json:"maxPrice"`
	TickSize      convert.StringToFloat64 `json:"tickSize"`
	MaxTradingQty convert.StringToFloat64 `json:"maxTradingQty"`
	MinTradingQty convert.StringToFloat64 `json:"minTradingQty"`
	QtyStep       convert.StringToFloat64 `json:"qtyStep"`
	DeliveryTime  bybitTimeMilliSecStr    `json:"deliveryTime"`
>>>>>>> 92839eba
}

// USDCSymbol stores symbol data
type USDCSymbol struct {
	Symbol               string                  `json:"symbol"`
	NextFundingTime      string                  `json:"nextFundingTime"`
	Bid                  convert.StringToFloat64 `json:"bid"`
	BidSize              convert.StringToFloat64 `json:"bidSize"`
	Ask                  convert.StringToFloat64 `json:"ask"`
	AskSize              convert.StringToFloat64 `json:"askSize"`
	LastPrice            convert.StringToFloat64 `json:"lastPrice"`
	OpenInterest         convert.StringToFloat64 `json:"openInterest"`
	IndexPrice           convert.StringToFloat64 `json:"indexPrice"`
	MarkPrice            convert.StringToFloat64 `json:"markPrice"`
	Change24h            convert.StringToFloat64 `json:"change24h"`
	High24h              convert.StringToFloat64 `json:"high24h"`
	Low24h               convert.StringToFloat64 `json:"low24h"`
	Volume24h            convert.StringToFloat64 `json:"volume24h"`
	Turnover24h          convert.StringToFloat64 `json:"turnover24h"`
	TotalVolume          convert.StringToFloat64 `json:"totalVolume"`
	TotalTurnover        convert.StringToFloat64 `json:"totalTurnover"`
	FundingRate          convert.StringToFloat64 `json:"fundingRate"`
	PredictedFundingRate convert.StringToFloat64 `json:"predictedFundingRate"`
	CountdownHour        convert.StringToFloat64 `json:"countdownHour"`
	UnderlyingPrice      string                  `json:"underlyingPrice"`
}

// USDCKlineBase stores Kline Base
type USDCKlineBase struct {
	Symbol   string                  `json:"symbol"`
	Period   string                  `json:"period"`
	OpenTime bybitTimeSecStr         `json:"openTime"`
	Open     convert.StringToFloat64 `json:"open"`
	High     convert.StringToFloat64 `json:"high"`
	Low      convert.StringToFloat64 `json:"low"`
	Close    convert.StringToFloat64 `json:"close"`
}

// USDCKline stores kline data
type USDCKline struct {
	USDCKlineBase
	Volume   convert.StringToFloat64 `json:"volume"`
	Turnover convert.StringToFloat64 `json:"turnover"`
}

// USDCOpenInterest stores open interest data
type USDCOpenInterest struct {
<<<<<<< HEAD
	Symbol       string    `json:"symbol"`
	Timestamp    bybitTime `json:"timestamp"`
	OpenInterest float64   `json:"openInterest,string"`
=======
	Symbol       string                  `json:"symbol"`
	Timestamp    bybitTimeMilliSecStr    `json:"timestamp"`
	OpenInterest convert.StringToFloat64 `json:"openInterest"`
>>>>>>> 92839eba
}

// USDCLargeOrder stores large order data
type USDCLargeOrder struct {
	Symbol    string    `json:"symbol"`
	Side      string    `json:"side"`
	Timestamp bybitTime `json:"timestamp"`
	Value     float64   `json:"value"`
}

// USDCAccountRatio stores long-short ratio data
type USDCAccountRatio struct {
	Symbol    string    `json:"symbol"`
	BuyRatio  float64   `json:"buyRatio"`
	SellRatio float64   `json:"sellRatio"`
	Timestamp bybitTime `json:"timestamp"`
}

// USDCTrade stores trade data
type USDCTrade struct {
<<<<<<< HEAD
	ID         string    `json:"id"`
	Symbol     string    `json:"symbol"`
	OrderPrice float64   `json:"orderPrice,string"`
	OrderQty   float64   `json:"orderQty,string"`
	Side       string    `json:"side"`
	Timestamp  bybitTime `json:"time"`
=======
	ID         string                  `json:"id"`
	Symbol     string                  `json:"symbol"`
	OrderPrice convert.StringToFloat64 `json:"orderPrice"`
	OrderQty   convert.StringToFloat64 `json:"orderQty"`
	Side       string                  `json:"side"`
	Timestamp  bybitTimeMilliSecStr    `json:"time"`
>>>>>>> 92839eba
}

// USDCCreateOrderResp stores create order response
type USDCCreateOrderResp struct {
	ID          string                  `json:"orderId"`
	OrderLinkID string                  `json:"orderLinkId"`
	Symbol      string                  `json:"symbol"`
	OrderPrice  convert.StringToFloat64 `json:"orderPrice"`
	OrderQty    convert.StringToFloat64 `json:"orderQty"`
	OrderType   string                  `json:"orderType"`
	Side        string                  `json:"side"`
}

// USDCOrder store order data
type USDCOrder struct {
<<<<<<< HEAD
	ID              string    `json:"orderId"`
	OrderLinkID     string    `json:"orderLinkId"`
	Symbol          string    `json:"symbol"`
	OrderType       string    `json:"orderType"`
	Side            string    `json:"side"`
	Qty             float64   `json:"qty,string"`
	Price           float64   `json:"price,string"`
	TimeInForce     string    `json:"timeInForce"`
	TotalOrderValue float64   `json:"cumExecValue,string"`
	TotalFilledQty  float64   `json:"cumExecQty,string"`
	TotalFee        float64   `json:"cumExecFee,string"`
	InitialMargin   string    `json:"orderIM"`
	OrderStatus     string    `json:"orderStatus"`
	TakeProfit      float64   `json:"takeProfit,string"`
	StopLoss        float64   `json:"stopLoss,string"`
	TPTriggerBy     string    `json:"tpTriggerBy"`
	SLTriggerBy     string    `json:"slTriggerBy"`
	LastExecPrice   float64   `json:"lastExecPrice"`
	BasePrice       string    `json:"basePrice"`
	TriggerPrice    float64   `json:"triggerPrice,string"`
	TriggerBy       string    `json:"triggerBy"`
	ReduceOnly      bool      `json:"reduceOnly"`
	StopOrderType   string    `json:"stopOrderType"`
	CloseOnTrigger  string    `json:"closeOnTrigger"`
	CreatedAt       bybitTime `json:"createdAt"`
=======
	ID              string                  `json:"orderId"`
	OrderLinkID     string                  `json:"orderLinkId"`
	Symbol          string                  `json:"symbol"`
	OrderType       string                  `json:"orderType"`
	Side            string                  `json:"side"`
	Qty             convert.StringToFloat64 `json:"qty"`
	Price           convert.StringToFloat64 `json:"price"`
	TimeInForce     string                  `json:"timeInForce"`
	TotalOrderValue convert.StringToFloat64 `json:"cumExecValue"`
	TotalFilledQty  convert.StringToFloat64 `json:"cumExecQty"`
	TotalFee        convert.StringToFloat64 `json:"cumExecFee"`
	InitialMargin   string                  `json:"orderIM"`
	OrderStatus     string                  `json:"orderStatus"`
	TakeProfit      convert.StringToFloat64 `json:"takeProfit"`
	StopLoss        convert.StringToFloat64 `json:"stopLoss"`
	TPTriggerBy     string                  `json:"tpTriggerBy"`
	SLTriggerBy     string                  `json:"slTriggerBy"`
	LastExecPrice   float64                 `json:"lastExecPrice"`
	BasePrice       string                  `json:"basePrice"`
	TriggerPrice    convert.StringToFloat64 `json:"triggerPrice"`
	TriggerBy       string                  `json:"triggerBy"`
	ReduceOnly      bool                    `json:"reduceOnly"`
	StopOrderType   string                  `json:"stopOrderType"`
	CloseOnTrigger  string                  `json:"closeOnTrigger"`
	CreatedAt       bybitTimeMilliSecStr    `json:"createdAt"`
>>>>>>> 92839eba
}

// USDCOrderHistory stores order history
type USDCOrderHistory struct {
	USDCOrder
<<<<<<< HEAD
	LeavesQty   float64   `json:"leavesQty,string"` // Est. unfilled order qty
	CashFlow    string    `json:"cashFlow"`
	RealisedPnl float64   `json:"realisedPnl,string"`
	UpdatedAt   bybitTime `json:"updatedAt"`
=======
	LeavesQty   convert.StringToFloat64 `json:"leavesQty"` // Est. unfilled order qty
	CashFlow    string                  `json:"cashFlow"`
	RealisedPnl convert.StringToFloat64 `json:"realisedPnl"`
	UpdatedAt   bybitTimeMilliSecStr    `json:"updatedAt"`
>>>>>>> 92839eba
}

// USDCTradeHistory stores trade history
type USDCTradeHistory struct {
<<<<<<< HEAD
	ID               string    `json:"orderId"`
	OrderLinkID      string    `json:"orderLinkId"`
	Symbol           string    `json:"symbol"`
	Side             string    `json:"side"`
	TradeID          string    `json:"tradeId"`
	ExecPrice        float64   `json:"execPrice,string"`
	ExecQty          float64   `json:"execQty,string"`
	ExecFee          float64   `json:"execFee,string"`
	FeeRate          float64   `json:"feeRate,string"`
	ExecType         string    `json:"execType"`
	ExecValue        float64   `json:"execValue,string"`
	TradeTime        bybitTime `json:"tradeTime"`
	LastLiquidityInd string    `json:"lastLiquidityInd"`
=======
	ID               string                  `json:"orderId"`
	OrderLinkID      string                  `json:"orderLinkId"`
	Symbol           string                  `json:"symbol"`
	Side             string                  `json:"side"`
	TradeID          string                  `json:"tradeId"`
	ExecPrice        convert.StringToFloat64 `json:"execPrice"`
	ExecQty          convert.StringToFloat64 `json:"execQty"`
	ExecFee          convert.StringToFloat64 `json:"execFee"`
	FeeRate          convert.StringToFloat64 `json:"feeRate"`
	ExecType         string                  `json:"execType"`
	ExecValue        convert.StringToFloat64 `json:"execValue"`
	TradeTime        bybitTimeMilliSecStr    `json:"tradeTime"`
	LastLiquidityInd string                  `json:"lastLiquidityInd"`
>>>>>>> 92839eba
}

// USDCTxLog stores transaction log data
type USDCTxLog struct {
<<<<<<< HEAD
	TransactionTime bybitTime `json:"transactionTime"`
	Symbol          string    `json:"symbol"`
	Type            string    `json:"type"`
	Side            string    `json:"side"`
	Quantity        float64   `json:"qty,string"`
	Size            float64   `json:"size,string"`
	TradePrice      float64   `json:"tradePrice,string"`
	Funding         float64   `json:"funding,string"`
	Fee             float64   `json:"fee,string"`
	CashFlow        string    `json:"cashFlow"`
	Change          float64   `json:"change,string"`
	WalletBalance   float64   `json:"walletBalance,string"`
	FeeRate         float64   `json:"feeRate,string"`
	TradeID         string    `json:"tradeId"`
	OrderID         string    `json:"orderId"`
	OrderLinkID     string    `json:"orderLinkId"`
	Info            string    `json:"info"`
=======
	TxTime        bybitTimeMilliSecStr    `json:"transactionTime"`
	Symbol        string                  `json:"symbol"`
	Type          string                  `json:"type"`
	Side          string                  `json:"side"`
	Quantity      convert.StringToFloat64 `json:"qty"`
	Size          convert.StringToFloat64 `json:"size"`
	TradePrice    convert.StringToFloat64 `json:"tradePrice"`
	Funding       convert.StringToFloat64 `json:"funding"`
	Fee           convert.StringToFloat64 `json:"fee"`
	CashFlow      string                  `json:"cashFlow"`
	Change        convert.StringToFloat64 `json:"change"`
	WalletBalance convert.StringToFloat64 `json:"walletBalance"`
	FeeRate       convert.StringToFloat64 `json:"feeRate"`
	TradeID       string                  `json:"tradeId"`
	OrderID       string                  `json:"orderId"`
	OrderLinkID   string                  `json:"orderLinkId"`
	Info          string                  `json:"info"`
>>>>>>> 92839eba
}

// USDCWalletBalance store USDC wallet balance
type USDCWalletBalance struct {
	Equity           convert.StringToFloat64 `json:"equity"`
	WalletBalance    convert.StringToFloat64 `json:"walletBalance"`
	AvailableBalance convert.StringToFloat64 `json:"availableBalance"`
	AccountIM        convert.StringToFloat64 `json:"accountIM"`
	AccountMM        convert.StringToFloat64 `json:"accountMM"`
	TotalRPL         convert.StringToFloat64 `json:"totalRPL"`
	TotalSessionUPL  convert.StringToFloat64 `json:"totalSessionUPL"`
	TotalSessionRPL  convert.StringToFloat64 `json:"totalSessionRPL"`
}

// USDCAssetInfo stores USDC asset data
type USDCAssetInfo struct {
	BaseCoin   string                  `json:"baseCoin"`
	TotalDelta convert.StringToFloat64 `json:"totalDelta"`
	TotalGamma convert.StringToFloat64 `json:"totalGamma"`
	TotalVega  convert.StringToFloat64 `json:"totalVega"`
	TotalTheta convert.StringToFloat64 `json:"totalTheta"`
	TotalRPL   convert.StringToFloat64 `json:"totalRPL"`
	SessionUPL convert.StringToFloat64 `json:"sessionUPL"`
	SessionRPL convert.StringToFloat64 `json:"sessionRPL"`
	IM         convert.StringToFloat64 `json:"im"`
	MM         convert.StringToFloat64 `json:"mm"`
}

// USDCPosition store USDC position data
type USDCPosition struct {
<<<<<<< HEAD
	Symbol              string    `json:"symbol"`
	Leverage            float64   `json:"leverage,string"`
	ClosingFee          float64   `json:"occClosingFee,string"`
	LiquidPrice         string    `json:"liqPrice"`
	Position            float64   `json:"positionValue"`
	TakeProfit          float64   `json:"takeProfit,string"`
	RiskID              string    `json:"riskId"`
	TrailingStop        float64   `json:"trailingStop,string"`
	UnrealisedPnl       float64   `json:"unrealisedPnl,string"`
	MarkPrice           float64   `json:"markPrice,string"`
	CumRealisedPnl      float64   `json:"cumRealisedPnl,string"`
	PositionMM          float64   `json:"positionMM,string"`
	PositionIM          float64   `json:"positionIM,string"`
	EntryPrice          float64   `json:"entryPrice,string"`
	Size                float64   `json:"size,string"`
	SessionRPL          float64   `json:"sessionRPL,string"`
	SessionUPL          float64   `json:"sessionUPL,string"`
	StopLoss            float64   `json:"stopLoss,string"`
	OrderMargin         float64   `json:"orderMargin,string"`
	SessionAvgPrice     float64   `json:"sessionAvgPrice,string"`
	CreatedAt           bybitTime `json:"createdAt"`
	UpdatedAt           bybitTime `json:"updatedAt"`
	TpSLMode            string    `json:"tpSLMode"`
	Side                string    `json:"side"`
	BustPrice           string    `json:"bustPrice"`
	PositionStatus      string    `json:"positionStatus"`
	DeleverageIndicator int64     `json:"deleverageIndicator"`
=======
	Symbol              string                  `json:"symbol"`
	Leverage            convert.StringToFloat64 `json:"leverage"`
	ClosingFee          convert.StringToFloat64 `json:"occClosingFee"`
	LiquidPrice         string                  `json:"liqPrice"`
	Position            float64                 `json:"positionValue"`
	TakeProfit          convert.StringToFloat64 `json:"takeProfit"`
	RiskID              string                  `json:"riskId"`
	TrailingStop        convert.StringToFloat64 `json:"trailingStop"`
	UnrealisedPnl       convert.StringToFloat64 `json:"unrealisedPnl"`
	MarkPrice           convert.StringToFloat64 `json:"markPrice"`
	CumRealisedPnl      convert.StringToFloat64 `json:"cumRealisedPnl"`
	PositionMM          convert.StringToFloat64 `json:"positionMM"`
	PositionIM          convert.StringToFloat64 `json:"positionIM"`
	EntryPrice          convert.StringToFloat64 `json:"entryPrice"`
	Size                convert.StringToFloat64 `json:"size"`
	SessionRPL          convert.StringToFloat64 `json:"sessionRPL"`
	SessionUPL          convert.StringToFloat64 `json:"sessionUPL"`
	StopLoss            convert.StringToFloat64 `json:"stopLoss"`
	OrderMargin         convert.StringToFloat64 `json:"orderMargin"`
	SessionAvgPrice     convert.StringToFloat64 `json:"sessionAvgPrice"`
	CreatedAt           bybitTimeMilliSecStr    `json:"createdAt"`
	UpdatedAt           bybitTimeMilliSecStr    `json:"updatedAt"`
	TpSLMode            string                  `json:"tpSLMode"`
	Side                string                  `json:"side"`
	BustPrice           string                  `json:"bustPrice"`
	PositionStatus      string                  `json:"positionStatus"`
	DeleverageIndicator int64                   `json:"deleverageIndicator"`
>>>>>>> 92839eba
}

// USDCSettlementHistory store USDC settlement history data
type USDCSettlementHistory struct {
<<<<<<< HEAD
	Symbol          string    `json:"symbol"`
	Side            string    `json:"side"`
	Time            bybitTime `json:"time"`
	Size            float64   `json:"size,string"`
	SessionAvgPrice float64   `json:"sessionAvgPrice,string"`
	MarkPrice       float64   `json:"markPrice,string"`
	SessionRpl      float64   `json:"sessionRpl,string"`
=======
	Symbol          string                  `json:"symbol"`
	Side            string                  `json:"side"`
	Time            bybitTimeMilliSecStr    `json:"time"`
	Size            convert.StringToFloat64 `json:"size"`
	SessionAvgPrice convert.StringToFloat64 `json:"sessionAvgPrice"`
	MarkPrice       convert.StringToFloat64 `json:"markPrice"`
	SessionRpl      convert.StringToFloat64 `json:"sessionRpl"`
>>>>>>> 92839eba
}

// USDCRiskLimit store USDC risk limit data
type USDCRiskLimit struct {
	RiskID         string                  `json:"riskId"`
	Symbol         string                  `json:"symbol"`
	Limit          string                  `json:"limit"`
	Section        []string                `json:"section"`
	StartingMargin convert.StringToFloat64 `json:"startingMargin"`
	MaintainMargin convert.StringToFloat64 `json:"maintainMargin"`
	IsLowestRisk   bool                    `json:"isLowestRisk"`
	MaxLeverage    convert.StringToFloat64 `json:"maxLeverage"`
}

// USDCFundingInfo store USDC funding data
type USDCFundingInfo struct {
<<<<<<< HEAD
	Symbol string    `json:"symbol"`
	Time   bybitTime `json:"fundingRateTimestamp"`
	Rate   float64   `json:"fundingRate,string"`
=======
	Symbol string                  `json:"symbol"`
	Time   bybitTimeMilliSecStr    `json:"fundingRateTimestamp"`
	Rate   convert.StringToFloat64 `json:"fundingRate"`
}

// CFuturesTradingFeeRate stores trading fee rate
type CFuturesTradingFeeRate struct {
	TakerFeeRate convert.StringToFloat64 `json:"taker_fee_rate"`
	MakerFeeRate convert.StringToFloat64 `json:"maker_fee_rate"`
	UserID       int64                   `json:"user_id"`
>>>>>>> 92839eba
}<|MERGE_RESOLUTION|>--- conflicted
+++ resolved
@@ -701,28 +701,11 @@
 
 // USDCContract stores contract data
 type USDCContract struct {
-<<<<<<< HEAD
-	Symbol        string    `json:"symbol"`
-	Status        string    `json:"status"`
-	BaseCoin      string    `json:"baseCoin"`
-	QuoteCoin     string    `json:"quoteCoin"`
-	TakerFeeRate  float64   `json:"takerFeeRate,string"`
-	MakerFeeRate  float64   `json:"makerFeeRate,string"`
-	MinLeverage   float64   `json:"minLeverage,string"`
-	MaxLeverage   float64   `json:"maxLeverage,string"`
-	LeverageStep  float64   `json:"leverageStep,string"`
-	MinPrice      float64   `json:"minPrice,string"`
-	MaxPrice      float64   `json:"maxPrice,string"`
-	TickSize      float64   `json:"tickSize,string"`
-	MaxTradingQty float64   `json:"maxTradingQty,string"`
-	MinTradingQty float64   `json:"minTradingQty,string"`
-	QtyStep       float64   `json:"qtyStep,string"`
-	DeliveryTime  bybitTime `json:"deliveryTime"`
-=======
 	Symbol        string                  `json:"symbol"`
 	Status        string                  `json:"status"`
 	BaseCoin      string                  `json:"baseCoin"`
 	QuoteCoin     string                  `json:"quoteCoin"`
+	DeliveryTime  bybitTime               `json:"deliveryTime"`
 	TakerFeeRate  convert.StringToFloat64 `json:"takerFeeRate"`
 	MakerFeeRate  convert.StringToFloat64 `json:"makerFeeRate"`
 	MinLeverage   convert.StringToFloat64 `json:"minLeverage"`
@@ -734,8 +717,6 @@
 	MaxTradingQty convert.StringToFloat64 `json:"maxTradingQty"`
 	MinTradingQty convert.StringToFloat64 `json:"minTradingQty"`
 	QtyStep       convert.StringToFloat64 `json:"qtyStep"`
-	DeliveryTime  bybitTimeMilliSecStr    `json:"deliveryTime"`
->>>>>>> 92839eba
 }
 
 // USDCSymbol stores symbol data
@@ -783,15 +764,9 @@
 
 // USDCOpenInterest stores open interest data
 type USDCOpenInterest struct {
-<<<<<<< HEAD
-	Symbol       string    `json:"symbol"`
-	Timestamp    bybitTime `json:"timestamp"`
-	OpenInterest float64   `json:"openInterest,string"`
-=======
 	Symbol       string                  `json:"symbol"`
-	Timestamp    bybitTimeMilliSecStr    `json:"timestamp"`
+	Timestamp    bybitTime               `json:"timestamp"`
 	OpenInterest convert.StringToFloat64 `json:"openInterest"`
->>>>>>> 92839eba
 }
 
 // USDCLargeOrder stores large order data
@@ -812,21 +787,12 @@
 
 // USDCTrade stores trade data
 type USDCTrade struct {
-<<<<<<< HEAD
-	ID         string    `json:"id"`
-	Symbol     string    `json:"symbol"`
-	OrderPrice float64   `json:"orderPrice,string"`
-	OrderQty   float64   `json:"orderQty,string"`
-	Side       string    `json:"side"`
-	Timestamp  bybitTime `json:"time"`
-=======
 	ID         string                  `json:"id"`
 	Symbol     string                  `json:"symbol"`
+	Side       string                  `json:"side"`
+	Timestamp  bybitTime               `json:"time"`
 	OrderPrice convert.StringToFloat64 `json:"orderPrice"`
 	OrderQty   convert.StringToFloat64 `json:"orderQty"`
-	Side       string                  `json:"side"`
-	Timestamp  bybitTimeMilliSecStr    `json:"time"`
->>>>>>> 92839eba
 }
 
 // USDCCreateOrderResp stores create order response
@@ -842,149 +808,78 @@
 
 // USDCOrder store order data
 type USDCOrder struct {
-<<<<<<< HEAD
-	ID              string    `json:"orderId"`
-	OrderLinkID     string    `json:"orderLinkId"`
-	Symbol          string    `json:"symbol"`
-	OrderType       string    `json:"orderType"`
-	Side            string    `json:"side"`
-	Qty             float64   `json:"qty,string"`
-	Price           float64   `json:"price,string"`
-	TimeInForce     string    `json:"timeInForce"`
-	TotalOrderValue float64   `json:"cumExecValue,string"`
-	TotalFilledQty  float64   `json:"cumExecQty,string"`
-	TotalFee        float64   `json:"cumExecFee,string"`
-	InitialMargin   string    `json:"orderIM"`
-	OrderStatus     string    `json:"orderStatus"`
-	TakeProfit      float64   `json:"takeProfit,string"`
-	StopLoss        float64   `json:"stopLoss,string"`
-	TPTriggerBy     string    `json:"tpTriggerBy"`
-	SLTriggerBy     string    `json:"slTriggerBy"`
-	LastExecPrice   float64   `json:"lastExecPrice"`
-	BasePrice       string    `json:"basePrice"`
-	TriggerPrice    float64   `json:"triggerPrice,string"`
-	TriggerBy       string    `json:"triggerBy"`
-	ReduceOnly      bool      `json:"reduceOnly"`
-	StopOrderType   string    `json:"stopOrderType"`
-	CloseOnTrigger  string    `json:"closeOnTrigger"`
-	CreatedAt       bybitTime `json:"createdAt"`
-=======
 	ID              string                  `json:"orderId"`
 	OrderLinkID     string                  `json:"orderLinkId"`
 	Symbol          string                  `json:"symbol"`
 	OrderType       string                  `json:"orderType"`
 	Side            string                  `json:"side"`
-	Qty             convert.StringToFloat64 `json:"qty"`
-	Price           convert.StringToFloat64 `json:"price"`
 	TimeInForce     string                  `json:"timeInForce"`
-	TotalOrderValue convert.StringToFloat64 `json:"cumExecValue"`
-	TotalFilledQty  convert.StringToFloat64 `json:"cumExecQty"`
-	TotalFee        convert.StringToFloat64 `json:"cumExecFee"`
 	InitialMargin   string                  `json:"orderIM"`
 	OrderStatus     string                  `json:"orderStatus"`
-	TakeProfit      convert.StringToFloat64 `json:"takeProfit"`
-	StopLoss        convert.StringToFloat64 `json:"stopLoss"`
 	TPTriggerBy     string                  `json:"tpTriggerBy"`
 	SLTriggerBy     string                  `json:"slTriggerBy"`
 	LastExecPrice   float64                 `json:"lastExecPrice"`
 	BasePrice       string                  `json:"basePrice"`
-	TriggerPrice    convert.StringToFloat64 `json:"triggerPrice"`
 	TriggerBy       string                  `json:"triggerBy"`
 	ReduceOnly      bool                    `json:"reduceOnly"`
 	StopOrderType   string                  `json:"stopOrderType"`
 	CloseOnTrigger  string                  `json:"closeOnTrigger"`
-	CreatedAt       bybitTimeMilliSecStr    `json:"createdAt"`
->>>>>>> 92839eba
+	Qty             convert.StringToFloat64 `json:"qty"`
+	Price           convert.StringToFloat64 `json:"price"`
+	TotalOrderValue convert.StringToFloat64 `json:"cumExecValue"`
+	TotalFilledQty  convert.StringToFloat64 `json:"cumExecQty"`
+	TotalFee        convert.StringToFloat64 `json:"cumExecFee"`
+	TakeProfit      convert.StringToFloat64 `json:"takeProfit"`
+	StopLoss        convert.StringToFloat64 `json:"stopLoss"`
+	TriggerPrice    convert.StringToFloat64 `json:"triggerPrice"`
+	CreatedAt       bybitTime               `json:"createdAt"`
 }
 
 // USDCOrderHistory stores order history
 type USDCOrderHistory struct {
 	USDCOrder
-<<<<<<< HEAD
-	LeavesQty   float64   `json:"leavesQty,string"` // Est. unfilled order qty
-	CashFlow    string    `json:"cashFlow"`
-	RealisedPnl float64   `json:"realisedPnl,string"`
-	UpdatedAt   bybitTime `json:"updatedAt"`
-=======
+	CashFlow    string                  `json:"cashFlow"`
 	LeavesQty   convert.StringToFloat64 `json:"leavesQty"` // Est. unfilled order qty
-	CashFlow    string                  `json:"cashFlow"`
 	RealisedPnl convert.StringToFloat64 `json:"realisedPnl"`
-	UpdatedAt   bybitTimeMilliSecStr    `json:"updatedAt"`
->>>>>>> 92839eba
+	UpdatedAt   bybitTime               `json:"updatedAt"`
 }
 
 // USDCTradeHistory stores trade history
 type USDCTradeHistory struct {
-<<<<<<< HEAD
-	ID               string    `json:"orderId"`
-	OrderLinkID      string    `json:"orderLinkId"`
-	Symbol           string    `json:"symbol"`
-	Side             string    `json:"side"`
-	TradeID          string    `json:"tradeId"`
-	ExecPrice        float64   `json:"execPrice,string"`
-	ExecQty          float64   `json:"execQty,string"`
-	ExecFee          float64   `json:"execFee,string"`
-	FeeRate          float64   `json:"feeRate,string"`
-	ExecType         string    `json:"execType"`
-	ExecValue        float64   `json:"execValue,string"`
-	TradeTime        bybitTime `json:"tradeTime"`
-	LastLiquidityInd string    `json:"lastLiquidityInd"`
-=======
 	ID               string                  `json:"orderId"`
 	OrderLinkID      string                  `json:"orderLinkId"`
 	Symbol           string                  `json:"symbol"`
 	Side             string                  `json:"side"`
 	TradeID          string                  `json:"tradeId"`
+	ExecType         string                  `json:"execType"`
 	ExecPrice        convert.StringToFloat64 `json:"execPrice"`
 	ExecQty          convert.StringToFloat64 `json:"execQty"`
 	ExecFee          convert.StringToFloat64 `json:"execFee"`
 	FeeRate          convert.StringToFloat64 `json:"feeRate"`
-	ExecType         string                  `json:"execType"`
 	ExecValue        convert.StringToFloat64 `json:"execValue"`
-	TradeTime        bybitTimeMilliSecStr    `json:"tradeTime"`
+	TradeTime        bybitTime               `json:"tradeTime"`
 	LastLiquidityInd string                  `json:"lastLiquidityInd"`
->>>>>>> 92839eba
 }
 
 // USDCTxLog stores transaction log data
 type USDCTxLog struct {
-<<<<<<< HEAD
-	TransactionTime bybitTime `json:"transactionTime"`
-	Symbol          string    `json:"symbol"`
-	Type            string    `json:"type"`
-	Side            string    `json:"side"`
-	Quantity        float64   `json:"qty,string"`
-	Size            float64   `json:"size,string"`
-	TradePrice      float64   `json:"tradePrice,string"`
-	Funding         float64   `json:"funding,string"`
-	Fee             float64   `json:"fee,string"`
-	CashFlow        string    `json:"cashFlow"`
-	Change          float64   `json:"change,string"`
-	WalletBalance   float64   `json:"walletBalance,string"`
-	FeeRate         float64   `json:"feeRate,string"`
-	TradeID         string    `json:"tradeId"`
-	OrderID         string    `json:"orderId"`
-	OrderLinkID     string    `json:"orderLinkId"`
-	Info            string    `json:"info"`
-=======
-	TxTime        bybitTimeMilliSecStr    `json:"transactionTime"`
-	Symbol        string                  `json:"symbol"`
-	Type          string                  `json:"type"`
-	Side          string                  `json:"side"`
-	Quantity      convert.StringToFloat64 `json:"qty"`
-	Size          convert.StringToFloat64 `json:"size"`
-	TradePrice    convert.StringToFloat64 `json:"tradePrice"`
-	Funding       convert.StringToFloat64 `json:"funding"`
-	Fee           convert.StringToFloat64 `json:"fee"`
-	CashFlow      string                  `json:"cashFlow"`
-	Change        convert.StringToFloat64 `json:"change"`
-	WalletBalance convert.StringToFloat64 `json:"walletBalance"`
-	FeeRate       convert.StringToFloat64 `json:"feeRate"`
-	TradeID       string                  `json:"tradeId"`
-	OrderID       string                  `json:"orderId"`
-	OrderLinkID   string                  `json:"orderLinkId"`
-	Info          string                  `json:"info"`
->>>>>>> 92839eba
+	TransactionTime bybitTime               `json:"transactionTime"`
+	Symbol          string                  `json:"symbol"`
+	Type            string                  `json:"type"`
+	Side            string                  `json:"side"`
+	Quantity        convert.StringToFloat64 `json:"qty"`
+	Size            convert.StringToFloat64 `json:"size"`
+	TradePrice      convert.StringToFloat64 `json:"tradePrice"`
+	Funding         convert.StringToFloat64 `json:"funding"`
+	Fee             convert.StringToFloat64 `json:"fee"`
+	CashFlow        string                  `json:"cashFlow"`
+	Change          convert.StringToFloat64 `json:"change"`
+	WalletBalance   convert.StringToFloat64 `json:"walletBalance"`
+	FeeRate         convert.StringToFloat64 `json:"feeRate"`
+	TradeID         string                  `json:"tradeId"`
+	OrderID         string                  `json:"orderId"`
+	OrderLinkID     string                  `json:"orderLinkId"`
+	Info            string                  `json:"info"`
 }
 
 // USDCWalletBalance store USDC wallet balance
@@ -1015,35 +910,6 @@
 
 // USDCPosition store USDC position data
 type USDCPosition struct {
-<<<<<<< HEAD
-	Symbol              string    `json:"symbol"`
-	Leverage            float64   `json:"leverage,string"`
-	ClosingFee          float64   `json:"occClosingFee,string"`
-	LiquidPrice         string    `json:"liqPrice"`
-	Position            float64   `json:"positionValue"`
-	TakeProfit          float64   `json:"takeProfit,string"`
-	RiskID              string    `json:"riskId"`
-	TrailingStop        float64   `json:"trailingStop,string"`
-	UnrealisedPnl       float64   `json:"unrealisedPnl,string"`
-	MarkPrice           float64   `json:"markPrice,string"`
-	CumRealisedPnl      float64   `json:"cumRealisedPnl,string"`
-	PositionMM          float64   `json:"positionMM,string"`
-	PositionIM          float64   `json:"positionIM,string"`
-	EntryPrice          float64   `json:"entryPrice,string"`
-	Size                float64   `json:"size,string"`
-	SessionRPL          float64   `json:"sessionRPL,string"`
-	SessionUPL          float64   `json:"sessionUPL,string"`
-	StopLoss            float64   `json:"stopLoss,string"`
-	OrderMargin         float64   `json:"orderMargin,string"`
-	SessionAvgPrice     float64   `json:"sessionAvgPrice,string"`
-	CreatedAt           bybitTime `json:"createdAt"`
-	UpdatedAt           bybitTime `json:"updatedAt"`
-	TpSLMode            string    `json:"tpSLMode"`
-	Side                string    `json:"side"`
-	BustPrice           string    `json:"bustPrice"`
-	PositionStatus      string    `json:"positionStatus"`
-	DeleverageIndicator int64     `json:"deleverageIndicator"`
-=======
 	Symbol              string                  `json:"symbol"`
 	Leverage            convert.StringToFloat64 `json:"leverage"`
 	ClosingFee          convert.StringToFloat64 `json:"occClosingFee"`
@@ -1064,35 +930,24 @@
 	StopLoss            convert.StringToFloat64 `json:"stopLoss"`
 	OrderMargin         convert.StringToFloat64 `json:"orderMargin"`
 	SessionAvgPrice     convert.StringToFloat64 `json:"sessionAvgPrice"`
-	CreatedAt           bybitTimeMilliSecStr    `json:"createdAt"`
-	UpdatedAt           bybitTimeMilliSecStr    `json:"updatedAt"`
+	CreatedAt           bybitTime               `json:"createdAt"`
+	UpdatedAt           bybitTime               `json:"updatedAt"`
 	TpSLMode            string                  `json:"tpSLMode"`
 	Side                string                  `json:"side"`
 	BustPrice           string                  `json:"bustPrice"`
 	PositionStatus      string                  `json:"positionStatus"`
 	DeleverageIndicator int64                   `json:"deleverageIndicator"`
->>>>>>> 92839eba
 }
 
 // USDCSettlementHistory store USDC settlement history data
 type USDCSettlementHistory struct {
-<<<<<<< HEAD
-	Symbol          string    `json:"symbol"`
-	Side            string    `json:"side"`
-	Time            bybitTime `json:"time"`
-	Size            float64   `json:"size,string"`
-	SessionAvgPrice float64   `json:"sessionAvgPrice,string"`
-	MarkPrice       float64   `json:"markPrice,string"`
-	SessionRpl      float64   `json:"sessionRpl,string"`
-=======
 	Symbol          string                  `json:"symbol"`
 	Side            string                  `json:"side"`
-	Time            bybitTimeMilliSecStr    `json:"time"`
+	Time            bybitTime               `json:"time"`
 	Size            convert.StringToFloat64 `json:"size"`
 	SessionAvgPrice convert.StringToFloat64 `json:"sessionAvgPrice"`
 	MarkPrice       convert.StringToFloat64 `json:"markPrice"`
 	SessionRpl      convert.StringToFloat64 `json:"sessionRpl"`
->>>>>>> 92839eba
 }
 
 // USDCRiskLimit store USDC risk limit data
@@ -1109,14 +964,9 @@
 
 // USDCFundingInfo store USDC funding data
 type USDCFundingInfo struct {
-<<<<<<< HEAD
-	Symbol string    `json:"symbol"`
-	Time   bybitTime `json:"fundingRateTimestamp"`
-	Rate   float64   `json:"fundingRate,string"`
-=======
 	Symbol string                  `json:"symbol"`
-	Time   bybitTimeMilliSecStr    `json:"fundingRateTimestamp"`
-	Rate   convert.StringToFloat64 `json:"fundingRate"`
+	Time   bybitTime               `json:"fundingRateTimestamp"`
+	Rate   convert.StringToFloat64 `json:"fundingRate,string"`
 }
 
 // CFuturesTradingFeeRate stores trading fee rate
@@ -1124,5 +974,4 @@
 	TakerFeeRate convert.StringToFloat64 `json:"taker_fee_rate"`
 	MakerFeeRate convert.StringToFloat64 `json:"maker_fee_rate"`
 	UserID       int64                   `json:"user_id"`
->>>>>>> 92839eba
 }