package bybit

import (
	"context"
	"net/http"

	"github.com/gorilla/websocket"
	"github.com/thrasher-corp/gocryptotrader/currency"
	"github.com/thrasher-corp/gocryptotrader/exchanges/asset"
	"github.com/thrasher-corp/gocryptotrader/exchanges/stream"
	"github.com/thrasher-corp/gocryptotrader/exchanges/subscription"
)

// WsLinearConnect connects to linear a websocket feed
func (by *Bybit) WsLinearConnect() error {
	if !by.Websocket.IsEnabled() || !by.IsEnabled() || !by.IsAssetWebsocketSupported(asset.LinearContract) {
		return stream.ErrWebsocketNotEnabled
	}
	linearWebsocket, err := by.Websocket.GetAssetWebsocket(asset.USDTMarginedFutures)
	if err != nil {
		return err
	}
	linearWebsocket.Conn.SetURL(linearPublic)
	var dialer websocket.Dialer
	err = linearWebsocket.Conn.Dial(&dialer, http.Header{})
	if err != nil {
		return err
	}
	linearWebsocket.Conn.SetupPingHandler(stream.PingHandler{
		MessageType: websocket.TextMessage,
		Message:     []byte(`{"op": "ping"}`),
		Delay:       bybitWebsocketTimer,
	})

	by.Websocket.Wg.Add(1)
	go by.wsReadData(asset.LinearContract, linearWebsocket.Conn)
	if by.IsWebsocketAuthenticationSupported() {
		err = by.WsAuth(context.TODO())
		if err != nil {
			by.Websocket.DataHandler <- err
			by.Websocket.SetCanUseAuthenticatedEndpoints(false)
		}
	}
	return nil
}

// GenerateLinearDefaultSubscriptions generates default subscription
func (by *Bybit) GenerateLinearDefaultSubscriptions() (subscription.List, error) {
	var subscriptions subscription.List
	var channels = []string{chanOrderbook, chanPublicTrade, chanPublicTicker}
	pairs, err := by.GetEnabledPairs(asset.USDTMarginedFutures)
	if err != nil {
		return nil, err
	}
	linearPairMap := map[asset.Item]currency.Pairs{
		asset.USDTMarginedFutures: pairs,
	}
	usdcPairs, err := by.GetEnabledPairs(asset.USDCMarginedFutures)
	if err != nil {
		return nil, err
	}
	linearPairMap[asset.USDCMarginedFutures] = usdcPairs
	pairs = append(pairs, usdcPairs...)
	for a := range linearPairMap {
		for p := range linearPairMap[a] {
			for x := range channels {
				subscriptions = append(subscriptions,
					&subscription.Subscription{
						Channel: channels[x],
						Pairs:   currency.Pairs{pairs[p]},
						Asset:   a,
					})
			}
		}
	}
	return subscriptions, nil
}

// LinearSubscribe sends a subscription message to linear public channels.
func (by *Bybit) LinearSubscribe(channelSubscriptions subscription.List) error {
	return by.handleLinearPayloadSubscription("subscribe", channelSubscriptions)
}

// LinearUnsubscribe sends an unsubscription messages through linear public channels.
func (by *Bybit) LinearUnsubscribe(channelSubscriptions subscription.List) error {
	return by.handleLinearPayloadSubscription("unsubscribe", channelSubscriptions)
}

<<<<<<< HEAD
func (by *Bybit) handleLinearPayloadSubscription(operation string, channelSubscriptions []subscription.Subscription) error {
	linearWebsocket, err := by.Websocket.GetAssetWebsocket(asset.USDTMarginedFutures)
	if err != nil {
		return err
	}
=======
func (by *Bybit) handleLinearPayloadSubscription(operation string, channelSubscriptions subscription.List) error {
>>>>>>> 59469331
	payloads, err := by.handleSubscriptions(asset.USDTMarginedFutures, operation, channelSubscriptions)
	if err != nil {
		return err
	}
	for a := range payloads {
		// The options connection does not send the subscription request id back with the subscription notification payload
		// therefore the code doesn't wait for the response to check whether the subscription is successful or not.
		err = linearWebsocket.Conn.SendJSONMessage(payloads[a])
		if err != nil {
			return err
		}
	}
	return nil
}<|MERGE_RESOLUTION|>--- conflicted
+++ resolved
@@ -2,6 +2,7 @@
 
 import (
 	"context"
+	"fmt"
 	"net/http"
 
 	"github.com/gorilla/websocket"
@@ -16,9 +17,9 @@
 	if !by.Websocket.IsEnabled() || !by.IsEnabled() || !by.IsAssetWebsocketSupported(asset.LinearContract) {
 		return stream.ErrWebsocketNotEnabled
 	}
-	linearWebsocket, err := by.Websocket.GetAssetWebsocket(asset.USDTMarginedFutures)
+	linearWebsocket, err := by.Websocket.GetAssetWebsocket(asset.LinearContract)
 	if err != nil {
-		return err
+		return fmt.Errorf("%w asset type: %v", err, asset.LinearContract)
 	}
 	linearWebsocket.Conn.SetURL(linearPublic)
 	var dialer websocket.Dialer
@@ -86,18 +87,14 @@
 	return by.handleLinearPayloadSubscription("unsubscribe", channelSubscriptions)
 }
 
-<<<<<<< HEAD
-func (by *Bybit) handleLinearPayloadSubscription(operation string, channelSubscriptions []subscription.Subscription) error {
-	linearWebsocket, err := by.Websocket.GetAssetWebsocket(asset.USDTMarginedFutures)
+func (by *Bybit) handleLinearPayloadSubscription(operation string, channelSubscriptions subscription.List) error {
+	payloads, err := by.handleSubscriptions(asset.USDTMarginedFutures, operation, channelSubscriptions)
 	if err != nil {
 		return err
 	}
-=======
-func (by *Bybit) handleLinearPayloadSubscription(operation string, channelSubscriptions subscription.List) error {
->>>>>>> 59469331
-	payloads, err := by.handleSubscriptions(asset.USDTMarginedFutures, operation, channelSubscriptions)
+	linearWebsocket, err := by.Websocket.GetAssetWebsocket(asset.LinearContract)
 	if err != nil {
-		return err
+		return fmt.Errorf("%w asset type: %v", err, asset.LinearContract)
 	}
 	for a := range payloads {
 		// The options connection does not send the subscription request id back with the subscription notification payload
