package bybit

import (
	"context"
	"errors"
	"sync"
	"testing"
	"time"

	"github.com/gofrs/uuid"
	"github.com/thrasher-corp/gocryptotrader/common"
	"github.com/thrasher-corp/gocryptotrader/currency"
	exchange "github.com/thrasher-corp/gocryptotrader/exchanges"
	"github.com/thrasher-corp/gocryptotrader/exchanges/asset"
	"github.com/thrasher-corp/gocryptotrader/exchanges/futures"
	"github.com/thrasher-corp/gocryptotrader/exchanges/kline"
	"github.com/thrasher-corp/gocryptotrader/exchanges/margin"
	"github.com/thrasher-corp/gocryptotrader/exchanges/order"
	"github.com/thrasher-corp/gocryptotrader/exchanges/sharedtestvalues"
	"github.com/thrasher-corp/gocryptotrader/portfolio/withdraw"
)

// Please supply your own keys here to do authenticated endpoint testing
const (
	apiKey                  = ""
	apiSecret               = ""
	canManipulateRealOrders = false
)

var b = &Bybit{}

var spotTradablePair, linearTradablePair, inverseTradablePair, optionsTradablePair currency.Pair

func TestStart(t *testing.T) {
	t.Parallel()
	err := b.Start(context.Background(), nil)
	if !errors.Is(err, common.ErrNilPointer) {
		t.Fatalf("received: '%v' but expected: '%v'", err, common.ErrNilPointer)
	}
	var testWg sync.WaitGroup
	err = b.Start(context.Background(), &testWg)
	if err != nil {
		t.Fatal(err)
	}
	testWg.Wait()
}

// test cases for SPOT

func TestGetInstrumentInfo(t *testing.T) {
	t.Parallel()
	_, err := b.GetInstruments(context.Background(), "spot", "", "", "", "", 0)
	if err != nil {
		t.Error(err)
	}
	_, err = b.GetInstruments(context.Background(), "linear", "", "", "", "", 0)
	if err != nil {
		t.Error(err)
	}
	_, err = b.GetInstruments(context.Background(), "inverse", "", "", "", "", 0)
	if err != nil {
		t.Error(err)
	}
	_, err = b.GetInstruments(context.Background(), "option", "", "", "", "", 0)
	if err != nil {
		t.Error(err)
	}
}

func TestGetKlines(t *testing.T) {
	t.Parallel()
	s := time.Now().Add(-time.Hour)
	e := time.Now()
	if mockTests {
		s = time.Unix(1691897100, 0).Round(kline.FiveMin.Duration())
		e = time.Unix(1691907100, 0).Round(kline.FiveMin.Duration())
	}
	_, err := b.GetKlines(context.Background(), "spot", spotTradablePair.String(), kline.FiveMin, s, e, 100)
	if err != nil {
		t.Fatal(err)
	}
	_, err = b.GetKlines(context.Background(), "linear", linearTradablePair.String(), kline.FiveMin, s, e, 5)
	if err != nil {
		t.Fatal(err)
	}
	_, err = b.GetKlines(context.Background(), "inverse", inverseTradablePair.String(), kline.FiveMin, s, e, 5)
	if err != nil {
		t.Fatal(err)
	}
	_, err = b.GetKlines(context.Background(), "option", optionsTradablePair.String(), kline.FiveMin, s, e, 5)
	if err == nil {
		t.Fatalf("expected 'params error: Category is invalid', but found nil")
	}
}

func TestGetMarkPriceKline(t *testing.T) {
	t.Parallel()
	s := time.Now().Add(-time.Hour * 1)
	e := time.Now()
	if mockTests {
		s = time.UnixMilli(1693077167971)
		e = time.UnixMilli(1693080767971)
	}
	_, err := b.GetMarkPriceKline(context.Background(), "linear", linearTradablePair.String(), kline.FiveMin, s, e, 5)
	if err != nil {
		t.Fatal(err)
	}
	_, err = b.GetMarkPriceKline(context.Background(), "inverse", inverseTradablePair.String(), kline.FiveMin, s, e, 5)
	if err != nil {
		t.Fatal(err)
	}
	_, err = b.GetMarkPriceKline(context.Background(), "option", optionsTradablePair.String(), kline.FiveMin, s, e, 5)
	if err == nil {
		t.Fatalf("expected 'params error: Category is invalid', but found nil")
	}
}

func TestGetIndexPriceKline(t *testing.T) {
	t.Parallel()
	s := time.Now().Add(-time.Hour * 1)
	e := time.Now()
	if mockTests {
		s = time.UnixMilli(1693077165571)
		e = time.UnixMilli(1693080765571)
	}
	_, err := b.GetIndexPriceKline(context.Background(), "linear", linearTradablePair.String(), kline.FiveMin, s, e, 5)
	if err != nil {
		t.Fatal(err)
	}
	_, err = b.GetIndexPriceKline(context.Background(), "inverse", inverseTradablePair.String(), kline.FiveMin, s, e, 5)
	if err != nil {
		t.Fatal(err)
	}
	_, err = b.GetIndexPriceKline(context.Background(), "option", optionsTradablePair.String(), kline.FiveMin, s, e, 5)
	if err == nil {
		t.Fatalf("expected 'params error: Category is invalid', but found nil")
	}
}

func TestGetOrderBook(t *testing.T) {
	t.Parallel()
	_, err := b.GetOrderBook(context.Background(), "spot", spotTradablePair.String(), 100)
	if err != nil {
		t.Fatal(err)
	}
	_, err = b.GetOrderBook(context.Background(), "linear", linearTradablePair.String(), 100)
	if err != nil {
		t.Fatal(err)
	}
	_, err = b.GetOrderBook(context.Background(), "inverse", inverseTradablePair.String(), 100)
	if err != nil {
		t.Fatal(err)
	}
	_, err = b.GetOrderBook(context.Background(), "option", optionsTradablePair.String(), 100)
	if err != nil {
		t.Fatal(err)
	}
}

func TestGetRiskLimit(t *testing.T) {
	t.Parallel()
	_, err := b.GetRiskLimit(context.Background(), "linear", linearTradablePair.String())
	if err != nil {
		t.Error(err)
	}
	_, err = b.GetRiskLimit(context.Background(), "inverse", inverseTradablePair.String())
	if err != nil {
		t.Error(err)
	}
	_, err = b.GetRiskLimit(context.Background(), "option", optionsTradablePair.String())
	if !errors.Is(err, errInvalidCategory) {
		t.Error(err)
	}
	_, err = b.GetRiskLimit(context.Background(), "spot", spotTradablePair.String())
	if !errors.Is(err, errInvalidCategory) {
		t.Error(err)
	}
}

// test cases for Wrapper
func TestUpdateTicker(t *testing.T) {
	t.Parallel()
	_, err := b.UpdateTicker(context.Background(), spotTradablePair, asset.Spot)
	if err != nil {
		t.Error(err)
	}
	_, err = b.UpdateTicker(context.Background(), linearTradablePair, asset.Linear)
	if err != nil {
		t.Error(err)
	}
	_, err = b.UpdateTicker(context.Background(), inverseTradablePair, asset.Inverse)
	if err != nil {
		t.Error(err)
	}
	_, err = b.UpdateTicker(context.Background(), optionsTradablePair, asset.Options)
	if err != nil {
		t.Error(err)
	}
}

func TestUpdateOrderbook(t *testing.T) {
	t.Parallel()
	_, err := b.UpdateOrderbook(context.Background(), spotTradablePair, asset.Spot)
	if err != nil {
		t.Error(err)
	}
	_, err = b.UpdateOrderbook(context.Background(), linearTradablePair, asset.Linear)
	if err != nil {
		t.Error(err)
	}

	_, err = b.UpdateOrderbook(context.Background(), inverseTradablePair, asset.Inverse)
	if err != nil {
		t.Error(err)
	}

	_, err = b.UpdateOrderbook(context.Background(), optionsTradablePair, asset.Options)
	if err != nil {
		t.Error(err)
	}
}

func TestSubmitOrder(t *testing.T) {
	t.Parallel()
	if mockTests {
		t.Skip("skipping authenticated function for mock testing")
	}
	sharedtestvalues.SkipTestIfCredentialsUnset(t, b, canManipulateRealOrders)
	var orderSubmission = &order.Submit{
		Exchange:      b.GetName(),
		Pair:          spotTradablePair,
		Side:          order.Buy,
		Type:          order.Limit,
		Price:         1,
		Amount:        1,
		ClientOrderID: "1234",
		AssetType:     asset.Spot,
	}
	_, err := b.SubmitOrder(context.Background(), orderSubmission)
	if err != nil {
		t.Error(err)
	}
	_, err = b.SubmitOrder(context.Background(), &order.Submit{
		Exchange:      b.GetName(),
		AssetType:     asset.Options,
		Pair:          optionsTradablePair,
		Side:          order.Sell,
		Type:          order.Market,
		Price:         1,
		Amount:        1,
		Leverage:      1234,
		ClientOrderID: "1234",
	})
	if err != nil {
		t.Error(err)
	}
}

func TestModifyOrder(t *testing.T) {
	t.Parallel()
	if mockTests {
		t.Skip("skipping authenticated function for mock testing")
	}
	sharedtestvalues.SkipTestIfCredentialsUnset(t, b, canManipulateRealOrders)
	_, err := b.ModifyOrder(context.Background(), &order.Modify{
		OrderID:      "1234",
		Type:         order.Limit,
		Side:         order.Buy,
		AssetType:    asset.Options,
		Pair:         spotTradablePair,
		PostOnly:     true,
		Price:        1234,
		Amount:       0.15,
		TriggerPrice: 1145,
		RiskManagementModes: order.RiskManagementModes{
			StopLoss: order.RiskManagement{
				Price: 0,
			},
		},
	})
	if err != nil {
		t.Error(err)
	}
}

func TestGetHistoricCandles(t *testing.T) {
	t.Parallel()
	end := time.Now()
	start := end.AddDate(0, 0, -3)
	if mockTests {
		start = time.UnixMilli(1692748800000)
		end = time.UnixMilli(1693094400000)
	}
	_, err := b.GetHistoricCandles(context.Background(), spotTradablePair, asset.Spot, kline.OneDay, start, end)
	if err != nil {
		t.Error(err)
	}

	_, err = b.GetHistoricCandles(context.Background(), linearTradablePair, asset.Linear, kline.OneDay, start, end)
	if err != nil {
		t.Error(err)
	}

	_, err = b.GetHistoricCandles(context.Background(), inverseTradablePair, asset.Inverse, kline.OneHour, start, end)
	if err != nil {
		t.Error(err)
	}

	_, err = b.GetHistoricCandles(context.Background(), optionsTradablePair, asset.Options, kline.OneHour, start, end)
	if !errors.Is(err, asset.ErrNotSupported) {
		t.Errorf("expected %v, got %v", err, asset.ErrNotSupported)
	}
}

func TestGetHistoricCandlesExtended(t *testing.T) {
	t.Parallel()
	startTime := time.Now().Add(-time.Hour * 24 * 3)
	end := time.Now().Add(-time.Hour * 1)
	if mockTests {
		startTime = time.UnixMilli(1692889428738)
		end = time.UnixMilli(1693145028738)
	}
	_, err := b.GetHistoricCandlesExtended(context.Background(), spotTradablePair, asset.Spot, kline.OneMin, startTime, end)
	if err != nil {
		t.Error(err)
	}
	_, err = b.GetHistoricCandlesExtended(context.Background(), inverseTradablePair, asset.Inverse, kline.OneHour, startTime, end)
	if err != nil {
		t.Error(err)
	}
	_, err = b.GetHistoricCandlesExtended(context.Background(), linearTradablePair, asset.Linear, kline.OneDay, startTime, end)
	if err != nil {
		t.Error(err)
	}
	_, err = b.GetHistoricCandlesExtended(context.Background(), optionsTradablePair, asset.Options, kline.FiveMin, startTime, end)
	if !errors.Is(err, asset.ErrNotSupported) {
		t.Errorf("found %v, expected %v", err, asset.ErrNotSupported)
	}
}

func TestCancelOrder(t *testing.T) {
	t.Parallel()
	if mockTests {
		t.Skip("skipping authenticated function for mock testing")
	}
	sharedtestvalues.SkipTestIfCredentialsUnset(t, b, canManipulateRealOrders)
	err := b.CancelOrder(context.Background(), &order.Cancel{
		Exchange:  b.Name,
		AssetType: asset.Spot,
		Pair:      spotTradablePair,
		OrderID:   "1234"})
	if err != nil {
		t.Error(err)
	}
	err = b.CancelOrder(context.Background(), &order.Cancel{
		Exchange:  b.Name,
		AssetType: asset.Linear,
		Pair:      linearTradablePair,
		OrderID:   "1234"})
	if err != nil {
		t.Error(err)
	}

	err = b.CancelOrder(context.Background(), &order.Cancel{
		Exchange:  b.Name,
		AssetType: asset.Inverse,
		Pair:      inverseTradablePair,
		OrderID:   "1234"})
	if err != nil {
		t.Error(err)
	}
	err = b.CancelOrder(context.Background(), &order.Cancel{
		Exchange:  b.Name,
		AssetType: asset.Options,
		Pair:      optionsTradablePair,
		OrderID:   "1234"})
	if err != nil {
		t.Error(err)
	}
}

func TestCancelAllOrders(t *testing.T) {
	t.Parallel()
	if mockTests {
		t.Skip("skipping authenticated function for mock testing")
	}
	sharedtestvalues.SkipTestIfCredentialsUnset(t, b, canManipulateRealOrders)
	_, err := b.CancelAllOrders(context.Background(), &order.Cancel{AssetType: asset.Spot})
	if err != nil {
		t.Error(err)
	}
	_, err = b.CancelAllOrders(context.Background(), &order.Cancel{Exchange: b.Name, AssetType: asset.Linear, Pair: linearTradablePair})
	if err != nil {
		t.Error(err)
	}
	_, err = b.CancelAllOrders(context.Background(), &order.Cancel{Exchange: b.Name, AssetType: asset.Inverse, Pair: inverseTradablePair})
	if err != nil {
		t.Error(err)
	}
	_, err = b.CancelAllOrders(context.Background(), &order.Cancel{Exchange: b.Name, AssetType: asset.Options, Pair: optionsTradablePair})
	if err != nil {
		t.Error(err)
	}
	_, err = b.CancelAllOrders(context.Background(), &order.Cancel{Exchange: b.Name, AssetType: asset.Futures})
	if !errors.Is(err, asset.ErrNotSupported) {
		t.Errorf("expected %v, but found %v", asset.ErrNotSupported, err)
	}
}

func TestGetOrderInfo(t *testing.T) {
	t.Parallel()
	if mockTests {
		t.Skip("skipping authenticated function for mock testing")
	}
	sharedtestvalues.SkipTestIfCredentialsUnset(t, b)
	_, err := b.GetOrderInfo(context.Background(),
		"12234", spotTradablePair, asset.Spot)
	if err != nil {
		t.Error(err)
	}
	_, err = b.GetOrderInfo(context.Background(),
		"12234", linearTradablePair, asset.Linear)
	if err != nil {
		t.Error(err)
	}
	_, err = b.GetOrderInfo(context.Background(),
		"12234", inverseTradablePair, asset.Inverse)
	if err != nil {
		t.Error(err)
	}
	_, err = b.GetOrderInfo(context.Background(),
		"12234", optionsTradablePair, asset.Options)
	if err != nil {
		t.Error(err)
	}
}

func TestGetActiveOrders(t *testing.T) {
	t.Parallel()
	if mockTests {
		t.Skip("skipping authenticated function for mock testing")
	}
	sharedtestvalues.SkipTestIfCredentialsUnset(t, b)
	var getOrdersRequestSpot = order.MultiOrderRequest{
		Pairs:     currency.Pairs{spotTradablePair},
		AssetType: asset.Spot,
		Side:      order.AnySide,
		Type:      order.AnyType,
	}
	_, err := b.GetActiveOrders(context.Background(), &getOrdersRequestSpot)
	if err != nil {
		t.Error(err)
	}
	var getOrdersRequestLinear = order.MultiOrderRequest{Pairs: currency.Pairs{linearTradablePair}, AssetType: asset.Linear, Side: order.AnySide, Type: order.AnyType}
	_, err = b.GetActiveOrders(context.Background(), &getOrdersRequestLinear)
	if err != nil {
		t.Error(err)
	}
	var getOrdersRequestInverse = order.MultiOrderRequest{Pairs: currency.Pairs{inverseTradablePair}, AssetType: asset.Inverse, Side: order.AnySide, Type: order.AnyType}
	_, err = b.GetActiveOrders(context.Background(), &getOrdersRequestInverse)
	if err != nil {
		t.Error(err)
	}
	var getOrdersRequestFutures = order.MultiOrderRequest{Pairs: currency.Pairs{optionsTradablePair}, AssetType: asset.Options, Side: order.AnySide, Type: order.AnyType}
	_, err = b.GetActiveOrders(context.Background(), &getOrdersRequestFutures)
	if err != nil {
		t.Error(err)
	}
}

func TestGetOrderHistory(t *testing.T) {
	t.Parallel()
	if mockTests {
		t.Skip("skipping authenticated function for mock testing")
	}
	sharedtestvalues.SkipTestIfCredentialsUnset(t, b)
	var getOrdersRequestSpot = order.MultiOrderRequest{
		Pairs:     currency.Pairs{spotTradablePair},
		AssetType: asset.Spot,
		Type:      order.AnyType,
		Side:      order.AnySide,
	}
	_, err := b.GetOrderHistory(context.Background(), &getOrdersRequestSpot)
	if err != nil {
		t.Error(err)
	}
	var getOrdersRequestUMF = order.MultiOrderRequest{
		Pairs:     currency.Pairs{linearTradablePair},
		AssetType: asset.Linear,
		Type:      order.AnyType,
		Side:      order.AnySide,
	}
	_, err = b.GetOrderHistory(context.Background(), &getOrdersRequestUMF)
	if err != nil {
		t.Error(err)
	}
	var getOrdersRequestCMF = order.MultiOrderRequest{
		Pairs:     currency.Pairs{inverseTradablePair},
		AssetType: asset.Inverse,
		Type:      order.AnyType,
		Side:      order.AnySide,
	}
	_, err = b.GetOrderHistory(context.Background(), &getOrdersRequestCMF)
	if err != nil {
		t.Error(err)
	}
	var getOrdersRequestFutures = order.MultiOrderRequest{
		Pairs:     currency.Pairs{optionsTradablePair},
		AssetType: asset.Options,
		Type:      order.AnyType,
		Side:      order.AnySide,
	}
	_, err = b.GetOrderHistory(context.Background(), &getOrdersRequestFutures)
	if err != nil {
		t.Error(err)
	}
}

func TestGetDepositAddress(t *testing.T) {
	t.Parallel()
	if mockTests {
		t.Skip("skipping authenticated function for mock testing")
	}
	sharedtestvalues.SkipTestIfCredentialsUnset(t, b)
	_, err := b.GetDepositAddress(context.Background(), currency.USDT, "", currency.ETH.String())
	if err != nil {
		t.Error(err)
	}
}

func TestGetAvailableTransferChains(t *testing.T) {
	t.Parallel()
	if mockTests {
		t.Skip("skipping authenticated function for mock testing")
	}
	sharedtestvalues.SkipTestIfCredentialsUnset(t, b)
	_, err := b.GetAvailableTransferChains(context.Background(), currency.USDT)
	if err != nil {
		t.Error(err)
	}
}

func TestWithdrawCryptocurrencyFunds(t *testing.T) {
	t.Parallel()
	if mockTests {
		t.Skip("skipping authenticated function for mock testing")
	}
	sharedtestvalues.SkipTestIfCredentialsUnset(t, b, canManipulateRealOrders)
	_, err := b.WithdrawCryptocurrencyFunds(context.Background(), &withdraw.Request{
		Exchange: "Bybit",
		Amount:   10,
		Currency: currency.LTC,
		Crypto: withdraw.CryptoRequest{
			Chain:      currency.LTC.String(),
			Address:    "3CDJNfdWX8m2NwuGUV3nhXHXEeLygMXoAj",
			AddressTag: "",
		}})
	if err != nil && err.Error() != "Withdraw address chain or destination tag are not equal" {
		t.Fatal(err)
	}
}

func TestUpdateTickers(t *testing.T) {
	t.Parallel()
	ctx := context.Background()
	err := b.UpdateTickers(ctx, asset.Spot)
	if err != nil {
		t.Fatalf("%v %v\n", asset.Spot, err)
	}
	err = b.UpdateTickers(ctx, asset.Linear)
	if err != nil {
		t.Fatalf("%v %v\n", asset.Linear, err)
	}
	err = b.UpdateTickers(ctx, asset.Inverse)
	if err != nil {
		t.Fatalf("%v %v\n", asset.Inverse, err)
	}
	err = b.UpdateTickers(ctx, asset.Options)
	if err != nil {
		t.Fatalf("%v %v\n", asset.Options, err)
	}
}

func TestGetTickersV5(t *testing.T) {
	t.Parallel()
	_, err := b.GetTickers(context.Background(), "bruh", "", "", time.Time{})
	if !errors.Is(err, errInvalidCategory) {
		t.Errorf("expected %v, got %v", errInvalidCategory, err)
	}
	_, err = b.GetTickers(context.Background(), "option", optionsTradablePair.String(), "", time.Time{})
	if !errors.Is(err, errBaseNotSet) {
		t.Fatalf("expected: %v, received: %v", errBaseNotSet, err)
	}
	_, err = b.GetTickers(context.Background(), "spot", "", "", time.Time{})
	if err != nil {
		t.Error(err)
	}
	_, err = b.GetTickers(context.Background(), "option", "", "BTC", time.Time{})
	if err != nil {
		t.Error(err)
	}
	_, err = b.GetTickers(context.Background(), "inverse", "", "", time.Time{})
	if err != nil {
		t.Error(err)
	}
	_, err = b.GetTickers(context.Background(), "linear", "", "", time.Time{})
	if err != nil {
		t.Error(err)
	}
}

func TestGetFundingRateHistory(t *testing.T) {
	t.Parallel()
	_, err := b.GetFundingRateHistory(context.Background(), "bruh", "", time.Time{}, time.Time{}, 0)
	if !errors.Is(err, errInvalidCategory) {
		t.Errorf("expected %v, got %v", errInvalidCategory, err)
	}
	_, err = b.GetFundingRateHistory(context.Background(), "spot", spotTradablePair.String(), time.Time{}, time.Time{}, 100)
	if !errors.Is(err, errInvalidCategory) {
		t.Errorf("expected %v, got %v", errInvalidCategory, err)
	}
	_, err = b.GetFundingRateHistory(context.Background(), "linear", linearTradablePair.String(), time.Time{}, time.Time{}, 100)
	if err != nil {
		t.Error(err)
	}
	_, err = b.GetFundingRateHistory(context.Background(), "inverse", inverseTradablePair.String(), time.Time{}, time.Time{}, 100)
	if err != nil {
		t.Error(err)
	}
	_, err = b.GetFundingRateHistory(context.Background(), "option", optionsTradablePair.String(), time.Time{}, time.Time{}, 100)
	if !errors.Is(err, errInvalidCategory) {
		t.Errorf("expected %v, got %v", errInvalidCategory, err)
	}
}

func TestGetPublicTradingHistory(t *testing.T) {
	t.Parallel()
	_, err := b.GetPublicTradingHistory(context.Background(), "spot", spotTradablePair.String(), "", "", 30)
	if err != nil {
		t.Error(err)
	}
	_, err = b.GetPublicTradingHistory(context.Background(), "linear", linearTradablePair.String(), "", "", 30)
	if err != nil {
		t.Error(err)
	}
	_, err = b.GetPublicTradingHistory(context.Background(), "inverse", inverseTradablePair.String(), "", "", 30)
	if err != nil {
		t.Error(err)
	}
	_, err = b.GetPublicTradingHistory(context.Background(), "option", optionsTradablePair.String(), "BTC", "", 30)
	if err != nil {
		t.Error(err)
	}
}

func TestGetOpenInterest(t *testing.T) {
	t.Parallel()
	_, err := b.GetOpenInterest(context.Background(), "spot", spotTradablePair.String(), "5min", time.Time{}, time.Time{}, 0, "")
	if !errors.Is(err, errInvalidCategory) {
		t.Errorf("expected %v, got %v", errInvalidCategory, err)
	}
	_, err = b.GetOpenInterest(context.Background(), "linear", linearTradablePair.String(), "5min", time.Time{}, time.Time{}, 0, "")
	if err != nil {
		t.Error(err)
	}
	_, err = b.GetOpenInterest(context.Background(), "inverse", inverseTradablePair.String(), "5min", time.Time{}, time.Time{}, 0, "")
	if err != nil {
		t.Error(err)
	}
	_, err = b.GetOpenInterest(context.Background(), "option", optionsTradablePair.String(), "5min", time.Time{}, time.Time{}, 0, "")
	if !errors.Is(err, errInvalidCategory) {
		t.Errorf("expected %v, got %v", errInvalidCategory, err)
	}
}

func TestGetHistoricalValatility(t *testing.T) {
	t.Parallel()
	start := time.Now().Add(-time.Hour * 30 * 24)
	end := time.Now()
	if mockTests {
		end = time.UnixMilli(1693080759395)
		start = time.UnixMilli(1690488759395)
	}
	_, err := b.GetHistoricalValatility(context.Background(), "option", "", 123, start, end)
	if err != nil {
		t.Error(err)
	}
	_, err = b.GetHistoricalValatility(context.Background(), "spot", "", 123, start, end)
	if !errors.Is(err, errInvalidCategory) {
		t.Errorf("expected %v, but found %v", errInvalidCategory, err)
	}
}

func TestGetInsurance(t *testing.T) {
	t.Parallel()
	_, err := b.GetInsurance(context.Background(), "")
	if err != nil {
		t.Error(err)
	}
}

func TestGetDeliveryPrice(t *testing.T) {
	t.Parallel()
	_, err := b.GetDeliveryPrice(context.Background(), "spot", spotTradablePair.String(), "", "", 200)
	if !errors.Is(err, errInvalidCategory) {
		t.Errorf("expected %v, but found %v", errInvalidCategory, err)
	}
}

func TestUpdateOrderExecutionLimits(t *testing.T) {
	t.Parallel()
	err := b.UpdateOrderExecutionLimits(context.Background(), asset.USDCMarginedFutures)
	if !errors.Is(err, asset.ErrNotSupported) {
		t.Fatalf("received: %v expected: %v", err, asset.ErrNotSupported)
	}
	err = b.UpdateOrderExecutionLimits(context.Background(), asset.Spot)
	if err != nil {
		t.Error("Bybit UpdateOrderExecutionLimits() error", err)
	}
	avail, err := b.GetAvailablePairs(asset.Spot)
	if err != nil {
		t.Fatal("Bybit GetAvailablePairs() error", err)
	}
	for x := range avail {
		limits, err := b.GetOrderExecutionLimits(asset.Spot, avail[x])
		if err != nil {
			t.Fatal("Bybit GetOrderExecutionLimits() error", err)
		}
		if limits == (order.MinMaxLevel{}) {
			t.Fatal("Bybit GetOrderExecutionLimits() error cannot be nil")
		}
	}
}

func TestPlaceOrder(t *testing.T) {
	t.Parallel()
	if mockTests {
		t.Skip("skipping authenticated function for mock testing")
	}
	sharedtestvalues.SkipTestIfCredentialsUnset(t, b, canManipulateRealOrders)
	ctx := context.Background()
	_, err := b.PlaceOrder(ctx, nil)
	if !errors.Is(err, errNilArgument) {
		t.Fatalf("expected %v, got %v", errNilArgument, err)
	}
	_, err = b.PlaceOrder(ctx, &PlaceOrderParams{})
	if !errors.Is(err, errCategoryNotSet) {
		t.Fatalf("expected %v, got %v", errCategoryNotSet, err)
	}
	_, err = b.PlaceOrder(ctx, &PlaceOrderParams{
		Category: "my-category",
	})
	if !errors.Is(err, errInvalidCategory) {
		t.Fatalf("expected %v, got %v", errInvalidCategory, err)
	}
	_, err = b.PlaceOrder(ctx, &PlaceOrderParams{
		Category: "spot",
	})
	if !errors.Is(err, currency.ErrCurrencyPairEmpty) {
		t.Fatalf("expected %v, got %v", currency.ErrCurrencyPairEmpty, err)
	}
	_, err = b.PlaceOrder(ctx, &PlaceOrderParams{
		Category: "spot",
		Symbol:   currency.Pair{Delimiter: "", Base: currency.BTC, Quote: currency.USDT},
	})
	if !errors.Is(err, order.ErrSideIsInvalid) {
		t.Fatalf("expected %v, got %v", order.ErrSideIsInvalid, err)
	}
	_, err = b.PlaceOrder(ctx, &PlaceOrderParams{
		Category: "spot",
		Symbol:   spotTradablePair,
		Side:     "buy",
	})
	if !errors.Is(err, order.ErrTypeIsInvalid) {
		t.Fatalf("expected %v, got %v", order.ErrTypeIsInvalid, err)
	}
	_, err = b.PlaceOrder(ctx, &PlaceOrderParams{
		Category:  "spot",
		Symbol:    spotTradablePair,
		Side:      "buy",
		OrderType: "limit",
	})
	if !errors.Is(err, order.ErrAmountBelowMin) {
		t.Fatalf("expected %v, got %v", order.ErrAmountBelowMin, err)
	}
	_, err = b.PlaceOrder(ctx, &PlaceOrderParams{
		Category:         "spot",
		Symbol:           spotTradablePair,
		Side:             "buy",
		OrderType:        "limit",
		OrderQuantity:    1,
		TriggerDirection: 3,
	})
	if !errors.Is(err, errInvalidTriggerDirection) {
		t.Fatalf("expected %v, got %v", errInvalidTriggerDirection, err)
	}
	_, err = b.PlaceOrder(context.Background(), &PlaceOrderParams{
		Category:         "spot",
		Symbol:           spotTradablePair,
		Side:             "buy",
		OrderType:        "limit",
		OrderQuantity:    1,
		Price:            31431.48,
		TriggerDirection: 2,
	})
	if err != nil {
		t.Error(err)
	}
	// Spot post only normal order
	arg := &PlaceOrderParams{Category: "spot", Symbol: spotTradablePair, Side: "Buy", OrderType: "Limit", OrderQuantity: 0.1, Price: 15600, TimeInForce: "PostOnly", OrderLinkID: "spot-test-01", IsLeverage: 0, OrderFilter: "Order"}
	_, err = b.PlaceOrder(context.Background(), arg)
	if err != nil {
		t.Error(err)
	}
	// Spot TP/SL order
	arg = &PlaceOrderParams{Category: "spot",
		Symbol: spotTradablePair,
		Side:   "Buy", OrderType: "Limit",
		OrderQuantity: 0.1, Price: 15600, TriggerPrice: 15000,
		TimeInForce: "GTC", OrderLinkID: "spot-test-02", IsLeverage: 0, OrderFilter: "tpslOrder"}
	_, err = b.PlaceOrder(context.Background(), arg)
	if err != nil {
		t.Error(err)
	}
	// Spot margin normal order (UTA)
	arg = &PlaceOrderParams{Category: "spot", Symbol: spotTradablePair, Side: "Buy", OrderType: "Limit",
		OrderQuantity: 0.1, Price: 15600, TimeInForce: "IOC", OrderLinkID: "spot-test-limit", IsLeverage: 1, OrderFilter: "Order"}
	_, err = b.PlaceOrder(context.Background(), arg)
	if err != nil {
		t.Error(err)
	}
	arg = &PlaceOrderParams{Category: "spot",
		Symbol: spotTradablePair,
		Side:   "Buy", OrderType: "Market", OrderQuantity: 200,
		TimeInForce: "IOC", OrderLinkID: "spot-test-04",
		IsLeverage: 0, OrderFilter: "Order"}
	_, err = b.PlaceOrder(context.Background(), arg)
	if err != nil {
		t.Error(err)
	}
	// USDT Perp open long position (one-way mode)
	arg = &PlaceOrderParams{Category: "linear",
		Symbol: linearTradablePair, Side: "Buy", OrderType: "Limit", OrderQuantity: 1, Price: 25000, TimeInForce: "GTC", PositionIdx: 0, OrderLinkID: "usdt-test-01", ReduceOnly: false, TakeProfitPrice: 28000, StopLossPrice: 20000, TpslMode: "Partial", TpOrderType: "Limit", SlOrderType: "Limit", TpLimitPrice: 27500, SlLimitPrice: 20500}
	_, err = b.PlaceOrder(context.Background(), arg)
	if err != nil {
		t.Error(err)
	}
	// USDT Perp close long position (one-way mode)
	arg = &PlaceOrderParams{Category: "linear", Symbol: linearTradablePair, Side: "Sell",
		OrderType: "Limit", OrderQuantity: 1, Price: 3000, TimeInForce: "GTC", PositionIdx: 0, OrderLinkID: "usdt-test-02", ReduceOnly: true}
	_, err = b.PlaceOrder(context.Background(), arg)
	if err != nil {
		t.Error(err)
	}
}

func TestAmendOrder(t *testing.T) {
	t.Parallel()
	if mockTests {
		t.Skip("skipping authenticated function for mock testing")
	}
	sharedtestvalues.SkipTestIfCredentialsUnset(t, b, canManipulateRealOrders)
	_, err := b.AmendOrder(context.Background(), nil)
	if !errors.Is(err, errNilArgument) {
		t.Fatalf("expected %v, got %v", errNilArgument, err)
	}
	_, err = b.AmendOrder(context.Background(), &AmendOrderParams{})
	if !errors.Is(err, errEitherOrderIDOROrderLinkIDRequired) {
		t.Fatalf("expected %v, got %v", errEitherOrderIDOROrderLinkIDRequired, err)
	}
	_, err = b.AmendOrder(context.Background(), &AmendOrderParams{
		OrderID: "c6f055d9-7f21-4079-913d-e6523a9cfffa",
	})
	if !errors.Is(err, errCategoryNotSet) {
		t.Fatalf("expected %v, got %v", errCategoryNotSet, err)
	}
	_, err = b.AmendOrder(context.Background(), &AmendOrderParams{
		OrderID:  "c6f055d9-7f21-4079-913d-e6523a9cfffa",
		Category: "mycat"})
	if !errors.Is(err, errInvalidCategory) {
		t.Fatalf("expected %v, got %v", errInvalidCategory, err)
	}
	_, err = b.AmendOrder(context.Background(), &AmendOrderParams{
		OrderID:  "c6f055d9-7f21-4079-913d-e6523a9cfffa",
		Category: "option"})
	if !errors.Is(err, currency.ErrCurrencyPairEmpty) {
		t.Fatalf("expected %v, got %v", currency.ErrCurrencyPairEmpty, err)
	}
	_, err = b.AmendOrder(context.Background(), &AmendOrderParams{
		OrderID:  "c6f055d9-7f21-4079-913d-e6523a9cfffa",
		Category: "spot", Symbol: spotTradablePair,
		TriggerPrice:    1145,
		OrderQuantity:   0.15,
		Price:           1050,
		TakeProfitPrice: 0,
		StopLossPrice:   0})
	if err != nil {
		t.Error(err)
	}
}

func TestCancelTradeOrder(t *testing.T) {
	t.Parallel()
	if mockTests {
		t.Skip("skipping authenticated function for mock testing")
	}
	sharedtestvalues.SkipTestIfCredentialsUnset(t, b, canManipulateRealOrders)
	_, err := b.CancelTradeOrder(context.Background(), nil)
	if !errors.Is(err, errNilArgument) {
		t.Fatalf("expected %v, got %v", errNilArgument, err)
	}
	_, err = b.CancelTradeOrder(context.Background(), &CancelOrderParams{})
	if !errors.Is(err, errEitherOrderIDOROrderLinkIDRequired) {
		t.Fatalf("expected %v, got %v", errEitherOrderIDOROrderLinkIDRequired, err)
	}
	_, err = b.CancelTradeOrder(context.Background(), &CancelOrderParams{
		OrderID: "c6f055d9-7f21-4079-913d-e6523a9cfffa",
	})
	if !errors.Is(err, errCategoryNotSet) {
		t.Fatalf("expected %v, got %v", errCategoryNotSet, err)
	}
	_, err = b.CancelTradeOrder(context.Background(), &CancelOrderParams{
		OrderID:  "c6f055d9-7f21-4079-913d-e6523a9cfffa",
		Category: "mycat"})
	if !errors.Is(err, errInvalidCategory) {
		t.Fatalf("expected %v, got %v", errInvalidCategory, err)
	}
	_, err = b.CancelTradeOrder(context.Background(), &CancelOrderParams{
		OrderID:  "c6f055d9-7f21-4079-913d-e6523a9cfffa",
		Category: "option"})
	if !errors.Is(err, currency.ErrCurrencyPairEmpty) {
		t.Fatalf("expected %v, got %v", currency.ErrCurrencyPairEmpty, err)
	}
	_, err = b.CancelTradeOrder(context.Background(), &CancelOrderParams{
		OrderID:  "c6f055d9-7f21-4079-913d-e6523a9cfffa",
		Category: "option",
		Symbol:   optionsTradablePair,
	})
	if err != nil {
		t.Fatal(err)
	}
}

func TestGetOpenOrders(t *testing.T) {
	t.Parallel()
	if mockTests {
		t.Skip("skipping authenticated function for mock testing")
	}
	sharedtestvalues.SkipTestIfCredentialsUnset(t, b)
	_, err := b.GetOpenOrders(context.Background(), "", "", "", "", "", "", "", "", 0, 100)
	if !errors.Is(err, errCategoryNotSet) {
		t.Fatalf("expected %v, got %v", errCategoryNotSet, err)
	}
	_, err = b.GetOpenOrders(context.Background(), "spot", "", "", "", "", "", "", "", 0, 0)
	if err != nil {
		t.Error(err)
	}
}

func TestCancelAllTradeOrders(t *testing.T) {
	t.Parallel()
	if mockTests {
		t.Skip("skipping authenticated function for mock testing")
	}
	sharedtestvalues.SkipTestIfCredentialsUnset(t, b, canManipulateRealOrders)
	_, err := b.CancelAllTradeOrders(context.Background(), nil)
	if !errors.Is(err, errNilArgument) {
		t.Fatalf("expected %v, got %v", errNilArgument, err)
	}
	_, err = b.CancelAllTradeOrders(context.Background(), &CancelAllOrdersParam{})
	if !errors.Is(err, errCategoryNotSet) {
		t.Fatalf("expected %v, got %v", errCategoryNotSet, err)
	}
	_, err = b.CancelAllTradeOrders(context.Background(), &CancelAllOrdersParam{Category: "option"})
	if err != nil {
		t.Error(err)
	}
}

func TestGetTradeOrderHistory(t *testing.T) {
	t.Parallel()
	if mockTests {
		t.Skip("skipping authenticated function for mock testing")
	}
	sharedtestvalues.SkipTestIfCredentialsUnset(t, b)
	start := time.Now().Add(-time.Hour * 24 * 6)
	end := time.Now()
	_, err := b.GetTradeOrderHistory(context.Background(), "", "", "", "", "", "", "", "", "", start, end, 100)
	if !errors.Is(err, errCategoryNotSet) {
		t.Fatalf("expected %v, got %v", errCategoryNotSet, err)
	}
	_, err = b.GetTradeOrderHistory(context.Background(), "spot", spotTradablePair.String(), "", "", "BTC", "", "StopOrder", "", "", start, end, 100)
	if err != nil {
		t.Error(err)
	}
}

func TestPlaceBatchOrder(t *testing.T) {
	t.Parallel()
	if mockTests {
		t.Skip("skipping authenticated function for mock testing")
	}
	sharedtestvalues.SkipTestIfCredentialsUnset(t, b, canManipulateRealOrders)
	_, err := b.PlaceBatchOrder(context.Background(), nil)
	if !errors.Is(err, errNilArgument) {
		t.Fatalf("expected %v, got %v", errNilArgument, err)
	}
	_, err = b.PlaceBatchOrder(context.Background(), &PlaceBatchOrderParam{})
	if !errors.Is(err, errCategoryNotSet) {
		t.Fatalf("expected %v, got %v", errCategoryNotSet, err)
	}
	_, err = b.PlaceBatchOrder(context.Background(), &PlaceBatchOrderParam{
		Category: "spot",
	})
	if !errors.Is(err, errNoOrderPassed) {
		t.Fatalf("expected %v, got %v", errNoOrderPassed, err)
	}
	_, err = b.PlaceBatchOrder(context.Background(), &PlaceBatchOrderParam{
		Category: "option",
		Request: []BatchOrderItemParam{
			{
				Symbol:        optionsTradablePair,
				OrderType:     "Limit",
				Side:          "Buy",
				OrderQuantity: 1,
				OrderIv:       6,
				TimeInForce:   "GTC",
				OrderLinkID:   "option-test-001",
				Mmp:           false,
				ReduceOnly:    false,
			},
			{
				Symbol:        optionsTradablePair,
				OrderType:     "Limit",
				Side:          "Sell",
				OrderQuantity: 2,
				Price:         700,
				TimeInForce:   "GTC",
				OrderLinkID:   "option-test-001",
				Mmp:           false,
				ReduceOnly:    false,
			},
		},
	})
	if err != nil {
		t.Fatal(err)
	}
}

func TestBatchAmendOrder(t *testing.T) {
	t.Parallel()
	if mockTests {
		t.Skip("skipping authenticated function for mock testing")
	}
	sharedtestvalues.SkipTestIfCredentialsUnset(t, b, canManipulateRealOrders)
	_, err := b.BatchAmendOrder(context.Background(), nil)
	if !errors.Is(err, errNilArgument) {
		t.Fatalf("expected %v, got %v", errNilArgument, err)
	}
	_, err = b.BatchAmendOrder(context.Background(), &BatchAmendOrderParams{})
	if !errors.Is(err, errCategoryNotSet) {
		t.Fatalf("expected %v, got %v", errCategoryNotSet, err)
	}
	_, err = b.BatchAmendOrder(context.Background(), &BatchAmendOrderParams{Category: "spot"})
	if !errors.Is(err, errNoOrderPassed) {
		t.Fatalf("expected %v, got %v", errNoOrderPassed, err)
	}
	_, err = b.BatchAmendOrder(context.Background(), &BatchAmendOrderParams{
		Category: "option",
		Request: []BatchAmendOrderParamItem{
			{
				Symbol:                 optionsTradablePair,
				OrderImpliedVolatility: "6.8",
				OrderID:                "b551f227-7059-4fb5-a6a6-699c04dbd2f2",
			},
			{
				Symbol:  optionsTradablePair,
				Price:   650,
				OrderID: "fa6a595f-1a57-483f-b9d3-30e9c8235a52",
			},
		},
	})
	if err != nil {
		t.Fatal(err)
	}
}

func TestCancelBatchOrder(t *testing.T) {
	t.Parallel()
	if mockTests {
		t.Skip("skipping authenticated function for mock testing")
	}
	sharedtestvalues.SkipTestIfCredentialsUnset(t, b, canManipulateRealOrders)
	_, err := b.CancelBatchOrder(context.Background(), nil)
	if !errors.Is(err, errNilArgument) {
		t.Fatalf("expected %v, got %v", errNilArgument, err)
	}
	_, err = b.CancelBatchOrder(context.Background(), &CancelBatchOrder{})
	if !errors.Is(err, errCategoryNotSet) {
		t.Fatalf("expected %v, got %v", errCategoryNotSet, err)
	}
	_, err = b.CancelBatchOrder(context.Background(), &CancelBatchOrder{Category: "spot"})
	if !errors.Is(err, errNoOrderPassed) {
		t.Fatalf("expected %v, got %v", errNoOrderPassed, err)
	}
	_, err = b.CancelBatchOrder(context.Background(), &CancelBatchOrder{
		Category: "option",
		Request: []CancelOrderParams{
			{
				Symbol:  optionsTradablePair,
				OrderID: "b551f227-7059-4fb5-a6a6-699c04dbd2f2",
			},
			{
				Symbol:  optionsTradablePair,
				OrderID: "fa6a595f-1a57-483f-b9d3-30e9c8235a52",
			},
		},
	})
	if err != nil {
		t.Fatal(err)
	}
}

func TestGetBorrowQuota(t *testing.T) {
	t.Parallel()
	if mockTests {
		t.Skip("skipping authenticated function for mock testing")
	}
	sharedtestvalues.SkipTestIfCredentialsUnset(t, b)
	_, err := b.GetBorrowQuota(context.Background(), "", "BTCUSDT", "Buy")
	if !errors.Is(err, errCategoryNotSet) {
		t.Fatalf("expected %v, got %v", errCategoryNotSet, err)
	}
	_, err = b.GetBorrowQuota(context.Background(), "spot", "", "Buy")
	if !errors.Is(err, errSymbolMissing) {
		t.Fatalf("expected %v, got %v", errSymbolMissing, err)
	}
	_, err = b.GetBorrowQuota(context.Background(), "spot", spotTradablePair.String(), "")
	if !errors.Is(err, order.ErrSideIsInvalid) {
		t.Error(err)
	}
	_, err = b.GetBorrowQuota(context.Background(), "spot", spotTradablePair.String(), "Buy")
	if err != nil {
		t.Error(err)
	}
}

func TestSetDisconnectCancelAll(t *testing.T) {
	t.Parallel()
	if mockTests {
		t.Skip("skipping authenticated function for mock testing")
	}
	sharedtestvalues.SkipTestIfCredentialsUnset(t, b, canManipulateRealOrders)
	err := b.SetDisconnectCancelAll(context.Background(), nil)
	if !errors.Is(err, errNilArgument) {
		t.Fatalf("expected %v, got %v", errNilArgument, err)
	}
	err = b.SetDisconnectCancelAll(context.Background(), &SetDCPParams{TimeWindow: 300})
	if err != nil {
		t.Fatal(err)
	}
}

func TestGetPositionInfo(t *testing.T) {
	t.Parallel()
	if mockTests {
		t.Skip("skipping authenticated function for mock testing")
	}
	sharedtestvalues.SkipTestIfCredentialsUnset(t, b)
	_, err := b.GetPositionInfo(context.Background(), "", "", "", "", "", 20)
	if !errors.Is(err, errCategoryNotSet) {
		t.Fatalf("expected %v, got %v", errCategoryNotSet, err)
	}
	_, err = b.GetPositionInfo(context.Background(), "spot", "", "", "", "", 20)
	if !errors.Is(err, errInvalidCategory) {
		t.Fatalf("expected %v, got %v", errInvalidCategory, err)
	}
	_, err = b.GetPositionInfo(context.Background(), "linear", linearTradablePair.String(), "", "", "", 20)
	if err != nil {
		t.Error(err)
	}
	_, err = b.GetPositionInfo(context.Background(), "option", optionsTradablePair.String(), "BTC", "", "", 20)
	if err != nil {
		t.Error(err)
	}
}
func TestSetLeverageLevel(t *testing.T) {
	t.Parallel()
	if mockTests {
		t.Skip("skipping authenticated function for mock testing")
	}
	sharedtestvalues.SkipTestIfCredentialsUnset(t, b, canManipulateRealOrders)
	err := b.SetLeverageLevel(context.Background(), nil)
	if !errors.Is(err, errNilArgument) {
		t.Errorf("expected %v, got %v", errNilArgument, err)
	}
	err = b.SetLeverageLevel(context.Background(), &SetLeverageParams{})
	if !errors.Is(err, errCategoryNotSet) {
		t.Fatalf("expected %v, got %v", errCategoryNotSet, err)
	}
	err = b.SetLeverageLevel(context.Background(), &SetLeverageParams{Category: "spot"})
	if !errors.Is(err, errInvalidCategory) {
		t.Fatalf("expected %v, got %v", errInvalidCategory, err)
	}
	err = b.SetLeverageLevel(context.Background(), &SetLeverageParams{Category: "linear"})
	if !errors.Is(err, errSymbolMissing) {
		t.Fatalf("expected %v, got %v", errSymbolMissing, err)
	}
	err = b.SetLeverageLevel(context.Background(), &SetLeverageParams{Category: "linear", Symbol: "BTCUSDT"})
	if !errors.Is(err, errInvalidLeverage) {
		t.Fatalf("expected %v, got %v", errInvalidLeverage, err)
	}
	err = b.SetLeverageLevel(context.Background(), &SetLeverageParams{Category: "linear", Symbol: "BTCUSDT", SellLeverage: 3, BuyLeverage: 3})
	if err != nil {
		t.Error(err)
	}
}

func TestSwitchTradeMode(t *testing.T) {
	t.Parallel()
	if mockTests {
		t.Skip("skipping authenticated function for mock testing")
	}
	sharedtestvalues.SkipTestIfCredentialsUnset(t, b, canManipulateRealOrders)
	err := b.SwitchTradeMode(context.Background(), nil)
	if !errors.Is(err, errNilArgument) {
		t.Errorf("expected %v, got %v", errNilArgument, err)
	}
	err = b.SwitchTradeMode(context.Background(), &SwitchTradeModeParams{})
	if !errors.Is(err, errCategoryNotSet) {
		t.Fatalf("expected %v, got %v", errCategoryNotSet, err)
	}
	err = b.SwitchTradeMode(context.Background(), &SwitchTradeModeParams{Category: "spot"})
	if !errors.Is(err, errInvalidCategory) {
		t.Fatalf("expected %v, got %v", errInvalidCategory, err)
	}
	err = b.SwitchTradeMode(context.Background(), &SwitchTradeModeParams{Category: "linear"})
	if !errors.Is(err, errSymbolMissing) {
		t.Fatalf("expected %v, got %v", errSymbolMissing, err)
	}
	err = b.SwitchTradeMode(context.Background(), &SwitchTradeModeParams{Category: "linear", Symbol: linearTradablePair.String()})
	if !errors.Is(err, errInvalidLeverage) {
		t.Fatalf("expected %v, got %v", errInvalidLeverage, err)
	}
	err = b.SwitchTradeMode(context.Background(), &SwitchTradeModeParams{Category: "linear", Symbol: linearTradablePair.String(), SellLeverage: 3, BuyLeverage: 3, TradeMode: 2})
	if !errors.Is(err, errInvalidTradeModeValue) {
		t.Fatalf("expected %v, got %v", errInvalidTradeModeValue, err)
	}
	err = b.SwitchTradeMode(context.Background(), &SwitchTradeModeParams{Category: "linear", Symbol: linearTradablePair.String(), SellLeverage: 3, BuyLeverage: 3, TradeMode: 1})
	if err != nil {
		t.Error(err)
	}
}

func TestSetTakeProfitStopLossMode(t *testing.T) {
	t.Parallel()
	if mockTests {
		t.Skip("skipping authenticated function for mock testing")
	}
	sharedtestvalues.SkipTestIfCredentialsUnset(t, b, canManipulateRealOrders)
	_, err := b.SetTakeProfitStopLossMode(context.Background(), nil)
	if !errors.Is(err, errNilArgument) {
		t.Errorf("expected %v, got %v", errNilArgument, err)
	}
	_, err = b.SetTakeProfitStopLossMode(context.Background(), &TPSLModeParams{})
	if !errors.Is(err, errCategoryNotSet) {
		t.Fatalf("expected %v, got %v", errCategoryNotSet, err)
	}
	_, err = b.SetTakeProfitStopLossMode(context.Background(), &TPSLModeParams{
		Category: "spot",
	})
	if !errors.Is(err, errInvalidCategory) {
		t.Fatalf("expected %v, got %v", errInvalidCategory, err)
	}
	_, err = b.SetTakeProfitStopLossMode(context.Background(), &TPSLModeParams{Category: "spot"})
	if !errors.Is(err, errInvalidCategory) {
		t.Fatalf("expected %v, got %v", errInvalidCategory, err)
	}
	_, err = b.SetTakeProfitStopLossMode(context.Background(), &TPSLModeParams{Category: "linear"})
	if !errors.Is(err, errSymbolMissing) {
		t.Fatalf("expected %v, got %v", errSymbolMissing, err)
	}
	_, err = b.SetTakeProfitStopLossMode(context.Background(), &TPSLModeParams{Category: "linear", Symbol: "BTCUSDT"})
	if !errors.Is(err, errTakeProfitOrStopLossModeMissing) {
		t.Fatalf("expected %v, got %v", errTakeProfitOrStopLossModeMissing, err)
	}
	_, err = b.SetTakeProfitStopLossMode(context.Background(), &TPSLModeParams{Category: "linear", Symbol: "BTCUSDT", TpslMode: "Partial"})
	if err != nil {
		t.Error(err)
	}
}

func TestSwitchPositionMode(t *testing.T) {
	t.Parallel()
	if mockTests {
		t.Skip("skipping authenticated function for mock testing")
	}
	sharedtestvalues.SkipTestIfCredentialsUnset(t, b, canManipulateRealOrders)
	err := b.SwitchPositionMode(context.Background(), nil)
	if !errors.Is(err, errNilArgument) {
		t.Fatalf("expected %v, got %v", errNilArgument, err)
	}
	err = b.SwitchPositionMode(context.Background(), &SwitchPositionModeParams{})
	if !errors.Is(err, errCategoryNotSet) {
		t.Fatalf("expected %v, got %v", errCategoryNotSet, err)
	}
	err = b.SwitchPositionMode(context.Background(), &SwitchPositionModeParams{Category: "linear"})
	if !errors.Is(err, errEitherSymbolOrCoinRequired) {
		t.Fatalf("expected %v, got %v", errInvalidCategory, err)
	}
	err = b.SwitchPositionMode(context.Background(), &SwitchPositionModeParams{Category: "linear", Symbol: linearTradablePair, PositionMode: 3})
	if err != nil {
		t.Error(err)
	}
}

func TestSetRiskLimit(t *testing.T) {
	t.Parallel()
	if mockTests {
		t.Skip("skipping authenticated function for mock testing")
	}
	sharedtestvalues.SkipTestIfCredentialsUnset(t, b, canManipulateRealOrders)
	_, err := b.SetRiskLimit(context.Background(), nil)
	if !errors.Is(err, errNilArgument) {
		t.Errorf("expected %v, got %v", errNilArgument, err)
	}
	_, err = b.SetRiskLimit(context.Background(), &SetRiskLimitParam{})
	if !errors.Is(err, errCategoryNotSet) {
		t.Errorf("expected %v, got %v", errCategoryNotSet, err)
	}
	_, err = b.SetRiskLimit(context.Background(), &SetRiskLimitParam{Category: "linear", PositionMode: -2})
	if !errors.Is(err, errInvalidPositionMode) {
		t.Errorf("expected %v, got %v", errInvalidPositionMode, err)
	}
	_, err = b.SetRiskLimit(context.Background(), &SetRiskLimitParam{Category: "linear"})
	if !errors.Is(err, errSymbolMissing) {
		t.Errorf("expected %v, got %v", errSymbolMissing, err)
	}
	_, err = b.SetRiskLimit(context.Background(), &SetRiskLimitParam{
		Category:     "linear",
		RiskID:       1234,
		Symbol:       linearTradablePair,
		PositionMode: 0,
	})
	if err != nil {
		t.Error(err)
	}
}

func TestSetTradingStop(t *testing.T) {
	t.Parallel()
	if mockTests {
		t.Skip("skipping authenticated function for mock testing")
	}
	sharedtestvalues.SkipTestIfCredentialsUnset(t, b, canManipulateRealOrders)
	err := b.SetTradingStop(context.Background(), &TradingStopParams{})
	if !errors.Is(err, errCategoryNotSet) {
		t.Errorf("expected %v, got %v", errCategoryNotSet, err)
	}
	err = b.SetTradingStop(context.Background(), &TradingStopParams{Category: "spot"})
	if !errors.Is(err, errInvalidCategory) {
		t.Errorf("expected %v, got %v", errInvalidCategory, err)
	}
	err = b.SetTradingStop(context.Background(), &TradingStopParams{
		Category:                 "linear",
		Symbol:                   linearTradablePair,
		TakeProfit:               "0.5",
		StopLoss:                 "0.2",
		TakeProfitTriggerType:    "MarkPrice",
		StopLossTriggerType:      "IndexPrice",
		TakeProfitOrStopLossMode: "Partial",
		TakeProfitOrderType:      "Limit",
		StopLossOrderType:        "Limit",
		TakeProfitSize:           50,
		StopLossSize:             50,
		TakeProfitLimitPrice:     0.49,
		StopLossLimitPrice:       0.21,
		PositionIndex:            0,
	})
	if err != nil {
		t.Error(err)
	}
}

func TestSetAutoAddMargin(t *testing.T) {
	t.Parallel()
	if mockTests {
		t.Skip("skipping authenticated function for mock testing")
	}
	sharedtestvalues.SkipTestIfCredentialsUnset(t, b, canManipulateRealOrders)
	err := b.SetAutoAddMargin(context.Background(), &AddRemoveMarginParams{
		Category:      "inverse",
		Symbol:        inverseTradablePair,
		AutoAddmargin: 0,
		PositionMode:  2,
	})
	if err != nil {
		t.Error(err)
	}
}
func TestAddOrReduceMargin(t *testing.T) {
	t.Parallel()
	if mockTests {
		t.Skip("skipping authenticated function for mock testing")
	}
	sharedtestvalues.SkipTestIfCredentialsUnset(t, b, canManipulateRealOrders)
	_, err := b.AddOrReduceMargin(context.Background(), &AddRemoveMarginParams{
		Category:      "inverse",
		Symbol:        inverseTradablePair,
		AutoAddmargin: 0,
		PositionMode:  2,
	})
	if err != nil {
		t.Error(err)
	}
}

func TestGetExecution(t *testing.T) {
	t.Parallel()
	if mockTests {
		t.Skip("skipping authenticated function for mock testing")
	}
	sharedtestvalues.SkipTestIfCredentialsUnset(t, b)
	_, err := b.GetExecution(context.Background(), "spot", "", "", "", "", "", time.Time{}, time.Time{}, 0)
	if err != nil {
		t.Fatal(err)
	}
}

func TestGetClosedPnL(t *testing.T) {
	t.Parallel()
	if mockTests {
		t.Skip("skipping authenticated function for mock testing")
	}
	sharedtestvalues.SkipTestIfCredentialsUnset(t, b)
	_, err := b.GetClosedPnL(context.Background(), "spot", "", "", time.Time{}, time.Time{}, 0)
	if !errors.Is(err, errInvalidCategory) {
		t.Fatalf("expected %v, got %v", err, errInvalidCategory)
	}
	_, err = b.GetClosedPnL(context.Background(), "linear", "", "", time.Time{}, time.Time{}, 0)
	if err != nil {
		t.Fatal(err)
	}
}

func TestGetPreUpgradeOrderHistory(t *testing.T) {
	t.Parallel()
	if mockTests {
		t.Skip("skipping authenticated function for mock testing")
	}
	sharedtestvalues.SkipTestIfCredentialsUnset(t, b)
	_, err := b.GetPreUpgradeOrderHistory(context.Background(), "", "", "", "", "", "", "", "", time.Time{}, time.Time{}, 100)
	if !errors.Is(err, errCategoryNotSet) {
		t.Fatalf("expected %v, got %v", errCategoryNotSet, err)
	}
	_, err = b.GetPreUpgradeOrderHistory(context.Background(), "option", "", "", "", "", "", "", "", time.Time{}, time.Time{}, 0)
	if !errors.Is(err, errBaseNotSet) {
		t.Fatalf("expected %v, got %v", errBaseNotSet, err)
	}
	_, err = b.GetPreUpgradeOrderHistory(context.Background(), "linear", "", "", "", "", "", "", "", time.Time{}, time.Time{}, 0)
	if err != nil {
		t.Error(err)
	}
}

func TestGetPreUpgradeTradeHistory(t *testing.T) {
	t.Parallel()
	if mockTests {
		t.Skip("skipping authenticated function for mock testing")
	}
	sharedtestvalues.SkipTestIfCredentialsUnset(t, b)
	_, err := b.GetPreUpgradeTradeHistory(context.Background(), "", "", "", "", "", "", "", time.Time{}, time.Time{}, 0)
	if !errors.Is(err, errCategoryNotSet) {
		t.Fatalf("found %v, expected %v", err, errCategoryNotSet)
	}
	_, err = b.GetPreUpgradeTradeHistory(context.Background(), "option", "", "", "", "", "", "", time.Time{}, time.Time{}, 0)
	if !errors.Is(err, errInvalidCategory) {
		t.Fatalf("found %v, expected %v", err, errInvalidCategory)
	}
	_, err = b.GetPreUpgradeTradeHistory(context.Background(), "linear", "", "", "", "", "", "", time.Time{}, time.Time{}, 0)
	if err != nil {
		t.Error(err)
	}
}

func TestGetPreUpgradeClosedPnL(t *testing.T) {
	t.Parallel()
	if mockTests {
		t.Skip("skipping authenticated function for mock testing")
	}
	sharedtestvalues.SkipTestIfCredentialsUnset(t, b)
	_, err := b.GetPreUpgradeClosedPnL(context.Background(), "option", "BTCUSDT", "", time.Time{}, time.Time{}, 0)
	if !errors.Is(err, errInvalidCategory) {
		t.Fatalf("expected %v, got %v", errInvalidCategory, err)
	}
	_, err = b.GetPreUpgradeClosedPnL(context.Background(), "linear", "BTCUSDT", "", time.Time{}, time.Time{}, 0)
	if err != nil {
		t.Error(err)
	}
}

func TestGetPreUpgradeTransactionLog(t *testing.T) {
	t.Parallel()
	if mockTests {
		t.Skip("skipping authenticated function for mock testing")
	}
	sharedtestvalues.SkipTestIfCredentialsUnset(t, b)
	_, err := b.GetPreUpgradeTransactionLog(context.Background(), "option", "", "", "", time.Time{}, time.Time{}, 0)
	if !errors.Is(err, errInvalidCategory) {
		t.Fatalf("found %v, expected %v", err, errInvalidCategory)
	}
	_, err = b.GetPreUpgradeTransactionLog(context.Background(), "linear", "", "", "", time.Time{}, time.Time{}, 0)
	if err != nil {
		t.Error(err)
	}
}

func TestGetPreUpgradeOptionDeliveryRecord(t *testing.T) {
	t.Parallel()
	if mockTests {
		t.Skip("skipping authenticated function for mock testing")
	}
	sharedtestvalues.SkipTestIfCredentialsUnset(t, b)
	_, err := b.GetPreUpgradeOptionDeliveryRecord(context.Background(), "linear", "", "", time.Time{}, 0)
	if !errors.Is(err, errInvalidCategory) {
		t.Error(err)
	}
	_, err = b.GetPreUpgradeOptionDeliveryRecord(context.Background(), "option", "", "", time.Time{}, 0)
	if err != nil {
		t.Error(err)
	}
}

func TestGetPreUpgradeUSDCSessionSettlement(t *testing.T) {
	t.Parallel()
	if mockTests {
		t.Skip("skipping authenticated function for mock testing")
	}
	sharedtestvalues.SkipTestIfCredentialsUnset(t, b)
	_, err := b.GetPreUpgradeUSDCSessionSettlement(context.Background(), "option", "", "", 10)
	if !errors.Is(err, errInvalidCategory) {
		t.Fatalf("expected %v, got %v", errInvalidCategory, err)
	}
	_, err = b.GetPreUpgradeUSDCSessionSettlement(context.Background(), "linear", "", "", 10)
	if err != nil {
		t.Error(err)
	}
}

func TestGetWalletBalance(t *testing.T) {
	t.Parallel()
	if mockTests {
		t.Skip("skipping authenticated function for mock testing")
	}
	sharedtestvalues.SkipTestIfCredentialsUnset(t, b)
	_, err := b.GetWalletBalance(context.Background(), "UNIFIED", "")
	if err != nil {
		t.Fatal(err)
	}
}

func TestUpgradeToUnifiedAccount(t *testing.T) {
	t.Parallel()
	if mockTests {
		t.Skip("skipping authenticated function for mock testing")
	}
	sharedtestvalues.SkipTestIfCredentialsUnset(t, b, canManipulateRealOrders)
	_, err := b.UpgradeToUnifiedAccount(context.Background())
	if err != nil {
		t.Error(err)
	}
}

func TestGetBorrowHistory(t *testing.T) {
	t.Parallel()
	if mockTests {
		t.Skip("skipping authenticated function for mock testing")
	}
	sharedtestvalues.SkipTestIfCredentialsUnset(t, b)
	_, err := b.GetBorrowHistory(context.Background(), "BTC", "", time.Time{}, time.Time{}, 0)
	if err != nil {
		t.Error(err)
	}
}

func TestSetCollateralCoin(t *testing.T) {
	t.Parallel()
	if mockTests {
		t.Skip("skipping authenticated function for mock testing")
	}
	sharedtestvalues.SkipTestIfCredentialsUnset(t, b, canManipulateRealOrders)
	err := b.SetCollateralCoin(context.Background(), currency.BTC, false)
	if err != nil {
		t.Error(err)
	}
}

func TestGetCollateralInfo(t *testing.T) {
	t.Parallel()
	if mockTests {
		t.Skip("skipping authenticated function for mock testing")
	}
	sharedtestvalues.SkipTestIfCredentialsUnset(t, b)
	_, err := b.GetCollateralInfo(context.Background(), "BTC")
	if err != nil {
		t.Error(err)
	}
}

func TestGetCoinGreeks(t *testing.T) {
	t.Parallel()
	if mockTests {
		t.Skip("skipping authenticated function for mock testing")
	}
	sharedtestvalues.SkipTestIfCredentialsUnset(t, b)
	_, err := b.GetCoinGreeks(context.Background(), "BTC")
	if err != nil {
		t.Error(err)
	}
}

func TestGetFeeRate(t *testing.T) {
	t.Parallel()
	if mockTests {
		t.Skip("skipping authenticated function for mock testing")
	}
	sharedtestvalues.SkipTestIfCredentialsUnset(t, b)
	_, err := b.GetFeeRate(context.Background(), "something", "", "BTC")
	if !errors.Is(err, errInvalidCategory) {
		t.Fatalf("expected %v, got %v", errInvalidCategory, err)
	}
	_, err = b.GetFeeRate(context.Background(), "linear", "", "BTC")
	if err != nil {
		t.Error(err)
	}
}

func TestGetAccountInfo(t *testing.T) {
	t.Parallel()
	if mockTests {
		t.Skip("skipping authenticated function for mock testing")
	}
	sharedtestvalues.SkipTestIfCredentialsUnset(t, b)
	_, err := b.GetAccountInfo(context.Background())
	if err != nil {
		t.Error(err)
	}
}

func TestGetTransactionLog(t *testing.T) {
	t.Parallel()
	if mockTests {
		t.Skip("skipping authenticated function for mock testing")
	}
	sharedtestvalues.SkipTestIfCredentialsUnset(t, b)
	_, err := b.GetTransactionLog(context.Background(), "option", "", "", "", time.Time{}, time.Time{}, 0)
	if err != nil {
		t.Error(err)
	}
	_, err = b.GetTransactionLog(context.Background(), "linear", "", "", "", time.Time{}, time.Time{}, 0)
	if err != nil {
		t.Error(err)
	}
}

func TestSetMarginMode(t *testing.T) {
	t.Parallel()
	if mockTests {
		t.Skip("skipping authenticated function for mock testing")
	}
	sharedtestvalues.SkipTestIfCredentialsUnset(t, b, canManipulateRealOrders)
	_, err := b.SetMarginMode(context.Background(), "PORTFOLIO_MARGIN")
	if err != nil {
		t.Error(err)
	}
}

func TestSetMMP(t *testing.T) {
	t.Parallel()
	if mockTests {
		t.Skip("skipping authenticated function for mock testing")
	}
	sharedtestvalues.SkipTestIfCredentialsUnset(t, b, canManipulateRealOrders)
	err := b.SetMMP(context.Background(), nil)
	if !errors.Is(err, errNilArgument) {
		t.Fatalf("found %v, expected %v", err, errNilArgument)
	}
	b.Verbose = true
	err = b.SetMMP(context.Background(), &MMPRequestParam{
		BaseCoin:           "ETH",
		TimeWindowMS:       5000,
		FrozenPeriod:       100000,
		TradeQuantityLimit: 50,
		DeltaLimit:         20,
	})
	if err != nil {
		t.Error(err)
	}
}

func TestResetMMP(t *testing.T) {
	t.Parallel()
	if mockTests {
		t.Skip("skipping authenticated function for mock testing")
	}
	sharedtestvalues.SkipTestIfCredentialsUnset(t, b, canManipulateRealOrders)
	err := b.ResetMMP(context.Background(), "USDT")
	if !errors.Is(err, errNilArgument) {
		t.Fatalf("found %v, expected %v", err, errNilArgument)
	}
	err = b.ResetMMP(context.Background(), "BTC")
	if err != nil {
		t.Error(err)
	}
}

func TestGetMMPState(t *testing.T) {
	t.Parallel()
	if mockTests {
		t.Skip("skipping authenticated function for mock testing")
	}
	sharedtestvalues.SkipTestIfCredentialsUnset(t, b)
	_, err := b.GetMMPState(context.Background(), "BTC")
	if err != nil {
		t.Error(err)
	}
}

func TestGetCoinExchangeRecords(t *testing.T) {
	t.Parallel()
	if mockTests {
		t.Skip("skipping authenticated function for mock testing")
	}
	sharedtestvalues.SkipTestIfCredentialsUnset(t, b)
	_, err := b.GetCoinExchangeRecords(context.Background(), "", "", "", 20)
	if err != nil {
		t.Fatal(err)
	}
}

func TestGetDeliveryRecord(t *testing.T) {
	t.Parallel()
	if mockTests {
		t.Skip("skipping authenticated function for mock testing")
	}
	sharedtestvalues.SkipTestIfCredentialsUnset(t, b)
	expiryTime := time.Now().Add(time.Hour * 40)
	_, err := b.GetDeliveryRecord(context.Background(), "spot", "", "", expiryTime, 20)
	if !errors.Is(err, errInvalidCategory) {
		t.Fatal(err)
	}
	_, err = b.GetDeliveryRecord(context.Background(), "linear", "", "", expiryTime, 20)
	if err != nil {
		t.Error(err)
	}
}
func TestGetUSDCSessionSettlement(t *testing.T) {
	t.Parallel()
	if mockTests {
		t.Skip("skipping authenticated function for mock testing")
	}
	sharedtestvalues.SkipTestIfCredentialsUnset(t, b)
	_, err := b.GetUSDCSessionSettlement(context.Background(), "option", "", "", 10)
	if !errors.Is(err, errInvalidCategory) {
		t.Fatalf("expected %v, got %v", errInvalidCategory, err)
	}
	_, err = b.GetUSDCSessionSettlement(context.Background(), "linear", "", "", 10)
	if err != nil {
		t.Error(err)
	}
}

func TestGetAssetInfo(t *testing.T) {
	t.Parallel()
	if mockTests {
		t.Skip("skipping authenticated function for mock testing")
	}
	sharedtestvalues.SkipTestIfCredentialsUnset(t, b)
	_, err := b.GetAssetInfo(context.Background(), "", "BTC")
	if !errors.Is(err, errMissingAccountType) {
		t.Fatal(err)
	}
	_, err = b.GetAssetInfo(context.Background(), "SPOT", "BTC")
	if err != nil {
		t.Fatal(err)
	}
}

func TestGetAllCoinBalance(t *testing.T) {
	t.Parallel()
	if mockTests {
		t.Skip("skipping authenticated function for mock testing")
	}
	sharedtestvalues.SkipTestIfCredentialsUnset(t, b)
	_, err := b.GetAllCoinBalance(context.Background(), "", "", "", 0)
	if !errors.Is(err, errMissingAccountType) {
		t.Fatalf("expected %v, got %v", errMissingAccountType, err)
	}
	_, err = b.GetAllCoinBalance(context.Background(), "FUND", "", "", 0)
	if err != nil {
		t.Fatal(err)
	}
}

func TestGetSingleCoinBalance(t *testing.T) {
	t.Parallel()
	if mockTests {
		t.Skip("skipping authenticated function for mock testing")
	}
	sharedtestvalues.SkipTestIfCredentialsUnset(t, b)
	_, err := b.GetSingleCoinBalance(context.Background(), "", "", "", 0, 0)
	if !errors.Is(err, errMissingAccountType) {
		t.Fatalf("expected %v, got %v", errMissingAccountType, err)
	}
	_, err = b.GetSingleCoinBalance(context.Background(), "SPOT", currency.BTC.String(), "", 0, 0)
	if err != nil {
		t.Fatal(err)
	}
}

func TestGetTransferableCoin(t *testing.T) {
	t.Parallel()
	if mockTests {
		t.Skip("skipping authenticated function for mock testing")
	}
	sharedtestvalues.SkipTestIfCredentialsUnset(t, b)
	_, err := b.GetTransferableCoin(context.Background(), "SPOT", "OPTION")
	if err != nil {
		t.Fatal(err)
	}
}

func TestCreateInternalTransfer(t *testing.T) {
	t.Parallel()
	if mockTests {
		t.Skip("skipping authenticated function for mock testing")
	}
	sharedtestvalues.SkipTestIfCredentialsUnset(t, b, canManipulateRealOrders)
	_, err := b.CreateInternalTransfer(context.Background(), nil)
	if !errors.Is(err, errNilArgument) {
		t.Fatalf("expected %v, got %v", errNilArgument, err)
	}
	_, err = b.CreateInternalTransfer(context.Background(), &TransferParams{})
	if !errors.Is(err, errMissingTransferID) {
		t.Fatalf("expected %v, got %v", errMissingTransferID, err)
	}
	transferID, err := uuid.NewV7()
	if err != nil {
		t.Fatal(err)
	}
	_, err = b.CreateInternalTransfer(context.Background(), &TransferParams{TransferID: transferID})
	if !errors.Is(err, currency.ErrCurrencyCodeEmpty) {
		t.Fatalf("expected %v, got %v", currency.ErrCurrencyCodeEmpty, err)
	}
	_, err = b.CreateInternalTransfer(context.Background(), &TransferParams{
		TransferID: transferID,
		Coin:       currency.BTC,
	})
	if !errors.Is(err, order.ErrAmountIsInvalid) {
		t.Fatalf("expected %v, got %v", order.ErrAmountIsInvalid, err)
	}
	_, err = b.CreateInternalTransfer(context.Background(), &TransferParams{
		TransferID: transferID,
		Coin:       currency.BTC,
		Amount:     123.456,
	})
	if !errors.Is(err, errMissingAccountType) {
		t.Fatalf("expected %v, got %v", errMissingAccountType, err)
	}
	_, err = b.CreateInternalTransfer(context.Background(), &TransferParams{TransferID: transferID,
		Coin: currency.BTC, Amount: 123.456})
	if !errors.Is(err, errMissingAccountType) {
		t.Fatalf("expected %v, got %v", errMissingAccountType, err)
	}
	_, err = b.CreateInternalTransfer(context.Background(), &TransferParams{TransferID: transferID,
		Coin: currency.BTC, Amount: 123.456, FromAccountType: "UNIFIED"})
	if !errors.Is(err, errMissingAccountType) {
		t.Fatalf("expected %v, got %v", errMissingAccountType, err)
	}
	_, err = b.CreateInternalTransfer(context.Background(), &TransferParams{TransferID: transferID,
		Coin: currency.BTC, Amount: 123.456,
		ToAccountType:   "CONTRACT",
		FromAccountType: "UNIFIED"})
	if err != nil {
		t.Error(err)
	}
}

func TestGetInternalTransferRecords(t *testing.T) {
	t.Parallel()
	if mockTests {
		t.Skip("skipping authenticated function for mock testing")
	}
	sharedtestvalues.SkipTestIfCredentialsUnset(t, b)
	transferID, err := uuid.NewV7()
	if err != nil {
		t.Fatal(err)
	}
	_, err = b.GetInternalTransferRecords(context.Background(), transferID.String(), currency.BTC.String(), "", "", time.Time{}, time.Time{}, 0)
	if err != nil {
		t.Error(err)
	}
}

func TestGetSubUID(t *testing.T) {
	t.Parallel()
	if mockTests {
		t.Skip("skipping authenticated function for mock testing")
	}
	sharedtestvalues.SkipTestIfCredentialsUnset(t, b)
	_, err := b.GetSubUID(context.Background())
	if err != nil {
		t.Error(err)
	}
}

func TestEnableUniversalTransferForSubUID(t *testing.T) {
	t.Parallel()
	if mockTests {
		t.Skip("skipping authenticated function for mock testing")
	}
	sharedtestvalues.SkipTestIfCredentialsUnset(t, b)
	err := b.EnableUniversalTransferForSubUID(context.Background())
	if !errors.Is(err, errMembersIDsNotSet) {
		t.Fatalf("expected %v, got %v", errMembersIDsNotSet, err)
	}
	transferID1, err := uuid.NewV7()
	if err != nil {
		t.Fatal(err)
	}
	transferID2, err := uuid.NewV7()
	if err != nil {
		t.Fatal(err)
	}
	err = b.EnableUniversalTransferForSubUID(context.Background(), transferID1.String(), transferID2.String())
	if err != nil {
		t.Error(err)
	}
}

func TestCreateUniversalTransfer(t *testing.T) {
	t.Parallel()
	_, err := b.CreateUniversalTransfer(context.Background(), nil)
	if !errors.Is(err, errNilArgument) {
		t.Fatalf("expected %v, got %v", errNilArgument, err)
	}
	_, err = b.CreateUniversalTransfer(context.Background(), &TransferParams{})
	if !errors.Is(err, errMissingTransferID) {
		t.Fatalf("expected %v, got %v", errMissingTransferID, err)
	}
	transferID, err := uuid.NewV7()
	if err != nil {
		t.Fatal(err)
	}
	_, err = b.CreateUniversalTransfer(context.Background(), &TransferParams{TransferID: transferID})
	if !errors.Is(err, currency.ErrCurrencyCodeEmpty) {
		t.Fatalf("expected %v, got %v", currency.ErrCurrencyCodeEmpty, err)
	}
	_, err = b.CreateUniversalTransfer(context.Background(), &TransferParams{
		TransferID: transferID,
		Coin:       currency.BTC,
	})
	if !errors.Is(err, order.ErrAmountIsInvalid) {
		t.Fatalf("expected %v, got %v", order.ErrAmountIsInvalid, err)
	}
	_, err = b.CreateUniversalTransfer(context.Background(), &TransferParams{
		TransferID: transferID,
		Coin:       currency.BTC,
		Amount:     123.456,
	})
	if !errors.Is(err, errMissingAccountType) {
		t.Fatalf("expected %v, got %v", errMissingAccountType, err)
	}
	_, err = b.CreateUniversalTransfer(context.Background(), &TransferParams{TransferID: transferID,
		Coin: currency.BTC, Amount: 123.456})
	if !errors.Is(err, errMissingAccountType) {
		t.Fatalf("expected %v, got %v", errMissingAccountType, err)
	}
	_, err = b.CreateUniversalTransfer(context.Background(), &TransferParams{TransferID: transferID,
		Coin: currency.BTC, Amount: 123.456, FromAccountType: "UNIFIED"})
	if !errors.Is(err, errMissingAccountType) {
		t.Fatalf("expected %v, got %v", errMissingAccountType, err)
	}
	_, err = b.CreateUniversalTransfer(context.Background(), &TransferParams{TransferID: transferID,
		Coin: currency.BTC, Amount: 123.456,
		ToAccountType:   "CONTRACT",
		FromAccountType: "UNIFIED"})
	if !errors.Is(err, errMemberIDRequired) {
		t.Fatalf("expected %v, got %v", errMemberIDRequired, err)
	}
	if mockTests {
		t.Skip("skipping authenticated function for mock testing")
	}
	sharedtestvalues.SkipTestIfCredentialsUnset(t, b, canManipulateRealOrders)
	_, err = b.CreateUniversalTransfer(context.Background(), &TransferParams{
		TransferID: transferID,
		Coin:       currency.BTC, Amount: 123.456,
		ToAccountType:   "CONTRACT",
		FromAccountType: "UNIFIED",
		FromMemberID:    123,
		ToMemberID:      456,
	})
	if err != nil {
		t.Error(err)
	}
}

func TestGetUniversalTransferRecords(t *testing.T) {
	t.Parallel()
	if mockTests {
		t.Skip("skipping authenticated function for mock testing")
	}
	sharedtestvalues.SkipTestIfCredentialsUnset(t, b)
	transferID, err := uuid.NewV7()
	if err != nil {
		t.Fatal(err)
	}
	_, err = b.GetUniversalTransferRecords(context.Background(), transferID.String(), currency.BTC.String(), "", "", time.Time{}, time.Time{}, 0)
	if err != nil {
		t.Error(err)
	}
}

func TestGetAllowedDepositCoinInfo(t *testing.T) {
	t.Parallel()
	if mockTests {
		t.Skip("skipping authenticated function for mock testing")
	}
	sharedtestvalues.SkipTestIfCredentialsUnset(t, b)
	_, err := b.GetAllowedDepositCoinInfo(context.Background(), "BTC", "", "", 0)
	if err != nil {
		t.Error(err)
	}
}

func TestSetDepositAccount(t *testing.T) {
	t.Parallel()
	if mockTests {
		t.Skip("skipping authenticated function for mock testing")
	}
	sharedtestvalues.SkipTestIfCredentialsUnset(t, b)
	_, err := b.SetDepositAccount(context.Background(), "FUND")
	if err != nil {
		t.Error(err)
	}
}

func TestGetDepositRecords(t *testing.T) {
	t.Parallel()
	if mockTests {
		t.Skip("skipping authenticated function for mock testing")
	}
	sharedtestvalues.SkipTestIfCredentialsUnset(t, b)
	_, err := b.GetDepositRecords(context.Background(), "", "", time.Time{}, time.Time{}, 0)
	if err != nil {
		t.Error(err)
	}
}

func TestGetSubDepositRecords(t *testing.T) {
	t.Parallel()
	if mockTests {
		t.Skip("skipping authenticated function for mock testing")
	}
	sharedtestvalues.SkipTestIfCredentialsUnset(t, b)
	_, err := b.GetSubDepositRecords(context.Background(), "12345", "", "", time.Time{}, time.Time{}, 0)
	if err != nil {
		t.Error(err)
	}
}

func TestInternalDepositRecords(t *testing.T) {
	t.Parallel()
	if mockTests {
		t.Skip("skipping authenticated function for mock testing")
	}
	sharedtestvalues.SkipTestIfCredentialsUnset(t, b)
	_, err := b.GetInternalDepositRecordsOffChain(context.Background(), currency.ETH.String(), "", time.Time{}, time.Time{}, 8)
	if err != nil {
		t.Error(err)
	}
}

func TestGetMasterDepositAddress(t *testing.T) {
	t.Parallel()
	if mockTests {
		t.Skip("skipping authenticated function for mock testing")
	}
	sharedtestvalues.SkipTestIfCredentialsUnset(t, b)
	_, err := b.GetMasterDepositAddress(context.Background(), currency.LTC, "")
	if err != nil {
		t.Error(err)
	}
}

func TestGetSubDepositAddress(t *testing.T) {
	t.Parallel()
	if mockTests {
		t.Skip("skipping authenticated function for mock testing")
	}
	sharedtestvalues.SkipTestIfCredentialsUnset(t, b)
	_, err := b.GetSubDepositAddress(context.Background(), currency.LTC, "LTC", "12345")
	if err != nil {
		t.Error(err)
	}
}

func TestGetCoinInfo(t *testing.T) {
	t.Parallel()
	if mockTests {
		t.Skip("skipping authenticated function for mock testing")
	}
	sharedtestvalues.SkipTestIfCredentialsUnset(t, b)
	_, err := b.GetCoinInfo(context.Background(), currency.BTC)
	if err != nil {
		t.Error(err)
	}
}

func TestGetWithdrawalRecords(t *testing.T) {
	t.Parallel()
	if mockTests {
		t.Skip("skipping authenticated function for mock testing")
	}
	sharedtestvalues.SkipTestIfCredentialsUnset(t, b)
	_, err := b.GetWithdrawalRecords(context.Background(), currency.LTC, "", "", "", time.Time{}, time.Time{}, 10)
	if err != nil {
		t.Error(err)
	}
}

func TestGetWithdrawableAmount(t *testing.T) {
	t.Parallel()
	if mockTests {
		t.Skip("skipping authenticated function for mock testing")
	}
	sharedtestvalues.SkipTestIfCredentialsUnset(t, b)
	_, err := b.GetWithdrawableAmount(context.Background(), currency.LTC)
	if err != nil {
		t.Error(err)
	}
}

func TestWithdrawCurrency(t *testing.T) {
	t.Parallel()
	if mockTests {
		t.Skip("skipping authenticated function for mock testing")
	}
	sharedtestvalues.SkipTestIfCredentialsUnset(t, b, canManipulateRealOrders)
	_, err := b.WithdrawCurrency(context.Background(), nil)
	if !errors.Is(err, errNilArgument) {
		t.Fatalf("expected %v, got %v", errNilArgument, err)
	}
	_, err = b.WithdrawCurrency(context.Background(), &WithdrawalParam{})
	if !errors.Is(err, currency.ErrCurrencyCodeEmpty) {
		t.Fatalf("expected %v, got %v", currency.ErrCurrencyCodeEmpty, err)
	}
	_, err = b.WithdrawCurrency(context.Background(), &WithdrawalParam{Coin: currency.BTC})
	if !errors.Is(err, errMissingChainInformation) {
		t.Fatalf("expected %v, got %v", errMissingChainInformation, err)
	}
	_, err = b.WithdrawCurrency(context.Background(), &WithdrawalParam{Coin: currency.LTC, Chain: "LTC"})
	if !errors.Is(err, errMissingAddressInfo) {
		t.Fatalf("expected %v, got %v", errMissingAddressInfo, err)
	}
	_, err = b.WithdrawCurrency(context.Background(), &WithdrawalParam{Coin: currency.LTC, Chain: "LTC", Address: "234234234"})
	if !errors.Is(err, order.ErrAmountBelowMin) {
		t.Fatalf("expected %v, got %v", order.ErrAmountBelowMin, err)
	}
	_, err = b.WithdrawCurrency(context.Background(), &WithdrawalParam{Coin: currency.LTC, Chain: "LTC", Address: "234234234", Amount: 123})
	if err != nil {
		t.Fatal(err)
	}
}

func TestCancelWithdrawal(t *testing.T) {
	t.Parallel()
	if mockTests {
		t.Skip("skipping authenticated function for mock testing")
	}
	sharedtestvalues.SkipTestIfCredentialsUnset(t, b, canManipulateRealOrders)
	_, err := b.CancelWithdrawal(context.Background(), "")
	if !errors.Is(err, errMissingWithdrawalID) {
		t.Fatalf("expected %v, got %v", errMissingWithdrawalID, err)
	}
	_, err = b.CancelWithdrawal(context.Background(), "12314")
	if err != nil {
		t.Error(err)
	}
}

func TestCreateNewSubUserID(t *testing.T) {
	t.Parallel()
	_, err := b.CreateNewSubUserID(context.Background(), nil)
	if !errors.Is(err, errNilArgument) {
		t.Fatalf("expected %v, got %v", errNilArgument, err)
	}
	_, err = b.CreateNewSubUserID(context.Background(), &CreateSubUserParams{MemberType: 1, Switch: 1, Note: "test"})
	if !errors.Is(err, errMissingusername) {
		t.Fatalf("expected %v, got %v", errMissingusername, err)
	}
	_, err = b.CreateNewSubUserID(context.Background(), &CreateSubUserParams{Username: "Sami", Switch: 1, Note: "test"})
	if !errors.Is(err, errInvalidMemberType) {
		t.Fatalf("expected %v, got %v", errInvalidMemberType, err)
	}
	if mockTests {
		t.Skip("skipping authenticated function for mock testing")
	}
	sharedtestvalues.SkipTestIfCredentialsUnset(t, b, canManipulateRealOrders)
	_, err = b.CreateNewSubUserID(context.Background(), &CreateSubUserParams{Username: "sami", MemberType: 1, Switch: 1, Note: "test"})
	if err != nil {
		t.Error(err)
	}
}

func TestCreateSubUIDAPIKey(t *testing.T) {
	t.Parallel()
	_, err := b.CreateSubUIDAPIKey(context.Background(), nil)
	if !errors.Is(err, errNilArgument) {
		t.Fatalf("expected %v, got %v", errNilArgument, err)
	}
	_, err = b.CreateSubUIDAPIKey(context.Background(), &SubUIDAPIKeyParam{})
	if !errors.Is(err, errMissingUserID) {
		t.Fatalf("expected %v, got %v", errMissingUserID, err)
	}
	if mockTests {
		t.Skip("skipping authenticated function for mock testing")
	}
	sharedtestvalues.SkipTestIfCredentialsUnset(t, b, canManipulateRealOrders)
	_, err = b.CreateSubUIDAPIKey(context.Background(), &SubUIDAPIKeyParam{
		Subuid:      53888000,
		Note:        "testxxx",
		ReadOnly:    0,
		Permissions: map[string][]string{"Wallet": {"AccountTransfer"}},
	})
	if err != nil {
		t.Error(err)
	}
}

func TestGetSubUIDList(t *testing.T) {
	t.Parallel()
	if mockTests {
		t.Skip("skipping authenticated function for mock testing")
	}
	sharedtestvalues.SkipTestIfCredentialsUnset(t, b)
	_, err := b.GetSubUIDList(context.Background())
	if err != nil {
		t.Error(err)
	}
}

func TestFreezeSubUID(t *testing.T) {
	t.Parallel()
	if mockTests {
		t.Skip("skipping authenticated function for mock testing")
	}
	sharedtestvalues.SkipTestIfCredentialsUnset(t, b, canManipulateRealOrders)
	err := b.FreezeSubUID(context.Background(), "1234", true)
	if err != nil {
		t.Error(err)
	}
}

func TestGetAPIKeyInformation(t *testing.T) {
	t.Parallel()
	if mockTests {
		t.Skip("skipping authenticated function for mock testing")
	}
	sharedtestvalues.SkipTestIfCredentialsUnset(t, b)
	_, err := b.GetAPIKeyInformation(context.Background())
	if err != nil {
		t.Error(err)
	}
}

func TestGetUIDWalletType(t *testing.T) {
	t.Parallel()
	if mockTests {
		t.Skip("skipping authenticated function for mock testing")
	}
	sharedtestvalues.SkipTestIfCredentialsUnset(t, b)
	_, err := b.GetUIDWalletType(context.Background(), "234234")
	if err != nil {
		t.Error(err)
	}
}

func TestModifyMasterAPIKey(t *testing.T) {
	t.Parallel()
	if mockTests {
		t.Skip("skipping authenticated function for mock testing")
	}
	sharedtestvalues.SkipTestIfCredentialsUnset(t, b, canManipulateRealOrders)
	_, err := b.ModifyMasterAPIKey(context.Background(), &SubUIDAPIKeyUpdateParam{})
	if !errors.Is(err, errNilArgument) {
		t.Fatalf("expected %v, got %v", errNilArgument, err)
	}
	_, err = b.ModifyMasterAPIKey(context.Background(), &SubUIDAPIKeyUpdateParam{
		ReadOnly: 0,
		IPs:      []string{"*"},
		Permissions: map[string][]string{
			"ContractTrade": {"Order", "Position"},
			"Spot":          {"SpotTrade"},
			"Wallet":        {"AccountTransfer", "SubMemberTransfer"},
			"Options":       {"OptionsTrade"},
			"Derivatives":   {"DerivativesTrade"},
			"CopyTrading":   {"CopyTrading"},
			"BlockTrade":    {},
			"Exchange":      {"ExchangeHistory"},
			"NFT":           {"NFTQueryProductList"}},
	})
	if err != nil {
		t.Error(err)
	}
}

func TestModifySubAPIKey(t *testing.T) {
	t.Parallel()
	if mockTests {
		t.Skip("skipping authenticated function for mock testing")
	}
	sharedtestvalues.SkipTestIfCredentialsUnset(t, b, canManipulateRealOrders)
	_, err := b.ModifySubAPIKey(context.Background(), &SubUIDAPIKeyUpdateParam{})
	if !errors.Is(err, errNilArgument) {
		t.Fatalf("expected %v, got %v", errNilArgument, err)
	}
	_, err = b.ModifySubAPIKey(context.Background(), &SubUIDAPIKeyUpdateParam{
		ReadOnly: 0,
		IPs:      []string{"*"},
		Permissions: map[string][]string{
			"ContractTrade": {},
			"Spot":          {"SpotTrade"},
			"Wallet":        {"AccountTransfer"},
		},
	})
	if err != nil {
		t.Error(err)
	}
}

func TestDeleteMasterAPIKey(t *testing.T) {
	t.Parallel()
	if mockTests {
		t.Skip("skipping authenticated function for mock testing")
	}
	sharedtestvalues.SkipTestIfCredentialsUnset(t, b, canManipulateRealOrders)
	err := b.DeleteMasterAPIKey(context.Background())
	if err != nil {
		t.Error(err)
	}
}

func TestDeleteSubAPIKey(t *testing.T) {
	t.Parallel()
	if mockTests {
		t.Skip("skipping authenticated function for mock testing")
	}
	sharedtestvalues.SkipTestIfCredentialsUnset(t, b, canManipulateRealOrders)
	err := b.DeleteSubAccountAPIKey(context.Background(), "12434")
	if err != nil {
		t.Error(err)
	}
}

func TestGetAffiliateUserInfo(t *testing.T) {
	t.Parallel()
	if mockTests {
		t.Skip("skipping authenticated function for mock testing")
	}
	sharedtestvalues.SkipTestIfCredentialsUnset(t, b)
	_, err := b.GetAffiliateUserInfo(context.Background(), "1234")
	if err != nil {
		t.Error(err)
	}
}

func TestGetLeverageTokenInfo(t *testing.T) {
	t.Parallel()
	if mockTests {
		t.Skip("skipping authenticated function for mock testing")
	}
	sharedtestvalues.SkipTestIfCredentialsUnset(t, b)
	_, err := b.GetLeverageTokenInfo(context.Background(), currency.NewCode("BTC3L"))
	if err != nil {
		t.Error(err)
	}
}

func TestGetLeveragedTokenMarket(t *testing.T) {
	t.Parallel()
	if mockTests {
		t.Skip("skipping authenticated function for mock testing")
	}
	sharedtestvalues.SkipTestIfCredentialsUnset(t, b)
	_, err := b.GetLeveragedTokenMarket(context.Background(), currency.EMPTYCODE)
	if !errors.Is(err, currency.ErrCurrencyCodeEmpty) {
		t.Fatalf("expected %v, got %v", currency.ErrCurrencyCodeEmpty, err)
	}
	_, err = b.GetLeveragedTokenMarket(context.Background(), currency.NewCode("BTC3L"))
	if err != nil {
		t.Error(err)
	}
}

func TestPurchaseLeverageToken(t *testing.T) {
	t.Parallel()
	if mockTests {
		t.Skip("skipping authenticated function for mock testing")
	}
	sharedtestvalues.SkipTestIfCredentialsUnset(t, b, canManipulateRealOrders)
	_, err := b.PurchaseLeverageToken(context.Background(), currency.BTC3L, 100, "")
	if err != nil {
		t.Error(err)
	}
}

func TestRedeemLeverageToken(t *testing.T) {
	t.Parallel()
	if mockTests {
		t.Skip("skipping authenticated function for mock testing")
	}
	sharedtestvalues.SkipTestIfCredentialsUnset(t, b, canManipulateRealOrders)
	_, err := b.RedeemLeverageToken(context.Background(), currency.BTC3L, 100, "")
	if err != nil {
		t.Error(err)
	}
}

func TestGetPurchaseAndRedemptionRecords(t *testing.T) {
	t.Parallel()
	if mockTests {
		t.Skip("skipping authenticated function for mock testing")
	}
	sharedtestvalues.SkipTestIfCredentialsUnset(t, b)
	_, err := b.GetPurchaseAndRedemptionRecords(context.Background(), currency.EMPTYCODE, "", "", time.Time{}, time.Time{}, 0, 0)
	if err != nil {
		t.Error(err)
	}
}

func TestToggleMarginTrade(t *testing.T) {
	t.Parallel()
	if mockTests {
		t.Skip("skipping authenticated function for mock testing")
	}
	sharedtestvalues.SkipTestIfCredentialsUnset(t, b, canManipulateRealOrders)
	_, err := b.ToggleMarginTrade(context.Background(), true)
	if err != nil {
		t.Error(err)
	}
}

func TestSetSpotMarginTradeLeverage(t *testing.T) {
	t.Parallel()
	if mockTests {
		t.Skip("skipping authenticated function for mock testing")
	}
	sharedtestvalues.SkipTestIfCredentialsUnset(t, b)
	err := b.SetSpotMarginTradeLeverage(context.Background(), 3)
	if err != nil {
		t.Error(err)
	}
}

func TestGetMarginCoinInfo(t *testing.T) {
	t.Parallel()
	_, err := b.GetMarginCoinInfo(context.Background(), currency.BTC)
	if err != nil {
		t.Error(err)
	}
}

<<<<<<< HEAD
func TestGetVIPMarginData(t *testing.T) {
	t.Parallel()
	_, err := b.GetVIPMarginData(context.Background(), "", "")
=======
	_, err = b.GetUSDCContracts(context.Background(), pair, "next", "", 1500)
>>>>>>> d86da76b
	if err != nil {
		t.Error(err)
	}
}

<<<<<<< HEAD
func TestGetBorrowableCoinInfo(t *testing.T) {
	t.Parallel()
	_, err := b.GetBorrowableCoinInfo(context.Background(), currency.EMPTYCODE)
=======
	_, err = b.GetUSDCContracts(context.Background(), currency.EMPTYPAIR, "", "", 0)
>>>>>>> d86da76b
	if err != nil {
		t.Error(err)
	}
}

func TestGetInterestAndQuota(t *testing.T) {
	t.Parallel()
	if mockTests {
		t.Skip("skipping authenticated function for mock testing")
	}
	sharedtestvalues.SkipTestIfCredentialsUnset(t, b)
	_, err := b.GetInterestAndQuota(context.Background(), currency.EMPTYCODE)
	if !errors.Is(err, currency.ErrCurrencyCodeEmpty) {
		t.Errorf("expected %v, got %v", currency.ErrCurrencyCodeEmpty, err)
	}
	_, err = b.GetInterestAndQuota(context.Background(), currency.BTC)
	if err != nil && !errors.Is(err, errEndpointAvailableForNormalAPIKeyHolders) {
		t.Error(err)
	}
}

func TestGetLoanAccountInfo(t *testing.T) {
	t.Parallel()
	if mockTests {
		t.Skip("skipping authenticated function for mock testing")
	}
	sharedtestvalues.SkipTestIfCredentialsUnset(t, b)
	_, err := b.GetLoanAccountInfo(context.Background())
	if err != nil && !errors.Is(err, errEndpointAvailableForNormalAPIKeyHolders) {
		t.Error(err)
	}
}

func TestBorrow(t *testing.T) {
	t.Parallel()
	if mockTests {
		t.Skip("skipping authenticated function for mock testing")
	}
	sharedtestvalues.SkipTestIfCredentialsUnset(t, b, canManipulateRealOrders)
	_, err := b.Borrow(context.Background(), nil)
	if !errors.Is(err, errNilArgument) {
		t.Errorf("expected %v, got %v", errNilArgument, err)
	}
	_, err = b.Borrow(context.Background(), &LendArgument{})
	if !errors.Is(err, currency.ErrCurrencyCodeEmpty) {
		t.Errorf("expected %v, got %v", currency.ErrCurrencyCodeEmpty, err)
	}
	_, err = b.Borrow(context.Background(), &LendArgument{Coin: currency.BTC})
	if !errors.Is(err, order.ErrAmountBelowMin) {
		t.Errorf("expected %v, got %v", order.ErrAmountBelowMin, err)
	}
	_, err = b.Borrow(context.Background(), &LendArgument{Coin: currency.BTC, AmountToBorrow: 0.1})
	if err != nil {
		t.Error(err)
	}
}
func TestRepay(t *testing.T) {
	t.Parallel()
	if mockTests {
		t.Skip("skipping authenticated function for mock testing")
	}
	sharedtestvalues.SkipTestIfCredentialsUnset(t, b, canManipulateRealOrders)
	_, err := b.Repay(context.Background(), nil)
	if !errors.Is(err, errNilArgument) {
		t.Errorf("expected %v, got %v", errNilArgument, err)
	}
	_, err = b.Repay(context.Background(), &LendArgument{})
	if !errors.Is(err, currency.ErrCurrencyCodeEmpty) {
		t.Errorf("expected %v, got %v", currency.ErrCurrencyCodeEmpty, err)
	}
	_, err = b.Repay(context.Background(), &LendArgument{Coin: currency.BTC})
	if !errors.Is(err, order.ErrAmountBelowMin) {
		t.Errorf("expected %v, got %v", order.ErrAmountBelowMin, err)
	}
	_, err = b.Repay(context.Background(), &LendArgument{Coin: currency.BTC, AmountToBorrow: 0.1})
	if err != nil {
		t.Error(err)
	}
}

func TestGetBorrowOrderDetail(t *testing.T) {
	t.Parallel()
	if mockTests {
		t.Skip("skipping authenticated function for mock testing")
	}
	sharedtestvalues.SkipTestIfCredentialsUnset(t, b)
	_, err := b.GetBorrowOrderDetail(context.Background(), time.Time{}, time.Time{}, currency.BTC, 0, 0)
	if err != nil && !errors.Is(err, errEndpointAvailableForNormalAPIKeyHolders) {
		t.Error(err)
	}
}

func TestGetRepaymentOrderDetail(t *testing.T) {
	t.Parallel()
	if mockTests {
		t.Skip("skipping authenticated function for mock testing")
	}
	sharedtestvalues.SkipTestIfCredentialsUnset(t, b)
	_, err := b.GetRepaymentOrderDetail(context.Background(), time.Time{}, time.Time{}, currency.BTC, 0)
	if err != nil && !errors.Is(err, errEndpointAvailableForNormalAPIKeyHolders) {
		t.Error(err)
	}
}

func TestToggleMarginTradeNormal(t *testing.T) {
	t.Parallel()
	if mockTests {
		t.Skip("skipping authenticated function for mock testing")
	}
	sharedtestvalues.SkipTestIfCredentialsUnset(t, b)
	_, err := b.ToggleMarginTradeNormal(context.Background(), true)
	if err != nil && !errors.Is(err, errEndpointAvailableForNormalAPIKeyHolders) {
		t.Error(err)
	}
}

func TestGetProductInfo(t *testing.T) {
	t.Parallel()
	_, err := b.GetProductInfo(context.Background(), "")
	if err != nil {
		t.Error(err)
	}
}

func TestGetInstitutionalLengingMarginCoinInfo(t *testing.T) {
	t.Parallel()
	_, err := b.GetInstitutionalLengingMarginCoinInfo(context.Background(), "")
	if err != nil {
		t.Error(err)
	}
}

func TestGetInstitutionalLoanOrders(t *testing.T) {
	t.Parallel()
	if mockTests {
		t.Skip("skipping authenticated function for mock testing")
	}
	sharedtestvalues.SkipTestIfCredentialsUnset(t, b)
	_, err := b.GetInstitutionalLoanOrders(context.Background(), "", time.Time{}, time.Time{}, 0)
	if err != nil && !errors.Is(err, errEndpointAvailableForNormalAPIKeyHolders) {
		t.Error(err)
	}
}

func TestGetInstitutionalRepayOrders(t *testing.T) {
	t.Parallel()
	if mockTests {
		t.Skip("skipping authenticated function for mock testing")
	}
	sharedtestvalues.SkipTestIfCredentialsUnset(t, b)
	_, err := b.GetInstitutionalRepayOrders(context.Background(), time.Time{}, time.Time{}, 0)
	if err != nil && !errors.Is(err, errEndpointAvailableForNormalAPIKeyHolders) {
		t.Error(err)
	}
}

func TestGetLTV(t *testing.T) {
	t.Parallel()
	if mockTests {
		t.Skip("skipping authenticated function for mock testing")
	}
	sharedtestvalues.SkipTestIfCredentialsUnset(t, b)
	_, err := b.GetLTV(context.Background())
	if err != nil && !errors.Is(err, errEndpointAvailableForNormalAPIKeyHolders) {
		t.Error(err)
	}
}

func TestGetC2CLendingCoinInfo(t *testing.T) {
	t.Parallel()
	if mockTests {
		t.Skip("skipping authenticated function for mock testing")
	}
	sharedtestvalues.SkipTestIfCredentialsUnset(t, b)
	_, err := b.GetC2CLendingCoinInfo(context.Background(), currency.BTC)
	if err != nil {
		t.Error(err)
	}
}

func TestC2CDepositFunds(t *testing.T) {
	t.Parallel()
	if mockTests {
		t.Skip("skipping authenticated function for mock testing")
	}
	sharedtestvalues.SkipTestIfCredentialsUnset(t, b, canManipulateRealOrders)
	_, err := b.C2CDepositFunds(context.Background(), nil)
	if !errors.Is(err, errNilArgument) {
		t.Error(err)
	}
	_, err = b.C2CDepositFunds(context.Background(), &C2CLendingFundsParams{})
	if !errors.Is(err, currency.ErrCurrencyCodeEmpty) {
		t.Errorf("expected %v, got %v", currency.ErrCurrencyCodeEmpty, err)
	}
	_, err = b.C2CDepositFunds(context.Background(), &C2CLendingFundsParams{Coin: currency.BTC})
	if !errors.Is(err, order.ErrAmountBelowMin) {
		t.Errorf("expected %v, got %v", order.ErrAmountBelowMin, err)
	}
	_, err = b.C2CDepositFunds(context.Background(), &C2CLendingFundsParams{Coin: currency.BTC, Quantity: 1232})
	if err != nil {
		t.Error(err)
	}
}

func TestC2CRedeemFunds(t *testing.T) {
	t.Parallel()
	if mockTests {
		t.Skip("skipping authenticated function for mock testing")
	}
	sharedtestvalues.SkipTestIfCredentialsUnset(t, b, canManipulateRealOrders)
	_, err := b.C2CRedeemFunds(context.Background(), nil)
	if !errors.Is(err, errNilArgument) {
		t.Error(err)
	}
	_, err = b.C2CRedeemFunds(context.Background(), &C2CLendingFundsParams{})
	if !errors.Is(err, currency.ErrCurrencyCodeEmpty) {
		t.Errorf("expected %v, got %v", currency.ErrCurrencyCodeEmpty, err)
	}
	_, err = b.C2CRedeemFunds(context.Background(), &C2CLendingFundsParams{Coin: currency.BTC})
	if !errors.Is(err, order.ErrAmountBelowMin) {
		t.Errorf("expected %v, got %v", order.ErrAmountBelowMin, err)
	}
	_, err = b.C2CRedeemFunds(context.Background(), &C2CLendingFundsParams{Coin: currency.BTC, Quantity: 1232})
	if err != nil {
		t.Error(err)
	}
}

func TestGetC2CLendingOrderRecords(t *testing.T) {
	t.Parallel()
	if mockTests {
		t.Skip("skipping authenticated function for mock testing")
	}
	sharedtestvalues.SkipTestIfCredentialsUnset(t, b)
	_, err := b.GetC2CLendingOrderRecords(context.Background(), currency.EMPTYCODE, "", "", time.Time{}, time.Time{}, 0)
	if err != nil {
		t.Error(err)
	}
}

func TestGetC2CLendingAccountInfo(t *testing.T) {
	t.Parallel()
	if mockTests {
		t.Skip("skipping authenticated function for mock testing")
	}
	sharedtestvalues.SkipTestIfCredentialsUnset(t, b)
	_, err := b.GetC2CLendingAccountInfo(context.Background(), currency.LTC)
	if err != nil {
		t.Error(err)
	}
}

func TestGetBrokerEarning(t *testing.T) {
	t.Parallel()
	if mockTests {
		t.Skip("skipping authenticated function for mock testing")
	}
	sharedtestvalues.SkipTestIfCredentialsUnset(t, b)
	_, err := b.GetBrokerEarning(context.Background(), "DERIVATIVES", "", time.Time{}, time.Time{}, 0)
	if err != nil {
		t.Error(err)
	}
}

func instantiateTradablePairs() error {
	err := b.UpdateTradablePairs(context.Background(), true)
	if err != nil {
		return err
	}
	tradables, err := b.GetEnabledPairs(asset.Spot)
	if err != nil {
		return err
	}
	format, err := b.GetPairFormat(asset.Spot, true)
	if err != nil {
		return err
	}
	spotTradablePair = tradables[0].Format(format)
	tradables, err = b.GetEnabledPairs(asset.Linear)
	if err != nil {
		return err
	}
	format, err = b.GetPairFormat(asset.Linear, true)
	if err != nil {
		return err
	}
	linearTradablePair = tradables[0].Format(format)
	tradables, err = b.GetEnabledPairs(asset.Inverse)
	if err != nil {
		return err
	}
	format, err = b.GetPairFormat(asset.Inverse, true)
	if err != nil {
		return err
	}
	inverseTradablePair = tradables[0].Format(format)
	tradables, err = b.GetEnabledPairs(asset.Options)
	if err != nil {
		return err
	}
	format, err = b.GetPairFormat(asset.Options, true)
	if err != nil {
		return err
	}
	optionsTradablePair = tradables[0].Format(format)
	return nil
}

func TestUpdateAccountInfo(t *testing.T) {
	t.Parallel()
	if mockTests {
		t.Skip("skipping authenticated function for mock testing")
	}
	sharedtestvalues.SkipTestIfCredentialsUnset(t, b)
	_, err := b.UpdateAccountInfo(context.Background(), asset.Spot)
	if err != nil {
		t.Error(err)
	}
}

func TestFetchAccountInfo(t *testing.T) {
	t.Parallel()
	if mockTests {
		t.Skip("skipping authenticated function for mock testing")
	}
	sharedtestvalues.SkipTestIfCredentialsUnset(t, b)
	_, err := b.FetchAccountInfo(context.Background(), asset.Spot)
	if err != nil {
		t.Error(err)
	}
}

func TestGetWithdrawalsHistory(t *testing.T) {
	t.Parallel()
	if mockTests {
		t.Skip("skipping authenticated function for mock testing")
	}
	sharedtestvalues.SkipTestIfCredentialsUnset(t, b)

	_, err := b.GetWithdrawalsHistory(context.Background(), currency.BTC, asset.CoinMarginedFutures)
	if !errors.Is(err, asset.ErrNotSupported) {
		t.Errorf("expected %v, got %v", asset.ErrNotSupported, err)
	}
	_, err = b.GetWithdrawalsHistory(context.Background(), currency.BTC, asset.Spot)
	if err != nil {
		t.Error("GetWithdrawalsHistory()", err)
	}
}

func TestGetRecentTrades(t *testing.T) {
	t.Parallel()
	_, err := b.GetRecentTrades(context.Background(), spotTradablePair, asset.Spot)
	if err != nil {
		t.Error(err)
	}
	_, err = b.GetRecentTrades(context.Background(), optionsTradablePair, asset.Options)
	if err != nil {
		t.Error(err)
	}
	_, err = b.GetRecentTrades(context.Background(), inverseTradablePair, asset.Inverse)
	if err != nil {
		t.Error(err)
	}
	_, err = b.GetRecentTrades(context.Background(), linearTradablePair, asset.Linear)
	if err != nil {
		t.Error(err)
	}
	_, err = b.GetRecentTrades(context.Background(), spotTradablePair, asset.CoinMarginedFutures)
	if !errors.Is(err, asset.ErrNotSupported) {
		t.Error(err)
	}
}

func TestGetBybitServerTime(t *testing.T) {
	t.Parallel()
	_, err := b.GetBybitServerTime(context.Background())
	if err != nil {
		t.Error(err)
	}
}

func TestGetServerTime(t *testing.T) {
	t.Parallel()
	_, err := b.GetServerTime(context.Background(), asset.Empty)
	if err != nil {
		t.Error(err)
	}
}

func TestGetHistoricTrades(t *testing.T) {
	t.Parallel()
	_, err := b.GetHistoricTrades(context.Background(), spotTradablePair, asset.Spot, time.Time{}, time.Time{})
	if err != nil {
		t.Error(err)
	}
	_, err = b.GetHistoricTrades(context.Background(), linearTradablePair, asset.Linear, time.Time{}, time.Time{})
	if err != nil {
		t.Error(err)
	}
	_, err = b.GetHistoricTrades(context.Background(), inverseTradablePair, asset.Inverse, time.Time{}, time.Time{})
	if err != nil {
		t.Error(err)
	}
	_, err = b.GetHistoricTrades(context.Background(), optionsTradablePair, asset.Options, time.Time{}, time.Time{})
	if err != nil {
		t.Error(err)
	}
}

func TestCancelBatchOrders(t *testing.T) {
	t.Parallel()
	if mockTests {
		t.Skip("skipping authenticated function for mock testing")
	}
	sharedtestvalues.SkipTestIfCredentialsUnset(t, b, canManipulateRealOrders)
	var orderCancellationParams = []order.Cancel{{
		OrderID:   "1",
		Pair:      spotTradablePair,
		AssetType: asset.Spot}, {
		OrderID:   "1",
		Pair:      linearTradablePair,
		AssetType: asset.Linear}}
	_, err := b.CancelBatchOrders(context.Background(), orderCancellationParams)
	if !errors.Is(err, asset.ErrNotSupported) {
		t.Errorf("expected %v, got %v", asset.ErrNotSupported, err)
	}
	orderCancellationParams = []order.Cancel{{
		OrderID:   "1",
		AccountID: "1",
		Pair:      optionsTradablePair,
		AssetType: asset.Options}, {
		OrderID:   "2",
		Pair:      optionsTradablePair,
		AssetType: asset.Options}}
	_, err = b.CancelBatchOrders(context.Background(), orderCancellationParams)
	if err != nil {
		t.Error(err)
	}
}

func TestWsConnect(t *testing.T) {
	t.Parallel()
	if mockTests {
		t.Skip("skipping websocket function for mock testing")
	}
	err := b.WsConnect()
	if err != nil {
		t.Error(err)
	}
	time.Sleep(time.Second * 23)
}
func TestWsLinearConnect(t *testing.T) {
	t.Parallel()
	if mockTests {
		t.Skip("skipping websocket function for mock testing")
	}
	err := b.WsLinearConnect()
	if err != nil && !errors.Is(err, errWebsocketNotEnabled) {
		t.Error(err)
	}
}
func TestWsInverseConnect(t *testing.T) {
	t.Parallel()
	if mockTests {
		t.Skip("skipping websocket function for mock testing")
	}
	err := b.WsInverseConnect()
	if err != nil && !errors.Is(err, errWebsocketNotEnabled) {
		t.Error(err)
	}
}
func TestWsOptionsConnect(t *testing.T) {
	t.Parallel()
	if mockTests {
		t.Skip("skipping websocket function for mock testing")
	}
	err := b.WsOptionsConnect()
	if err != nil && !errors.Is(err, errWebsocketNotEnabled) {
		t.Error(err)
	}
	time.Sleep(time.Second * 23)
}

var pushDataMap = map[string]string{
	"Orderbook Snapshot":   `{"topic":"orderbook.50.BTCUSDT","ts":1690719970602,"type":"snapshot","data":{"s":"BTCUSDT","b":[["29328.25","3.911681"],["29328.21","0.117584"],["29328.19","0.511493"],["29328.16","0.013639"],["29328","0.1646"],["29327.99","1"],["29327.98","0.681309"],["29327.53","0.001"],["29327.46","0.000048"],["29327","0.046517"],["29326.99","0.077528"],["29326.55","0.026808"],["29326.48","0.03"],["29326","0.1646"],["29325.99","0.00075"],["29325.93","0.409862"],["29325.92","0.745"],["29325.87","0.511533"],["29325.85","0.00018"],["29325.42","0.001023"],["29325.41","0.68199"],["29325.36","0.006309"],["29325.35","0.0153"],["29324.97","0.903728"],["29324.96","1.506212"],["29324.49","0.016966"],["29324.38","0.0341"],["29324.17","1.4535"],["29324","0.1646"],["29323.99","0.00075"],["29323.92","0.050492"],["29323.77","1.023141"],["29323.72","0.12"],["29323.48","0.0153"],["29323.26","0.001362"],["29322.78","0.464948"],["29322.77","0.745"],["29322.76","0.0153"],["29322.73","0.013633"],["29322.67","0.53"],["29322.62","0.01"],["29322.04","0.97036"],["29322","0.1656"],["29321.99","0.00075"],["29321.56","0.0341"],["29321.52","0.613945"],["29321.51","0.13"],["29321.4","0.002"],["29321.18","0.196788"],["29321.13","0.34104"]],"a":[["29328.26","1.256884"],["29328.36","0.013639"],["29328.97","0.51148"],["29329","0.002046"],["29329.2","0.035597"],["29329.27","0.001"],["29329.44","0.03523"],["29329.99","0.791676"],["29330","0.546264"],["29330.28","0.001"],["29330.35","0.767184"],["29330.5","0.002725"],["29330.51","0.0341"],["29330.79","0.03"],["29330.81","0.158412"],["29330.93","0.68199"],["29330.95","0.282036"],["29331","0.041"],["29331.13","0.0003"],["29331.19","0.01"],["29331.53","0.050164"],["29331.54","0.008573"],["29331.99","0.26305"],["29332.11","0.008124"],["29332.21","0.8721"],["29332.22","1.4535"],["29332.41","0.157"],["29332.58","0.001023"],["29332.59","0.0153"],["29332.84","0.679527"],["29332.85","1.022812"],["29332.98","0.200071"],["29333.01","1.13254"],["29333.24","0.0153"],["29333.25","0.001362"],["29333.35","0.625"],["29333.37","0.01"],["29333.56","0.0341"],["29333.68","0.21795"],["29333.85","0.182562"],["29333.98","0.0003"],["29333.99","0.00105"],["29334.16","0.009132"],["29334.29","0.0003"],["29334.48","0.029675"],["29334.7","0.00086"],["29334.99","0.006838"],["29335","0.002177"],["29335.18","0.013622"],["29335.32","0.034099"]],"u":51668654,"seq":10194901787}}`,
	"Orderbook Update":     `{"topic":"orderbook.50.ACAUSDT","ts":1690719548494,"type":"snapshot","data":{"s":"ACAUSDT","b":[["0.0657","5363.66"],["0.0646","7910.21"],["0.0645","1435.73"],["0.0644","1552.8"],["0.0642","6904.01"],["0.064","3232.64"],["0.0639","106"],["0.0637","100"],["0.0636","25.62"],["0.0635","209.43"],["0.0631","237.47"],["0.063","258.13"],["0.0627","318.97"],["0.0625","10066.99"],["0.0624","16.1"],["0.0623","41.72"],["0.0622","1624.59"],["0.0621","402.57"],["0.0616","10.65"],["0.0613","652"],["0.061","1081.97"],["0.0604","413.91"],["0.06","1471.82"],["0.0597","15000"],["0.0595","15000"],["0.0593","608.77"],["0.0591","430.79"],["0.059","444"],["0.0586","4536.97"],["0.0584","1533.58"],["0.0583","3764.43"],["0.0581","3072.34"],["0.058","2654.9"],["0.0579","1022.23"],["0.0576","1931.71"],["0.0574","2545.88"],["0.0573","821.27"],["0.0571","2957"],["0.0568","1483.57"],["0.0561","392.24"],["0.0555","900.9"],["0.055","322.15"],["0.0549","182"],["0.0545","30"],["0.0536","24.24"],["0.0535","1869.15"],["0.053","40"],["0.0529","189"],["0.0525","701.66"],["0.0521","1122.64"]],"a":[["0.0661","3320.27"],["0.0662","8667.02"],["0.0663","6087.91"],["0.0664","6060.61"],["0.0684","591.31"],["0.0689","155.77"],["0.069","1148.02"],["0.0694","2421.86"],["0.0699","155.77"],["0.07","445.87"],["0.0701","142.65"],["0.071","2131.4"],["0.0718","1447.83"],["0.072","420.62"],["0.0743","1399.15"],["0.0745","1481.62"],["0.0747","32.97"],["0.0748","900.38"],["0.0749","209.44"],["0.075","124.49"],["0.0757","41.9"],["0.0762","657.43"],["0.077","48.77"],["0.0779","96.26"],["0.078","12305.94"],["0.079","29.77"],["0.0797","512.26"],["0.0799","743.29"],["0.08","5050.7"],["0.0814","11.71"],["0.0815","75.93"],["0.0817","403"],["0.082","817.43"],["0.0825","768.47"],["0.0828","388.77"],["0.083","150.53"],["0.0835","18"],["0.084","10776.95"],["0.0841","1465.17"],["0.0848","15000"],["0.085","16976.73"],["0.0853","798.45"],["0.0856","5239.19"],["0.0857","5134.18"],["0.0858","3885.13"],["0.0859","3691.71"],["0.086","16847.35"],["0.0862","898.68"],["0.0863","994.24"],["0.0865","1251.56"]],"u":4694899,"seq":12206894097}}`,
	"Public Trade":         `{"topic":"publicTrade.ATOM2SUSDT","ts":1690720953113,"type":"snapshot","data":[{"i":"2200000000067341890","T":1690720953111,"p":"3.6279","v":"1.3637","S":"Sell","s":"ATOM2SUSDT","BT":false}]}`,
	"Public Linear Ticker": `{ "topic": "tickers.BTCUSDT", "type": "snapshot", "data": { "symbol": "BTCUSDT", "tickDirection": "PlusTick", "price24hPcnt": "0.017103", "lastPrice": "17216.00", "prevPrice24h": "16926.50", "highPrice24h": "17281.50", "lowPrice24h": "16915.00", "prevPrice1h": "17238.00", "markPrice": "17217.33", "indexPrice": "17227.36", "openInterest": "68744.761", "openInterestValue": "1183601235.91", "turnover24h": "1570383121.943499", "volume24h": "91705.276", "nextFundingTime": "1673280000000", "fundingRate": "-0.000212", "bid1Price": "17215.50", "bid1Size": "84.489", "ask1Price": "17216.00", "ask1Size": "83.020" }, "cs": 24987956059, "ts": 1673272861686 }`,
	"Public Option Ticker": `{ "id": "tickers.BTC-6JAN23-17500-C-2480334983-1672917511074", "topic": "tickers.BTC-6JAN23-17500-C", "ts": 1672917511074, "data": { "symbol": "BTC-6JAN23-17500-C", "bidPrice": "0", "bidSize": "0", "bidIv": "0", "askPrice": "10", "askSize": "5.1", "askIv": "0.514", "lastPrice": "10", "highPrice24h": "25", "lowPrice24h": "5", "markPrice": "7.86976724", "indexPrice": "16823.73", "markPriceIv": "0.4896", "underlyingPrice": "16815.1", "openInterest": "49.85", "turnover24h": "446802.8473", "volume24h": "26.55", "totalVolume": "86", "totalTurnover": "1437431", "delta": "0.047831", "gamma": "0.00021453", "vega": "0.81351067", "theta": "-19.9115368", "predictedDeliveryPrice": "0", "change24h": "-0.33333334" }, "type": "snapshot" }`,
	"Public Ticker":        `{"topic":"tickers.APTUSDC","ts":1690724804979,"type":"snapshot","cs":11505608330,"data":{"symbol":"APTUSDC","lastPrice":"7.0884","highPrice24h":"7.19","lowPrice24h":"7.0666","prevPrice24h":"7.0767","volume24h":"642.45","turnover24h":"4568.920448","price24hPcnt":"0.0017","usdIndexPrice":"7.07930012"}}`,
	"Public Kline":         `{ "topic": "kline.5.BTCUSDT", "data": [ { "start": 1672324800000, "end": 1672325099999, "interval": "5", "open": "16649.5", "close": "16677", "high": "16677", "low": "16608", "volume": "2.081", "turnover": "34666.4005", "confirm": false, "timestamp": 1672324988882 } ], "ts": 1672324988882,"type": "snapshot"}`,
	"Public Liquidiation":  `{ "data": { "price": "0.03803", "side": "Buy", "size": "1637", "symbol": "GALAUSDT", "updatedTime": 1673251091822 }, "topic": "liquidation.GALAUSDT", "ts": 1673251091822, "type": "snapshot" }`,
	"Public LT Kline":      `{ "type": "snapshot", "topic": "kline_lt.5.EOS3LUSDT", "data": [ { "start": 1672325100000, "end": 1672325399999, "interval": "5", "open": "0.416039541212402799", "close": "0.41477848043290448", "high": "0.416039541212402799", "low": "0.409734237314911206", "confirm": false, "timestamp": 1672325322393 } ], "ts": 1672325322393 }`,
	"Public LT Ticker":     `{ "topic": "tickers_lt.EOS3LUSDT", "ts": 1672325446847, "type": "snapshot", "data": { "symbol": "EOS3LUSDT", "lastPrice": "0.41477848043290448", "highPrice24h": "0.435285472510871305", "lowPrice24h": "0.394601507960931382", "prevPrice24h": "0.431502290172376349", "price24hPcnt": "-0.0388" } }`,
	"Public LT Navigation": `{ "topic": "lt.EOS3LUSDT", "ts": 1672325564669, "type": "snapshot", "data": { "symbol": "EOS3LUSDT", "time": 1672325564554, "nav": "0.413517419653406162", "basketPosition": "1.261060779498318641", "leverage": "2.656197506416192150", "basketLoan": "-0.684866519289629374", "circulation": "72767.309468460367138199", "basket": "91764.000000292013277472" } }`,
	"Private Position":     `{"id": "59232430b58efe-5fc5-4470-9337-4ce293b68edd", "topic": "position", "creationTime": 1672364174455, "data": [ { "positionIdx": 0, "tradeMode": 0, "riskId": 41, "riskLimitValue": "200000", "symbol": "XRPUSDT", "side": "Buy", "size": "75", "entryPrice": "0.3615", "leverage": "10", "positionValue": "27.1125", "positionBalance": "0", "markPrice": "0.3374", "positionIM": "2.72589075", "positionMM": "0.28576575", "takeProfit": "0", "stopLoss": "0", "trailingStop": "0", "unrealisedPnl": "-1.8075", "cumRealisedPnl": "0.64782276", "createdTime": "1672121182216", "updatedTime": "1672364174449", "tpslMode": "Full", "liqPrice": "", "bustPrice": "", "category": "linear","positionStatus":"Normal","adlRankIndicator":2}]}`,
	"Private Order":        `{ "id": "5923240c6880ab-c59f-420b-9adb-3639adc9dd90", "topic": "order", "creationTime": 1672364262474, "data": [ { "symbol": "ETH-30DEC22-1400-C", "orderId": "5cf98598-39a7-459e-97bf-76ca765ee020", "side": "Sell", "orderType": "Market", "cancelType": "UNKNOWN", "price": "72.5", "qty": "1", "orderIv": "", "timeInForce": "IOC", "orderStatus": "Filled", "orderLinkId": "", "lastPriceOnCreated": "", "reduceOnly": false, "leavesQty": "", "leavesValue": "", "cumExecQty": "1", "cumExecValue": "75", "avgPrice": "75", "blockTradeId": "", "positionIdx": 0, "cumExecFee": "0.358635", "createdTime": "1672364262444", "updatedTime": "1672364262457", "rejectReason": "EC_NoError", "stopOrderType": "", "tpslMode": "", "triggerPrice": "", "takeProfit": "", "stopLoss": "", "tpTriggerBy": "", "slTriggerBy": "", "tpLimitPrice": "", "slLimitPrice": "", "triggerDirection": 0, "triggerBy": "", "closeOnTrigger": false, "category": "option", "placeType": "price", "smpType": "None", "smpGroup": 0, "smpOrderId": "" } ] }`,
	"Private Wallet":       `{ "id": "5923242c464be9-25ca-483d-a743-c60101fc656f", "topic": "wallet", "creationTime": 1672364262482, "data": [ { "accountIMRate": "0.016", "accountMMRate": "0.003", "totalEquity": "12837.78330098", "totalWalletBalance": "12840.4045924", "totalMarginBalance": "12837.78330188", "totalAvailableBalance": "12632.05767702", "totalPerpUPL": "-2.62129051", "totalInitialMargin": "205.72562486", "totalMaintenanceMargin": "39.42876721", "coin": [ { "coin": "USDC", "equity": "200.62572554", "usdValue": "200.62572554", "walletBalance": "201.34882644", "availableToWithdraw": "0", "availableToBorrow": "1500000", "borrowAmount": "0", "accruedInterest": "0", "totalOrderIM": "0", "totalPositionIM": "202.99874213", "totalPositionMM": "39.14289747", "unrealisedPnl": "74.2768991", "cumRealisedPnl": "-209.1544627", "bonus": "0" }, { "coin": "BTC", "equity": "0.06488393", "usdValue": "1023.08402268", "walletBalance": "0.06488393", "availableToWithdraw": "0.06488393", "availableToBorrow": "2.5", "borrowAmount": "0", "accruedInterest": "0", "totalOrderIM": "0", "totalPositionIM": "0", "totalPositionMM": "0", "unrealisedPnl": "0", "cumRealisedPnl": "0", "bonus": "0" }, { "coin": "ETH", "equity": "0", "usdValue": "0", "walletBalance": "0", "availableToWithdraw": "0", "availableToBorrow": "26", "borrowAmount": "0", "accruedInterest": "0", "totalOrderIM": "0", "totalPositionIM": "0", "totalPositionMM": "0", "unrealisedPnl": "0", "cumRealisedPnl": "0", "bonus": "0" }, { "coin": "USDT", "equity": "11726.64664904", "usdValue": "11613.58597018", "walletBalance": "11728.54414904", "availableToWithdraw": "11723.92075829", "availableToBorrow": "2500000", "borrowAmount": "0", "accruedInterest": "0", "totalOrderIM": "0", "totalPositionIM": "2.72589075", "totalPositionMM": "0.28576575", "unrealisedPnl": "-1.8975", "cumRealisedPnl": "0.64782276", "bonus": "0" }, { "coin": "EOS3L", "equity": "215.0570412", "usdValue": "0", "walletBalance": "215.0570412", "availableToWithdraw": "215.0570412", "availableToBorrow": "0", "borrowAmount": "0", "accruedInterest": "", "totalOrderIM": "0", "totalPositionIM": "0", "totalPositionMM": "0", "unrealisedPnl": "0", "cumRealisedPnl": "0", "bonus": "0" }, { "coin": "BIT", "equity": "1.82", "usdValue": "0.48758257", "walletBalance": "1.82", "availableToWithdraw": "1.82", "availableToBorrow": "0", "borrowAmount": "0", "accruedInterest": "", "totalOrderIM": "0", "totalPositionIM": "0", "totalPositionMM": "0", "unrealisedPnl": "0", "cumRealisedPnl": "0", "bonus": "0" } ], "accountType": "UNIFIED", "accountLTV": "0.017" } ] }`,
	"Private Greek":        `{ "id": "592324fa945a30-2603-49a5-b865-21668c29f2a6", "topic": "greeks", "creationTime": 1672364262482, "data": [ { "baseCoin": "ETH", "totalDelta": "0.06999986", "totalGamma": "-0.00000001", "totalVega": "-0.00000024", "totalTheta": "0.00001314" } ] }`,
}

func TestPushData(t *testing.T) {
	t.Parallel()
	for x := range pushDataMap {
		err := b.wsHandleData(asset.Spot, []byte(pushDataMap[x]))
		if err != nil {
			t.Errorf("%s: %v", x, err)
		}
	}
}

func TestGetFeeByTypeOfflineTradeFee(t *testing.T) {
	t.Parallel()
	var feeBuilder = &exchange.FeeBuilder{
		Amount:              1,
		FeeType:             exchange.CryptocurrencyTradeFee,
		Pair:                spotTradablePair,
		PurchasePrice:       1,
		FiatCurrency:        currency.USD,
		BankTransactionType: exchange.WireTransfer,
	}
	_, err := b.GetFeeByType(context.Background(), feeBuilder)
	if err != nil {
		t.Fatal(err)
	}
	feeBuilder.Pair = optionsTradablePair
	_, err = b.GetFeeByType(context.Background(), feeBuilder)
	if err != nil {
		t.Fatal(err)
	}
	feeBuilder.Pair = linearTradablePair
	_, err = b.GetFeeByType(context.Background(), feeBuilder)
	if err != nil {
		t.Fatal(err)
	}
	feeBuilder.Pair = inverseTradablePair
	_, err = b.GetFeeByType(context.Background(), feeBuilder)
	if err != nil {
		t.Fatal(err)
	}
}

func TestSetLeverage(t *testing.T) {
	t.Parallel()
	sharedtestvalues.SkipTestIfCredentialsUnset(t, b, canManipulateRealOrders)
	ctx := context.Background()
	b.Verbose = true
	err := b.SetLeverage(ctx, asset.Linear, linearTradablePair, margin.Multi, 5, order.Buy)
	if err != nil {
		t.Error(err)
	}

	err = b.SetLeverage(ctx, asset.Inverse, inverseTradablePair, margin.Isolated, 5, order.UnknownSide)
	if !errors.Is(err, errOrderSideRequired) {
		t.Errorf("received '%v', expected '%v'", err, errOrderSideRequired)
	}

	err = b.SetLeverage(ctx, asset.Linear, linearTradablePair, margin.Isolated, 5, order.Buy)
	if err != nil {
		t.Error(err)
	}

	err = b.SetLeverage(ctx, asset.Inverse, inverseTradablePair, margin.Isolated, 5, order.Sell)
	if err != nil {
		t.Error(err)
	}

	err = b.SetLeverage(ctx, asset.Linear, linearTradablePair, margin.Isolated, 5, order.CouldNotBuy)
	if !errors.Is(err, order.ErrSideIsInvalid) {
		t.Errorf("received '%v', expected '%v'", err, order.ErrSideIsInvalid)
	}

	err = b.SetLeverage(ctx, asset.Spot, inverseTradablePair, margin.Multi, 5, order.UnknownSide)
	if !errors.Is(err, asset.ErrNotSupported) {
		t.Errorf("received '%v', expected '%v'", err, asset.ErrNotSupported)
	}
}

func TestWsConnecting(t *testing.T) {
	err := b.WsConnect()
	if err != nil {
		t.Error(err)
	}
<<<<<<< HEAD
	time.Sleep(time.Second * 25)
=======
	if t.Failed() {
		t.Fatal("Please use convert.StringToFloat64 type instead of `float64` and remove `,string` as strings can be empty in unmarshal process. Then call the Float64() method.")
	}
}

func TestGetInstrumentInfo(t *testing.T) {
	t.Parallel()
	_, err := b.GetInstrumentInfo(context.Background(), "linear", "", "", "", "", 1000)
	if err != nil {
		t.Error(err)
	}
	_, err = b.GetInstrumentInfo(context.Background(), "spot", "", "", "", "", 1000)
	if err != nil {
		t.Error(err)
	}
	_, err = b.GetInstrumentInfo(context.Background(), "inverse", "", "", "", "", 1000)
	if err != nil {
		t.Error(err)
	}
	_, err = b.GetInstrumentInfo(context.Background(), "option", "", "", "BTC", "", 1000)
	if err != nil {
		t.Error(err)
	}
}

func TestGetFuturesContractDetails(t *testing.T) {
	t.Parallel()
	_, err := b.GetFuturesContractDetails(context.Background(), asset.Spot)
	if !errors.Is(err, futures.ErrNotFuturesAsset) {
		t.Error(err)
	}
	_, err = b.GetFuturesContractDetails(context.Background(), asset.PerpetualContract)
	if !errors.Is(err, asset.ErrNotSupported) {
		t.Error(err)
	}

	_, err = b.GetFuturesContractDetails(context.Background(), asset.CoinMarginedFutures)
	if !errors.Is(err, nil) {
		t.Error(err)
	}
	_, err = b.GetFuturesContractDetails(context.Background(), asset.USDCMarginedFutures)
	if !errors.Is(err, nil) {
		t.Error(err)
	}
	_, err = b.GetFuturesContractDetails(context.Background(), asset.USDTMarginedFutures)
	if !errors.Is(err, nil) {
		t.Error(err)
	}
}

func TestGetContractLength(t *testing.T) {
	t.Parallel()
	_, err := getContractLength(-1)
	if !errors.Is(err, errInvalidContractLength) {
		t.Error(err)
	}

	cl, err := getContractLength(time.Hour)
	if !errors.Is(err, nil) {
		t.Error(err)
	}
	if cl != futures.Weekly {
		t.Error("expected weekly")
	}

	cl, err = getContractLength(time.Hour * 24 * 14)
	if !errors.Is(err, nil) {
		t.Error(err)
	}
	if cl != futures.Fortnightly {
		t.Error("expected fortnightly")
	}

	cl, err = getContractLength(time.Hour * 24 * 30 * 3)
	if !errors.Is(err, nil) {
		t.Error(err)
	}
	if cl != futures.Quarterly {
		t.Error("expected quarterly")
	}

	cl, err = getContractLength(time.Hour * 24 * 30 * 6)
	if !errors.Is(err, nil) {
		t.Error(err)
	}
	if cl != futures.HalfYearly {
		t.Error("expected half yearly")
	}

	cl, err = getContractLength(time.Hour * 24 * 30 * 9)
	if !errors.Is(err, nil) {
		t.Error(err)
	}
	if cl != futures.NineMonthly {
		t.Error("expected nine monthly")
	}

	cl, err = getContractLength(time.Hour * 24 * 30 * 12)
	if !errors.Is(err, nil) {
		t.Error(err)
	}
	if cl != futures.SemiAnnually {
		t.Error("expected semi annually")
	}
>>>>>>> d86da76b
}<|MERGE_RESOLUTION|>--- conflicted
+++ resolved
@@ -12,7 +12,6 @@
 	"github.com/thrasher-corp/gocryptotrader/currency"
 	exchange "github.com/thrasher-corp/gocryptotrader/exchanges"
 	"github.com/thrasher-corp/gocryptotrader/exchanges/asset"
-	"github.com/thrasher-corp/gocryptotrader/exchanges/futures"
 	"github.com/thrasher-corp/gocryptotrader/exchanges/kline"
 	"github.com/thrasher-corp/gocryptotrader/exchanges/margin"
 	"github.com/thrasher-corp/gocryptotrader/exchanges/order"
@@ -184,11 +183,11 @@
 	if err != nil {
 		t.Error(err)
 	}
-	_, err = b.UpdateTicker(context.Background(), linearTradablePair, asset.Linear)
-	if err != nil {
-		t.Error(err)
-	}
-	_, err = b.UpdateTicker(context.Background(), inverseTradablePair, asset.Inverse)
+	_, err = b.UpdateTicker(context.Background(), linearTradablePair, asset.LinearContract)
+	if err != nil {
+		t.Error(err)
+	}
+	_, err = b.UpdateTicker(context.Background(), inverseTradablePair, asset.CoinMarginedFutures)
 	if err != nil {
 		t.Error(err)
 	}
@@ -204,12 +203,12 @@
 	if err != nil {
 		t.Error(err)
 	}
-	_, err = b.UpdateOrderbook(context.Background(), linearTradablePair, asset.Linear)
-	if err != nil {
-		t.Error(err)
-	}
-
-	_, err = b.UpdateOrderbook(context.Background(), inverseTradablePair, asset.Inverse)
+	_, err = b.UpdateOrderbook(context.Background(), linearTradablePair, asset.LinearContract)
+	if err != nil {
+		t.Error(err)
+	}
+
+	_, err = b.UpdateOrderbook(context.Background(), inverseTradablePair, asset.CoinMarginedFutures)
 	if err != nil {
 		t.Error(err)
 	}
@@ -296,12 +295,12 @@
 		t.Error(err)
 	}
 
-	_, err = b.GetHistoricCandles(context.Background(), linearTradablePair, asset.Linear, kline.OneDay, start, end)
-	if err != nil {
-		t.Error(err)
-	}
-
-	_, err = b.GetHistoricCandles(context.Background(), inverseTradablePair, asset.Inverse, kline.OneHour, start, end)
+	_, err = b.GetHistoricCandles(context.Background(), linearTradablePair, asset.LinearContract, kline.OneDay, start, end)
+	if err != nil {
+		t.Error(err)
+	}
+
+	_, err = b.GetHistoricCandles(context.Background(), inverseTradablePair, asset.CoinMarginedFutures, kline.OneHour, start, end)
 	if err != nil {
 		t.Error(err)
 	}
@@ -324,11 +323,11 @@
 	if err != nil {
 		t.Error(err)
 	}
-	_, err = b.GetHistoricCandlesExtended(context.Background(), inverseTradablePair, asset.Inverse, kline.OneHour, startTime, end)
-	if err != nil {
-		t.Error(err)
-	}
-	_, err = b.GetHistoricCandlesExtended(context.Background(), linearTradablePair, asset.Linear, kline.OneDay, startTime, end)
+	_, err = b.GetHistoricCandlesExtended(context.Background(), inverseTradablePair, asset.CoinMarginedFutures, kline.OneHour, startTime, end)
+	if err != nil {
+		t.Error(err)
+	}
+	_, err = b.GetHistoricCandlesExtended(context.Background(), linearTradablePair, asset.LinearContract, kline.OneDay, startTime, end)
 	if err != nil {
 		t.Error(err)
 	}
@@ -354,7 +353,7 @@
 	}
 	err = b.CancelOrder(context.Background(), &order.Cancel{
 		Exchange:  b.Name,
-		AssetType: asset.Linear,
+		AssetType: asset.LinearContract,
 		Pair:      linearTradablePair,
 		OrderID:   "1234"})
 	if err != nil {
@@ -363,7 +362,7 @@
 
 	err = b.CancelOrder(context.Background(), &order.Cancel{
 		Exchange:  b.Name,
-		AssetType: asset.Inverse,
+		AssetType: asset.CoinMarginedFutures,
 		Pair:      inverseTradablePair,
 		OrderID:   "1234"})
 	if err != nil {
@@ -389,11 +388,11 @@
 	if err != nil {
 		t.Error(err)
 	}
-	_, err = b.CancelAllOrders(context.Background(), &order.Cancel{Exchange: b.Name, AssetType: asset.Linear, Pair: linearTradablePair})
-	if err != nil {
-		t.Error(err)
-	}
-	_, err = b.CancelAllOrders(context.Background(), &order.Cancel{Exchange: b.Name, AssetType: asset.Inverse, Pair: inverseTradablePair})
+	_, err = b.CancelAllOrders(context.Background(), &order.Cancel{Exchange: b.Name, AssetType: asset.LinearContract, Pair: linearTradablePair})
+	if err != nil {
+		t.Error(err)
+	}
+	_, err = b.CancelAllOrders(context.Background(), &order.Cancel{Exchange: b.Name, AssetType: asset.CoinMarginedFutures, Pair: inverseTradablePair})
 	if err != nil {
 		t.Error(err)
 	}
@@ -419,12 +418,12 @@
 		t.Error(err)
 	}
 	_, err = b.GetOrderInfo(context.Background(),
-		"12234", linearTradablePair, asset.Linear)
+		"12234", linearTradablePair, asset.LinearContract)
 	if err != nil {
 		t.Error(err)
 	}
 	_, err = b.GetOrderInfo(context.Background(),
-		"12234", inverseTradablePair, asset.Inverse)
+		"12234", inverseTradablePair, asset.CoinMarginedFutures)
 	if err != nil {
 		t.Error(err)
 	}
@@ -451,12 +450,12 @@
 	if err != nil {
 		t.Error(err)
 	}
-	var getOrdersRequestLinear = order.MultiOrderRequest{Pairs: currency.Pairs{linearTradablePair}, AssetType: asset.Linear, Side: order.AnySide, Type: order.AnyType}
+	var getOrdersRequestLinear = order.MultiOrderRequest{Pairs: currency.Pairs{linearTradablePair}, AssetType: asset.LinearContract, Side: order.AnySide, Type: order.AnyType}
 	_, err = b.GetActiveOrders(context.Background(), &getOrdersRequestLinear)
 	if err != nil {
 		t.Error(err)
 	}
-	var getOrdersRequestInverse = order.MultiOrderRequest{Pairs: currency.Pairs{inverseTradablePair}, AssetType: asset.Inverse, Side: order.AnySide, Type: order.AnyType}
+	var getOrdersRequestInverse = order.MultiOrderRequest{Pairs: currency.Pairs{inverseTradablePair}, AssetType: asset.CoinMarginedFutures, Side: order.AnySide, Type: order.AnyType}
 	_, err = b.GetActiveOrders(context.Background(), &getOrdersRequestInverse)
 	if err != nil {
 		t.Error(err)
@@ -486,7 +485,7 @@
 	}
 	var getOrdersRequestUMF = order.MultiOrderRequest{
 		Pairs:     currency.Pairs{linearTradablePair},
-		AssetType: asset.Linear,
+		AssetType: asset.LinearContract,
 		Type:      order.AnyType,
 		Side:      order.AnySide,
 	}
@@ -496,7 +495,7 @@
 	}
 	var getOrdersRequestCMF = order.MultiOrderRequest{
 		Pairs:     currency.Pairs{inverseTradablePair},
-		AssetType: asset.Inverse,
+		AssetType: asset.CoinMarginedFutures,
 		Type:      order.AnyType,
 		Side:      order.AnySide,
 	}
@@ -567,13 +566,13 @@
 	if err != nil {
 		t.Fatalf("%v %v\n", asset.Spot, err)
 	}
-	err = b.UpdateTickers(ctx, asset.Linear)
-	if err != nil {
-		t.Fatalf("%v %v\n", asset.Linear, err)
-	}
-	err = b.UpdateTickers(ctx, asset.Inverse)
-	if err != nil {
-		t.Fatalf("%v %v\n", asset.Inverse, err)
+	err = b.UpdateTickers(ctx, asset.LinearContract)
+	if err != nil {
+		t.Fatalf("%v %v\n", asset.LinearContract, err)
+	}
+	err = b.UpdateTickers(ctx, asset.CoinMarginedFutures)
+	if err != nil {
+		t.Fatalf("%v %v\n", asset.CoinMarginedFutures, err)
 	}
 	err = b.UpdateTickers(ctx, asset.Options)
 	if err != nil {
@@ -2471,25 +2470,17 @@
 	}
 }
 
-<<<<<<< HEAD
 func TestGetVIPMarginData(t *testing.T) {
 	t.Parallel()
 	_, err := b.GetVIPMarginData(context.Background(), "", "")
-=======
-	_, err = b.GetUSDCContracts(context.Background(), pair, "next", "", 1500)
->>>>>>> d86da76b
-	if err != nil {
-		t.Error(err)
-	}
-}
-
-<<<<<<< HEAD
+	if err != nil {
+		t.Error(err)
+	}
+}
+
 func TestGetBorrowableCoinInfo(t *testing.T) {
 	t.Parallel()
 	_, err := b.GetBorrowableCoinInfo(context.Background(), currency.EMPTYCODE)
-=======
-	_, err = b.GetUSDCContracts(context.Background(), currency.EMPTYPAIR, "", "", 0)
->>>>>>> d86da76b
 	if err != nil {
 		t.Error(err)
 	}
@@ -2768,20 +2759,20 @@
 		return err
 	}
 	spotTradablePair = tradables[0].Format(format)
-	tradables, err = b.GetEnabledPairs(asset.Linear)
+	tradables, err = b.GetEnabledPairs(asset.LinearContract)
 	if err != nil {
 		return err
 	}
-	format, err = b.GetPairFormat(asset.Linear, true)
+	format, err = b.GetPairFormat(asset.LinearContract, true)
 	if err != nil {
 		return err
 	}
 	linearTradablePair = tradables[0].Format(format)
-	tradables, err = b.GetEnabledPairs(asset.Inverse)
+	tradables, err = b.GetEnabledPairs(asset.CoinMarginedFutures)
 	if err != nil {
 		return err
 	}
-	format, err = b.GetPairFormat(asset.Inverse, true)
+	format, err = b.GetPairFormat(asset.CoinMarginedFutures, true)
 	if err != nil {
 		return err
 	}
@@ -2849,11 +2840,11 @@
 	if err != nil {
 		t.Error(err)
 	}
-	_, err = b.GetRecentTrades(context.Background(), inverseTradablePair, asset.Inverse)
-	if err != nil {
-		t.Error(err)
-	}
-	_, err = b.GetRecentTrades(context.Background(), linearTradablePair, asset.Linear)
+	_, err = b.GetRecentTrades(context.Background(), inverseTradablePair, asset.CoinMarginedFutures)
+	if err != nil {
+		t.Error(err)
+	}
+	_, err = b.GetRecentTrades(context.Background(), linearTradablePair, asset.LinearContract)
 	if err != nil {
 		t.Error(err)
 	}
@@ -2885,11 +2876,11 @@
 	if err != nil {
 		t.Error(err)
 	}
-	_, err = b.GetHistoricTrades(context.Background(), linearTradablePair, asset.Linear, time.Time{}, time.Time{})
-	if err != nil {
-		t.Error(err)
-	}
-	_, err = b.GetHistoricTrades(context.Background(), inverseTradablePair, asset.Inverse, time.Time{}, time.Time{})
+	_, err = b.GetHistoricTrades(context.Background(), linearTradablePair, asset.LinearContract, time.Time{}, time.Time{})
+	if err != nil {
+		t.Error(err)
+	}
+	_, err = b.GetHistoricTrades(context.Background(), inverseTradablePair, asset.CoinMarginedFutures, time.Time{}, time.Time{})
 	if err != nil {
 		t.Error(err)
 	}
@@ -2911,7 +2902,7 @@
 		AssetType: asset.Spot}, {
 		OrderID:   "1",
 		Pair:      linearTradablePair,
-		AssetType: asset.Linear}}
+		AssetType: asset.LinearContract}}
 	_, err := b.CancelBatchOrders(context.Background(), orderCancellationParams)
 	if !errors.Is(err, asset.ErrNotSupported) {
 		t.Errorf("expected %v, got %v", asset.ErrNotSupported, err)
@@ -3037,27 +3028,27 @@
 	sharedtestvalues.SkipTestIfCredentialsUnset(t, b, canManipulateRealOrders)
 	ctx := context.Background()
 	b.Verbose = true
-	err := b.SetLeverage(ctx, asset.Linear, linearTradablePair, margin.Multi, 5, order.Buy)
-	if err != nil {
-		t.Error(err)
-	}
-
-	err = b.SetLeverage(ctx, asset.Inverse, inverseTradablePair, margin.Isolated, 5, order.UnknownSide)
+	err := b.SetLeverage(ctx, asset.LinearContract, linearTradablePair, margin.Multi, 5, order.Buy)
+	if err != nil {
+		t.Error(err)
+	}
+
+	err = b.SetLeverage(ctx, asset.CoinMarginedFutures, inverseTradablePair, margin.Isolated, 5, order.UnknownSide)
 	if !errors.Is(err, errOrderSideRequired) {
 		t.Errorf("received '%v', expected '%v'", err, errOrderSideRequired)
 	}
 
-	err = b.SetLeverage(ctx, asset.Linear, linearTradablePair, margin.Isolated, 5, order.Buy)
-	if err != nil {
-		t.Error(err)
-	}
-
-	err = b.SetLeverage(ctx, asset.Inverse, inverseTradablePair, margin.Isolated, 5, order.Sell)
-	if err != nil {
-		t.Error(err)
-	}
-
-	err = b.SetLeverage(ctx, asset.Linear, linearTradablePair, margin.Isolated, 5, order.CouldNotBuy)
+	err = b.SetLeverage(ctx, asset.LinearContract, linearTradablePair, margin.Isolated, 5, order.Buy)
+	if err != nil {
+		t.Error(err)
+	}
+
+	err = b.SetLeverage(ctx, asset.CoinMarginedFutures, inverseTradablePair, margin.Isolated, 5, order.Sell)
+	if err != nil {
+		t.Error(err)
+	}
+
+	err = b.SetLeverage(ctx, asset.LinearContract, linearTradablePair, margin.Isolated, 5, order.CouldNotBuy)
 	if !errors.Is(err, order.ErrSideIsInvalid) {
 		t.Errorf("received '%v', expected '%v'", err, order.ErrSideIsInvalid)
 	}
@@ -3073,112 +3064,5 @@
 	if err != nil {
 		t.Error(err)
 	}
-<<<<<<< HEAD
 	time.Sleep(time.Second * 25)
-=======
-	if t.Failed() {
-		t.Fatal("Please use convert.StringToFloat64 type instead of `float64` and remove `,string` as strings can be empty in unmarshal process. Then call the Float64() method.")
-	}
-}
-
-func TestGetInstrumentInfo(t *testing.T) {
-	t.Parallel()
-	_, err := b.GetInstrumentInfo(context.Background(), "linear", "", "", "", "", 1000)
-	if err != nil {
-		t.Error(err)
-	}
-	_, err = b.GetInstrumentInfo(context.Background(), "spot", "", "", "", "", 1000)
-	if err != nil {
-		t.Error(err)
-	}
-	_, err = b.GetInstrumentInfo(context.Background(), "inverse", "", "", "", "", 1000)
-	if err != nil {
-		t.Error(err)
-	}
-	_, err = b.GetInstrumentInfo(context.Background(), "option", "", "", "BTC", "", 1000)
-	if err != nil {
-		t.Error(err)
-	}
-}
-
-func TestGetFuturesContractDetails(t *testing.T) {
-	t.Parallel()
-	_, err := b.GetFuturesContractDetails(context.Background(), asset.Spot)
-	if !errors.Is(err, futures.ErrNotFuturesAsset) {
-		t.Error(err)
-	}
-	_, err = b.GetFuturesContractDetails(context.Background(), asset.PerpetualContract)
-	if !errors.Is(err, asset.ErrNotSupported) {
-		t.Error(err)
-	}
-
-	_, err = b.GetFuturesContractDetails(context.Background(), asset.CoinMarginedFutures)
-	if !errors.Is(err, nil) {
-		t.Error(err)
-	}
-	_, err = b.GetFuturesContractDetails(context.Background(), asset.USDCMarginedFutures)
-	if !errors.Is(err, nil) {
-		t.Error(err)
-	}
-	_, err = b.GetFuturesContractDetails(context.Background(), asset.USDTMarginedFutures)
-	if !errors.Is(err, nil) {
-		t.Error(err)
-	}
-}
-
-func TestGetContractLength(t *testing.T) {
-	t.Parallel()
-	_, err := getContractLength(-1)
-	if !errors.Is(err, errInvalidContractLength) {
-		t.Error(err)
-	}
-
-	cl, err := getContractLength(time.Hour)
-	if !errors.Is(err, nil) {
-		t.Error(err)
-	}
-	if cl != futures.Weekly {
-		t.Error("expected weekly")
-	}
-
-	cl, err = getContractLength(time.Hour * 24 * 14)
-	if !errors.Is(err, nil) {
-		t.Error(err)
-	}
-	if cl != futures.Fortnightly {
-		t.Error("expected fortnightly")
-	}
-
-	cl, err = getContractLength(time.Hour * 24 * 30 * 3)
-	if !errors.Is(err, nil) {
-		t.Error(err)
-	}
-	if cl != futures.Quarterly {
-		t.Error("expected quarterly")
-	}
-
-	cl, err = getContractLength(time.Hour * 24 * 30 * 6)
-	if !errors.Is(err, nil) {
-		t.Error(err)
-	}
-	if cl != futures.HalfYearly {
-		t.Error("expected half yearly")
-	}
-
-	cl, err = getContractLength(time.Hour * 24 * 30 * 9)
-	if !errors.Is(err, nil) {
-		t.Error(err)
-	}
-	if cl != futures.NineMonthly {
-		t.Error("expected nine monthly")
-	}
-
-	cl, err = getContractLength(time.Hour * 24 * 30 * 12)
-	if !errors.Is(err, nil) {
-		t.Error(err)
-	}
-	if cl != futures.SemiAnnually {
-		t.Error("expected semi annually")
-	}
->>>>>>> d86da76b
 }