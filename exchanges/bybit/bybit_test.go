--- conflicted
+++ resolved
@@ -3372,7 +3372,6 @@
 	}
 }
 
-<<<<<<< HEAD
 const (
 	futuresTradeConnectionPushData              = `{"topic": "trade.ETHUSD", "data": [ { "trade_time_ms": 1683308606936, "timestamp": "2023-05-05T17:43:26.000Z", "symbol": "ETHUSD", "side": "Buy", "size": 1, "price": 1995.05, "tick_direction": "ZeroPlusTick", "trade_id": "14bbac52-f716-5cd0-af1a-236a2f963be5", "cross_seq": 14563860127, "is_block_trade": "false" }, { "trade_time_ms": 1683308606941, "timestamp": "2023-05-05T17:43:26.000Z", "symbol": "ETHUSD", "side": "Sell", "size": 1, "price": 1995, "tick_direction": "MinusTick", "trade_id": "5050a170-03d4-5984-9542-1d7f62c3c45e", "cross_seq": 14563860131, "is_block_trade": "false" } ] }`
 	futuresOrderbookL2Depth25CDeltaPushData     = `{"topic": "orderBookL2_25.BTCUSD", "type": "delta", "data": { "delete": [ { "price": "29597.00", "symbol": "BTCUSD", "id": 295970000, "side": "Buy" } ], "update": [ { "price": "29606.50", "symbol": "BTCUSD", "id": 296065000, "side": "Buy", "size": 17500 } ], "insert": [ { "price": "29607.50", "symbol": "BTCUSD", "id": 296075000, "side": "Buy", "size": 299 } ], "transactTimeE6": 0 }, "cross_seq": 21538613235, "timestamp_e6": 1683307211621933 }`
@@ -3454,7 +3453,6 @@
 		t.Fatal(err)
 	}
 }
-=======
 func TestCancelBatchOrders(t *testing.T) {
 	t.Parallel()
 	sharedtestvalues.SkipTestIfCredentialsUnset(t, b, canManipulateRealOrders)
@@ -3470,7 +3468,6 @@
 	}
 }
 
->>>>>>> 048c4b0f
 func TestUpdateTickers(t *testing.T) {
 	t.Parallel()
 	supportedAssets := b.GetAssetTypes(false)
