--- conflicted
+++ resolved
@@ -1150,13 +1150,7 @@
 
 // SubmitOrder submits a new order
 func (b *Binance) SubmitOrder(ctx context.Context, s *order.Submit) (*order.SubmitResponse, error) {
-<<<<<<< HEAD
-	// s.TriggerPriceType
-	err := s.Validate()
-	if err != nil {
-=======
 	if err := s.Validate(b.GetTradingRequirements()); err != nil {
->>>>>>> a09fefed
 		return nil, err
 	}
 	var orderID string
