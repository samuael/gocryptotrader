--- conflicted
+++ resolved
@@ -697,7 +697,6 @@
 	info.Exchange = b.Name
 	switch assetType {
 	case asset.Spot:
-<<<<<<< HEAD
 		var raw *Account
 		var err error
 		if b.IsAPIStreamConnected() && b.Websocket.CanUseAuthenticatedEndpoints() && b.Websocket.CanUseAuthenticatedWebsocketForWrapper() {
@@ -705,17 +704,6 @@
 		} else {
 			raw, err = b.GetAccount(ctx)
 		}
-=======
-		creds, err := b.GetCredentials(ctx)
-		if err != nil {
-			return info, err
-		}
-		if creds.SubAccount != "" {
-			// TODO: implement sub-account endpoints
-			return info, common.ErrNotYetImplemented
-		}
-		raw, err := b.GetAccount(ctx)
->>>>>>> 954aa023
 		if err != nil {
 			return info, err
 		}
