package binance

import (
	"context"
	"errors"
	"fmt"
	"regexp"
	"sort"
	"strconv"
	"strings"
	"time"

	"github.com/shopspring/decimal"
	"github.com/thrasher-corp/gocryptotrader/common"
	"github.com/thrasher-corp/gocryptotrader/common/key"
	"github.com/thrasher-corp/gocryptotrader/config"
	"github.com/thrasher-corp/gocryptotrader/currency"
	exchange "github.com/thrasher-corp/gocryptotrader/exchanges"
	"github.com/thrasher-corp/gocryptotrader/exchanges/account"
	"github.com/thrasher-corp/gocryptotrader/exchanges/asset"
	"github.com/thrasher-corp/gocryptotrader/exchanges/collateral"
	"github.com/thrasher-corp/gocryptotrader/exchanges/deposit"
	"github.com/thrasher-corp/gocryptotrader/exchanges/fundingrate"
	"github.com/thrasher-corp/gocryptotrader/exchanges/futures"
	"github.com/thrasher-corp/gocryptotrader/exchanges/kline"
	"github.com/thrasher-corp/gocryptotrader/exchanges/margin"
	"github.com/thrasher-corp/gocryptotrader/exchanges/order"
	"github.com/thrasher-corp/gocryptotrader/exchanges/orderbook"
	"github.com/thrasher-corp/gocryptotrader/exchanges/protocol"
	"github.com/thrasher-corp/gocryptotrader/exchanges/request"
	"github.com/thrasher-corp/gocryptotrader/exchanges/stream"
	"github.com/thrasher-corp/gocryptotrader/exchanges/stream/buffer"
	"github.com/thrasher-corp/gocryptotrader/exchanges/subscription"
	"github.com/thrasher-corp/gocryptotrader/exchanges/ticker"
	"github.com/thrasher-corp/gocryptotrader/exchanges/trade"
	"github.com/thrasher-corp/gocryptotrader/log"
	"github.com/thrasher-corp/gocryptotrader/portfolio/withdraw"
)

// SetDefaults sets the basic defaults for Binance
func (b *Binance) SetDefaults() {
	b.Name = "Binance"
	b.Enabled = true
	b.Verbose = true
	b.API.CredentialsValidator.RequiresKey = true
	b.API.CredentialsValidator.RequiresSecret = true
	b.SetValues()

	fmt1 := currency.PairStore{
		RequestFormat: &currency.PairFormat{Uppercase: true},
		ConfigFormat: &currency.PairFormat{
			Delimiter: currency.DashDelimiter,
			Uppercase: true,
		},
	}
	coinFutures := currency.PairStore{
		RequestFormat: &currency.PairFormat{
			Uppercase: true,
			Delimiter: currency.UnderscoreDelimiter,
		},
		ConfigFormat: &currency.PairFormat{
			Uppercase: true,
			Delimiter: currency.UnderscoreDelimiter,
		},
	}
	usdtFutures := currency.PairStore{
		RequestFormat: &currency.PairFormat{
			Uppercase: true,
		},
		ConfigFormat: &currency.PairFormat{
			Uppercase: true,
			Delimiter: currency.UnderscoreDelimiter,
		},
	}
	europeanOptions := currency.PairStore{
		RequestFormat: &currency.PairFormat{
			Uppercase: true,
			Delimiter: currency.DashDelimiter,
		},
		ConfigFormat: &currency.PairFormat{
			Uppercase: true,
			Delimiter: currency.DashDelimiter,
		},
	}
	err := b.StoreAssetPairFormat(asset.Spot, fmt1)
	if err != nil {
		log.Errorln(log.ExchangeSys, err)
	}
	err = b.StoreAssetPairFormat(asset.Margin, fmt1)
	if err != nil {
		log.Errorln(log.ExchangeSys, err)
	}
	err = b.DisableAssetWebsocketSupport(asset.Margin)
	if err != nil {
		log.Errorln(log.ExchangeSys, err)
	}
	err = b.StoreAssetPairFormat(asset.CoinMarginedFutures, coinFutures)
	if err != nil {
		log.Errorln(log.ExchangeSys, err)
	}
	err = b.DisableAssetWebsocketSupport(asset.CoinMarginedFutures)
	if err != nil {
		log.Errorln(log.ExchangeSys, err)
	}
	err = b.StoreAssetPairFormat(asset.USDTMarginedFutures, usdtFutures)
	if err != nil {
		log.Errorln(log.ExchangeSys, err)
	}
	err = b.DisableAssetWebsocketSupport(asset.USDTMarginedFutures)
	if err != nil {
		log.Errorln(log.ExchangeSys, err)
	}
	err = b.StoreAssetPairFormat(asset.Options, europeanOptions)
	if err != nil {
		log.Errorln(log.ExchangeSys, err)
	}
	err = b.DisableAssetWebsocketSupport(asset.Options)
	if err != nil {
		log.Errorln(log.ExchangeSys, err)
	}
	b.Features = exchange.Features{
		Supports: exchange.FeaturesSupported{
			REST:                true,
			Websocket:           true,
			MaximumOrderHistory: kline.OneDay.Duration() * 7,
			RESTCapabilities: protocol.Features{
				TickerBatching:                 true,
				TickerFetching:                 true,
				KlineFetching:                  true,
				OrderbookFetching:              true,
				AutoPairUpdates:                true,
				AccountInfo:                    true,
				CryptoDeposit:                  true,
				CryptoWithdrawal:               true,
				GetOrder:                       true,
				GetOrders:                      true,
				CancelOrders:                   true,
				CancelOrder:                    true,
				SubmitOrder:                    true,
				DepositHistory:                 true,
				WithdrawalHistory:              true,
				TradeFetching:                  true,
				UserTradeHistory:               true,
				TradeFee:                       true,
				CryptoWithdrawalFee:            true,
				MultiChainDeposits:             true,
				MultiChainWithdrawals:          true,
				HasAssetTypeAccountSegregation: true,
				FundingRateFetching:            true,
			},
			WebsocketCapabilities: protocol.Features{
				TradeFetching:          true,
				TickerFetching:         true,
				KlineFetching:          true,
				OrderbookFetching:      true,
				AuthenticatedEndpoints: true,
				AccountInfo:            true,
				GetOrder:               true,
				GetOrders:              true,
				Subscribe:              true,
				Unsubscribe:            true,
				FundingRateFetching:    false, // supported but not implemented // TODO when multi-websocket support added
			},
			WithdrawPermissions: exchange.AutoWithdrawCrypto |
				exchange.NoFiatWithdrawals,
			Kline: kline.ExchangeCapabilitiesSupported{
				DateRanges: true,
				Intervals:  true,
			},
			FuturesCapabilities: exchange.FuturesCapabilities{
				Positions:      true,
				Leverage:       true,
				CollateralMode: true,
				FundingRates:   true,
				SupportedFundingRateFrequencies: map[kline.Interval]bool{
					kline.FourHour:  true,
					kline.EightHour: true,
				},
				FundingRateBatching: map[asset.Item]bool{
					asset.USDTMarginedFutures: true,
				},
				OpenInterest: exchange.OpenInterestSupport{
					Supported: true,
				},
			},
		},
		Enabled: exchange.FeaturesEnabled{
			AutoPairUpdates: true,
			Kline: kline.ExchangeCapabilitiesEnabled{
				Intervals: kline.DeployExchangeIntervals(
					kline.IntervalCapacity{Interval: kline.HundredMilliseconds},
					kline.IntervalCapacity{Interval: kline.FiveHundredMilliseconds},
					kline.IntervalCapacity{Interval: kline.ThousandMilliseconds},
					kline.IntervalCapacity{Interval: kline.OneMin},
					kline.IntervalCapacity{Interval: kline.ThreeMin},
					kline.IntervalCapacity{Interval: kline.FiveMin},
					kline.IntervalCapacity{Interval: kline.FifteenMin},
					kline.IntervalCapacity{Interval: kline.ThirtyMin},
					kline.IntervalCapacity{Interval: kline.OneHour},
					kline.IntervalCapacity{Interval: kline.TwoHour},
					kline.IntervalCapacity{Interval: kline.FourHour},
					kline.IntervalCapacity{Interval: kline.SixHour},
					kline.IntervalCapacity{Interval: kline.EightHour},
					kline.IntervalCapacity{Interval: kline.TwelveHour},
					kline.IntervalCapacity{Interval: kline.OneDay},
					kline.IntervalCapacity{Interval: kline.ThreeDay},
					kline.IntervalCapacity{Interval: kline.OneWeek},
					kline.IntervalCapacity{Interval: kline.OneMonth},
				),
				GlobalResultLimit: 1000,
			},
		},
		Subscriptions: subscription.List{
			{Enabled: true, Asset: asset.Spot, Channel: subscription.TickerChannel},
			{Enabled: true, Asset: asset.Spot, Channel: subscription.AllTradesChannel},
			{Enabled: true, Asset: asset.Spot, Channel: subscription.CandlesChannel, Interval: kline.OneMin},
			{Enabled: true, Asset: asset.Spot, Channel: subscription.OrderbookChannel, Interval: kline.HundredMilliseconds},
		},
	}

	b.Requester, err = request.New(b.Name,
		common.NewHTTPClientWithTimeout(exchange.DefaultHTTPTimeout),
		request.WithLimiter(GetRateLimits()))
	if err != nil {
		log.Errorln(log.ExchangeSys, err)
	}
	b.API.Endpoints = b.NewEndpoints()
	err = b.API.Endpoints.SetDefaultEndpoints(map[exchange.URL]string{
		exchange.RestSpot:                 apiURL,
		exchange.RestOptions:              eOptionAPIURL,
		exchange.RestUSDTMargined:         ufuturesAPIURL,
		exchange.RestCoinMargined:         cfuturesAPIURL,
		exchange.RestFuturesSupplementary: pMarginAPIURL,
		exchange.EdgeCase1:                "https://api.binance.com",
		exchange.WebsocketSpot:            binanceDefaultWebsocketURL,
	})
	if err != nil {
		log.Errorln(log.ExchangeSys, err)
	}

	b.Websocket = stream.NewWebsocket()
	b.WebsocketResponseMaxLimit = exchange.DefaultWebsocketResponseMaxLimit
	b.WebsocketResponseCheckTimeout = exchange.DefaultWebsocketResponseCheckTimeout
}

// Setup takes in the supplied exchange configuration details and sets params
func (b *Binance) Setup(exch *config.Exchange) error {
	if err := exch.Validate(); err != nil {
		return err
	}
	if !exch.Enabled {
		b.SetEnabled(false)
		return nil
	}
	if err := b.SetupDefaults(exch); err != nil {
		return err
	}
	ePoint, err := b.API.Endpoints.GetURL(exchange.WebsocketSpot)
	if err != nil {
		return err
	}
	err = b.Websocket.Setup(&stream.WebsocketSetup{
		ExchangeConfig:        exch,
		DefaultURL:            binanceDefaultWebsocketURL,
		RunningURL:            ePoint,
		Connector:             b.WsConnect,
		Subscriber:            b.Subscribe,
		Unsubscriber:          b.Unsubscribe,
		GenerateSubscriptions: b.generateSubscriptions,
		Features:              &b.Features.Supports.WebsocketCapabilities,
		OrderbookBufferConfig: buffer.Config{
			SortBuffer:            true,
			SortBufferByUpdateIDs: true,
		},
		TradeFeed: b.Features.Enabled.TradeFeed,
	})
	if err != nil {
		return err
	}

	err = b.Websocket.SetupNewConnection(&stream.ConnectionSetup{
		ResponseCheckTimeout: exch.WebsocketResponseCheckTimeout,
		ResponseMaxLimit:     exch.WebsocketResponseMaxLimit,
		RateLimit:            request.NewWeightedRateLimitByDuration(250 * time.Millisecond),
		URL:                  binanceWebsocketAPIURL,
		Authenticated:        true,
	})
	if err != nil {
		return err
	}

	return b.Websocket.SetupNewConnection(&stream.ConnectionSetup{
		ResponseCheckTimeout: exch.WebsocketResponseCheckTimeout,
		ResponseMaxLimit:     exch.WebsocketResponseMaxLimit,
		RateLimit:            request.NewWeightedRateLimitByDuration(250 * time.Millisecond),
	})
}

// FetchTradablePairs returns a list of the exchanges tradable pairs
func (b *Binance) FetchTradablePairs(ctx context.Context, a asset.Item) (currency.Pairs, error) {
	if !b.SupportsAsset(a) {
		return nil, fmt.Errorf("%w %v", asset.ErrNotSupported, a)
	}
	tradingStatus := "TRADING"
	var pairs currency.Pairs
	switch a {
	case asset.Spot, asset.Margin:
		info, err := b.GetExchangeInfo(ctx)
		if err != nil {
			return nil, err
		}
		pairs = make([]currency.Pair, 0, len(info.Symbols))
		for x := range info.Symbols {
			if info.Symbols[x].Status != tradingStatus {
				continue
			}
			pair, err := currency.NewPairFromStrings(info.Symbols[x].BaseAsset,
				info.Symbols[x].QuoteAsset)
			if err != nil {
				return nil, err
			}
			if a == asset.Spot && info.Symbols[x].IsSpotTradingAllowed {
				pairs = append(pairs, pair)
			}
			if a == asset.Margin && info.Symbols[x].IsMarginTradingAllowed {
				pairs = append(pairs, pair)
			}
		}
	case asset.CoinMarginedFutures:
		cInfo, err := b.FuturesExchangeInfo(ctx)
		if err != nil {
			return nil, err
		}
		pairs = make([]currency.Pair, 0, len(cInfo.Symbols))
		for z := range cInfo.Symbols {
			if cInfo.Symbols[z].ContractStatus != tradingStatus {
				continue
			}
			pair, err := currency.NewPairFromString(cInfo.Symbols[z].Symbol)
			if err != nil {
				return nil, err
			}
			pairs = append(pairs, pair)
		}
	case asset.USDTMarginedFutures:
		uInfo, err := b.UExchangeInfo(ctx)
		if err != nil {
			return nil, err
		}
		pairs = make([]currency.Pair, 0, len(uInfo.Symbols))
		for u := range uInfo.Symbols {
			if uInfo.Symbols[u].Status != tradingStatus {
				continue
			}
			var pair currency.Pair
			if uInfo.Symbols[u].ContractType == "PERPETUAL" {
				pair, err = currency.NewPairFromStrings(uInfo.Symbols[u].BaseAsset,
					uInfo.Symbols[u].QuoteAsset)
			} else {
				pair, err = currency.NewPairFromString(uInfo.Symbols[u].Symbol)
			}
			if err != nil {
				return nil, err
			}
			pairs = append(pairs, pair)
		}
	case asset.Options:
		exchangeInformation, err := b.GetOptionsExchangeInformation(ctx)
		if err != nil {
			return nil, err
		}
		pairs = make([]currency.Pair, len(exchangeInformation.OptionSymbols))
		for a := range exchangeInformation.OptionSymbols {
			pairs[a], err = currency.NewPairFromString(exchangeInformation.OptionSymbols[a].Symbol)
			if err != nil {
				return nil, err
			}
		}
	}
	format, err := b.GetPairFormat(a, false)
	if err != nil {
		return nil, err
	}
	return pairs.Format(format), nil
}

// UpdateTradablePairs updates the exchanges available pairs and stores
// them in the exchanges config
func (b *Binance) UpdateTradablePairs(ctx context.Context, forceUpdate bool) error {
	assetTypes := b.GetAssetTypes(true)
	for i := range assetTypes {
		pairs, err := b.FetchTradablePairs(ctx, assetTypes[i])
		if err != nil {
			return err
		}

		err = b.UpdatePairs(pairs, assetTypes[i], false, forceUpdate)
		if err != nil {
			return err
		}
	}
	return b.EnsureOnePairEnabled()
}

// UpdateTickers updates the ticker for all currency pairs of a given asset type
func (b *Binance) UpdateTickers(ctx context.Context, a asset.Item) error {
	switch a {
	case asset.Spot, asset.Margin:
		format, err := b.GetPairFormat(a, true)
		if err != nil {
			return err
		}
		pairs, err := b.GetEnabledPairs(a)
		if err != nil {
			return err
		}
		pairs = pairs.Format(format)
		batchNo := len(pairs)/2 + (len(pairs)%2 - 1)
		var tick []PriceChangeStats
		for batch := 0; batch <= batchNo; batch++ {
			var selectedPairs currency.Pairs
			if batch*2+2 >= len(pairs) {
				selectedPairs = pairs[batch*2:]
			} else {
				selectedPairs = pairs[batch*2 : batch*2+2]
			}
			if b.IsAPIStreamConnected() {
				tick, err = b.GetWsTradingDayTickers(&PriceChangeRequestParam{Symbols: selectedPairs, TickerType: "FULL"})
			} else {
				tick, err = b.GetPriceChangeStats(ctx, currency.EMPTYPAIR, selectedPairs)
			}
			if err != nil {
				return err
			}

			for y := range tick {
				pair, err := currency.NewPairFromString(tick[y].Symbol)
				if err != nil {
					return err
				}
				err = ticker.ProcessTicker(&ticker.Price{
					Last:         tick[y].LastPrice.Float64(),
					High:         tick[y].HighPrice.Float64(),
					Low:          tick[y].LowPrice.Float64(),
					Bid:          tick[y].BidPrice.Float64(),
					Ask:          tick[y].AskPrice.Float64(),
					Volume:       tick[y].Volume.Float64(),
					QuoteVolume:  tick[y].QuoteVolume.Float64(),
					Open:         tick[y].OpenPrice.Float64(),
					Close:        tick[y].PrevClosePrice.Float64(),
					Pair:         pair.Format(format),
					ExchangeName: b.Name,
					AssetType:    a,
				})
				if err != nil {
					return err
				}
			}
		}
	case asset.USDTMarginedFutures:
		tick, err := b.U24HTickerPriceChangeStats(ctx, currency.EMPTYPAIR)
		if err != nil {
			return err
		}

		for y := range tick {
			cp, err := currency.NewPairFromString(tick[y].Symbol)
			if err != nil {
				return err
			}
			err = ticker.ProcessTicker(&ticker.Price{
				Last:         tick[y].LastPrice,
				High:         tick[y].HighPrice,
				Low:          tick[y].LowPrice,
				Volume:       tick[y].Volume,
				QuoteVolume:  tick[y].QuoteVolume,
				Open:         tick[y].OpenPrice,
				Close:        tick[y].PrevClosePrice,
				Pair:         cp,
				ExchangeName: b.Name,
				AssetType:    a,
			})
			if err != nil {
				return err
			}
		}
	case asset.CoinMarginedFutures:
		tick, err := b.GetFuturesSwapTickerChangeStats(ctx, currency.EMPTYPAIR, "")
		if err != nil {
			return err
		}

		for y := range tick {
			cp, err := currency.NewPairFromString(tick[y].Symbol)
			if err != nil {
				return err
			}
			err = ticker.ProcessTicker(&ticker.Price{
				Last:         tick[y].LastPrice.Float64(),
				High:         tick[y].HighPrice.Float64(),
				Low:          tick[y].LowPrice.Float64(),
				Volume:       tick[y].Volume.Float64(),
				QuoteVolume:  tick[y].QuoteVolume.Float64(),
				Open:         tick[y].OpenPrice.Float64(),
				Close:        tick[y].PrevClosePrice.Float64(),
				Pair:         cp,
				ExchangeName: b.Name,
				AssetType:    a,
			})
			if err != nil {
				return err
			}
		}
	case asset.Options:
		tick, err := b.GetEOptions24hrTickerPriceChangeStatistics(ctx, "")
		if err != nil {
			return err
		}
		for a := range tick {
			cp, err := currency.NewPairFromString(tick[a].Symbol)
			if err != nil {
				return err
			}
			err = ticker.ProcessTicker(&ticker.Price{
				Last:         tick[a].LastPrice.Float64(),
				High:         tick[a].High.Float64(),
				Low:          tick[a].Low.Float64(),
				Volume:       tick[a].Volume.Float64(),
				Open:         tick[a].Open.Float64(),
				Pair:         cp,
				ExchangeName: b.Name,
				AssetType:    asset.Options,
			})
			if err != nil {
				return err
			}
		}
	default:
		return fmt.Errorf("%w %v", asset.ErrNotSupported, a)
	}
	return nil
}

// UpdateTicker updates and returns the ticker for a currency pair
func (b *Binance) UpdateTicker(ctx context.Context, p currency.Pair, a asset.Item) (*ticker.Price, error) {
	if p.IsEmpty() {
		return nil, currency.ErrCurrencyPairEmpty
	}
	if enabled, err := b.IsPairEnabled(p, a); !enabled {
		return nil, err
	}
	var err error
	switch a {
	case asset.Spot, asset.Margin:
		p, err = b.FormatExchangeCurrency(p, a)
		if err != nil {
			return nil, err
		}
		var ticks []PriceChangeStats
		if b.IsAPIStreamConnected() {
			ticks, err = b.GetWsTradingDayTickers(&PriceChangeRequestParam{
				Symbol:     p.String(),
				TickerType: "FULL",
			})
			if err != nil {
				return nil, err
			}
		} else {
			ticks, err = b.GetPriceChangeStats(ctx, p, currency.Pairs{})
			if err != nil {
				return nil, err
			}
		}
		if len(ticks) != 1 {
			return nil, ticker.ErrNoTickerFound
		}
		for t := range ticks {
			err = ticker.ProcessTicker(&ticker.Price{
				Last:         ticks[t].LastPrice.Float64(),
				High:         ticks[t].HighPrice.Float64(),
				Low:          ticks[t].LowPrice.Float64(),
				Bid:          ticks[t].BidPrice.Float64(),
				Ask:          ticks[t].AskPrice.Float64(),
				Volume:       ticks[t].Volume.Float64(),
				QuoteVolume:  ticks[t].QuoteVolume.Float64(),
				Open:         ticks[t].OpenPrice.Float64(),
				Close:        ticks[t].PrevClosePrice.Float64(),
				Pair:         p,
				ExchangeName: b.Name,
				AssetType:    a,
			})
			if err != nil {
				return nil, err
			}
		}
	case asset.USDTMarginedFutures:
		var tick []U24HrPriceChangeStats
		tick, err = b.U24HTickerPriceChangeStats(ctx, p)
		if err != nil {
			return nil, err
		}
		err = ticker.ProcessTicker(&ticker.Price{
			Last:         tick[0].LastPrice,
			High:         tick[0].HighPrice,
			Low:          tick[0].LowPrice,
			Volume:       tick[0].Volume,
			QuoteVolume:  tick[0].QuoteVolume,
			Open:         tick[0].OpenPrice,
			Close:        tick[0].PrevClosePrice,
			Pair:         p,
			ExchangeName: b.Name,
			AssetType:    a,
		})
		if err != nil {
			return nil, err
		}
	case asset.CoinMarginedFutures:
		var tick []PriceChangeStats
		tick, err = b.GetFuturesSwapTickerChangeStats(ctx, p, "")
		if err != nil {
			return nil, err
		}
		for t := range tick {
			err = ticker.ProcessTicker(&ticker.Price{
				Last:         tick[t].LastPrice.Float64(),
				High:         tick[t].HighPrice.Float64(),
				Low:          tick[t].LowPrice.Float64(),
				Volume:       tick[t].Volume.Float64(),
				QuoteVolume:  tick[t].QuoteVolume.Float64(),
				Open:         tick[t].OpenPrice.Float64(),
				Close:        tick[t].PrevClosePrice.Float64(),
				Pair:         p,
				ExchangeName: b.Name,
				AssetType:    a,
			})
			if err != nil {
				return nil, err
			}
		}
	case asset.Options:
		tick, err := b.GetEOptions24hrTickerPriceChangeStatistics(ctx, p.String())
		if err != nil {
			return nil, err
		}
		if len(tick) == 0 {
			return nil, fmt.Errorf("%w, pair: %v", ticker.ErrNoTickerFound, p)
		}
		for a := range tick {
			cp, err := currency.NewPairFromString(tick[a].Symbol)
			if err != nil {
				return nil, err
			}
			err = ticker.ProcessTicker(&ticker.Price{
				Last:         tick[a].LastPrice.Float64(),
				High:         tick[a].High.Float64(),
				Low:          tick[a].Low.Float64(),
				Volume:       tick[a].Volume.Float64(),
				Open:         tick[a].Open.Float64(),
				Pair:         cp,
				ExchangeName: b.Name,
				AssetType:    asset.Options,
			})
			if err != nil {
				return nil, err
			}
		}
	default:
		return nil, fmt.Errorf("%w %v", asset.ErrNotSupported, a)
	}
	return ticker.GetTicker(b.Name, p, a)
}

<<<<<<< HEAD
// FetchTicker returns the ticker for a currency pair
func (b *Binance) FetchTicker(ctx context.Context, p currency.Pair, assetType asset.Item) (*ticker.Price, error) {
	fPair, err := b.FormatExchangeCurrency(p, assetType)
	if err != nil {
		return nil, err
	}

	tickerNew, err := ticker.GetTicker(b.Name, fPair, assetType)
	if err != nil {
		return b.UpdateTicker(ctx, p, assetType)
	}
	return tickerNew, nil
}

// FetchOrderbook returns orderbook base on the currency pair
func (b *Binance) FetchOrderbook(ctx context.Context, p currency.Pair, assetType asset.Item) (*orderbook.Base, error) {
	ob, err := orderbook.Get(b.Name, p, assetType)
	if err != nil {
		return b.UpdateOrderbook(ctx, p, assetType)
	}
	return ob, nil
}

=======
>>>>>>> dc2d7770
// UpdateOrderbook updates and returns the orderbook for a currency pair
func (b *Binance) UpdateOrderbook(ctx context.Context, p currency.Pair, assetType asset.Item) (*orderbook.Base, error) {
	err := b.CurrencyPairs.IsAssetEnabled(assetType)
	if err != nil {
		return nil, err
	}
	p = p.Upper()
	isEnabled, err := b.CurrencyPairs.IsPairEnabled(p, assetType)
	if !isEnabled || err != nil {
		return nil, fmt.Errorf("%w pair: %v", currency.ErrPairNotEnabled, p)
	}
	book := &orderbook.Base{
		Exchange:        b.Name,
		Pair:            p,
		Asset:           assetType,
		VerifyOrderbook: b.CanVerifyOrderbook,
	}
	var orderbookNew *OrderBook
	var orderbookPopulated bool
	switch assetType {
	case asset.Spot, asset.Margin:
		if b.IsAPIStreamConnected() {
			orderbookNew, err = b.GetWsOrderbook(
				&OrderBookDataRequestParams{
					Symbol: p,
					Limit:  1000})
		} else {
			orderbookNew, err = b.GetOrderBook(ctx,
				OrderBookDataRequestParams{
					Symbol: p,
					Limit:  1000})
		}

	case asset.USDTMarginedFutures:
		orderbookNew, err = b.UFuturesOrderbook(ctx, p.String(), 1000)
	case asset.CoinMarginedFutures:
		orderbookNew, err = b.GetFuturesOrderbook(ctx, p, 1000)
	case asset.Options:
		var resp *EOptionsOrderbook
		resp, err = b.GetEOptionsOrderbook(ctx, p.String(), 1000)
		if err != nil {
			return nil, err
		}
		book.Bids = orderbook.Tranches(resp.Bids)
		book.Asks = orderbook.Tranches(resp.Asks)
		orderbookPopulated = true
	default:
		return nil, fmt.Errorf("[%s] %w", assetType, asset.ErrNotSupported)
	}
	if err != nil {
		return book, err
	}
	if !orderbookPopulated {
		book.Bids = orderbook.Tranches(orderbookNew.Bids)
		book.Asks = orderbook.Tranches(orderbookNew.Asks)
	}

	err = book.Process()
	if err != nil {
		return book, err
	}
	return orderbook.Get(b.Name, p, assetType)
}

// UpdateAccountInfo retrieves balances for all enabled currencies for the
// Binance exchange
func (b *Binance) UpdateAccountInfo(ctx context.Context, assetType asset.Item) (account.Holdings, error) {
	var info account.Holdings
	var acc account.SubAccount
	acc.AssetType = assetType
	info.Exchange = b.Name
	switch assetType {
	case asset.Spot:
		var raw *Account
		var err error
		if b.IsAPIStreamConnected() && b.Websocket.CanUseAuthenticatedEndpoints() && b.Websocket.CanUseAuthenticatedWebsocketForWrapper() {
			raw, err = b.GetWsAccountInfo(0)
		} else {
			raw, err = b.GetAccount(ctx, false)
		}
		if err != nil {
			return info, err
		}

		var currencyBalance []account.Balance
		for i := range raw.Balances {
			free := raw.Balances[i].Free.InexactFloat64()
			locked := raw.Balances[i].Locked.InexactFloat64()

			currencyBalance = append(currencyBalance, account.Balance{
				Currency: currency.NewCode(raw.Balances[i].Asset),
				Total:    free + locked,
				Hold:     locked,
				Free:     free,
			})
		}

		acc.Currencies = currencyBalance

	case asset.CoinMarginedFutures:
		accData, err := b.GetFuturesAccountInfo(ctx)
		if err != nil {
			return info, err
		}
		var currencyDetails []account.Balance
		for i := range accData.Assets {
			currencyDetails = append(currencyDetails, account.Balance{
				Currency: currency.NewCode(accData.Assets[i].Asset),
				Total:    accData.Assets[i].WalletBalance,
				Hold:     accData.Assets[i].WalletBalance - accData.Assets[i].AvailableBalance,
				Free:     accData.Assets[i].AvailableBalance,
			})
		}

		acc.Currencies = currencyDetails

	case asset.USDTMarginedFutures:
		accData, err := b.UAccountBalanceV2(ctx)
		if err != nil {
			return info, err
		}
		accountCurrencyDetails := make(map[string][]account.Balance)
		for i := range accData {
			currencyDetails := accountCurrencyDetails[accData[i].AccountAlias]
			accountCurrencyDetails[accData[i].AccountAlias] = append(
				currencyDetails, account.Balance{
					Currency: currency.NewCode(accData[i].Asset),
					Total:    accData[i].Balance,
					Hold:     accData[i].Balance - accData[i].AvailableBalance,
					Free:     accData[i].AvailableBalance,
				},
			)
		}

		if info.Accounts, err = account.CollectBalances(accountCurrencyDetails, assetType); err != nil {
			return account.Holdings{}, err
		}
	case asset.Margin:
		accData, err := b.GetMarginAccount(ctx)
		if err != nil {
			return info, err
		}
		currencyDetails := make([]account.Balance, len(accData.UserAssets))
		for i := range accData.UserAssets {
			currencyDetails[i] = account.Balance{
				Currency:               currency.NewCode(accData.UserAssets[i].Asset),
				Total:                  accData.UserAssets[i].Free + accData.UserAssets[i].Locked,
				Hold:                   accData.UserAssets[i].Locked,
				Free:                   accData.UserAssets[i].Free,
				AvailableWithoutBorrow: accData.UserAssets[i].Free - accData.UserAssets[i].Borrowed,
				Borrowed:               accData.UserAssets[i].Borrowed,
			}
		}
		acc.Currencies = currencyDetails
	case asset.Options:
		accData, err := b.GetOptionsAccountInformation(ctx)
		if err != nil {
			return info, err
		}
		currencyDetails := make([]account.Balance, len(accData.Asset))
		for i := range accData.Asset {
			currencyDetails[i] = account.Balance{
				Currency: currency.NewCode(accData.Asset[i].AssetType),
				Total:    accData.Asset[i].MarginBalance.Float64(),
				Hold:     accData.Asset[i].Locked.Float64(),
				Free:     accData.Asset[i].AvailableFunds.Float64(),
			}
		}
		acc.Currencies = currencyDetails
	default:
		return info, fmt.Errorf("%w %v", asset.ErrNotSupported, assetType)
	}
	acc.AssetType = assetType
	info.Accounts = append(info.Accounts, acc)
	creds, err := b.GetCredentials(ctx)
	if err != nil {
		return account.Holdings{}, err
	}
	if err := account.Process(&info, creds); err != nil {
		return account.Holdings{}, err
	}
	return info, nil
}

// GetAccountFundingHistory returns funding history, deposits and
// withdrawals
func (b *Binance) GetAccountFundingHistory(_ context.Context) ([]exchange.FundingHistory, error) {
	return nil, common.ErrFunctionNotSupported
}

// GetWithdrawalsHistory returns previous withdrawals data
func (b *Binance) GetWithdrawalsHistory(ctx context.Context, c currency.Code, _ asset.Item) ([]exchange.WithdrawalHistory, error) {
	withdrawals, err := b.WithdrawHistory(ctx, c, "", time.Time{}, time.Time{}, 0, 10000)
	if err != nil {
		return nil, err
	}

	resp := make([]exchange.WithdrawalHistory, len(withdrawals))
	for i := range withdrawals {
		resp[i] = exchange.WithdrawalHistory{
			Status:          strconv.FormatInt(withdrawals[i].Status, 10),
			TransferID:      withdrawals[i].ID,
			Currency:        withdrawals[i].Coin,
			Amount:          withdrawals[i].Amount,
			Fee:             withdrawals[i].TransactionFee,
			CryptoToAddress: withdrawals[i].Address,
			CryptoTxID:      withdrawals[i].TransactionID,
			CryptoChain:     withdrawals[i].Network,
			Timestamp:       withdrawals[i].ApplyTime.Time(),
		}
	}
	return resp, nil
}

// GetRecentTrades returns the most recent trades for a currency and asset
func (b *Binance) GetRecentTrades(ctx context.Context, p currency.Pair, a asset.Item) ([]trade.Data, error) {
	const limit = 1000
	rFmt, err := b.GetPairFormat(a, true)
	if err != nil {
		return nil, err
	}
	pFmt := p.Format(rFmt)
	resp := make([]trade.Data, 0, limit)
	switch a {
	case asset.Spot, asset.Margin:
		var tradeData []RecentTrade
		if b.IsAPIStreamConnected() {
			tradeData, err = b.GetWsMostRecentTrades(&RecentTradeRequestParams{Symbol: pFmt, Limit: limit})
		} else {
			tradeData, err = b.GetMostRecentTrades(ctx, &RecentTradeRequestParams{Symbol: pFmt, Limit: limit})
		}
		if err != nil {
			return nil, err
		}

		for i := range tradeData {
			td := trade.Data{
				TID:          strconv.FormatInt(tradeData[i].ID, 10),
				Exchange:     b.Name,
				CurrencyPair: p,
				AssetType:    a,
				Price:        tradeData[i].Price,
				Amount:       tradeData[i].Quantity,
				Timestamp:    tradeData[i].Time.Time(),
			}
			if tradeData[i].IsBuyerMaker { // Seller is Taker
				td.Side = order.Sell
			} else { // Buyer is Taker
				td.Side = order.Buy
			}
			resp = append(resp, td)
		}
	case asset.USDTMarginedFutures:
		tradeData, err := b.URecentTrades(ctx, pFmt.String(), "", limit)
		if err != nil {
			return nil, err
		}

		for i := range tradeData {
			td := trade.Data{
				TID:          strconv.FormatInt(tradeData[i].ID, 10),
				Exchange:     b.Name,
				CurrencyPair: p,
				AssetType:    a,
				Price:        tradeData[i].Price,
				Amount:       tradeData[i].Qty,
				Timestamp:    tradeData[i].Time.Time(),
			}
			if tradeData[i].IsBuyerMaker { // Seller is Taker
				td.Side = order.Sell
			} else { // Buyer is Taker
				td.Side = order.Buy
			}
			resp = append(resp, td)
		}
	case asset.CoinMarginedFutures:
		tradeData, err := b.GetFuturesPublicTrades(ctx, pFmt, limit)
		if err != nil {
			return nil, err
		}

		for i := range tradeData {
			td := trade.Data{
				TID:          strconv.FormatInt(tradeData[i].ID, 10),
				Exchange:     b.Name,
				CurrencyPair: p,
				AssetType:    a,
				Price:        tradeData[i].Price,
				Amount:       tradeData[i].Qty,
				Timestamp:    tradeData[i].Time.Time(),
			}
			if tradeData[i].IsBuyerMaker { // Seller is Taker
				td.Side = order.Sell
			} else { // Buyer is Taker
				td.Side = order.Buy
			}
			resp = append(resp, td)
		}
	case asset.Options:
		tradeData, err := b.GetEOptionsRecentTrades(ctx, p.String(), limit)
		if err != nil {
			return nil, err
		}
		for i := range tradeData {
			resp = append(resp, trade.Data{
				TID:          strconv.FormatInt(tradeData[i].ID, 10),
				Exchange:     b.Name,
				CurrencyPair: p,
				AssetType:    a,
				Price:        tradeData[i].Price.Float64(),
				Amount:       tradeData[i].Quantity.Float64(),
				Timestamp:    tradeData[i].Time.Time(),
			})
		}
	}

	if b.IsSaveTradeDataEnabled() {
		err := trade.AddTradesToBuffer(b.Name, resp...)
		if err != nil {
			return nil, err
		}
	}

	sort.Sort(trade.ByDate(resp))
	return resp, nil
}

// GetHistoricTrades returns historic trade data within the timeframe provided
func (b *Binance) GetHistoricTrades(ctx context.Context, p currency.Pair, a asset.Item, from, to time.Time) ([]trade.Data, error) {
	if err := b.CurrencyPairs.IsAssetEnabled(a); err != nil {
		return nil, err
	}
	rFmt, err := b.GetPairFormat(a, true)
	if err != nil {
		return nil, err
	}
	pFmt := p.Format(rFmt)
	switch a {
	case asset.Spot, asset.Margin, asset.CrossMargin:
		var trades []AggregatedTrade
		if b.IsAPIStreamConnected() {
			trades, err = b.GetWsAggregatedTrades(&WsAggregateTradeRequestParams{
				Symbol:    pFmt.String(),
				StartTime: from.UnixMilli(),
				EndTime:   to.UnixMilli(),
			})
		} else {
			trades, err = b.GetAggregatedTrades(ctx, &AggregatedTradeRequestParams{
				Symbol:    pFmt.String(),
				StartTime: from,
				EndTime:   to,
			})
		}
		if err != nil {
			return nil, fmt.Errorf("%w %v", err, pFmt)
		}
		result := make([]trade.Data, len(trades))
		for i := range trades {
			var tSide order.Side
			if trades[i].IsBuyerMaker { // Seller is Taker
				tSide = order.Sell
			} else { // Buyer is Taker
				tSide = order.Buy
			}
			result[i] = trade.Data{
				CurrencyPair: p,
				TID:          strconv.FormatInt(trades[i].ATradeID, 10),
				Amount:       trades[i].Quantity,
				Exchange:     b.Name,
				Price:        trades[i].Price,
				Timestamp:    trades[i].TimeStamp.Time(),
				AssetType:    a,
				Side:         tSide,
			}
		}
		return result, nil
	case asset.USDTMarginedFutures, asset.CoinMarginedFutures:
		var trades []UPublicTradesData
		if a == asset.USDTMarginedFutures {
			trades, err = b.UFuturesHistoricalTrades(ctx, pFmt.String(), "", 0)
		} else {
			trades, err = b.GetFuturesHistoricalTrades(ctx, pFmt, "", 0)
		}
		if err != nil {
			return nil, err
		}
		result := make([]trade.Data, len(trades))
		for i := range trades {
			result[i] = trade.Data{
				CurrencyPair: p,
				TID:          strconv.FormatInt(trades[i].ID, 10),
				Amount:       trades[i].Qty,
				Exchange:     b.Name,
				Price:        trades[i].Price,
				Timestamp:    trades[i].Time.Time(),
				AssetType:    a,
				Side:         order.AnySide,
			}
		}
		return result, nil
	case asset.Options:
		trades, err := b.GetEOptionsTradeHistory(ctx, pFmt.String(), 0, 0)
		if err != nil {
			return nil, err
		}
		result := make([]trade.Data, len(trades))
		for i := range trades {
			result[i] = trade.Data{
				CurrencyPair: p,
				TID:          strconv.FormatInt(trades[i].ID, 10),
				Amount:       trades[i].Quantity.Float64(),
				Exchange:     b.Name,
				Price:        trades[i].Price.Float64(),
				Timestamp:    trades[i].Time.Time(),
				AssetType:    a,
				Side:         order.AnySide,
			}
		}
		return result, nil
	default:
		return nil, fmt.Errorf("%w %v", asset.ErrNotSupported, a)
	}
}

func (b *Binance) orderTypeToString(orderType order.Type) (string, error) {
	switch orderType {
	case order.Limit:
		return cfuturesLimit, nil
	case order.Market:
		return cfuturesMarket, nil
	case order.Stop:
		return cfuturesStop, nil
	case order.StopMarket:
		return cfuturesStopMarket, nil
	case order.TakeProfit:
		return cfuturesTakeProfit, nil
	case order.TakeProfitMarket:
		return cfuturesTakeProfitMarket, nil
	case order.TrailingStop:
		return cfuturesTrailingStopMarket, nil
	case order.OCO, order.SOR:
		return orderType.String(), nil
	}
	return "", fmt.Errorf("%w, order type %v", order.ErrTypeIsInvalid, orderType)
}

// SubmitOrder submits a new order
func (b *Binance) SubmitOrder(ctx context.Context, s *order.Submit) (*order.SubmitResponse, error) {
	err := s.Validate(b.GetTradingRequirements())
	if err != nil {
		return nil, err
	}
	var orderID string
	status := order.New
	var trades []order.TradeHistory
	if s.Leverage != 0 && s.Leverage != 1 {
		return nil, fmt.Errorf("%w received '%v'", order.ErrSubmitLeverageNotSupported, s.Leverage)
	}
	switch s.AssetType {
	case asset.Spot, asset.Margin:
		var sideType string
		if s.Side.IsLong() {
			sideType = order.Buy.String()
		} else {
			sideType = order.Sell.String()
		}
		timeInForce := BinanceRequestParamsTimeGTC
		var requestParamsOrderType RequestParamsOrderType
		switch s.Type {
		case order.Market:
			timeInForce = ""
			requestParamsOrderType = BinanceRequestParamsOrderMarket
		case order.Limit:
			if s.ImmediateOrCancel {
				timeInForce = BinanceRequestParamsTimeIOC
			}
			requestParamsOrderType = BinanceRequestParamsOrderLimit
		default:
			return nil, fmt.Errorf("%w %v", order.ErrUnsupportedOrderType, s.Type)
		}
		switch {
		case s.Type == order.SOR:
			if b.IsAPIStreamConnected() && b.Websocket.CanUseAuthenticatedEndpoints() && b.Websocket.CanUseAuthenticatedWebsocketForWrapper() {
				var resp []OSROrder
				resp, err = b.WsPlaceNewSOROrder(&WsOSRPlaceOrderParams{
					Symbol:           s.Pair.String(),
					Side:             sideType,
					OrderType:        string(requestParamsOrderType),
					TimeInForce:      string(timeInForce),
					Price:            s.Price,
					Quantity:         s.Amount,
					NewClientOrderID: s.ClientOrderID,
				})
				if err != nil {
					return nil, err
				}
				if len(resp) != 0 {
					return nil, order.ErrUnableToPlaceOrder
				}
				orderID = strconv.FormatInt(resp[0].OrderID, 10)
			} else {
				var resp *SOROrderResponse
				resp, err = b.NewOrderUsingSOR(ctx, &SOROrderRequestParams{
					Symbol:           s.Pair,
					Side:             sideType,
					OrderType:        string(requestParamsOrderType),
					TimeInForce:      string(timeInForce),
					Quantity:         s.Amount,
					Price:            s.Price,
					NewClientOrderID: s.ClientOrderID,
				})
				if err != nil {
					return nil, err
				}
				orderID = strconv.FormatInt(resp.OrderID, 10)
			}
		case s.Type == order.OCO:
			var ocoOrder *OCOOrder
			if b.IsAPIStreamConnected() && b.Websocket.CanUseAuthenticatedEndpoints() && b.Websocket.CanUseAuthenticatedWebsocketForWrapper() {
				ocoOrder, err = b.WsPlaceOCOOrder(&PlaceOCOOrderParam{
					Symbol:               s.Pair.String(),
					Side:                 sideType,
					Price:                s.Price,
					Quantity:             s.Amount,
					ListClientOrderID:    "list-" + s.ClientOrderID,
					LimitClientOrderID:   "limit-" + s.ClientOrderID,
					StopPrice:            s.TriggerPrice,
					StopLimitTimeInForce: string(timeInForce),
				})
				if err != nil {
					return nil, err
				}
				orderID = strconv.FormatInt(ocoOrder.OrderListID, 10)
			} else {
				ocoOrder, err = b.NewOCOOrder(
					ctx,
					&OCOOrderParam{
						Symbol:               s.Pair,
						Side:                 sideType,
						Amount:               s.Amount,
						Price:                s.Price,
						StopPrice:            s.TriggerPrice,
						LimitClientOrderID:   "limit-" + s.ClientOrderID,
						StopClientOrderID:    "stop-" + s.ClientOrderID,
						StopLimitPrice:       s.RiskManagementModes.StopLoss.LimitPrice,
						StopLimitTimeInForce: string(timeInForce),
					})
				if err != nil {
					return nil, err
				}
				orderID = strconv.FormatInt(ocoOrder.OrderListID, 10)
			}
		case b.IsAPIStreamConnected() && b.Websocket.CanUseAuthenticatedEndpoints() && b.Websocket.CanUseAuthenticatedWebsocketForWrapper():
			var results *TradeOrderResponse
			results, err = b.WsPlaceNewOrder(&TradeOrderRequestParam{
				Symbol:      s.Pair.String(),
				Side:        sideType,
				OrderType:   string(requestParamsOrderType),
				TimeInForce: string(timeInForce),
				Price:       s.Price,
				Quantity:    s.Amount,
			})
			if err != nil {
				return nil, err
			}
			orderID = strconv.FormatInt(results.OrderID, 10)
		default:
			var response NewOrderResponse
			response, err = b.NewOrder(ctx, &NewOrderRequest{
				Symbol:           s.Pair,
				Side:             sideType,
				Price:            s.Price,
				Quantity:         s.Amount,
				TradeType:        requestParamsOrderType,
				TimeInForce:      timeInForce,
				NewClientOrderID: s.ClientOrderID,
			})
			if err != nil {
				return nil, err
			}

			orderID = strconv.FormatInt(response.OrderID, 10)
			if response.ExecutedQty == response.OrigQty {
				status = order.Filled
			}

			trades = make([]order.TradeHistory, len(response.Fills))
			for i := range response.Fills {
				trades[i] = order.TradeHistory{
					Price:    response.Fills[i].Price,
					Amount:   response.Fills[i].Quantity,
					Fee:      response.Fills[i].Commission,
					FeeAsset: response.Fills[i].CommissionAsset,
				}
			}
		}
	case asset.CoinMarginedFutures,
		asset.USDTMarginedFutures:
		var reqSide string
		switch s.Side {
		case order.Buy, order.Sell:
			reqSide = s.Side.String()
		default:
			return nil, order.ErrSideIsInvalid
		}

		var (
			oType       string
			timeInForce RequestParamsTimeForceType
		)
		oType, err = b.orderTypeToString(s.Type)
		if err != nil {
			return nil, err
		}
		if s.Type == order.Limit {
			timeInForce = BinanceRequestParamsTimeGTC
		}
		if s.AssetType == asset.CoinMarginedFutures {
			var o *FuturesOrderPlaceData
			o, err = b.FuturesNewOrder(ctx, &FuturesNewOrderRequest{
				Symbol:           s.Pair,
				Side:             reqSide,
				OrderType:        oType,
				TimeInForce:      timeInForce,
				NewClientOrderID: s.ClientOrderID,
				Quantity:         s.Amount,
				Price:            s.Price,
				ReduceOnly:       s.ReduceOnly,
			})
			if err != nil {
				return nil, err
			}
			orderID = strconv.FormatInt(o.OrderID, 10)
		} else {
			var o *UOrderData
			o, err = b.UFuturesNewOrder(ctx, &UFuturesNewOrderRequest{
				Symbol:           s.Pair,
				Side:             reqSide,
				OrderType:        oType,
				TimeInForce:      string(timeInForce),
				NewClientOrderID: s.ClientOrderID,
				Quantity:         s.Amount,
				Price:            s.Price,
				ReduceOnly:       s.ReduceOnly,
			})
			if err != nil {
				return nil, err
			}
			orderID = strconv.FormatInt(o.OrderID, 10)
		}
	case asset.Options:
		var result *OptionOrder
		result, err = b.NewOptionsOrder(ctx, &OptionsOrderParams{
			Symbol:               s.Pair,
			Side:                 s.Side.String(),
			OrderType:            strings.ToUpper(s.Type.String()),
			Amount:               s.Amount,
			Price:                s.Price,
			ReduceOnly:           s.ReduceOnly,
			PostOnly:             s.PostOnly,
			NewOrderResponseType: "RESULT",
			ClientOrderID:        s.ClientOrderID,
		})
		if err != nil {
			return nil, err
		}
		orderID = strconv.FormatInt(result.OrderID, 10)
	default:
		return nil, fmt.Errorf("%w %v", asset.ErrNotSupported, s.AssetType)
	}

	resp, err := s.DeriveSubmitResponse(orderID)
	if err != nil {
		return nil, err
	}
	resp.Trades = trades
	resp.Status = status
	return resp, nil
}

// ModifyOrder will allow of changing orderbook placement and limit to
// market conversion
func (b *Binance) ModifyOrder(_ context.Context, _ *order.Modify) (*order.ModifyResponse, error) {
	return nil, common.ErrFunctionNotSupported
}

// CancelOrder cancels an order by its corresponding ID number
func (b *Binance) CancelOrder(ctx context.Context, o *order.Cancel) error {
	err := o.Validate(o.StandardCancel())
	if err != nil {
		return err
	}
	switch o.AssetType {
	case asset.Spot, asset.Margin:
		var orderIDInt int64
		switch {
		case o.Type == order.OCO:
			if b.IsAPIStreamConnected() && b.Websocket.CanUseAuthenticatedEndpoints() && b.Websocket.CanUseAuthenticatedWebsocketForWrapper() {
				_, err = b.WsCancelOCOOrder(o.Pair, o.OrderID, o.ClientOrderID, "")
			} else {
				_, err = b.CancelOCOOrder(ctx, o.Pair.String(), o.OrderID, o.ClientOrderID, "")
			}
		case b.IsAPIStreamConnected() && b.Websocket.CanUseAuthenticatedEndpoints() && b.Websocket.CanUseAuthenticatedWebsocketForWrapper():
			orderIDInt, err = strconv.ParseInt(o.OrderID, 10, 64)
			if err != nil {
				return err
			}
			_, err = b.WsCancelOrder(&QueryOrderParam{
				Symbol:            o.Pair.String(),
				OrderID:           orderIDInt,
				OrigClientOrderID: o.ClientOrderID,
			})
		default:
			orderIDInt, err = strconv.ParseInt(o.OrderID, 10, 64)
			if err != nil {
				return err
			}
			_, err = b.CancelExistingOrder(ctx,
				o.Pair,
				orderIDInt,
				o.AccountID)
		}
		if err != nil {
			return err
		}
	case asset.CoinMarginedFutures:
		_, err = b.FuturesCancelOrder(ctx, o.Pair, o.OrderID, "")
		if err != nil {
			return err
		}
	case asset.USDTMarginedFutures:
		_, err = b.UCancelOrder(ctx, o.Pair.String(), o.OrderID, "")
		if err != nil {
			return err
		}
	case asset.Options:
		reg := regexp.MustCompile(`^\d+$`)
		if !reg.MatchString(o.OrderID) {
			return fmt.Errorf("%w, invalid orderID", order.ErrOrderIDNotSet)
		}
		_, err = b.CancelOptionsOrder(ctx, o.Pair.String(), o.ClientOrderID, o.OrderID)
		if err != nil {
			return err
		}
	}
	return nil
}

// CancelBatchOrders cancels an orders by their corresponding ID numbers
func (b *Binance) CancelBatchOrders(_ context.Context, _ []order.Cancel) (*order.CancelBatchResponse, error) {
	return nil, common.ErrFunctionNotSupported
}

// CancelAllOrders cancels all orders associated with a currency pair
func (b *Binance) CancelAllOrders(ctx context.Context, req *order.Cancel) (order.CancelAllResponse, error) {
	var err error
	err = req.Validate()
	if err != nil {
		return order.CancelAllResponse{}, err
	}
	var cancelAllOrdersResponse order.CancelAllResponse
	cancelAllOrdersResponse.Status = make(map[string]string)
	switch req.AssetType {
	case asset.Spot, asset.Margin:
		var openOrders []TradeOrder
		if b.IsAPIStreamConnected() && b.Websocket.CanUseAuthenticatedEndpoints() && b.Websocket.CanUseAuthenticatedWebsocketForWrapper() {
			openOrders, err = b.WsCurrentOpenOrders(req.Pair, 0)
			if err != nil {
				return cancelAllOrdersResponse, err
			}
			for i := range openOrders {
				_, err = b.WsCancelOpenOrders(req.Pair, 0)
				if err != nil {
					cancelAllOrdersResponse.Status[strconv.FormatInt(openOrders[i].OrderID, 10)] = err.Error()
				}
			}
		} else {
			openOrders, err = b.OpenOrders(ctx, req.Pair)
			if err != nil {
				return cancelAllOrdersResponse, err
			}
			for i := range openOrders {
				_, err = b.CancelExistingOrder(ctx,
					req.Pair,
					openOrders[i].OrderID,
					"")
				if err != nil {
					cancelAllOrdersResponse.Status[strconv.FormatInt(openOrders[i].OrderID, 10)] = err.Error()
				}
			}
		}
	case asset.CoinMarginedFutures:
		if req.Pair.IsEmpty() {
			var enabledPairs currency.Pairs
			enabledPairs, err = b.GetEnabledPairs(req.AssetType)
			if err != nil {
				return cancelAllOrdersResponse, err
			}
			for i := range enabledPairs {
				_, err = b.FuturesCancelAllOpenOrders(ctx, enabledPairs[i])
				if err != nil {
					return cancelAllOrdersResponse, err
				}
			}
		} else {
			_, err = b.FuturesCancelAllOpenOrders(ctx, req.Pair)
			if err != nil {
				return cancelAllOrdersResponse, err
			}
		}
	case asset.USDTMarginedFutures:
		var enabledPairs currency.Pairs
		if req.Pair.IsEmpty() {
			enabledPairs, err = b.GetEnabledPairs(asset.USDTMarginedFutures)
			if err != nil {
				return cancelAllOrdersResponse, err
			}
			for i := range enabledPairs {
				_, err = b.UCancelAllOpenOrders(ctx, enabledPairs[i].String())
				if err != nil {
					return cancelAllOrdersResponse, err
				}
			}
		} else {
			_, err = b.UCancelAllOpenOrders(ctx, req.Pair.String())
			if err != nil {
				return cancelAllOrdersResponse, err
			}
		}
	case asset.Options:
		if req.Pair.IsEmpty() {
			err = b.CancelAllOptionOrdersOnSpecificSymbol(ctx, "")
		} else {
			err = b.CancelAllOptionOrdersOnSpecificSymbol(ctx, req.Pair.String())
		}
		if err != nil {
			return cancelAllOrdersResponse, err
		}
	default:
		return cancelAllOrdersResponse, fmt.Errorf("%w %v", asset.ErrNotSupported, req.AssetType)
	}
	return cancelAllOrdersResponse, nil
}

// GetOrderInfo returns information on a current open order
func (b *Binance) GetOrderInfo(ctx context.Context, orderID string, pair currency.Pair, assetType asset.Item) (*order.Detail, error) {
	if pair.IsEmpty() {
		return nil, currency.ErrCurrencyPairEmpty
	}
	if err := b.CurrencyPairs.IsAssetEnabled(assetType); err != nil {
		return nil, err
	}
	orderIDInt, err := strconv.ParseInt(orderID, 10, 64)
	if err != nil {
		return nil, err
	}
	switch assetType {
	case asset.Spot:
		var resp *TradeOrder
		if b.IsAPIStreamConnected() && b.Websocket.CanUseAuthenticatedEndpoints() && b.Websocket.CanUseAuthenticatedWebsocketForWrapper() {
			var trades []TradeOrder
			trades, err = b.WsQueryAccountOrderHistory(&AccountOrderRequestParam{
				Symbol:  pair.String(),
				OrderID: orderIDInt,
			})
			if err != nil {
				return nil, err
			}
			resp = &trades[0]
		} else {
			resp, err = b.QueryOrder(ctx, pair, "", orderIDInt)
			if err != nil {
				return nil, err
			}
		}
		var side order.Side
		side, err = order.StringToOrderSide(resp.Side)
		if err != nil {
			return nil, err
		}
		status, err := order.StringToOrderStatus(resp.Status)
		if err != nil {
			log.Errorf(log.ExchangeSys, "%s %v", b.Name, err)
		}
		orderType := order.Limit
		if resp.Type == "MARKET" {
			orderType = order.Market
		}
		return &order.Detail{
			Amount:         resp.OrigQty.Float64(),
			Exchange:       b.Name,
			OrderID:        strconv.FormatInt(resp.OrderID, 10),
			ClientOrderID:  resp.ClientOrderID,
			Side:           side,
			Type:           orderType,
			Pair:           pair,
			Cost:           resp.CummulativeQuoteQty.Float64(),
			AssetType:      assetType,
			Status:         status,
			Price:          resp.Price.Float64(),
			ExecutedAmount: resp.ExecutedQty.Float64(),
			Date:           resp.Time.Time(),
			LastUpdated:    resp.UpdateTime.Time(),
		}, nil
	case asset.CoinMarginedFutures:
		orderData, err := b.FuturesOpenOrderData(ctx, pair, orderID, "")
		if err != nil {
			return nil, err
		}
		var feeBuilder exchange.FeeBuilder
		feeBuilder.Amount = orderData.ExecutedQuantity
		feeBuilder.PurchasePrice = orderData.AveragePrice
		feeBuilder.Pair = pair
		fee, err := b.GetFee(ctx, &feeBuilder)
		if err != nil {
			return nil, err
		}
		orderVars := compatibleOrderVars(orderData.Side, orderData.Status, orderData.OrderType)
		return &order.Detail{
			Amount:          orderData.OriginalQuantity,
			AssetType:       assetType,
			ClientOrderID:   orderData.ClientOrderID,
			Exchange:        b.Name,
			ExecutedAmount:  orderData.ExecutedQuantity,
			Fee:             fee,
			OrderID:         orderID,
			Pair:            pair,
			Price:           orderData.Price,
			RemainingAmount: orderData.OriginalQuantity - orderData.ExecutedQuantity,
			Side:            orderVars.Side,
			Status:          orderVars.Status,
			Type:            orderVars.OrderType,
			Date:            orderData.Time.Time(),
			LastUpdated:     orderData.UpdateTime.Time()}, nil
	case asset.USDTMarginedFutures:
		orderData, err := b.UGetOrderData(ctx, pair.String(), orderID, "")
		if err != nil {
			return nil, err
		}
		var feeBuilder exchange.FeeBuilder
		feeBuilder.Amount = orderData.ExecutedQuantity
		feeBuilder.PurchasePrice = orderData.AveragePrice
		feeBuilder.Pair = pair
		fee, err := b.GetFee(ctx, &feeBuilder)
		if err != nil {
			return nil, err
		}
		orderVars := compatibleOrderVars(orderData.Side, orderData.Status, orderData.OrderType)
		return &order.Detail{
			Amount:          orderData.OriginalQuantity,
			AssetType:       assetType,
			ClientOrderID:   orderData.ClientOrderID,
			Exchange:        b.Name,
			ExecutedAmount:  orderData.ExecutedQuantity,
			Fee:             fee,
			OrderID:         orderID,
			Pair:            pair,
			Price:           orderData.Price,
			RemainingAmount: orderData.OriginalQuantity - orderData.ExecutedQuantity,
			Side:            orderVars.Side,
			Status:          orderVars.Status,
			Type:            orderVars.OrderType,
			Date:            orderData.Time.Time(),
			LastUpdated:     orderData.UpdateTime.Time(),
		}, nil
	case asset.Options:
		orderData, err := b.GetSingleEOptionsOrder(ctx, pair.String(), "", orderIDInt)
		if err != nil {
			return nil, err
		}
		oType, err := order.StringToOrderType(orderData.Type)
		if err != nil {
			return nil, err
		}
		oSide, err := order.StringToOrderSide(orderData.Side)
		if err != nil {
			return nil, err
		}
		oStatus, err := order.StringToOrderStatus(orderData.Status)
		if err != nil {
			return nil, err
		}
		return &order.Detail{
			PostOnly:             orderData.PostOnly,
			ReduceOnly:           orderData.ReduceOnly,
			Price:                orderData.Price.Float64(),
			Amount:               orderData.Quantity.Float64(),
			AverageExecutedPrice: orderData.AvgPrice.Float64(),
			QuoteAmount:          orderData.Quantity.Float64() * orderData.AvgPrice.Float64(),
			ExecutedAmount:       orderData.ExecutedQty.Float64(),
			RemainingAmount:      orderData.Quantity.Float64() - orderData.ExecutedQty.Float64(),
			Fee:                  orderData.Fee.Float64(),
			FeeAsset:             currency.NewCode(orderData.QuoteAsset),
			Exchange:             b.Name,
			OrderID:              strconv.FormatInt(orderData.OrderID, 10),
			ClientOrderID:        orderData.ClientOrderID,
			Type:                 oType,
			Side:                 oSide,
			Status:               oStatus,
			AssetType:            assetType,
			LastUpdated:          orderData.UpdateTime.Time(),
			Pair:                 pair,
		}, nil
	default:
		return nil, fmt.Errorf("%w %v", asset.ErrNotSupported, assetType)
	}
}

// GetDepositAddress returns a deposit address for a specified currency
func (b *Binance) GetDepositAddress(ctx context.Context, cryptocurrency currency.Code, _, chain string) (*deposit.Address, error) {
	addr, err := b.GetDepositAddressForCurrency(ctx, cryptocurrency.String(), chain)
	if err != nil {
		return nil, err
	}
	return &deposit.Address{
		Chain:   chain,
		Address: addr.Address,
		Tag:     addr.Tag,
	}, nil
}

// WithdrawCryptocurrencyFunds returns a withdrawal ID when a withdrawal is
// submitted
func (b *Binance) WithdrawCryptocurrencyFunds(ctx context.Context, withdrawRequest *withdraw.Request) (*withdraw.ExchangeResponse, error) {
	if err := withdrawRequest.Validate(); err != nil {
		return nil, err
	}
	v, err := b.WithdrawCrypto(ctx,
		withdrawRequest.Currency,
		"", // withdrawal order ID
		withdrawRequest.Crypto.Chain,
		withdrawRequest.Crypto.Address,
		withdrawRequest.Crypto.AddressTag,
		withdrawRequest.Description,
		withdrawRequest.Amount, false)
	return &withdraw.ExchangeResponse{
		ID: v,
	}, err
}

// WithdrawFiatFunds returns a withdrawal ID when a
// withdrawal is submitted
func (b *Binance) WithdrawFiatFunds(_ context.Context, _ *withdraw.Request) (*withdraw.ExchangeResponse, error) {
	return nil, common.ErrFunctionNotSupported
}

// WithdrawFiatFundsToInternationalBank returns a withdrawal ID when a
// withdrawal is submitted
func (b *Binance) WithdrawFiatFundsToInternationalBank(_ context.Context, _ *withdraw.Request) (*withdraw.ExchangeResponse, error) {
	return nil, common.ErrFunctionNotSupported
}

// GetFeeByType returns an estimate of fee based on type of transaction
func (b *Binance) GetFeeByType(ctx context.Context, feeBuilder *exchange.FeeBuilder) (float64, error) {
	if feeBuilder == nil {
		return 0, fmt.Errorf("%T %w", feeBuilder, common.ErrNilPointer)
	}
	if (!b.AreCredentialsValid(ctx) || b.SkipAuthCheck) && // Todo check connection status
		feeBuilder.FeeType == exchange.CryptocurrencyTradeFee {
		feeBuilder.FeeType = exchange.OfflineTradeFee
	}
	return b.GetFee(ctx, feeBuilder)
}

// GetActiveOrders retrieves any orders that are active/open
func (b *Binance) GetActiveOrders(ctx context.Context, req *order.MultiOrderRequest) (order.FilteredOrders, error) {
	err := req.Validate()
	if err != nil {
		return nil, err
	}
	if len(req.Pairs) == 0 || len(req.Pairs) >= 40 {
		// sending an empty currency pair retrieves data for all currencies
		req.Pairs = append(req.Pairs, currency.EMPTYPAIR)
	}
	var orders []order.Detail
	for i := range req.Pairs {
		switch req.AssetType {
		case asset.Spot, asset.Margin:
			if req.Type == order.OCO {
				var resp []OCOOrder
				if b.IsAPIStreamConnected() && b.Websocket.CanUseAuthenticatedEndpoints() && b.Websocket.CanUseAuthenticatedWebsocketForWrapper() {
					resp, err = b.WsCurrentOpenOCOOrders(defaultRecvWindow.Milliseconds())
				} else {
					resp, err = b.GetOpenOCOList(ctx)
				}
				if err != nil {
					return nil, err
				}
				for x := range resp {
					for a := range resp[x].OrderReports {
						var side order.Side
						side, err = order.StringToOrderSide(resp[x].OrderReports[a].Side)
						if err != nil {
							log.Errorf(log.ExchangeSys, "%s %v", b.Name, err)
						}
						var orderType order.Type
						orderType, err = order.StringToOrderType(resp[x].OrderReports[a].Type)
						if err != nil {
							log.Errorf(log.ExchangeSys, "%s %v", b.Name, err)
						}
						var orderStatus order.Status
						orderStatus, err = order.StringToOrderStatus(resp[x].OrderReports[a].Status)
						if err != nil {
							log.Errorf(log.ExchangeSys, "%s %v", b.Name, err)
						}
						var cp currency.Pair
						cp, err = currency.NewPairFromString(resp[x].OrderReports[a].Symbol)
						if err != nil {
							return nil, err
						}
						orders = append(orders, order.Detail{
							Exchange:        b.Name,
							Amount:          resp[x].OrderReports[a].OrigQty.Float64(),
							Price:           resp[x].OrderReports[a].Price.Float64(),
							OrderID:         strconv.FormatInt(resp[x].OrderReports[a].OrderID, 10),
							ClientOrderID:   resp[x].ListClientOrderID,
							Side:            side,
							Type:            orderType,
							Status:          orderStatus,
							Pair:            cp,
							AssetType:       req.AssetType,
							LastUpdated:     resp[x].OrderReports[a].TransactTime.Time(),
							TriggerPrice:    resp[x].OrderReports[a].StopPrice.Float64(),
							QuoteAmount:     resp[x].OrderReports[a].CummulativeQuoteQty.Float64(),
							ExecutedAmount:  resp[x].OrderReports[a].ExecutedQty.Float64(),
							RemainingAmount: resp[x].OrderReports[a].OrigQty.Float64() - resp[x].OrderReports[a].ExecutedQty.Float64(),
						})
					}
				}
			} else {
				var resp []TradeOrder
				if b.IsAPIStreamConnected() && b.Websocket.CanUseAuthenticatedEndpoints() && b.Websocket.CanUseAuthenticatedWebsocketForWrapper() {
					resp, err = b.WsCurrentOpenOrders(req.Pairs[i], 0)
				} else {
					resp, err = b.OpenOrders(ctx, req.Pairs[i])
				}
				if err != nil {
					return nil, err
				}
				for x := range resp {
					var side order.Side
					side, err = order.StringToOrderSide(resp[x].Side)
					if err != nil {
						log.Errorf(log.ExchangeSys, "%s %v", b.Name, err)
					}
					var orderType order.Type
					orderType, err = order.StringToOrderType(resp[x].Type)
					if err != nil {
						log.Errorf(log.ExchangeSys, "%s %v", b.Name, err)
					}
					orderStatus, err := order.StringToOrderStatus(resp[x].Status)
					if err != nil {
						log.Errorf(log.ExchangeSys, "%s %v", b.Name, err)
					}
					orders = append(orders, order.Detail{
						Amount:        resp[x].OrigQty.Float64(),
						Date:          resp[x].Time.Time(),
						Exchange:      b.Name,
						OrderID:       strconv.FormatInt(resp[x].OrderID, 10),
						ClientOrderID: resp[x].ClientOrderID,
						Side:          side,
						Type:          orderType,
						Price:         resp[x].Price.Float64(),
						Status:        orderStatus,
						Pair:          req.Pairs[i],
						AssetType:     req.AssetType,
						LastUpdated:   resp[x].UpdateTime.Time(),
					})
				}
			}
		case asset.CoinMarginedFutures:
			openOrders, err := b.GetFuturesAllOpenOrders(ctx, req.Pairs[i], "")
			if err != nil {
				return nil, err
			}
			for y := range openOrders {
				var feeBuilder exchange.FeeBuilder
				feeBuilder.Amount = openOrders[y].ExecutedQty
				feeBuilder.PurchasePrice = openOrders[y].AvgPrice
				feeBuilder.Pair = req.Pairs[i]
				fee, err := b.GetFee(ctx, &feeBuilder)
				if err != nil {
					return orders, err
				}
				orderVars := compatibleOrderVars(openOrders[y].Side, openOrders[y].Status, openOrders[y].OrderType)
				orders = append(orders, order.Detail{
					Price:           openOrders[y].Price,
					Amount:          openOrders[y].OrigQty,
					ExecutedAmount:  openOrders[y].ExecutedQty,
					RemainingAmount: openOrders[y].OrigQty - openOrders[y].ExecutedQty,
					Fee:             fee,
					Exchange:        b.Name,
					OrderID:         strconv.FormatInt(openOrders[y].OrderID, 10),
					ClientOrderID:   openOrders[y].ClientOrderID,
					Type:            orderVars.OrderType,
					Side:            orderVars.Side,
					Status:          orderVars.Status,
					Pair:            req.Pairs[i],
					AssetType:       asset.CoinMarginedFutures,
					Date:            openOrders[y].Time.Time(),
					LastUpdated:     openOrders[y].UpdateTime.Time(),
				})
			}
		case asset.USDTMarginedFutures:
			openOrders, err := b.UAllAccountOpenOrders(ctx, req.Pairs[i])
			if err != nil {
				return nil, err
			}
			for y := range openOrders {
				var feeBuilder exchange.FeeBuilder
				feeBuilder.Amount = openOrders[y].ExecutedQuantity
				feeBuilder.PurchasePrice = openOrders[y].AveragePrice
				feeBuilder.Pair = req.Pairs[i]
				fee, err := b.GetFee(ctx, &feeBuilder)
				if err != nil {
					return orders, err
				}
				orderVars := compatibleOrderVars(openOrders[y].Side, openOrders[y].Status, openOrders[y].OrderType)
				orders = append(orders, order.Detail{
					Price:           openOrders[y].Price,
					Amount:          openOrders[y].OriginalQuantity,
					ExecutedAmount:  openOrders[y].ExecutedQuantity,
					RemainingAmount: openOrders[y].OriginalQuantity - openOrders[y].ExecutedQuantity,
					Fee:             fee,
					Exchange:        b.Name,
					OrderID:         strconv.FormatInt(openOrders[y].OrderID, 10),
					ClientOrderID:   openOrders[y].ClientOrderID,
					Type:            orderVars.OrderType,
					Side:            orderVars.Side,
					Status:          orderVars.Status,
					Pair:            req.Pairs[i],
					AssetType:       asset.USDTMarginedFutures,
					Date:            openOrders[y].Time.Time(),
					LastUpdated:     openOrders[y].UpdateTime.Time(),
				})
			}
		case asset.Options:
			openOrders, err := b.GetCurrentOpenOptionsOrders(ctx, req.Pairs[i].String(), req.StartTime, req.EndTime, 0, 0)
			if err != nil {
				return nil, err
			}
			for y := range openOrders {
				orderVars := compatibleOrderVars(openOrders[y].Side, openOrders[y].Status, openOrders[y].Type)
				orders = append(orders, order.Detail{
					Price:           openOrders[y].Price.Float64(),
					Amount:          openOrders[y].Quantity.Float64(),
					ExecutedAmount:  openOrders[y].ExecutedQty.Float64(),
					RemainingAmount: openOrders[y].Quantity.Float64() - openOrders[y].ExecutedQty.Float64(),
					Fee:             openOrders[y].Fee.Float64(),
					Exchange:        b.Name,
					OrderID:         strconv.FormatInt(openOrders[y].OrderID, 10),
					ClientOrderID:   openOrders[y].ClientOrderID,
					Type:            orderVars.OrderType,
					Side:            orderVars.Side,
					Status:          orderVars.Status,
					Pair:            req.Pairs[i],
					AssetType:       asset.USDTMarginedFutures,
					LastUpdated:     openOrders[y].UpdateTime.Time(),
				})
			}
		default:
			return orders, fmt.Errorf("%w %v", asset.ErrNotSupported, req.AssetType)
		}
	}
	return req.Filter(b.Name, orders), nil
}

// GetOrderHistory retrieves account order information
// Can Limit response to specific order status
func (b *Binance) GetOrderHistory(ctx context.Context, req *order.MultiOrderRequest) (order.FilteredOrders, error) {
	err := req.Validate()
	if err != nil {
		return nil, err
	}
	if len(req.Pairs) == 0 {
		return nil, fmt.Errorf("%w at least one currency is required", currency.ErrCurrencyPairsEmpty)
	}
	var orders []order.Detail
	switch req.AssetType {
	case asset.Spot, asset.Margin:
		if req.Type == order.OCO {
			var resp []OCOOrder
			resp, err = b.GetAllOCOOrders(ctx, req.FromOrderID, req.StartTime, req.EndTime, 0)
			if err != nil {
				return nil, err
			}
			for x := range resp {
				for a := range resp[x].OrderReports {
					var side order.Side
					side, err = order.StringToOrderSide(resp[x].OrderReports[a].Side)
					if err != nil {
						log.Errorf(log.ExchangeSys, "%s %v", b.Name, err)
					}
					var orderType order.Type
					orderType, err = order.StringToOrderType(resp[x].OrderReports[a].Type)
					if err != nil {
						log.Errorf(log.ExchangeSys, "%s %v", b.Name, err)
					}
					var orderStatus order.Status
					orderStatus, err = order.StringToOrderStatus(resp[x].OrderReports[a].Status)
					if err != nil {
						log.Errorf(log.ExchangeSys, "%s %v", b.Name, err)
					}
					cp, err := currency.NewPairFromString(resp[x].OrderReports[a].Symbol)
					if err != nil {
						return nil, err
					}
					orders = append(orders, order.Detail{
						Amount:        resp[x].OrderReports[a].OrigQty.Float64(),
						Exchange:      b.Name,
						OrderID:       strconv.FormatInt(resp[x].OrderReports[a].OrderID, 10),
						ClientOrderID: resp[x].ListClientOrderID,
						Side:          side,
						Type:          orderType,
						Price:         resp[x].OrderReports[a].Price.Float64(),
						Status:        orderStatus,
						Pair:          cp,
						AssetType:     req.AssetType,
						LastUpdated:   resp[x].OrderReports[a].TransactTime.Time(),
					})
				}
			}
		} else {
			for x := range req.Pairs {
				resp, err := b.AllOrders(ctx,
					req.Pairs[x],
					"",
					"1000")
				if err != nil {
					return nil, err
				}

				for i := range resp {
					var side order.Side
					side, err = order.StringToOrderSide(resp[i].Side)
					if err != nil {
						log.Errorf(log.ExchangeSys, "%s %v", b.Name, err)
					}
					var orderType order.Type
					orderType, err = order.StringToOrderType(resp[i].Type)
					if err != nil {
						log.Errorf(log.ExchangeSys, "%s %v", b.Name, err)
					}
					orderStatus, err := order.StringToOrderStatus(resp[i].Status)
					if err != nil {
						log.Errorf(log.ExchangeSys, "%s %v", b.Name, err)
					}
					// New orders are covered in GetOpenOrders
					if orderStatus == order.New {
						continue
					}

					var cost float64
					// For some historical orders cummulativeQuoteQty will be < 0,
					// meaning the data is not available at this time.
					if resp[i].CummulativeQuoteQty > 0 {
						cost = resp[i].CummulativeQuoteQty.Float64()
					}
					detail := order.Detail{
						Amount:          resp[i].OrigQty.Float64(),
						ExecutedAmount:  resp[i].ExecutedQty.Float64(),
						RemainingAmount: resp[i].OrigQty.Float64() - resp[i].ExecutedQty.Float64(),
						Cost:            cost,
						CostAsset:       req.Pairs[x].Quote,
						Date:            resp[i].Time.Time(),
						LastUpdated:     resp[i].UpdateTime.Time(),
						Exchange:        b.Name,
						OrderID:         strconv.FormatInt(resp[i].OrderID, 10),
						Side:            side,
						Type:            orderType,
						Price:           resp[i].Price.Float64(),
						Pair:            req.Pairs[x],
						Status:          orderStatus,
					}
					detail.InferCostsAndTimes()
					orders = append(orders, detail)
				}
			}
		}
	case asset.CoinMarginedFutures:
		for i := range req.Pairs {
			var orderHistory []FuturesOrderData
			var err error
			switch {
			case !req.StartTime.IsZero() && !req.EndTime.IsZero() && req.FromOrderID == "":
				if req.EndTime.Before(req.StartTime) {
					return nil, errors.New("endTime cannot be before startTime")
				}
				if time.Since(req.StartTime) > time.Hour*24*30 {
					return nil, errors.New("can only fetch orders 30 days out")
				}
				orderHistory, err = b.GetAllFuturesOrders(ctx,
					req.Pairs[i], currency.EMPTYPAIR, req.StartTime, req.EndTime, 0, 0)
				if err != nil {
					return nil, err
				}
			case req.FromOrderID != "" && req.StartTime.IsZero() && req.EndTime.IsZero():
				fromID, err := strconv.ParseInt(req.FromOrderID, 10, 64)
				if err != nil {
					return nil, err
				}
				orderHistory, err = b.GetAllFuturesOrders(ctx,
					req.Pairs[i], currency.EMPTYPAIR, time.Time{}, time.Time{}, fromID, 0)
				if err != nil {
					return nil, err
				}
			default:
				return nil, errors.New("invalid combination of input params")
			}
			for y := range orderHistory {
				var feeBuilder exchange.FeeBuilder
				feeBuilder.Amount = orderHistory[y].ExecutedQty
				feeBuilder.PurchasePrice = orderHistory[y].AvgPrice
				feeBuilder.Pair = req.Pairs[i]
				fee, err := b.GetFee(ctx, &feeBuilder)
				if err != nil {
					return orders, err
				}
				orderVars := compatibleOrderVars(orderHistory[y].Side, orderHistory[y].Status, orderHistory[y].OrderType)
				orders = append(orders, order.Detail{
					Price:           orderHistory[y].Price,
					Amount:          orderHistory[y].OrigQty,
					ExecutedAmount:  orderHistory[y].ExecutedQty,
					RemainingAmount: orderHistory[y].OrigQty - orderHistory[y].ExecutedQty,
					Fee:             fee,
					Exchange:        b.Name,
					OrderID:         strconv.FormatInt(orderHistory[y].OrderID, 10),
					ClientOrderID:   orderHistory[y].ClientOrderID,
					Type:            orderVars.OrderType,
					Side:            orderVars.Side,
					Status:          orderVars.Status,
					Pair:            req.Pairs[i],
					AssetType:       asset.CoinMarginedFutures,
					Date:            orderHistory[y].Time.Time(),
				})
			}
		}
	case asset.USDTMarginedFutures:
		for i := range req.Pairs {
			var orderHistory []UFuturesOrderData
			var err error
			switch {
			case !req.StartTime.IsZero() && !req.EndTime.IsZero() && req.FromOrderID == "":
				if req.EndTime.Before(req.StartTime) {
					return nil, errors.New("endTime cannot be before startTime")
				}
				if time.Since(req.StartTime) > time.Hour*24*7 {
					return nil, errors.New("can only fetch orders 7 days out")
				}
				orderHistory, err = b.UAllAccountOrders(ctx,
					req.Pairs[i].String(), 0, 0, req.StartTime, req.EndTime)
				if err != nil {
					return nil, err
				}
			case req.FromOrderID != "" && req.StartTime.IsZero() && req.EndTime.IsZero():
				fromID, err := strconv.ParseInt(req.FromOrderID, 10, 64)
				if err != nil {
					return nil, err
				}
				orderHistory, err = b.UAllAccountOrders(ctx,
					req.Pairs[i].String(), fromID, 0, time.Time{}, time.Time{})
				if err != nil {
					return nil, err
				}
			default:
				return nil, errors.New("invalid combination of input params")
			}
			for y := range orderHistory {
				var feeBuilder exchange.FeeBuilder
				feeBuilder.Amount = orderHistory[y].ExecutedQty
				feeBuilder.PurchasePrice = orderHistory[y].AvgPrice
				feeBuilder.Pair = req.Pairs[i]
				fee, err := b.GetFee(ctx, &feeBuilder)
				if err != nil {
					return orders, err
				}
				orderVars := compatibleOrderVars(orderHistory[y].Side, orderHistory[y].Status, orderHistory[y].OrderType)
				orders = append(orders, order.Detail{
					Price:           orderHistory[y].Price,
					Amount:          orderHistory[y].OrigQty,
					ExecutedAmount:  orderHistory[y].ExecutedQty,
					RemainingAmount: orderHistory[y].OrigQty - orderHistory[y].ExecutedQty,
					Fee:             fee,
					Exchange:        b.Name,
					OrderID:         strconv.FormatInt(orderHistory[y].OrderID, 10),
					ClientOrderID:   orderHistory[y].ClientOrderID,
					Type:            orderVars.OrderType,
					Side:            orderVars.Side,
					Status:          orderVars.Status,
					Pair:            req.Pairs[i],
					AssetType:       asset.USDTMarginedFutures,
					Date:            orderHistory[y].Time.Time(),
				})
			}
		}
	case asset.Options:
		if len(req.Pairs) == 0 {
			req.Pairs = append(req.Pairs, currency.EMPTYPAIR)
		}
		for i := range req.Pairs {
			openOrders, err := b.GetCurrentOpenOptionsOrders(ctx, req.Pairs[i].String(), req.StartTime, req.EndTime, 0, 0)
			if err != nil {
				return nil, err
			}
			for y := range openOrders {
				orderVars := compatibleOrderVars(openOrders[y].Side, openOrders[y].Status, openOrders[y].Type)
				orders = append(orders, order.Detail{
					Price:           openOrders[y].Price.Float64(),
					Amount:          openOrders[y].Quantity.Float64(),
					ExecutedAmount:  openOrders[y].ExecutedQty.Float64(),
					RemainingAmount: openOrders[y].Quantity.Float64() - openOrders[y].ExecutedQty.Float64(),
					Fee:             openOrders[y].Fee.Float64(),
					Exchange:        b.Name,
					OrderID:         strconv.FormatInt(openOrders[y].OrderID, 10),
					ClientOrderID:   openOrders[y].ClientOrderID,
					Type:            orderVars.OrderType,
					Side:            orderVars.Side,
					Status:          orderVars.Status,
					Pair:            req.Pairs[i],
					AssetType:       asset.USDTMarginedFutures,
					LastUpdated:     openOrders[y].UpdateTime.Time(),
				})
			}
		}
	default:
		return orders, fmt.Errorf("%w %v", asset.ErrNotSupported, req.AssetType)
	}
	return req.Filter(b.Name, orders), nil
}

// ValidateAPICredentials validates current credentials used for wrapper
// functionality
func (b *Binance) ValidateAPICredentials(ctx context.Context, assetType asset.Item) error {
	_, err := b.UpdateAccountInfo(ctx, assetType)
	return b.CheckTransientError(err)
}

// FormatExchangeKlineInterval returns Interval to exchange formatted string
func (b *Binance) FormatExchangeKlineInterval(interval kline.Interval) string {
	switch interval {
	case kline.OneDay:
		return "1d"
	case kline.ThreeDay:
		return "3d"
	case kline.OneWeek:
		return "1w"
	case kline.OneMonth:
		return "1M"
	default:
		return interval.Short()
	}
}

// GetHistoricCandles returns candles between a time period for a set time interval
func (b *Binance) GetHistoricCandles(ctx context.Context, pair currency.Pair, a asset.Item, interval kline.Interval, start, end time.Time) (*kline.Item, error) {
	req, err := b.GetKlineRequest(pair, a, interval, start, end, false)
	if err != nil {
		return nil, err
	}

	timeSeries := make([]kline.Candle, 0, req.Size())
	switch a {
	case asset.Spot, asset.Margin:
		var candles []CandleStick
		if b.IsAPIStreamConnected() {
			candles, err = b.GetWsOptimizedCandlestick(&KlinesRequestParams{
				Interval:  b.FormatExchangeKlineInterval(req.ExchangeInterval),
				Symbol:    req.RequestFormatted,
				StartTime: req.Start,
				EndTime:   req.End,
				Limit:     req.RequestLimit,
			})
		} else {
			candles, err = b.GetSpotKline(ctx, &KlinesRequestParams{
				Interval:  b.FormatExchangeKlineInterval(req.ExchangeInterval),
				Symbol:    req.Pair,
				StartTime: req.Start,
				EndTime:   req.End,
				Limit:     req.RequestLimit,
			})
		}
		if err != nil {
			return nil, err
		}
		for i := range candles {
			timeSeries = append(timeSeries, kline.Candle{
				Time:   candles[i].OpenTime.Time(),
				Open:   candles[i].Open.Float64(),
				High:   candles[i].High.Float64(),
				Low:    candles[i].Low.Float64(),
				Close:  candles[i].Close.Float64(),
				Volume: candles[i].Volume.Float64(),
			})
		}
	case asset.USDTMarginedFutures:
		var candles []UFuturesCandleStick
		candles, err = b.UKlineData(ctx,
			req.RequestFormatted.String(),
			b.FormatExchangeKlineInterval(interval),
			req.RequestLimit,
			req.Start,
			req.End)
		if err != nil {
			return nil, err
		}
		for i := range candles {
			timeSeries = append(timeSeries, kline.Candle{
				Time:   candles[i].OpenTime.Time(),
				Open:   candles[i].Open.Float64(),
				High:   candles[i].High.Float64(),
				Low:    candles[i].Low.Float64(),
				Close:  candles[i].Close.Float64(),
				Volume: candles[i].Volume.Float64(),
			})
		}
	case asset.CoinMarginedFutures:
		var candles []CFuturesCandleStick
		candles, err = b.GetFuturesKlineData(ctx,
			req.RequestFormatted,
			b.FormatExchangeKlineInterval(interval),
			req.RequestLimit,
			req.Start,
			req.End)
		if err != nil {
			return nil, err
		}
		for i := range candles {
			timeSeries = append(timeSeries, kline.Candle{
				Time:   candles[i].OpenTime.Time(),
				Open:   candles[i].Open.Float64(),
				High:   candles[i].High.Float64(),
				Low:    candles[i].Low.Float64(),
				Close:  candles[i].Close.Float64(),
				Volume: candles[i].Volume.Float64(),
			})
		}
	case asset.Options:
		candles, err := b.GetEOptionsCandlesticks(ctx, req.RequestFormatted.String(),
			interval, req.Start, req.End, req.RequestLimit)
		if err != nil {
			return nil, err
		}
		for i := range candles {
			timeSeries = append(timeSeries, kline.Candle{
				Time:   candles[i].CloseTime.Time(),
				Open:   candles[i].Open.Float64(),
				High:   candles[i].High.Float64(),
				Low:    candles[i].Low.Float64(),
				Close:  candles[i].Close.Float64(),
				Volume: candles[i].Volume.Float64(),
			})
		}
	default:
		return nil, fmt.Errorf("%w %v", asset.ErrNotSupported, a)
	}
	return req.ProcessResponse(timeSeries)
}

// GetHistoricCandlesExtended returns candles between a time period for a set
// time interval
func (b *Binance) GetHistoricCandlesExtended(ctx context.Context, pair currency.Pair, a asset.Item, interval kline.Interval, start, end time.Time) (*kline.Item, error) {
	req, err := b.GetKlineExtendedRequest(pair, a, interval, start, end)
	if err != nil {
		return nil, err
	}

	timeSeries := make([]kline.Candle, 0, req.Size())
	for x := range req.RangeHolder.Ranges {
		switch a {
		case asset.Spot, asset.Margin:
			var candles []CandleStick
			if b.IsAPIStreamConnected() {
				candles, err = b.GetWsCandlestick(&KlinesRequestParams{
					Interval:  b.FormatExchangeKlineInterval(req.ExchangeInterval),
					Symbol:    req.RequestFormatted,
					StartTime: req.RangeHolder.Ranges[x].Start.Time,
					EndTime:   req.RangeHolder.Ranges[x].End.Time,
					Limit:     req.RequestLimit,
				})
			} else {
				candles, err = b.GetSpotKline(ctx, &KlinesRequestParams{
					Interval:  b.FormatExchangeKlineInterval(req.ExchangeInterval),
					Symbol:    req.Pair,
					StartTime: req.RangeHolder.Ranges[x].Start.Time,
					EndTime:   req.RangeHolder.Ranges[x].End.Time,
					Limit:     req.RequestLimit,
				})
			}
			if err != nil {
				return nil, err
			}
			for i := range candles {
				timeSeries = append(timeSeries, kline.Candle{
					Time:   candles[i].OpenTime.Time(),
					Open:   candles[i].Open.Float64(),
					High:   candles[i].High.Float64(),
					Low:    candles[i].Low.Float64(),
					Close:  candles[i].Close.Float64(),
					Volume: candles[i].Volume.Float64(),
				})
			}
		case asset.USDTMarginedFutures:
			var candles []UFuturesCandleStick
			candles, err = b.UKlineData(ctx,
				req.RequestFormatted.String(),
				b.FormatExchangeKlineInterval(interval),
				int64(req.RangeHolder.Limit),
				req.RangeHolder.Ranges[x].Start.Time,
				req.RangeHolder.Ranges[x].End.Time)
			if err != nil {
				return nil, err
			}
			for i := range candles {
				timeSeries = append(timeSeries, kline.Candle{
					Time:   candles[i].OpenTime.Time(),
					Open:   candles[i].Open.Float64(),
					High:   candles[i].High.Float64(),
					Low:    candles[i].Low.Float64(),
					Close:  candles[i].Close.Float64(),
					Volume: candles[i].Volume.Float64(),
				})
			}
		case asset.CoinMarginedFutures:
			var candles []CFuturesCandleStick
			candles, err = b.GetFuturesKlineData(ctx,
				req.RequestFormatted,
				b.FormatExchangeKlineInterval(interval),
				int64(req.RangeHolder.Limit),
				req.RangeHolder.Ranges[x].Start.Time,
				req.RangeHolder.Ranges[x].End.Time)
			if err != nil {
				return nil, err
			}
			for i := range candles {
				timeSeries = append(timeSeries, kline.Candle{
					Time:   candles[i].OpenTime.Time(),
					Open:   candles[i].Open.Float64(),
					High:   candles[i].High.Float64(),
					Low:    candles[i].Low.Float64(),
					Close:  candles[i].Close.Float64(),
					Volume: candles[i].Volume.Float64(),
				})
			}
		case asset.Options:
			candles, err := b.GetEOptionsCandlesticks(ctx, req.RequestFormatted.String(),
				interval, req.RangeHolder.Ranges[x].Start.Time,
				req.RangeHolder.Ranges[x].End.Time,
				int64(req.RangeHolder.Limit))
			if err != nil {
				return nil, err
			}
			for i := range candles {
				timeSeries = append(timeSeries, kline.Candle{
					Time:   candles[i].CloseTime.Time(),
					Open:   candles[i].Open.Float64(),
					High:   candles[i].High.Float64(),
					Low:    candles[i].Low.Float64(),
					Close:  candles[i].Close.Float64(),
					Volume: candles[i].Volume.Float64(),
				})
			}
		default:
			return nil, fmt.Errorf("%w %v", asset.ErrNotSupported, a)
		}
	}
	return req.ProcessResponse(timeSeries)
}

func compatibleOrderVars(side, status, orderType string) OrderVars {
	var resp OrderVars
	switch side {
	case order.Buy.String():
		resp.Side = order.Buy
	case order.Sell.String():
		resp.Side = order.Sell
	default:
		resp.Side = order.UnknownSide
	}
	switch status {
	case "NEW":
		resp.Status = order.New
	case "PARTIALLY_FILLED":
		resp.Status = order.PartiallyFilled
	case "FILLED":
		resp.Status = order.Filled
	case "CANCELED":
		resp.Status = order.Cancelled
	case "EXPIRED":
		resp.Status = order.Expired
	case "NEW_ADL":
		resp.Status = order.AutoDeleverage
	default:
		resp.Status = order.UnknownStatus
	}
	switch orderType {
	case "TAKE_PROFIT":
		resp.OrderType = order.TakeProfit
	default:
		var err error
		resp.OrderType, err = order.StringToOrderType(orderType)
		if err != nil {
			resp.OrderType = order.UnknownType
		}
	}
	return resp
}

// UpdateOrderExecutionLimits sets exchange executions for a required asset type
func (b *Binance) UpdateOrderExecutionLimits(ctx context.Context, a asset.Item) error {
	var limits []order.MinMaxLevel
	var err error
	switch a {
	case asset.Spot,
		asset.Margin:
		limits, err = b.FetchExchangeLimits(ctx, a)
	case asset.USDTMarginedFutures:
		limits, err = b.FetchUSDTMarginExchangeLimits(ctx)
	case asset.CoinMarginedFutures:
		limits, err = b.FetchCoinMarginExchangeLimits(ctx)
	case asset.Options:
		limits, err = b.FetchOptionsExchangeLimits(ctx)
	default:
		err = fmt.Errorf("%w %v", asset.ErrNotSupported, a)
	}
	if err != nil {
		return fmt.Errorf("cannot update exchange execution limits: %w", err)
	}
	return b.LoadLimits(limits)
}

// GetAvailableTransferChains returns the available transfer blockchains for the specific
// cryptocurrency
func (b *Binance) GetAvailableTransferChains(ctx context.Context, cryptocurrency currency.Code) ([]string, error) {
	coinInfo, err := b.GetAllCoinsInfo(ctx)
	if err != nil {
		return nil, err
	}

	var availableChains []string
	for x := range coinInfo {
		if strings.EqualFold(coinInfo[x].Coin, cryptocurrency.String()) {
			for y := range coinInfo[x].NetworkList {
				availableChains = append(availableChains, coinInfo[x].NetworkList[y].Network)
			}
		}
	}
	return availableChains, nil
}

// FormatExchangeCurrency is a method that formats and returns a currency pair
// based on the user currency display preferences
// overrides default implementation to use optional delimiter
func (b *Binance) FormatExchangeCurrency(p currency.Pair, a asset.Item) (currency.Pair, error) {
	pairFmt, err := b.GetPairFormat(a, true)
	if err != nil {
		return currency.EMPTYPAIR, err
	}
	if a == asset.USDTMarginedFutures {
		return b.formatUSDTMarginedFuturesPair(p, pairFmt), nil
	}
	return p.Format(pairFmt), nil
}

// FormatSymbol formats the given pair to a string suitable for exchange API requests
// overrides default implementation to use optional delimiter
func (b *Binance) FormatSymbol(p currency.Pair, a asset.Item) (string, error) {
	pairFmt, err := b.GetPairFormat(a, true)
	if err != nil {
		return p.String(), err
	}
	if a == asset.USDTMarginedFutures {
		p = b.formatUSDTMarginedFuturesPair(p, pairFmt)
		return p.String(), nil
	}
	return pairFmt.Format(p), nil
}

// formatUSDTMarginedFuturesPair Binance USDTMarginedFutures pairs have a delimiter
// only if the contract has an expiry date
func (b *Binance) formatUSDTMarginedFuturesPair(p currency.Pair, pairFmt currency.PairFormat) currency.Pair {
	quote := p.Quote.String()
	for _, c := range quote {
		if c < '0' || c > '9' {
			// character rune is alphabetic, cannot be expiring contract
			return p.Format(pairFmt)
		}
	}
	pairFmt.Delimiter = currency.UnderscoreDelimiter
	return p.Format(pairFmt)
}

// GetServerTime returns the current exchange server time.
func (b *Binance) GetServerTime(ctx context.Context, ai asset.Item) (time.Time, error) {
	switch ai {
	case asset.USDTMarginedFutures:
		return b.UServerTime(ctx)
	case asset.Spot, asset.Margin:
		info, err := b.GetExchangeInfo(ctx)
		if err != nil {
			return time.Time{}, err
		}
		return info.ServerTime.Time(), nil
	case asset.CoinMarginedFutures:
		info, err := b.FuturesExchangeInfo(ctx)
		if err != nil {
			return time.Time{}, err
		}
		return info.ServerTime.Time(), nil
	case asset.Options:
		info, err := b.CheckEOptionsServerTime(context.Background())
		if err != nil {
			return time.Time{}, err
		}
		return info.Time(), nil
	}
	return time.Time{}, fmt.Errorf("%s %w", ai, asset.ErrNotSupported)
}

// GetLatestFundingRates returns the latest funding rates data
func (b *Binance) GetLatestFundingRates(ctx context.Context, r *fundingrate.LatestRateRequest) ([]fundingrate.LatestRateResponse, error) {
	if r == nil {
		return nil, fmt.Errorf("%w LatestRateRequest", common.ErrNilPointer)
	}
	if r.IncludePredictedRate {
		return nil, fmt.Errorf("%w IncludePredictedRate", common.ErrFunctionNotSupported)
	}
	fPair := r.Pair
	var err error
	if !fPair.IsEmpty() {
		var format currency.PairFormat
		format, err = b.GetPairFormat(r.Asset, true)
		if err != nil {
			return nil, err
		}
		fPair = r.Pair.Format(format)
	}

	switch r.Asset {
	case asset.Spot:
	case asset.USDTMarginedFutures:
		var mp []UMarkPrice
		var fri []FundingRateInfoResponse
		fri, err = b.UGetFundingRateInfo(ctx)
		if err != nil {
			return nil, err
		}

		mp, err = b.UGetMarkPrice(ctx, fPair.String())
		if err != nil {
			return nil, err
		}
		resp := make([]fundingrate.LatestRateResponse, 0, len(mp))
		for i := range mp {
			var cp currency.Pair
			var isEnabled bool
			cp, isEnabled, err = b.MatchSymbolCheckEnabled(mp[i].Symbol, r.Asset, true)
			if err != nil && !errors.Is(err, currency.ErrPairNotFound) {
				return nil, err
			}
			if !isEnabled {
				continue
			}
			var isPerp bool
			isPerp, err = b.IsPerpetualFutureCurrency(r.Asset, cp)
			if err != nil {
				return nil, err
			}
			if !isPerp {
				continue
			}
			var fundingRateFrequency int64 = 8
			for x := range fri {
				if fri[x].Symbol != mp[i].Symbol {
					continue
				}
				fundingRateFrequency = fri[x].FundingIntervalHours
				break
			}
			nft := mp[i].NextFundingTime.Time()
			cft := nft.Add(-time.Hour * time.Duration(fundingRateFrequency))
			rate := fundingrate.LatestRateResponse{
				TimeChecked: time.Now(),
				Exchange:    b.Name,
				Asset:       r.Asset,
				Pair:        cp,
				LatestRate: fundingrate.Rate{
					Time: cft,
					Rate: decimal.NewFromFloat(mp[i].LastFundingRate),
				},
			}
			if nft.Year() == rate.TimeChecked.Year() {
				rate.TimeOfNextRate = nft
			}
			resp = append(resp, rate)
		}
		if len(resp) == 0 {
			return nil, fmt.Errorf("%w %v %v", futures.ErrNotPerpetualFuture, r.Asset, r.Pair)
		}
		return resp, nil
	case asset.CoinMarginedFutures:
		var fri []FundingRateInfoResponse
		fri, err = b.GetFundingRateInfo(ctx)
		if err != nil {
			return nil, err
		}
		var mp []IndexMarkPrice
		mp, err = b.GetIndexAndMarkPrice(ctx, fPair.String(), "")
		if err != nil {
			return nil, err
		}
		resp := make([]fundingrate.LatestRateResponse, 0, len(mp))
		for i := range mp {
			var cp currency.Pair
			cp, err = currency.NewPairFromString(mp[i].Symbol)
			if err != nil {
				return nil, err
			}
			var isPerp bool
			isPerp, err = b.IsPerpetualFutureCurrency(r.Asset, cp)
			if err != nil {
				return nil, err
			}
			if !isPerp {
				continue
			}
			var fundingRateFrequency int64 = 8
			for x := range fri {
				if fri[x].Symbol != mp[i].Symbol {
					continue
				}
				fundingRateFrequency = fri[x].FundingIntervalHours
				break
			}
			nft := mp[i].NextFundingTime.Time()
			cft := nft.Add(-time.Hour * time.Duration(fundingRateFrequency))
			rate := fundingrate.LatestRateResponse{
				TimeChecked: time.Now(),
				Exchange:    b.Name,
				Asset:       r.Asset,
				Pair:        cp,
				LatestRate: fundingrate.Rate{
					Time: cft,
					Rate: mp[i].LastFundingRate.Decimal(),
				},
			}
			if nft.Year() == rate.TimeChecked.Year() {
				rate.TimeOfNextRate = nft
			}
			resp = append(resp, rate)
		}
		if len(resp) == 0 {
			return nil, fmt.Errorf("%w %v %v", futures.ErrNotPerpetualFuture, r.Asset, r.Pair)
		}
		return resp, nil
	}
	return nil, fmt.Errorf("%s %w", r.Asset, asset.ErrNotSupported)
}

// GetHistoricalFundingRates returns funding rates for a given asset and currency for a time period
func (b *Binance) GetHistoricalFundingRates(ctx context.Context, r *fundingrate.HistoricalRatesRequest) (*fundingrate.HistoricalRates, error) {
	if r == nil {
		return nil, fmt.Errorf("%w HistoricalRatesRequest", common.ErrNilPointer)
	}
	if r.IncludePredictedRate {
		return nil, fmt.Errorf("%w GetFundingRates IncludePredictedRate", common.ErrFunctionNotSupported)
	}
	if !r.PaymentCurrency.IsEmpty() {
		return nil, fmt.Errorf("%w GetFundingRates PaymentCurrency", common.ErrFunctionNotSupported)
	}
	if err := common.StartEndTimeCheck(r.StartDate, r.EndDate); err != nil {
		return nil, err
	}
	format, err := b.GetPairFormat(r.Asset, true)
	if err != nil {
		return nil, err
	}
	fPair := r.Pair.Format(format)
	pairRate := fundingrate.HistoricalRates{
		Exchange:  b.Name,
		Asset:     r.Asset,
		Pair:      fPair,
		StartDate: r.StartDate,
		EndDate:   r.EndDate,
	}
	switch r.Asset {
	case asset.USDTMarginedFutures:
		requestLimit := 1000
		sd := r.StartDate
		var fri []FundingRateInfoResponse
		fri, err = b.UGetFundingRateInfo(ctx)
		if err != nil {
			return nil, err
		}
		var fundingRateFrequency int64 = 8
		fps := fPair.String()
		for x := range fri {
			if fri[x].Symbol != fps {
				continue
			}
			fundingRateFrequency = fri[x].FundingIntervalHours
			break
		}
		for {
			var frh []FundingRateHistory
			frh, err = b.UGetFundingHistory(ctx, fPair.String(), int64(requestLimit), sd, r.EndDate)
			if err != nil {
				return nil, err
			}
			for j := range frh {
				pairRate.FundingRates = append(pairRate.FundingRates, fundingrate.Rate{
					Time: frh[j].FundingTime.Time(),
					Rate: decimal.NewFromFloat(frh[j].FundingRate),
				})
			}
			if len(frh) < requestLimit {
				break
			}
			sd = frh[len(frh)-1].FundingTime.Time()
		}
		var mp []UMarkPrice
		mp, err = b.UGetMarkPrice(ctx, fPair.String())
		if err != nil {
			return nil, err
		}
		pairRate.LatestRate = fundingrate.Rate{
			Time: mp[len(mp)-1].Time.Time().Truncate(time.Duration(fundingRateFrequency) * time.Hour),
			Rate: decimal.NewFromFloat(mp[len(mp)-1].LastFundingRate),
		}
		pairRate.TimeOfNextRate = mp[len(mp)-1].NextFundingTime.Time()
		if r.IncludePayments {
			var income []UAccountIncomeHistory
			income, err = b.UAccountIncomeHistory(ctx, fPair.String(), "FUNDING_FEE", int64(requestLimit), r.StartDate, r.EndDate)
			if err != nil {
				return nil, err
			}
			for j := range income {
				for x := range pairRate.FundingRates {
					tt := income[j].Time.Time()
					tt = tt.Truncate(time.Duration(fundingRateFrequency) * time.Hour)
					if !tt.Equal(pairRate.FundingRates[x].Time) {
						continue
					}
					if pairRate.PaymentCurrency.IsEmpty() {
						pairRate.PaymentCurrency = currency.NewCode(income[j].Asset)
					}
					pairRate.FundingRates[x].Payment = decimal.NewFromFloat(income[j].Income)
					pairRate.PaymentSum = pairRate.PaymentSum.Add(pairRate.FundingRates[x].Payment)
					break
				}
			}
		}
	case asset.CoinMarginedFutures:
		requestLimit := 1000
		sd := r.StartDate
		var fri []FundingRateInfoResponse
		fri, err = b.GetFundingRateInfo(ctx)
		if err != nil {
			return nil, err
		}
		var fundingRateFrequency int64 = 8
		fps := fPair.String()
		for x := range fri {
			if fri[x].Symbol != fps {
				continue
			}
			fundingRateFrequency = fri[x].FundingIntervalHours
			break
		}
		for {
			var frh []FundingRateHistory
			frh, err = b.FuturesGetFundingHistory(ctx, fPair, int64(requestLimit), sd, r.EndDate)
			if err != nil {
				return nil, err
			}
			for j := range frh {
				pairRate.FundingRates = append(pairRate.FundingRates, fundingrate.Rate{
					Time: frh[j].FundingTime.Time(),
					Rate: decimal.NewFromFloat(frh[j].FundingRate),
				})
			}
			if len(frh) < requestLimit {
				break
			}
			sd = frh[len(frh)-1].FundingTime.Time()
		}
		var mp []IndexMarkPrice
		mp, err = b.GetIndexAndMarkPrice(ctx, fPair.String(), "")
		if err != nil {
			return nil, err
		}
		pairRate.LatestRate = fundingrate.Rate{
			Time: mp[len(mp)-1].NextFundingTime.Time().Add(-time.Hour * time.Duration(fundingRateFrequency)),
			Rate: mp[len(mp)-1].LastFundingRate.Decimal(),
		}
		pairRate.TimeOfNextRate = mp[len(mp)-1].NextFundingTime.Time()
		if r.IncludePayments {
			var income []FuturesIncomeHistoryData
			income, err = b.FuturesIncomeHistory(ctx, fPair, "FUNDING_FEE", r.StartDate, r.EndDate, int64(requestLimit))
			if err != nil {
				return nil, err
			}
			for j := range income {
				for x := range pairRate.FundingRates {
					tt := income[j].Timestamp.Time().Truncate(8 * time.Hour)
					if !tt.Equal(pairRate.FundingRates[x].Time) {
						continue
					}
					if pairRate.PaymentCurrency.IsEmpty() {
						pairRate.PaymentCurrency = currency.NewCode(income[j].Asset)
					}
					pairRate.FundingRates[x].Payment = decimal.NewFromFloat(income[j].Income)
					pairRate.PaymentSum = pairRate.PaymentSum.Add(pairRate.FundingRates[x].Payment)
					break
				}
			}
		}
	default:
		return nil, fmt.Errorf("%s %w", r.Asset, asset.ErrNotSupported)
	}
	return &pairRate, nil
}

// IsPerpetualFutureCurrency ensures a given asset and currency is a perpetual future
func (b *Binance) IsPerpetualFutureCurrency(a asset.Item, cp currency.Pair) (bool, error) {
	if a == asset.CoinMarginedFutures {
		return cp.Quote.Equal(currency.PERP), nil
	}
	if a == asset.USDTMarginedFutures {
		return cp.Quote.Equal(currency.USDT) || cp.Quote.Equal(currency.BUSD), nil
	}
	return false, nil
}

// SetCollateralMode sets the account's collateral mode for the asset type
func (b *Binance) SetCollateralMode(ctx context.Context, a asset.Item, collateralMode collateral.Mode) error {
	if a != asset.USDTMarginedFutures {
		return fmt.Errorf("%w %v", asset.ErrNotSupported, a)
	}
	if collateralMode != collateral.MultiMode && collateralMode != collateral.SingleMode {
		return fmt.Errorf("%w %v", order.ErrCollateralInvalid, collateralMode)
	}
	return b.SetAssetsMode(ctx, collateralMode == collateral.MultiMode)
}

// GetCollateralMode returns the account's collateral mode for the asset type
func (b *Binance) GetCollateralMode(ctx context.Context, a asset.Item) (collateral.Mode, error) {
	if a != asset.USDTMarginedFutures {
		return collateral.UnknownMode, fmt.Errorf("%w %v", asset.ErrNotSupported, a)
	}
	isMulti, err := b.GetAssetsMode(ctx)
	if err != nil {
		return collateral.UnknownMode, err
	}
	if isMulti {
		return collateral.MultiMode, nil
	}
	return collateral.SingleMode, nil
}

// SetMarginType sets the default margin type for when opening a new position
func (b *Binance) SetMarginType(ctx context.Context, item asset.Item, pair currency.Pair, tp margin.Type) error {
	if item != asset.USDTMarginedFutures && item != asset.CoinMarginedFutures {
		return fmt.Errorf("%w %v", asset.ErrNotSupported, item)
	}
	if !tp.Valid() {
		return fmt.Errorf("%w %v", margin.ErrInvalidMarginType, tp)
	}
	mt, err := b.marginTypeToString(tp)
	if err != nil {
		return err
	}
	switch item {
	case asset.CoinMarginedFutures:
		_, err = b.FuturesChangeMarginType(ctx, pair, mt)
	case asset.USDTMarginedFutures:
		err = b.UChangeInitialMarginType(ctx, pair, mt)
	}
	if err != nil {
		return err
	}

	return nil
}

// ChangePositionMargin will modify a position/currencies margin parameters
func (b *Binance) ChangePositionMargin(ctx context.Context, req *margin.PositionChangeRequest) (*margin.PositionChangeResponse, error) {
	if req == nil {
		return nil, fmt.Errorf("%w PositionChangeRequest", common.ErrNilPointer)
	}
	if req.Asset != asset.USDTMarginedFutures && req.Asset != asset.CoinMarginedFutures {
		return nil, fmt.Errorf("%w %v", asset.ErrNotSupported, req.Asset)
	}
	if req.NewAllocatedMargin == 0 {
		return nil, fmt.Errorf("%w %v %v", margin.ErrNewAllocatedMarginRequired, req.Asset, req.Pair)
	}
	if req.OriginalAllocatedMargin == 0 {
		return nil, fmt.Errorf("%w %v %v", margin.ErrOriginalPositionMarginRequired, req.Asset, req.Pair)
	}
	if req.MarginType == margin.Multi {
		return nil, fmt.Errorf("%w %v %v", margin.ErrMarginTypeUnsupported, req.Asset, req.Pair)
	}

	marginType := "add"
	if req.NewAllocatedMargin < req.OriginalAllocatedMargin {
		marginType = "reduce"
	}
	var side string
	if req.MarginSide != "" {
		side = req.MarginSide
	}
	var err error
	switch req.Asset {
	case asset.CoinMarginedFutures:
		_, err = b.ModifyIsolatedPositionMargin(ctx, req.Pair, side, marginType, req.NewAllocatedMargin)
	case asset.USDTMarginedFutures:
		_, err = b.UModifyIsolatedPositionMarginReq(ctx, req.Pair.String(), side, marginType, req.NewAllocatedMargin)
	}
	if err != nil {
		return nil, err
	}

	return &margin.PositionChangeResponse{
		Exchange:        b.Name,
		Pair:            req.Pair,
		Asset:           req.Asset,
		MarginType:      req.MarginType,
		AllocatedMargin: req.NewAllocatedMargin,
	}, nil
}

// marginTypeToString converts the GCT margin type to Binance's string
func (b *Binance) marginTypeToString(mt margin.Type) (string, error) {
	switch mt {
	case margin.Isolated:
		return margin.Isolated.Upper(), nil
	case margin.Multi:
		return "CROSSED", nil
	}
	return "", fmt.Errorf("%w %v", margin.ErrInvalidMarginType, mt)
}

// GetFuturesPositionSummary returns the account's position summary for the asset type and pair
// it can be used to calculate potential positions
func (b *Binance) GetFuturesPositionSummary(ctx context.Context, req *futures.PositionSummaryRequest) (*futures.PositionSummary, error) {
	if req == nil {
		return nil, fmt.Errorf("%w GetFuturesPositionSummary", common.ErrNilPointer)
	}
	if req.CalculateOffline {
		return nil, common.ErrCannotCalculateOffline
	}
	fPair, err := b.FormatExchangeCurrency(req.Pair, req.Asset)
	if err != nil {
		return nil, err
	}
	switch req.Asset {
	case asset.USDTMarginedFutures:
		ai, err := b.UAccountInformationV2(ctx)
		if err != nil {
			return nil, err
		}
		collateralMode := collateral.SingleMode
		if ai.MultiAssetsMargin {
			collateralMode = collateral.MultiMode
		}
		var accountPosition *UPosition
		var leverage, maintenanceMargin, initialMargin,
			liquidationPrice, markPrice, positionSize,
			collateralTotal, collateralUsed, collateralAvailable,
			unrealisedPNL, openPrice, isolatedMargin float64

		for i := range ai.Positions {
			if ai.Positions[i].Symbol != fPair.String() {
				continue
			}
			accountPosition = &ai.Positions[i]
			break
		}
		if accountPosition == nil {
			return nil, fmt.Errorf("%w %v %v position info", currency.ErrCurrencyNotFound, req.Asset, req.Pair)
		}

		var usdtAsset, busdAsset *UAsset
		for i := range ai.Assets {
			if usdtAsset != nil && busdAsset != nil {
				break
			}
			if strings.EqualFold(ai.Assets[i].Asset, currency.USDT.Item.Symbol) {
				usdtAsset = &ai.Assets[i]
				continue
			}
			if strings.EqualFold(ai.Assets[i].Asset, currency.BUSD.Item.Symbol) {
				busdAsset = &ai.Assets[i]
			}
		}
		if usdtAsset == nil && busdAsset == nil {
			return nil, fmt.Errorf("%w %v %v asset info", currency.ErrCurrencyNotFound, req.Asset, req.Pair)
		}

		leverage = accountPosition.Leverage
		openPrice = accountPosition.EntryPrice
		maintenanceMargin = accountPosition.MaintenanceMargin
		initialMargin = accountPosition.PositionInitialMargin
		marginType := margin.Multi
		if accountPosition.Isolated {
			marginType = margin.Isolated
		}

		var contracts []futures.Contract
		contracts, err = b.GetFuturesContractDetails(ctx, req.Asset)
		if err != nil {
			return nil, err
		}
		var contractSettlementType futures.ContractSettlementType
		for i := range contracts {
			if !contracts[i].Name.Equal(fPair) {
				continue
			}
			contractSettlementType = contracts[i].SettlementType
			break
		}

		var c currency.Code
		if collateralMode == collateral.SingleMode {
			var collateralAsset *UAsset
			if strings.Contains(accountPosition.Symbol, usdtAsset.Asset) {
				collateralAsset = usdtAsset
			} else if strings.Contains(accountPosition.Symbol, busdAsset.Asset) {
				collateralAsset = busdAsset
			}
			collateralTotal = collateralAsset.WalletBalance
			collateralAvailable = collateralAsset.AvailableBalance
			unrealisedPNL = collateralAsset.UnrealizedProfit
			c = currency.NewCode(collateralAsset.Asset)
			if marginType == margin.Multi {
				isolatedMargin = collateralAsset.CrossUnPnl
				collateralUsed = collateralTotal + isolatedMargin
			} else {
				isolatedMargin = accountPosition.IsolatedWallet
				collateralUsed = isolatedMargin
			}
		} else if collateralMode == collateral.MultiMode {
			collateralTotal = ai.TotalWalletBalance
			collateralUsed = ai.TotalWalletBalance - ai.AvailableBalance
			collateralAvailable = ai.AvailableBalance
			unrealisedPNL = accountPosition.UnrealisedProfit
		}

		var maintenanceMarginFraction decimal.Decimal
		if collateralTotal != 0 {
			maintenanceMarginFraction = decimal.NewFromFloat(maintenanceMargin).Div(decimal.NewFromFloat(collateralTotal)).Mul(decimal.NewFromInt32(100))
		}

		// binance so fun, some prices exclusively here
		positionsInfo, err := b.UPositionsInfoV2(ctx, fPair)
		if err != nil {
			return nil, err
		}
		var relevantPosition *UPositionInformationV2
		fps := fPair.String()
		for i := range positionsInfo {
			if positionsInfo[i].Symbol != fps {
				continue
			}
			relevantPosition = &positionsInfo[i]
		}
		if relevantPosition == nil {
			return nil, fmt.Errorf("%w %v %v", futures.ErrNoPositionsFound, req.Asset, req.Pair)
		}

		return &futures.PositionSummary{
			Pair:                         req.Pair,
			Asset:                        req.Asset,
			MarginType:                   marginType,
			CollateralMode:               collateralMode,
			Currency:                     c,
			ContractSettlementType:       contractSettlementType,
			IsolatedMargin:               decimal.NewFromFloat(isolatedMargin),
			Leverage:                     decimal.NewFromFloat(leverage),
			MaintenanceMarginRequirement: decimal.NewFromFloat(maintenanceMargin),
			InitialMarginRequirement:     decimal.NewFromFloat(initialMargin),
			EstimatedLiquidationPrice:    decimal.NewFromFloat(liquidationPrice),
			CollateralUsed:               decimal.NewFromFloat(collateralUsed),
			MarkPrice:                    decimal.NewFromFloat(markPrice),
			CurrentSize:                  decimal.NewFromFloat(positionSize),
			AverageOpenPrice:             decimal.NewFromFloat(openPrice),
			UnrealisedPNL:                decimal.NewFromFloat(unrealisedPNL),
			MaintenanceMarginFraction:    maintenanceMarginFraction,
			FreeCollateral:               decimal.NewFromFloat(collateralAvailable),
			TotalCollateral:              decimal.NewFromFloat(collateralTotal),
			NotionalSize:                 decimal.NewFromFloat(positionSize).Mul(decimal.NewFromFloat(markPrice)),
		}, nil
	case asset.CoinMarginedFutures:
		ai, err := b.GetFuturesAccountInfo(ctx)
		if err != nil {
			return nil, err
		}
		collateralMode := collateral.SingleMode
		var leverage, maintenanceMargin, initialMargin,
			liquidationPrice, markPrice, positionSize,
			collateralTotal, collateralUsed, collateralAvailable,
			pnl, openPrice, isolatedMargin float64

		var accountPosition *FuturesAccountInformationPosition
		fps := fPair.String()
		for i := range ai.Positions {
			if ai.Positions[i].Symbol != fps {
				continue
			}
			accountPosition = &ai.Positions[i]
			break
		}
		if accountPosition == nil {
			return nil, fmt.Errorf("%w %v %v position info", currency.ErrCurrencyNotFound, req.Asset, req.Pair)
		}
		var accountAsset *FuturesAccountAsset
		for i := range ai.Assets {
			// TODO: utilise contract data to discern the underlying currency
			// instead of having a user provide it
			if ai.Assets[i].Asset != req.UnderlyingPair.Base.Upper().String() {
				continue
			}
			accountAsset = &ai.Assets[i]
			break
		}
		if accountAsset == nil {
			return nil, fmt.Errorf("could not get asset info: %w %v %v, please verify underlying pair: '%v'", currency.ErrCurrencyNotFound, req.Asset, req.Pair, req.UnderlyingPair)
		}

		leverage = accountPosition.Leverage
		openPrice = accountPosition.EntryPrice
		maintenanceMargin = accountPosition.MaintenanceMargin
		initialMargin = accountPosition.PositionInitialMargin
		marginType := margin.Multi
		if accountPosition.Isolated {
			marginType = margin.Isolated
		}
		collateralTotal = accountAsset.WalletBalance
		frozenBalance := decimal.NewFromFloat(accountAsset.WalletBalance).Sub(decimal.NewFromFloat(accountAsset.AvailableBalance))
		collateralAvailable = accountAsset.AvailableBalance
		pnl = accountAsset.UnrealizedProfit
		if marginType == margin.Multi {
			isolatedMargin = accountAsset.CrossUnPNL
			collateralUsed = collateralTotal + isolatedMargin
		} else {
			isolatedMargin = accountPosition.IsolatedWallet
			collateralUsed = isolatedMargin
		}

		// binance so fun, some prices exclusively here
		positionsInfo, err := b.FuturesPositionsInfo(ctx, "", req.Pair.Base.String())
		if err != nil {
			return nil, err
		}
		if len(positionsInfo) == 0 {
			return nil, fmt.Errorf("%w %v", futures.ErrNoPositionsFound, fPair)
		}
		var relevantPosition *FuturesPositionInformation
		for i := range positionsInfo {
			if positionsInfo[i].Symbol != fps {
				continue
			}
			relevantPosition = &positionsInfo[i]
		}
		if relevantPosition == nil {
			return nil, fmt.Errorf("%w %v %v", futures.ErrNoPositionsFound, req.Asset, req.Pair)
		}
		liquidationPrice = relevantPosition.LiquidationPrice
		markPrice = relevantPosition.MarkPrice
		positionSize = relevantPosition.PositionAmount
		var mmf, tc decimal.Decimal
		if collateralTotal != 0 {
			tc = decimal.NewFromFloat(collateralTotal)
			mmf = decimal.NewFromFloat(maintenanceMargin).Div(tc).Mul(decimal.NewFromInt(100))
		}

		var contracts []futures.Contract
		contracts, err = b.GetFuturesContractDetails(ctx, req.Asset)
		if err != nil {
			return nil, err
		}
		var contractSettlementType futures.ContractSettlementType
		for i := range contracts {
			if !contracts[i].Name.Equal(fPair) {
				continue
			}
			contractSettlementType = contracts[i].SettlementType
			break
		}

		return &futures.PositionSummary{
			Pair:                         req.Pair,
			Asset:                        req.Asset,
			MarginType:                   marginType,
			CollateralMode:               collateralMode,
			ContractSettlementType:       contractSettlementType,
			Currency:                     currency.NewCode(accountAsset.Asset),
			IsolatedMargin:               decimal.NewFromFloat(isolatedMargin),
			NotionalSize:                 decimal.NewFromFloat(positionSize).Mul(decimal.NewFromFloat(markPrice)),
			Leverage:                     decimal.NewFromFloat(leverage),
			MaintenanceMarginRequirement: decimal.NewFromFloat(maintenanceMargin),
			InitialMarginRequirement:     decimal.NewFromFloat(initialMargin),
			EstimatedLiquidationPrice:    decimal.NewFromFloat(liquidationPrice),
			CollateralUsed:               decimal.NewFromFloat(collateralUsed),
			MarkPrice:                    decimal.NewFromFloat(markPrice),
			CurrentSize:                  decimal.NewFromFloat(positionSize),
			AverageOpenPrice:             decimal.NewFromFloat(openPrice),
			UnrealisedPNL:                decimal.NewFromFloat(pnl),
			MaintenanceMarginFraction:    mmf,
			FreeCollateral:               decimal.NewFromFloat(collateralAvailable),
			TotalCollateral:              tc,
			FrozenBalance:                frozenBalance,
		}, nil
	default:
		return nil, fmt.Errorf("%w %v", asset.ErrNotSupported, req.Asset)
	}
}

// GetFuturesPositionOrders returns the orders for futures positions
func (b *Binance) GetFuturesPositionOrders(ctx context.Context, req *futures.PositionsRequest) ([]futures.PositionResponse, error) {
	if req == nil {
		return nil, fmt.Errorf("%w GetFuturesPositionOrders", common.ErrNilPointer)
	}
	if len(req.Pairs) == 0 {
		return nil, currency.ErrCurrencyPairsEmpty
	}
	if time.Since(req.StartDate) > b.Features.Supports.MaximumOrderHistory+time.Hour {
		if req.RespectOrderHistoryLimits {
			req.StartDate = time.Now().Add(-b.Features.Supports.MaximumOrderHistory)
		} else {
			return nil, fmt.Errorf("%w max lookup %v", futures.ErrOrderHistoryTooLarge, time.Now().Add(-b.Features.Supports.MaximumOrderHistory))
		}
	}
	if req.EndDate.IsZero() {
		req.EndDate = time.Now()
	}

	var resp []futures.PositionResponse
	sd := req.StartDate
	switch req.Asset {
	case asset.USDTMarginedFutures:
		var orderLimit = 1000
		for x := range req.Pairs {
			fPair, err := b.FormatExchangeCurrency(req.Pairs[x], req.Asset)
			if err != nil {
				return nil, err
			}
			result, err := b.UPositionsInfoV2(ctx, fPair)
			if err != nil {
				return nil, err
			}
			for y := range result {
				currencyPosition := futures.PositionResponse{
					Asset: req.Asset,
					Pair:  req.Pairs[x],
				}
				for {
					var orders []UFuturesOrderData
					orders, err = b.UAllAccountOrders(ctx, fPair.String(), 0, int64(orderLimit), sd, req.EndDate)
					if err != nil {
						return nil, err
					}
					for i := range orders {
						if orders[i].Time.Time().After(req.EndDate) {
							continue
						}
						orderVars := compatibleOrderVars(orders[i].Side, orders[i].Status, orders[i].OrderType)
						var mt margin.Type
						mt, err = margin.StringToMarginType(result[y].MarginType)
						if err != nil {
							if !errors.Is(err, margin.ErrInvalidMarginType) {
								return nil, err
							}
						}
						currencyPosition.Orders = append(currencyPosition.Orders, order.Detail{
							ReduceOnly:           orders[i].ClosePosition,
							Price:                orders[i].Price,
							Amount:               orders[i].ExecutedQty,
							TriggerPrice:         orders[i].ActivatePrice,
							AverageExecutedPrice: orders[i].AvgPrice,
							ExecutedAmount:       orders[i].ExecutedQty,
							RemainingAmount:      orders[i].OrigQty - orders[i].ExecutedQty,
							CostAsset:            req.Pairs[x].Quote,
							Leverage:             result[y].Leverage,
							Exchange:             b.Name,
							OrderID:              strconv.FormatInt(orders[i].OrderID, 10),
							ClientOrderID:        orders[i].ClientOrderID,
							Type:                 orderVars.OrderType,
							Side:                 orderVars.Side,
							Status:               orderVars.Status,
							AssetType:            asset.USDTMarginedFutures,
							Date:                 orders[i].Time.Time(),
							LastUpdated:          orders[i].UpdateTime.Time(),
							Pair:                 req.Pairs[x],
							MarginType:           mt,
						})
					}
					if len(orders) < orderLimit {
						break
					}
					sd = currencyPosition.Orders[len(currencyPosition.Orders)-1].Date
				}
				resp = append(resp, currencyPosition)
			}
		}
	case asset.CoinMarginedFutures:
		var orderLimit = 100
		for x := range req.Pairs {
			fPair, err := b.FormatExchangeCurrency(req.Pairs[x], req.Asset)
			if err != nil {
				return nil, err
			}
			// "pair" for coinmarginedfutures is the pair.Base
			// eg ADAUSD_PERP the pair is ADAUSD
			result, err := b.FuturesPositionsInfo(ctx, "", fPair.Base.String())
			if err != nil {
				return nil, err
			}
			currencyPosition := futures.PositionResponse{
				Asset: req.Asset,
				Pair:  req.Pairs[x],
			}
			for y := range result {
				if result[y].PositionAmount == 0 {
					continue
				}
				for {
					var orders []FuturesOrderData
					orders, err = b.GetAllFuturesOrders(ctx, fPair, currency.EMPTYPAIR, sd, req.EndDate, 0, int64(orderLimit))
					if err != nil {
						return nil, err
					}
					for i := range orders {
						if orders[i].Time.Time().After(req.EndDate) {
							continue
						}
						var orderPair currency.Pair
						orderPair, err = currency.NewPairFromString(orders[i].Pair)
						if err != nil {
							return nil, err
						}
						orderVars := compatibleOrderVars(orders[i].Side, orders[i].Status, orders[i].OrderType)
						var mt margin.Type
						mt, err = margin.StringToMarginType(result[y].MarginType)
						if err != nil {
							if !errors.Is(err, margin.ErrInvalidMarginType) {
								return nil, err
							}
						}
						currencyPosition.Orders = append(currencyPosition.Orders, order.Detail{
							ReduceOnly:           orders[i].ClosePosition,
							Price:                orders[i].Price,
							Amount:               orders[i].ExecutedQty,
							TriggerPrice:         orders[i].ActivatePrice,
							AverageExecutedPrice: orders[i].AvgPrice,
							ExecutedAmount:       orders[i].ExecutedQty,
							RemainingAmount:      orders[i].OrigQty - orders[i].ExecutedQty,
							Leverage:             result[y].Leverage,
							CostAsset:            orderPair.Base,
							Exchange:             b.Name,
							OrderID:              strconv.FormatInt(orders[i].OrderID, 10),
							ClientOrderID:        orders[i].ClientOrderID,
							Type:                 orderVars.OrderType,
							Side:                 orderVars.Side,
							Status:               orderVars.Status,
							AssetType:            asset.CoinMarginedFutures,
							Date:                 orders[i].Time.Time(),
							LastUpdated:          orders[i].UpdateTime.Time(),
							Pair:                 req.Pairs[x],
							MarginType:           mt,
						})
					}
					if len(orders) < orderLimit {
						break
					}
					sd = currencyPosition.Orders[len(currencyPosition.Orders)-1].Date
				}
				resp = append(resp, currencyPosition)
			}
		}
	default:
		return nil, fmt.Errorf("%w futures position for %v is not", asset.ErrNotSupported, req.Asset)
	}
	return resp, nil
}

// SetLeverage sets the account's initial leverage for the asset type and pair
func (b *Binance) SetLeverage(ctx context.Context, item asset.Item, pair currency.Pair, _ margin.Type, amount float64, _ order.Side) error {
	switch item {
	case asset.USDTMarginedFutures:
		_, err := b.UChangeInitialLeverageRequest(ctx, pair.String(), amount)
		return err
	case asset.CoinMarginedFutures:
		_, err := b.FuturesChangeInitialLeverage(ctx, pair, amount)
		return err
	default:
		return fmt.Errorf("%w %v", asset.ErrNotSupported, item)
	}
}

// GetLeverage gets the account's initial leverage for the asset type and pair
func (b *Binance) GetLeverage(ctx context.Context, item asset.Item, pair currency.Pair, _ margin.Type, _ order.Side) (float64, error) {
	if pair.IsEmpty() {
		return -1, currency.ErrCurrencyPairEmpty
	}
	switch item {
	case asset.USDTMarginedFutures:
		resp, err := b.UPositionsInfoV2(ctx, pair)
		if err != nil {
			return -1, err
		}
		if len(resp) == 0 {
			return -1, fmt.Errorf("%w %v %v", futures.ErrPositionNotFound, item, pair)
		}
		// leverage is the same across positions
		return resp[0].Leverage, nil
	case asset.CoinMarginedFutures:
		resp, err := b.FuturesPositionsInfo(ctx, "", pair.Base.String())
		if err != nil {
			return -1, err
		}
		if len(resp) == 0 {
			return -1, fmt.Errorf("%w %v %v", futures.ErrPositionNotFound, item, pair)
		}
		// leverage is the same across positions
		return resp[0].Leverage, nil
	default:
		return -1, fmt.Errorf("%w %v", asset.ErrNotSupported, item)
	}
}

// GetFuturesContractDetails returns details about futures contracts
func (b *Binance) GetFuturesContractDetails(ctx context.Context, item asset.Item) ([]futures.Contract, error) {
	if !item.IsFutures() {
		return nil, futures.ErrNotFuturesAsset
	}
	switch item {
	case asset.USDTMarginedFutures:
		fri, err := b.UGetFundingRateInfo(ctx)
		if err != nil {
			return nil, err
		}
		ei, err := b.UExchangeInfo(ctx)
		if err != nil {
			return nil, err
		}
		resp := make([]futures.Contract, 0, len(ei.Symbols))
		for i := range ei.Symbols {
			var fundingRateFloor, fundingRateCeil decimal.Decimal
			for j := range fri {
				if fri[j].Symbol != ei.Symbols[i].Symbol {
					continue
				}
				fundingRateFloor = fri[j].AdjustedFundingRateFloor.Decimal()
				fundingRateCeil = fri[j].AdjustedFundingRateCap.Decimal()
				break
			}
			var cp currency.Pair
			cp, err = currency.NewPairFromStrings(ei.Symbols[i].BaseAsset, ei.Symbols[i].Symbol[len(ei.Symbols[i].BaseAsset):])
			if err != nil {
				return nil, err
			}
			var ct futures.ContractType
			var ed time.Time
			if cp.Quote.Equal(currency.USDT) || cp.Quote.Equal(currency.BUSD) {
				ct = futures.Perpetual
			} else {
				ct = futures.Quarterly
				ed = ei.Symbols[i].DeliveryDate.Time()
			}
			resp = append(resp, futures.Contract{
				Exchange:           b.Name,
				Name:               cp,
				Underlying:         currency.NewPair(currency.NewCode(ei.Symbols[i].BaseAsset), currency.NewCode(ei.Symbols[i].QuoteAsset)),
				Asset:              item,
				SettlementType:     futures.Linear,
				StartDate:          ei.Symbols[i].OnboardDate.Time(),
				EndDate:            ed,
				IsActive:           ei.Symbols[i].Status == "TRADING",
				Status:             ei.Symbols[i].Status,
				MarginCurrency:     currency.NewCode(ei.Symbols[i].MarginAsset),
				Type:               ct,
				FundingRateFloor:   fundingRateFloor,
				FundingRateCeiling: fundingRateCeil,
			})
		}
		return resp, nil
	case asset.CoinMarginedFutures:
		fri, err := b.GetFundingRateInfo(ctx)
		if err != nil {
			return nil, err
		}
		ei, err := b.FuturesExchangeInfo(ctx)
		if err != nil {
			return nil, err
		}

		resp := make([]futures.Contract, 0, len(ei.Symbols))
		for i := range ei.Symbols {
			var fundingRateFloor, fundingRateCeil decimal.Decimal
			for j := range fri {
				if fri[j].Symbol != ei.Symbols[i].Symbol {
					continue
				}
				fundingRateFloor = fri[j].AdjustedFundingRateFloor.Decimal()
				fundingRateCeil = fri[j].AdjustedFundingRateCap.Decimal()
				break
			}
			var cp currency.Pair
			cp, err = currency.NewPairFromString(ei.Symbols[i].Symbol)
			if err != nil {
				return nil, err
			}

			var ct futures.ContractType
			var ed time.Time
			if cp.Quote.Equal(currency.PERP) {
				ct = futures.Perpetual
			} else {
				ct = futures.Quarterly
				ed = ei.Symbols[i].DeliveryDate.Time()
			}
			resp = append(resp, futures.Contract{
				Exchange:           b.Name,
				Name:               cp,
				Underlying:         currency.NewPair(currency.NewCode(ei.Symbols[i].BaseAsset), currency.NewCode(ei.Symbols[i].QuoteAsset)),
				Asset:              item,
				StartDate:          ei.Symbols[i].OnboardDate.Time(),
				EndDate:            ed,
				IsActive:           ei.Symbols[i].ContractStatus == "TRADING",
				MarginCurrency:     currency.NewCode(ei.Symbols[i].MarginAsset),
				SettlementType:     futures.Inverse,
				Type:               ct,
				FundingRateFloor:   fundingRateFloor,
				FundingRateCeiling: fundingRateCeil,
			})
		}
		return resp, nil
	}
	return nil, fmt.Errorf("%w %v", asset.ErrNotSupported, item)
}

// GetOpenInterest returns the open interest rate for a given asset pair
func (b *Binance) GetOpenInterest(ctx context.Context, k ...key.PairAsset) ([]futures.OpenInterest, error) {
	if len(k) == 0 {
		return nil, fmt.Errorf("%w requires pair", common.ErrFunctionNotSupported)
	}
	for i := range k {
		if k[i].Asset != asset.USDTMarginedFutures && k[i].Asset != asset.CoinMarginedFutures {
			// avoid API calls or returning errors after a successful retrieval
			return nil, fmt.Errorf("%w %v %v", asset.ErrNotSupported, k[i].Asset, k[i].Pair())
		}
	}
	result := make([]futures.OpenInterest, len(k))
	for i := range k {
		switch k[i].Asset {
		case asset.USDTMarginedFutures:
			oi, err := b.UOpenInterest(ctx, k[i].Pair().String())
			if err != nil {
				return nil, err
			}
			result[i] = futures.OpenInterest{
				Key: key.ExchangePairAsset{
					Exchange: b.Name,
					Base:     k[i].Base,
					Quote:    k[i].Quote,
					Asset:    k[i].Asset,
				},
				OpenInterest: oi.OpenInterest,
			}
		case asset.CoinMarginedFutures:
			oi, err := b.OpenInterest(ctx, k[i].Pair())
			if err != nil {
				return nil, err
			}
			result[i] = futures.OpenInterest{
				Key: key.ExchangePairAsset{
					Exchange: b.Name,
					Base:     k[i].Base,
					Quote:    k[i].Quote,
					Asset:    k[i].Asset,
				},
				OpenInterest: oi.OpenInterest,
			}
		}
	}
	return result, nil
}

// GetCurrencyTradeURL returns the URL to the exchange's trade page for the given asset and currency pair
func (b *Binance) GetCurrencyTradeURL(ctx context.Context, a asset.Item, cp currency.Pair) (string, error) {
	_, err := b.CurrencyPairs.IsPairEnabled(cp, a)
	if err != nil {
		return "", err
	}
	symbol, err := b.FormatSymbol(cp, a)
	if err != nil {
		return "", err
	}
	switch a {
	case asset.USDTMarginedFutures:
		var ct string
		if !cp.Quote.Equal(currency.USDT) && !cp.Quote.Equal(currency.BUSD) {
			ei, err := b.UExchangeInfo(ctx)
			if err != nil {
				return "", err
			}
			for i := range ei.Symbols {
				if ei.Symbols[i].Symbol != symbol {
					continue
				}
				switch ei.Symbols[i].ContractType {
				case "CURRENT_QUARTER":
					ct = "_QUARTER"
				case "NEXT_QUARTER":
					ct = "_BI-QUARTER"
				}
				symbol = ei.Symbols[i].Pair
				break
			}
		}
		return tradeBaseURL + "futures/" + symbol + ct, nil
	case asset.CoinMarginedFutures:
		var ct string
		if !cp.Quote.Equal(currency.USDT) && !cp.Quote.Equal(currency.BUSD) {
			ei, err := b.FuturesExchangeInfo(ctx)
			if err != nil {
				return "", err
			}
			for i := range ei.Symbols {
				if ei.Symbols[i].Symbol != symbol {
					continue
				}
				switch ei.Symbols[i].ContractType {
				case "CURRENT_QUARTER":
					ct = "_QUARTER"
				case "NEXT_QUARTER":
					ct = "_BI-QUARTER"
				}
				symbol = ei.Symbols[i].Pair
				break
			}
		}
		return tradeBaseURL + "delivery/" + symbol + ct, nil
	case asset.Spot:
		return tradeBaseURL + "trade/" + symbol + "?type=spot", nil
	case asset.Margin:
		return tradeBaseURL + "trade/" + symbol + "?type=cross", nil
	case asset.Options:
		var underlying string
		ei, err := b.GetOptionsExchangeInformation(ctx)
		if err != nil {
			return "", err
		}
		for i := range ei.OptionSymbols {
			if ei.OptionSymbols[i].Symbol != symbol {
				continue
			}
			underlying = ei.OptionSymbols[i].Underlying
			break
		}
		return tradeBaseURL + "eoptions/" + underlying + "/" + symbol, nil
	default:
		return "", fmt.Errorf("%w %v", asset.ErrNotSupported, a)
	}
}<|MERGE_RESOLUTION|>--- conflicted
+++ resolved
@@ -572,7 +572,7 @@
 			}
 		}
 		if len(ticks) != 1 {
-			return nil, ticker.ErrNoTickerFound
+			return nil, ticker.ErrTickerNotFound
 		}
 		for t := range ticks {
 			err = ticker.ProcessTicker(&ticker.Price{
@@ -643,7 +643,7 @@
 			return nil, err
 		}
 		if len(tick) == 0 {
-			return nil, fmt.Errorf("%w, pair: %v", ticker.ErrNoTickerFound, p)
+			return nil, fmt.Errorf("%w, pair: %v", ticker.ErrTickerNotFound, p)
 		}
 		for a := range tick {
 			cp, err := currency.NewPairFromString(tick[a].Symbol)
@@ -670,7 +670,6 @@
 	return ticker.GetTicker(b.Name, p, a)
 }
 
-<<<<<<< HEAD
 // FetchTicker returns the ticker for a currency pair
 func (b *Binance) FetchTicker(ctx context.Context, p currency.Pair, assetType asset.Item) (*ticker.Price, error) {
 	fPair, err := b.FormatExchangeCurrency(p, assetType)
@@ -694,8 +693,6 @@
 	return ob, nil
 }
 
-=======
->>>>>>> dc2d7770
 // UpdateOrderbook updates and returns the orderbook for a currency pair
 func (b *Binance) UpdateOrderbook(ctx context.Context, p currency.Pair, assetType asset.Item) (*orderbook.Base, error) {
 	err := b.CurrencyPairs.IsAssetEnabled(assetType)
