--- conflicted
+++ resolved
@@ -1299,19 +1299,11 @@
 			return nil, order.ErrSideIsInvalid
 		}
 
-<<<<<<< HEAD
-		var (
-			oType       string
-			timeInForce RequestParamsTimeForceType
-		)
+		var oType, timeInForce string
 		oType, err = b.orderTypeToString(s.Type)
 		if err != nil {
 			return nil, err
 		}
-		if s.Type == order.Limit {
-			timeInForce = BinanceRequestParamsTimeGTC
-=======
-		var oType, timeInForce string
 		switch s.Type {
 		case order.Limit:
 			oType = cfuturesLimit
@@ -1330,7 +1322,6 @@
 			oType = cfuturesTrailingStopMarket
 		default:
 			return nil, errors.New("invalid type, check api docs for updates")
->>>>>>> 88584b80
 		}
 		if s.AssetType == asset.CoinMarginedFutures {
 			var o *FuturesOrderPlaceData
@@ -1618,7 +1609,6 @@
 			ExecutedAmount:    resp.ExecutedQty.Float64(),
 			Date:              resp.Time.Time(),
 			LastUpdated:       resp.UpdateTime.Time(),
-			ImmediateOrCancel: resp.TimeInForce == "IOC",
 		}, nil
 	case asset.CoinMarginedFutures:
 		orderData, err := b.FuturesOpenOrderData(ctx, pair, orderID, "")
