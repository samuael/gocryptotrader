--- conflicted
+++ resolved
@@ -51,7 +51,6 @@
 	bookTickerCFuturesChan      = "@bookTicker"
 	indexPriceKlineCFuturesChan = "@indexPriceKline"
 	markPriceKlineCFuturesChan  = "@markPriceKline"
-<<<<<<< HEAD
 )
 
 // TransferTypes represents asset transfer typess
@@ -91,8 +90,6 @@
 	PORTFOLIO_MARGIN_MAIN
 	MAIN_ISOLATED_MARGIN
 	ISOLATED_MARGIN_MAIN
-=======
->>>>>>> 82280f99
 )
 
 // String returns a string representation of transfer type
@@ -427,13 +424,8 @@
 	LowPrice               types.Number         `json:"l"`
 	TotalTradedVolume      types.Number         `json:"v"`
 	TotalTradedQuoteVolume types.Number         `json:"q"`
-<<<<<<< HEAD
 	OpenTime               convert.ExchangeTime `json:"O"`
 	CloseTime              convert.ExchangeTime `json:"C"`
-=======
-	OpenTime               time.Time            `json:"O"`
-	CloseTime              time.Time            `json:"C"`
->>>>>>> 82280f99
 	FirstTradeID           int64                `json:"F"`
 	LastTradeID            int64                `json:"L"`
 	NumberOfTrades         int64                `json:"n"`
@@ -1259,9 +1251,9 @@
 
 // WsPayload defines the payload through the websocket connection
 type WsPayload struct {
-	Method string        `json:"method"`
-	Params []interface{} `json:"params"`
-	ID     int64         `json:"id"`
+	Method string   `json:"method"`
+	Params []string `json:"params"`
+	ID     int64    `json:"id"`
 }
 
 // CrossMarginInterestData stores cross margin data for borrowing
@@ -1900,11 +1892,7 @@
 // SymbolTickerItem holds symbol and price information
 type SymbolTickerItem struct {
 	Symbol string       `json:"symbol"`
-<<<<<<< HEAD
-	Price  types.Number `json:"price" `
-=======
 	Price  types.Number `json:"price"`
->>>>>>> 82280f99
 }
 
 // SymbolTickers holds symbol and price ticker information.
@@ -2333,7 +2321,6 @@
 	Taker  string `json:"taker"`
 	Buyer  string `json:"buyer"`
 	Seller string `json:"seller"`
-<<<<<<< HEAD
 }
 
 // SystemStatus holds system status code and message
@@ -2391,6 +2378,4 @@
 			FromAsset           string               `json:"fromAsset"`
 		} `json:"userAssetDribbletDetails"`
 	} `json:"userAssetDribblets"`
-=======
->>>>>>> 82280f99
 }