package binance

import (
	"errors"
	"fmt"
	"sync"
	"time"

	"github.com/shopspring/decimal"
	"github.com/thrasher-corp/gocryptotrader/currency"
	"github.com/thrasher-corp/gocryptotrader/encoding/json"
	"github.com/thrasher-corp/gocryptotrader/exchanges/asset"
	"github.com/thrasher-corp/gocryptotrader/exchanges/order"
	"github.com/thrasher-corp/gocryptotrader/exchanges/orderbook"
	"github.com/thrasher-corp/gocryptotrader/types"
)

// withdrawals status codes description
const (
	EmailSent = iota
	Cancelled
	AwaitingApproval
	Rejected
	Processing
	Failure
	Completed

	// Futures channels
	contractInfoAllChan = "!contractInfo"
	forceOrderAllChan   = "!forceOrder@arr"
	bookTickerAllChan   = "!bookTicker"
	tickerAllChan       = "!ticker@arr"
	miniTickerAllChan   = "!miniTicker@arr"
	aggTradeChan        = "@aggTrade"
	depthChan           = "@depth"
	markPriceChan       = "@markPrice"
	tickerChan          = "@ticker"
	klineChan           = "@kline"
	miniTickerChan      = "@miniTicker"
	forceOrderChan      = "@forceOrder"
	continuousKline     = "continuousKline"

	// USDT Marigined futures
	markPriceAllChan   = "!markPrice@arr"
	assetIndexChan     = "@assetIndex"
	bookTickersChan    = "@bookTickers"
	assetIndexAllChan  = "!assetIndex@arr"
	compositeIndexChan = "@compositeIndex"

	// Coin Margined futures
	indexPriceCFuturesChan      = "@indexPrice"
	bookTickerCFuturesChan      = "@bookTicker"
	indexPriceKlineCFuturesChan = "@indexPriceKline"
	markPriceKlineCFuturesChan  = "@markPriceKline"
)

var (
	errLoanCoinMustBeSet            = errors.New("loan coin must bet set")
	errLoanTermMustBeSet            = errors.New("loan term must be set")
	errCollateralCoinMustBeSet      = errors.New("collateral coin must be set")
	errTimestampInfoRequired        = errors.New("timestamp information is required")
	errListenKeyIsRequired          = errors.New("listen key is required")
	errValidEmailRequired           = errors.New("valid email address is required")
	errPageNumberRequired           = errors.New("page number is required")
	errLimitNumberRequired          = errors.New("invalid limit")
	errEmptySubAccountAPIKey        = errors.New("invalid sub-account API key")
	errInvalidFuturesType           = errors.New("invalid futures types")
	errInvalidAccountType           = errors.New("invalid account type specified")
	errProductIDRequired            = errors.New("product ID is required")
	errProjectIDRequired            = errors.New("project ID is required")
	errPlanIDRequired               = errors.New("plan ID  is required")
	errIndexIDIsRequired            = errors.New("index ID is required")
	errTransferAlgorithmRequired    = errors.New("transfer algorithm is required")
	errUsernameRequired             = errors.New("user name is required")
	errTransferTypeRequired         = errors.New("transfer type is required")
	errNameRequired                 = errors.New("name is required")
	errStartAndEndTimeRequired      = errors.New("startTime and endTime must be specified")
	errTradeTypeRequired            = errors.New("trade type is required")
	errPositionIDRequired           = errors.New("position ID is required")
	errRedemptionAccountRequired    = errors.New("redemption account not specified")
	errOptionTypeRequired           = errors.New("optionType is required")
	errInvalidPositionSide          = errors.New("invalid positionSide")
	errInvalidWorkingType           = errors.New("invalid workingType")
	errPageSizeRequired             = errors.New("page size is required")
	errInvalidSubscriptionStartTime = errors.New("invalid subscription start time")
	errPortfolioDetailRequired      = errors.New("portfolio detail is required")
	errPlanTypeRequired             = errors.New("planType is required")
	errTransactionIDRequired        = errors.New("transaction ID is required")
	errQuestionnaireRequired        = errors.New("questionnaire payload missing")
	errRequestIDRequired            = errors.New("request ID is required")
	errStartTimeRequired            = errors.New("start time is required")
	errStrategyTypeRequired         = errors.New("strategy type is required")
	errReferenceNumberRequired      = errors.New("reference number is required")
	errExpiredTypeRequired          = errors.New("expiredType is required")
	errQuoteIDRequired              = errors.New("quote ID is required")
	errAccountIDRequired            = errors.New("account ID is required")
	errAccountRequired              = errors.New("account information required")
	errConfigIDRequired             = errors.New("config ID is required")
	errLendingTypeRequired          = errors.New("lending type is required")
	errEmptyCurrencyCodes           = errors.New("assetNames are required")
	errSourceTypeRequired           = errors.New("source type required")
	errInvalidPercentageAmount      = errors.New("invalid percentage amount")
	errHashRateRequired             = errors.New("hash rate is required")
	errCodeRequired                 = errors.New("code is required")
	errAddressRequired              = errors.New("address is required")
	errInvalidSubscriptionCycle     = errors.New("invalid subscription cycle")
	errDurationRequired             = errors.New("duration is required")
	errCostRequired                 = errors.New("cost must be greater than 0")
	errInvalidTransactionType       = errors.New("invalid transaction type")
	errPossibleValuesRequired       = errors.New("urgency field is required")
	errPlanStatusRequired           = errors.New("plan status is required")
	errUsageTypeRequired            = errors.New("usage type is required")
	errMarginCallValueRequired      = errors.New("margin call value required")
	errTimeInForceRequired          = errors.New("time in force required")
	errIncomeTypeRequired           = errors.New("invalid incomeType")
	errInvalidNewOrderResponseType  = errors.New("invalid new order response type")
	errInvalidAutoCloseType         = errors.New("invalid auto close type")
	errDownloadIDRequired           = errors.New("downloadId is required")
	errMarginChangeTypeInvalid      = errors.New("invalid margin changeType")
	errCancelReplaceModeRequired    = errors.New("cancelReplaceMode is required")
	errExpirationTimeRequired       = errors.New("expiration time is required")
	errSubAccountIDMissing          = errors.New("sub-account id is missing")
	errSubAccountStatusMissing      = errors.New("sub-account status missing")
	errCommissionValueRequired      = errors.New("commission value is required")
	errAPIKeyNameRequired           = errors.New("api key name required")
	errRewardTypeMissing            = errors.New("reward type is required")
)

var subscriptionCycleList = []string{"H1", "H4", "H8", "H12", "WEEKLY", "DAILY", "MONTHLY", "BI_WEEKLY"}

// TransferTypes represents asset transfer types
type TransferTypes uint8

const (
	ttMainUMFuture TransferTypes = iota + 1
	ttMainCMFuture
	ttMainMargin
	ttUMFutureMain
	ttUMFutureMargin
	ttCMFutureMain
	ttCMFutureMargin
	ttMarginMain
	ttMarginUMFuture
	ttMarginCMFuture
	ttIsolatedMarginMargin
	ttMarginIsolatedMargin
	ttIsolatedMarginIsolatedMargin
	ttMainFunding
	ttFundingMain
	ttFundingUMFuture
	ttUMFutureFunding
	ttMarginFunding
	ttFundingMargin
	ttFundingCMFuture
	ttCMFutureFunding
	ttMainOption
	ttOptionMain
	ttUMFutureOption
	ttOptionUMFuture
	ttMarginOption
	ttOptionMargin
	ttFundingOption
	ttOptionFunding
	ttMainPortfolioMargin
	ttPortfolioMarginMain
	ttMainIsolatedMargin
	ttIsolatedMarginMain
)

// String returns a string representation of transfer type
func (a TransferTypes) String() string {
	switch a {
	case ttMainUMFuture:
		// Spot account transfer to USDⓈ-M Futures account
		return "MAIN_UMFUTURE"
	case ttMainCMFuture:
		// Spot account transfer to COIN-M Futures account
		return "MAIN_CMFUTURE"
	case ttMainMargin:
		// Spot account transfer to Margin（cross）account
		return "MAIN_MARGIN"
	case ttUMFutureMain:
		// USDⓈ-M Futures account transfer to Spot account
		return "UMFUTURE_MAIN"
	case ttUMFutureMargin:
		// USDⓈ-M Futures account transfer to Margin（cross）account
		return "UMFUTURE_MARGIN"
	case ttCMFutureMain:
		// COIN-M Futures account transfer to Spot account
		return "CMFUTURE_MAIN"
	case ttCMFutureMargin:
		// COIN-M Futures account transfer to Margin(cross) account
		return "CMFUTURE_MARGIN"
	case ttMarginMain:
		// Margin（cross）account transfer to Spot account
		return "MARGIN_MAIN"
	case ttMarginUMFuture:
		// Margin（cross）account transfer to USDⓈ-M Futures
		return "MARGIN_UMFUTURE"
	case ttMarginCMFuture:
		// Margin（cross）account transfer to COIN-M Futures
		return "MARGIN_CMFUTURE"
	case ttIsolatedMarginMargin:
		// Isolated margin account transfer to Margin(cross) account
		return "ISOLATEDMARGIN_MARGIN"
	case ttMarginIsolatedMargin:
		// Margin(cross) account transfer to Isolated margin account
		return "MARGIN_ISOLATEDMARGIN"
	case ttIsolatedMarginIsolatedMargin:
		// Isolated margin account transfer to Isolated margin account
		return "ISOLATEDMARGIN_ISOLATEDMARGIN"
	case ttMainFunding:
		// Spot account transfer to Funding account
		return "MAIN_FUNDING"
	case ttFundingMain:
		// Funding account transfer to Spot account
		return "FUNDING_MAIN"
	case ttFundingUMFuture:
		// Funding account transfer to UMFUTURE account
		return "FUNDING_UMFUTURE"
	case ttUMFutureFunding:
		// UMFUTURE account transfer to Funding account
		return "UMFUTURE_FUNDING"
	case ttMarginFunding:
		// MARGIN account transfer to Funding account
		return "MARGIN_FUNDING"
	case ttFundingMargin:
		// Funding account transfer to Margin account
		return "FUNDING_MARGIN"
	case ttFundingCMFuture:
		// Funding account transfer to CMFUTURE account
		return "FUNDING_CMFUTURE"
	case ttCMFutureFunding:
		// CMFUTURE account transfer to Funding account
		return "CMFUTURE_FUNDING"
	case ttMainOption:
		// Spot account transfer to Options account
		return "MAIN_OPTION"
	case ttOptionMain:
		// Options account transfer to Spot account
		return "OPTION_MAIN"
	case ttUMFutureOption:
		// USDⓈ-M Futures account transfer to Options account
		return "UMFUTURE_OPTION"
	case ttOptionUMFuture:
		// Options account transfer to USDⓈ-M Futures account
		return "OPTION_UMFUTURE"
	case ttMarginOption:
		// Margin（cross）account transfer to Options account
		return "MARGIN_OPTION"
	case ttOptionMargin:
		// Options account transfer to Margin（cross）account
		return "OPTION_MARGIN"
	case ttFundingOption:
		// Funding account transfer to Options account
		return "FUNDING_OPTION"
	case ttOptionFunding:
		// Options account transfer to Funding account
		return "OPTION_FUNDING"
	case ttMainPortfolioMargin:
		// Spot account transfer to Portfolio Margin account
		return "MAIN_PORTFOLIO_MARGIN"
	case ttPortfolioMarginMain:
		// Portfolio Margin account transfer to Spot account
		return "PORTFOLIO_MARGIN_MAIN"
	case ttMainIsolatedMargin:
		// Spot account transfer to Isolated margin account
		return "MAIN_ISOLATED_MARGIN"
	case ttIsolatedMarginMain:
		// Isolated margin account transfer to Spot account
		return "ISOLATED_MARGIN_MAIN"
	default:
		return ""
	}
}

type filterType string

const (
	priceFilter              filterType = "PRICE_FILTER"
	lotSizeFilter            filterType = "LOT_SIZE"
	icebergPartsFilter       filterType = "ICEBERG_PARTS"
	marketLotSizeFilter      filterType = "MARKET_LOT_SIZE"
	trailingDeltaFilter      filterType = "TRAILING_DELTA"
	percentPriceFilter       filterType = "PERCENT_PRICE"
	percentPriceBySizeFilter filterType = "PERCENT_PRICE_BY_SIDE"
	notionalFilter           filterType = "NOTIONAL"
	maxNumOrdersFilter       filterType = "MAX_NUM_ORDERS"
	maxNumAlgoOrdersFilter   filterType = "MAX_NUM_ALGO_ORDERS"
)

// ExchangeInfo holds the full exchange information type
type ExchangeInfo struct {
<<<<<<< HEAD
	Code            int              `json:"code"`
	Msg             string           `json:"msg"`
	Timezone        string           `json:"timezone"`
	ServerTime      types.Time       `json:"serverTime"`
	RateLimits      []*RateLimitItem `json:"rateLimits"`
	ExchangeFilters interface{}      `json:"exchangeFilters"`
=======
	Code       int        `json:"code"`
	Msg        string     `json:"msg"`
	Timezone   string     `json:"timezone"`
	ServerTime types.Time `json:"serverTime"`
	RateLimits []*struct {
		RateLimitType string `json:"rateLimitType"`
		Interval      string `json:"interval"`
		Limit         int    `json:"limit"`
	} `json:"rateLimits"`
	ExchangeFilters interface{} `json:"exchangeFilters"`
>>>>>>> e544e99c
	Symbols         []*struct {
		Symbol                          string        `json:"symbol"`
		Status                          string        `json:"status"`
		BaseAsset                       string        `json:"baseAsset"`
		BaseAssetPrecision              int64         `json:"baseAssetPrecision"`
		QuoteAsset                      string        `json:"quoteAsset"`
		QuotePrecision                  int64         `json:"quotePrecision"`
		OrderTypes                      []string      `json:"orderTypes"`
		IcebergAllowed                  bool          `json:"icebergAllowed"`
		OCOAllowed                      bool          `json:"ocoAllowed"`
		QuoteOrderQtyMarketAllowed      bool          `json:"quoteOrderQtyMarketAllowed"`
		IsSpotTradingAllowed            bool          `json:"isSpotTradingAllowed"`
		IsMarginTradingAllowed          bool          `json:"isMarginTradingAllowed"`
		Filters                         []*filterData `json:"filters"`
		Permissions                     []string      `json:"permissions"`
		QuoteAssetPrecision             int64         `json:"quoteAssetPrecision"`
		AllowTrailingStop               bool          `json:"allowTrailingStop"`
		CancelReplaceAllowed            bool          `json:"cancelReplaceAllowed"`
		PermissionSets                  [][]string    `json:"permissionSets"`
		DefaultSelfTradePreventionMode  string        `json:"defaultSelfTradePreventionMode"`
		AllowedSelfTradePreventionModes []string      `json:"allowedSelfTradePreventionModes"`
	} `json:"symbols"`
}

type filterData struct {
	FilterType          filterType `json:"filterType"`
	MinPrice            float64    `json:"minPrice,string"`
	MaxPrice            float64    `json:"maxPrice,string"`
	TickSize            float64    `json:"tickSize,string"`
	MultiplierUp        float64    `json:"multiplierUp,string"`
	MultiplierDown      float64    `json:"multiplierDown,string"`
	AvgPriceMinutes     int64      `json:"avgPriceMins"`
	MinQty              float64    `json:"minQty,string"`
	MaxQty              float64    `json:"maxQty,string"`
	StepSize            float64    `json:"stepSize,string"`
	MinNotional         float64    `json:"minNotional,string"`
	ApplyToMarket       bool       `json:"applyToMarket"`
	Limit               int64      `json:"limit"`
	MaxNumAlgoOrders    int64      `json:"maxNumAlgoOrders"`
	MaxNumIcebergOrders int64      `json:"maxNumIcebergOrders"`
	MaxNumOrders        int64      `json:"maxNumOrders"`
}

// CoinInfo stores information about all supported coins
type CoinInfo struct {
	Coin              string  `json:"coin"`
	DepositAllEnable  bool    `json:"depositAllEnable"`
	WithdrawAllEnable bool    `json:"withdrawAllEnable"`
	Free              float64 `json:"free,string"`
	Freeze            float64 `json:"freeze,string"`
	IPOAble           float64 `json:"ipoable,string"`
	IPOing            float64 `json:"ipoing,string"`
	IsLegalMoney      bool    `json:"isLegalMoney"`
	Locked            float64 `json:"locked,string"`
	Name              string  `json:"name"`
	NetworkList       []struct {
		AddressRegex        string  `json:"addressRegex"`
		Coin                string  `json:"coin"`
		DepositDescription  string  `json:"depositDesc"` // shown only when "depositEnable" is false
		DepositEnable       bool    `json:"depositEnable"`
		IsDefault           bool    `json:"isDefault"`
		MemoRegex           string  `json:"memoRegex"`
		MinimumConfirmation uint16  `json:"minConfirm"`
		Name                string  `json:"name"`
		Network             string  `json:"network"`
		ResetAddressStatus  bool    `json:"resetAddressStatus"`
		SpecialTips         string  `json:"specialTips"`
		UnlockConfirm       uint16  `json:"unLockConfirm"`
		WithdrawDescription string  `json:"withdrawDesc"` // shown only when "withdrawEnable" is false
		WithdrawEnable      bool    `json:"withdrawEnable"`
		WithdrawFee         float64 `json:"withdrawFee,string"`
		WithdrawMinimum     float64 `json:"withdrawMin,string"`
		WithdrawMaximum     float64 `json:"withdrawMax,string"`
	} `json:"networkList"`
	Storage     float64 `json:"storage,string"`
	Trading     bool    `json:"trading"`
	Withdrawing float64 `json:"withdrawing,string"`
}

// OrderBookDataRequestParams represents Klines request data.
type OrderBookDataRequestParams struct {
	Symbol currency.Pair `json:"symbol"` // Required field; example LTCBTC,BTCUSDT
	Limit  int64         `json:"limit"`  // Default 100; max 1000. Valid limits:[5, 10, 20, 50, 100, 500, 1000]
}

// OrderbookTranches stores an orderbook.Tranches unmarshaled from a slice of bytes.
type OrderbookTranches orderbook.Tranches

// UnmarshalJSON deserializes a byte slice into a OrderOrder OrderbookTranches
func (o *OrderbookTranches) UnmarshalJSON(data []byte) error {
	target := [][2]types.Number{}
	err := json.Unmarshal(data, &target)
	if err != nil {
		return err
	}
	tranches := make(orderbook.Tranches, len(target))
	for a := range target {
		tranches[a].Price = target[a][0].Float64()
		tranches[a].Amount = target[a][1].Float64()
	}
	*o = OrderbookTranches(tranches)
	return nil
}

// OrderBook actual structured data that can be used for orderbook
type OrderBook struct {
	Symbol       string            `json:"symbol"`
	LastUpdateID int64             `json:"lastUpdateId"`
	Code         int64             `json:"code"`
	Msg          string            `json:"msg"`
	Bids         OrderbookTranches `json:"bids"`
	Asks         OrderbookTranches `json:"asks"`
}

// DepthUpdateParams is used as an embedded type for WebsocketDepthStream
type DepthUpdateParams []struct {
	PriceLevel float64
	Quantity   float64
	ignore     []interface{}
}

// WebsocketDepthStream is the difference for the update depth stream
type WebsocketDepthStream struct {
	Event         string            `json:"e"`
	Timestamp     types.Time        `json:"E"`
	Pair          string            `json:"s"`
	FirstUpdateID int64             `json:"U"`
	LastUpdateID  int64             `json:"u"`
	UpdateBids    OrderbookTranches `json:"b"`
	UpdateAsks    OrderbookTranches `json:"a"`
}

// RecentTradeRequestParams represents Klines request data.
type RecentTradeRequestParams struct {
	Symbol currency.Pair `json:"symbol"` // Required field. example LTCBTC, BTCUSDT
	Limit  int64         `json:"limit"`  // Default 500; max 500.
	FromID int64         `json:"fromId,omitempty"`
}

// RecentTrade holds recent trade data
type RecentTrade struct {
	ID           int64      `json:"id"`
	Price        float64    `json:"price,string"`
	Quantity     float64    `json:"qty,string"`
<<<<<<< HEAD
	QuoteQty     string     `json:"quoteQty"`
=======
>>>>>>> e544e99c
	Time         types.Time `json:"time"`
	IsBuyerMaker bool       `json:"isBuyerMaker"`
	IsBestMatch  bool       `json:"isBestMatch"`
}

// TradeStream holds the trade stream data
type TradeStream struct {
	EventType      string       `json:"e"`
	EventTime      types.Time   `json:"E"`
	Symbol         string       `json:"s"`
	TradeID        int64        `json:"t"`
	Price          types.Number `json:"p"`
	Quantity       types.Number `json:"q"`
	BuyerOrderID   int64        `json:"b"`
	SellerOrderID  int64        `json:"a"`
	TimeStamp      types.Time   `json:"T"`
	IsBuyerMaker   bool         `json:"m"`
	BestMatchPrice bool         `json:"M"`
}

// KlineStream holds the kline stream data
type KlineStream struct {
	EventType string          `json:"e"`
	EventTime types.Time      `json:"E"`
	Symbol    string          `json:"s"`
	Kline     KlineStreamData `json:"k"`
}

// KlineStreamData defines kline streaming data
type KlineStreamData struct {
	StartTime                types.Time   `json:"t"`
	CloseTime                types.Time   `json:"T"`
	Symbol                   string       `json:"s"`
	Interval                 string       `json:"i"`
	FirstTradeID             int64        `json:"f"`
	LastTradeID              int64        `json:"L"`
	OpenPrice                types.Number `json:"o"`
	ClosePrice               types.Number `json:"c"`
	HighPrice                types.Number `json:"h"`
	LowPrice                 types.Number `json:"l"`
	Volume                   types.Number `json:"v"`
	NumberOfTrades           int64        `json:"n"`
	KlineClosed              bool         `json:"x"`
	Quote                    types.Number `json:"q"`
	TakerBuyBaseAssetVolume  types.Number `json:"V"`
	TakerBuyQuoteAssetVolume types.Number `json:"Q"`
}

// TickerStream holds the ticker stream data
type TickerStream struct {
	EventType              string       `json:"e"`
	EventTime              types.Time   `json:"E"`
	Symbol                 string       `json:"s"`
	PriceChange            types.Number `json:"p"`
	PriceChangePercent     types.Number `json:"P"`
	WeightedAvgPrice       types.Number `json:"w"`
	ClosePrice             types.Number `json:"x"`
	LastPrice              types.Number `json:"c"`
	LastPriceQuantity      types.Number `json:"Q"`
	BestBidPrice           types.Number `json:"b"`
	BestBidQuantity        types.Number `json:"B"`
	BestAskPrice           types.Number `json:"a"`
	BestAskQuantity        types.Number `json:"A"`
	OpenPrice              types.Number `json:"o"`
	HighPrice              types.Number `json:"h"`
	LowPrice               types.Number `json:"l"`
	TotalTradedVolume      types.Number `json:"v"`
	TotalTradedQuoteVolume types.Number `json:"q"`
	OpenTime               types.Time   `json:"O"`
	CloseTime              types.Time   `json:"C"`
	FirstTradeID           int64        `json:"F"`
	LastTradeID            int64        `json:"L"`
	NumberOfTrades         int64        `json:"n"`
}

// HistoricalTrade holds recent trade data
type HistoricalTrade struct {
	ID            int64      `json:"id"`
	Price         float64    `json:"price,string"`
	Quantity      float64    `json:"qty,string"`
	QuoteQuantity float64    `json:"quoteQty,string"`
	Time          types.Time `json:"time"`
	IsBuyerMaker  bool       `json:"isBuyerMaker"`
	IsBestMatch   bool       `json:"isBestMatch"`
}

// AggregatedTradeRequestParams holds request params
type AggregatedTradeRequestParams struct {
	Symbol string // Required field; example LTCBTC, BTCUSDT
	// The first trade to retrieve
	FromID int64
	// The API seems to accept (start and end time) or FromID and no other combinations
	StartTime time.Time
	EndTime   time.Time
	// Default 500; max 1000.
	Limit int
}

// WsAggregateTradeRequestParams holds request parameters for aggregate trades
type WsAggregateTradeRequestParams struct {
	Symbol    string `json:"symbol"`
	FromID    int64  `json:"fromId,omitempty"`
	Limit     int64  `json:"limit,omitempty"`
	StartTime int64  `json:"startTime,omitempty"`
	EndTime   int64  `json:"endTime,omitempty"`
}

// AggregatedTrade holds aggregated trade information
type AggregatedTrade struct {
	ATradeID       int64      `json:"a"`
	Price          float64    `json:"p,string"`
	Quantity       float64    `json:"q,string"`
	FirstTradeID   int64      `json:"f"`
	LastTradeID    int64      `json:"l"`
	TimeStamp      types.Time `json:"T"`
	IsBuyerMaker   bool       `json:"m"`
	BestMatchPrice bool       `json:"M"`
<<<<<<< HEAD
}

// UFuturesAggregatedTrade represents usdt futures aggregated trade information
type UFuturesAggregatedTrade struct {
	EventType        string       `json:"e"`
	EventTime        types.Time   `json:"E"`
	Symbol           string       `json:"s"`
	AggregateTradeID int64        `json:"a"`
	Price            types.Number `json:"p"`
	Quantity         types.Number `json:"q"`
	FirstTradeID     int64        `json:"f"`
	LastTradeID      int64        `json:"l"`
	TradeTime        types.Time   `json:"T"`
	MarketMaker      bool         `json:"m"`
=======
>>>>>>> e544e99c
}

// IndexMarkPrice stores data for index and mark prices
type IndexMarkPrice struct {
	Symbol               string       `json:"symbol"`
	Pair                 string       `json:"pair"`
	MarkPrice            types.Number `json:"markPrice"`
	IndexPrice           types.Number `json:"indexPrice"`
	EstimatedSettlePrice types.Number `json:"estimatedSettlePrice"`
	LastFundingRate      types.Number `json:"lastFundingRate"`
	NextFundingTime      types.Time   `json:"nextFundingTime"`
	Time                 types.Time   `json:"time"`
}

// CandleStick holds kline data for spot instruments
type CandleStick struct {
	OpenTime                 types.Time
	Open                     types.Number
	High                     types.Number
	Low                      types.Number
	Close                    types.Number
	Volume                   types.Number
	CloseTime                types.Time
	QuoteAssetVolume         types.Number
	TradeCount               types.Number
	TakerBuyAssetVolume      types.Number
	TakerBuyQuoteAssetVolume types.Number
}

// UnmarshalJSON deserializes a byte data into CandleStick instance
func (c *CandleStick) UnmarshalJSON(data []byte) error {
	target := [12]any{&c.OpenTime, &c.Open, &c.High, &c.Low, &c.Close, &c.Volume, &c.CloseTime, &c.QuoteAssetVolume, &c.TradeCount, &c.TakerBuyAssetVolume, &c.TakerBuyQuoteAssetVolume, nil}
	return json.Unmarshal(data, &target)
}

// AveragePrice holds current average symbol price
type AveragePrice struct {
	Mins  int64   `json:"mins"`
	Price float64 `json:"price,string"`
}

// PriceChangesWrapper to be used when the response is either a single PriceChangeStats instance or a slice.
type PriceChangesWrapper []PriceChangeStats

// PriceChangeStats contains statistics for the last 24 hours trade
type PriceChangeStats struct {
	Symbol             string       `json:"symbol"`
	PriceChange        types.Number `json:"priceChange"`
	PriceChangePercent types.Number `json:"priceChangePercent"`
	WeightedAvgPrice   types.Number `json:"weightedAvgPrice"`
	PrevClosePrice     types.Number `json:"prevClosePrice"`
	LastPrice          types.Number `json:"lastPrice"`
	OpenPrice          types.Number `json:"openPrice"`
	HighPrice          types.Number `json:"highPrice"`
	LowPrice           types.Number `json:"lowPrice"`
	Volume             types.Number `json:"volume"`
	QuoteVolume        types.Number `json:"quoteVolume"`
	OpenTime           types.Time   `json:"openTime"`
	CloseTime          types.Time   `json:"closeTime"`
	FirstID            int64        `json:"firstId"`
	LastID             int64        `json:"lastId"`
	Count              int64        `json:"count"`

	LastQty  types.Number `json:"lastQty"`
	BidPrice types.Number `json:"bidPrice"`
	BidQty   types.Number `json:"bidQty"`
	AskPrice types.Number `json:"askPrice"`
	AskQty   types.Number `json:"askQty"`
}

// SymbolPrice holds basic symbol price
type SymbolPrice struct {
	Symbol string  `json:"symbol"`
	Price  float64 `json:"price,string"`
}

// BestPrice holds best price data
type BestPrice struct {
	Symbol   string  `json:"symbol"`
	BidPrice float64 `json:"bidPrice,string"`
	BidQty   float64 `json:"bidQty,string"`
	AskPrice float64 `json:"askPrice,string"`
	AskQty   float64 `json:"askQty,string"`
}

// NewOrderRequest request type
type NewOrderRequest struct {
	// Symbol (currency pair to trade)
	Symbol currency.Pair
	// Side Buy or Sell
	Side string
	// TradeType (market or limit order)
	TradeType string
	// TimeInForce specifies how long the order remains in effect.
	// Examples are (Good Till Cancel (GTC), Immediate or Cancel (IOC) and Fill Or Kill (FOK))
	TimeInForce string
	// Quantity is the total base qty spent or received in an order.
	Quantity float64
	// QuoteOrderQty is the total quote qty spent or received in a MARKET order.
	QuoteOrderQty    float64
	Price            float64
	NewClientOrderID string
	StopPrice        float64 // Used with STOP_LOSS, STOP_LOSS_LIMIT, TAKE_PROFIT, and TAKE_PROFIT_LIMIT orders.
	IcebergQty       float64 // Used with LIMIT, STOP_LOSS_LIMIT, and TAKE_PROFIT_LIMIT to create an iceberg order.
	NewOrderRespType string
}

// NewOrderResponse is the return structured response from the exchange
type NewOrderResponse struct {
<<<<<<< HEAD
	Code            int64      `json:"code"`
=======
	Code            int        `json:"code"`
>>>>>>> e544e99c
	Msg             string     `json:"msg"`
	Symbol          string     `json:"symbol"`
	OrderID         int64      `json:"orderId"`
	ClientOrderID   string     `json:"clientOrderId"`
	TransactionTime types.Time `json:"transactTime"`
	Price           float64    `json:"price,string"`
	OrigQty         float64    `json:"origQty,string"`
	ExecutedQty     float64    `json:"executedQty,string"`
	// The cumulative amount of the quote that has been spent (with a BUY order) or received (with a SELL order).
	CumulativeQuoteQty float64           `json:"cummulativeQuoteQty,string"`
	Status             string            `json:"status"`
	TimeInForce        order.TimeInForce `json:"timeInForce"`
	Type               string            `json:"type"`
	Side               string            `json:"side"`
	Fills              []struct {
		Price           float64 `json:"price,string"`
		Quantity        float64 `json:"qty,string"`
		Commission      float64 `json:"commission,string"`
		CommissionAsset string  `json:"commissionAsset"`
	} `json:"fills"`
}

// CancelOrderResponse is the return structured response from the exchange
type CancelOrderResponse struct {
	Symbol            string `json:"symbol"`
	OrigClientOrderID string `json:"origClientOrderId"`
	OrderID           int64  `json:"orderId"`
	ClientOrderID     string `json:"clientOrderId"`
}

<<<<<<< HEAD
// TradeOrder holds query order data
// Note that some fields are optional and included only for orders that set them.
type TradeOrder struct {
	Code                    int64             `json:"code"`
	Msg                     string            `json:"msg"`
	Symbol                  string            `json:"symbol"`
	OrderID                 int64             `json:"orderId"`
	OrderListID             int64             `json:"orderListId"`
	ClientOrderID           string            `json:"clientOrderId"`
	Price                   types.Number      `json:"price"`
	OrigQty                 types.Number      `json:"origQty"`
	ExecutedQty             types.Number      `json:"executedQty"`
	CummulativeQuoteQty     types.Number      `json:"cummulativeQuoteQty"`
	Status                  string            `json:"status"`
	TimeInForce             order.TimeInForce `json:"timeInForce"`
	Type                    string            `json:"type"`
	Side                    string            `json:"side"`
	IsWorking               bool              `json:"isWorking"`
	StopPrice               types.Number      `json:"stopPrice"`
	IcebergQty              types.Number      `json:"icebergQty"`
	Time                    types.Time        `json:"time"`
	UpdateTime              types.Time        `json:"updateTime"`
	WorkingTime             types.Time        `json:"workingTime"`
	OrigQuoteOrderQty       types.Number      `json:"origQuoteOrderQty"`
	SelfTradePreventionMode string            `json:"selfTradePreventionMode"`
	OrigClientOrderID       string            `json:"origClientOrderId"`
	TransactTime            types.Time        `json:"transactTime"`

	PreventedMatchID  int64        `json:"preventedMatchId"`
	PreventedQuantity types.Number `json:"preventedQuantity"`

	IsIsolated bool `json:"isIsolated"`
}

// SymbolOrders represents a symbol and orders related to the symbol
type SymbolOrders struct {
	Symbol                  string            `json:"symbol"`
	OrigClientOrderID       string            `json:"origClientOrderId,omitempty"`
	OrderID                 int64             `json:"orderId,omitempty"`
	OrderListID             int64             `json:"orderListId"`
	ClientOrderID           string            `json:"clientOrderId,omitempty"`
	TransactTime            types.Time        `json:"transactTime,omitempty"`
	Price                   types.Number      `json:"price,omitempty"`
	OrigQty                 types.Number      `json:"origQty,omitempty"`
	ExecutedQty             types.Number      `json:"executedQty,omitempty"`
	CummulativeQuoteQty     types.Number      `json:"cummulativeQuoteQty,omitempty"`
	Status                  string            `json:"status,omitempty"`
	TimeInForce             order.TimeInForce `json:"timeInForce,omitempty"`
	Type                    string            `json:"type,omitempty"`
	Side                    string            `json:"side,omitempty"`
	SelfTradePreventionMode string            `json:"selfTradePreventionMode,omitempty"`
	ContingencyType         string            `json:"contingencyType,omitempty"`
	ListStatusType          string            `json:"listStatusType,omitempty"`
	ListOrderStatus         string            `json:"listOrderStatus,omitempty"`
	ListClientOrderID       string            `json:"listClientOrderId,omitempty"`
	TransactionTime         int64             `json:"transactionTime,omitempty"`
	Orders                  []struct {
		Symbol        string `json:"symbol"`
		OrderID       int64  `json:"orderId"`
		ClientOrderID string `json:"clientOrderId"`
	} `json:"orders,omitempty"`
	OrderReports []struct {
		Symbol                  string            `json:"symbol"`
		OrigClientOrderID       string            `json:"origClientOrderId"`
		OrderID                 int64             `json:"orderId"`
		OrderListID             int64             `json:"orderListId"`
		ClientOrderID           string            `json:"clientOrderId"`
		TransactTime            types.Time        `json:"transactTime"`
		Price                   types.Number      `json:"price"`
		OrigQty                 types.Number      `json:"origQty"`
		ExecutedQty             types.Number      `json:"executedQty"`
		CummulativeQuoteQty     types.Number      `json:"cummulativeQuoteQty"`
		Status                  string            `json:"status"`
		TimeInForce             order.TimeInForce `json:"timeInForce"`
		Type                    string            `json:"type"`
		Side                    string            `json:"side"`
		StopPrice               types.Number      `json:"stopPrice,omitempty"`
		IcebergQty              types.Number      `json:"icebergQty"`
		SelfTradePreventionMode string            `json:"selfTradePreventionMode"`
	} `json:"orderReports,omitempty"`
}

// CancelReplaceOrderParams represents a request parameter to cancel an existing order and send a new order.
type CancelReplaceOrderParams struct {
	Symbol    string `json:"symbol"`
	Side      string `json:"side"`
	OrderType string `json:"type"`

	// The allowed values are:
	// STOP_ON_FAILURE - If the cancel request fails, the new order placement will not be attempted.
	// ALLOW_FAILURE - new order placement will be attempted even if cancel request fails.
	CancelReplaceMode       string  `json:"cancelReplaceMode"`
	TimeInForce             string  `json:"timeInForce,omitempty"`
	Quantity                float64 `json:"quantity,omitempty"`
	QuoteOrderQuantity      float64 `json:"quoteOrderQty,omitempty"`
	Price                   float64 `json:"price,omitempty"`
	CancelNewClientOrderID  string  `json:"cancelNewClientOrderId,omitempty"`
	CancelOrigClientOrderID string  `json:"cancelOrigClientOrderId,omitempty"`
	CancelOrderID           string  `json:"cancelOrderId,omitempty"`
	NewClientOrderID        string  `json:"newClientOrderId,omitempty"`
	StrategyID              int64   `json:"strategyId,omitempty"`
	StrategyType            int64   `json:"strategyType,omitempty"`
	StopPrice               float64 `json:"stopPrice,omitempty"`
	TrailingDelta           int64   `json:"trailingDelta,omitempty"`
	IcebergQuantity         float64 `json:"icebergQty,omitempty"`

	// NewOrderRespType Allowed values: ACK, RESULT, FULL
	// MARKET and LIMIT orders types default to FULL; all other orders default to ACK
	NewOrderRespType        string `json:"newOrderRespType,omitempty"`
	SelfTradePreventionMode string `json:"selfTradePreventionMode,omitempty"`
	CancelRestrictions      string `json:"cancelRestrictions,omitempty"`
}

// CancelAndReplaceResponse represents an order cancellation and replacement response.
type CancelAndReplaceResponse struct {
	CancelResult     string         `json:"cancelResult"`
	NewOrderResult   string         `json:"newOrderResult"`
	CancelResponse   *OrderResponse `json:"cancelResponse"`
	NewOrderResponse *OrderResponse `json:"newOrderResponse"`
=======
// QueryOrderData holds query order data
type QueryOrderData struct {
	Code                int        `json:"code"`
	Msg                 string     `json:"msg"`
	Symbol              string     `json:"symbol"`
	OrderID             int64      `json:"orderId"`
	ClientOrderID       string     `json:"clientOrderId"`
	Price               float64    `json:"price,string"`
	OrigQty             float64    `json:"origQty,string"`
	ExecutedQty         float64    `json:"executedQty,string"`
	Status              string     `json:"status"`
	TimeInForce         string     `json:"timeInForce"`
	Type                string     `json:"type"`
	Side                string     `json:"side"`
	StopPrice           float64    `json:"stopPrice,string"`
	IcebergQty          float64    `json:"icebergQty,string"`
	Time                types.Time `json:"time"`
	IsWorking           bool       `json:"isWorking"`
	CummulativeQuoteQty float64    `json:"cummulativeQuoteQty,string"`
	OrderListID         int64      `json:"orderListId"`
	OrigQuoteOrderQty   float64    `json:"origQuoteOrderQty,string"`
	UpdateTime          types.Time `json:"updateTime"`
>>>>>>> e544e99c
}

// Balance holds query order data
type Balance struct {
	Asset  string          `json:"asset"`
	Free   decimal.Decimal `json:"free"`
	Locked decimal.Decimal `json:"locked"`
}

// Account holds the account data
type Account struct {
<<<<<<< HEAD
	UID              int64        `json:"uid"`
	MakerCommission  types.Number `json:"makerCommission"`
	TakerCommission  types.Number `json:"takerCommission"`
	BuyerCommission  types.Number `json:"buyerCommission"`
	SellerCommission types.Number `json:"sellerCommission"`
	CanTrade         bool         `json:"canTrade"`
	CanWithdraw      bool         `json:"canWithdraw"`
	CanDeposit       bool         `json:"canDeposit"`
	CommissionRates  struct {
		Maker  types.Number `json:"maker"`
		Taker  types.Number `json:"taker"`
		Buyer  types.Number `json:"buyer"`
		Seller types.Number `json:"seller"`
	} `json:"commissionRates"`
	Brokered                   bool       `json:"brokered"`
	RequireSelfTradePrevention bool       `json:"requireSelfTradePrevention"`
	PreventSor                 bool       `json:"preventSor"`
	UpdateTime                 types.Time `json:"updateTime"`
	AccountType                string     `json:"accountType"`
	Balances                   []Balance  `json:"balances"`
	Permissions                []string   `json:"permissions"`
=======
	MakerCommission  int        `json:"makerCommission"`
	TakerCommission  int        `json:"takerCommission"`
	BuyerCommission  int        `json:"buyerCommission"`
	SellerCommission int        `json:"sellerCommission"`
	CanTrade         bool       `json:"canTrade"`
	CanWithdraw      bool       `json:"canWithdraw"`
	CanDeposit       bool       `json:"canDeposit"`
	UpdateTime       types.Time `json:"updateTime"`
	Balances         []Balance  `json:"balances"`
>>>>>>> e544e99c
}

// MarginAccount holds the margin account data
type MarginAccount struct {
	BorrowEnabled       bool                 `json:"borrowEnabled"`
	MarginLevel         float64              `json:"marginLevel,string"`
	TotalAssetOfBtc     float64              `json:"totalAssetOfBtc,string"`
	TotalLiabilityOfBtc float64              `json:"totalLiabilityOfBtc,string"`
	TotalNetAssetOfBtc  float64              `json:"totalNetAssetOfBtc,string"`
	TradeEnabled        bool                 `json:"tradeEnabled"`
	TransferEnabled     bool                 `json:"transferEnabled"`
	UserAssets          []MarginAccountAsset `json:"userAssets"`
}

// MarginAccountAsset holds each individual margin account asset
type MarginAccountAsset struct {
	Asset    string  `json:"asset"`
	Borrowed float64 `json:"borrowed,string"`
	Free     float64 `json:"free,string"`
	Interest float64 `json:"interest,string"`
	Locked   float64 `json:"locked,string"`
	NetAsset float64 `json:"netAsset,string"`
}

// StringToOrderType represents a string to order type instance
func StringToOrderType(oType string) (order.Type, error) {
	switch oType {
	case "STOP_MARKET":
		return order.StopMarket, nil
	case "TAKE_PROFIT":
		return order.TakeProfit, nil
	case "TAKE_PROFIT_MARKET":
		return order.TakeProfitMarket, nil
	case "TRAILING_STOP_MARKET":
		return order.TrailingStop, nil
	case "STOP_LOSS_LIMIT":
		return order.StopLimit, nil
	case "TAKE_PROFIT_LIMIT":
		return order.TakeProfitLimit, nil
	case "LIMIT_MAKER":
		return order.LimitMaker, nil
	case "LIMIT", "MARKET", "STOP", "OCO", "OTO", "STOP_LOSS":
		return order.StringToOrderType(oType)
	default:
		return order.UnknownType, fmt.Errorf("%w: unsupported order type %s", order.ErrUnsupportedOrderType, oType)
	}
}

// OrderTypeString returns string from order type instance
func OrderTypeString(oType order.Type) (string, error) {
	switch oType {
	case order.Limit, order.Market, order.OCO, order.OTO:
		return oType.String(), nil
	case order.Stop:
		return "STOP_LOSS", nil
	case order.StopMarket:
		return "STOP_MARKET", nil
	case order.TakeProfit:
		return "TAKE_PROFIT", nil
	case order.TakeProfitMarket:
		return "TAKE_PROFIT_MARKET", nil
	case order.TrailingStop:
		return "TRAILING_STOP_MARKET", nil
	case order.StopLimit:
		return "STOP_LOSS_LIMIT", nil
	case order.TakeProfitLimit:
		return "TAKE_PROFIT_LIMIT", nil
	case order.LimitMaker:
		return "LIMIT_MAKER", nil
	default:
		return "", fmt.Errorf("%w: order type %v", order.ErrUnsupportedOrderType, oType)
	}
}

// KlinesRequestParams represents Klines request data.
type KlinesRequestParams struct {
	Symbol         currency.Pair `json:"symbol"`             // Required field; example LTCBTC, BTCUSDT
	Interval       string        `json:"interval,omitempty"` // Time interval period
	Limit          uint64        `json:"limit,omitempty"`    // Default 500; max 500.
	StartTime      time.Time     `json:"-"`
	EndTime        time.Time     `json:"-"`
	Timezone       string        `json:"timeZone,omitempty"`
	StartTimestamp int64         `json:"startTime,omitempty"`
	EndTimestamp   int64         `json:"endTime,omitempty"`
}

// WithdrawalFees the large list of predefined withdrawal fees
// Prone to change
var WithdrawalFees = map[currency.Code]float64{
	currency.BNB:     0.13,
	currency.BTC:     0.0005,
	currency.NEO:     0,
	currency.ETH:     0.01,
	currency.LTC:     0.001,
	currency.QTUM:    0.01,
	currency.EOS:     0.1,
	currency.SNT:     35,
	currency.BNT:     1,
	currency.GAS:     0,
	currency.BCC:     0.001,
	currency.BTM:     5,
	currency.USDT:    3.4,
	currency.HCC:     0.0005,
	currency.OAX:     6.5,
	currency.DNT:     54,
	currency.MCO:     0.31,
	currency.ICN:     3.5,
	currency.ZRX:     1.9,
	currency.OMG:     0.4,
	currency.WTC:     0.5,
	currency.LRC:     12.3,
	currency.LLT:     67.8,
	currency.YOYO:    1,
	currency.TRX:     1,
	currency.STRAT:   0.1, //nolint:misspell // Not a misspelling
	currency.SNGLS:   54,
	currency.BQX:     3.9,
	currency.KNC:     3.5,
	currency.SNM:     25,
	currency.FUN:     86,
	currency.LINK:    4,
	currency.XVG:     0.1,
	currency.CTR:     35,
	currency.SALT:    2.3,
	currency.MDA:     2.3,
	currency.IOTA:    0.5,
	currency.SUB:     11.4,
	currency.ETC:     0.01,
	currency.MTL:     2,
	currency.MTH:     45,
	currency.ENG:     2.2,
	currency.AST:     14.4,
	currency.DASH:    0.002,
	currency.BTG:     0.001,
	currency.EVX:     2.8,
	currency.REQ:     29.9,
	currency.VIB:     30,
	currency.POWR:    8.2,
	currency.ARK:     0.2,
	currency.XRP:     0.25,
	currency.MOD:     2,
	currency.ENJ:     26,
	currency.STORJ:   5.1,
	currency.KMD:     0.002,
	currency.RCN:     47,
	currency.NULS:    0.01,
	currency.RDN:     2.5,
	currency.XMR:     0.04,
	currency.DLT:     19.8,
	currency.AMB:     8.9,
	currency.BAT:     8,
	currency.ZEC:     0.005,
	currency.BCPT:    14.5,
	currency.ARN:     3,
	currency.GVT:     0.13,
	currency.CDT:     81,
	currency.GXS:     0.3,
	currency.POE:     134,
	currency.QSP:     36,
	currency.BTS:     1,
	currency.XZC:     0.02,
	currency.LSK:     0.1,
	currency.TNT:     47,
	currency.FUEL:    79,
	currency.MANA:    18,
	currency.BCD:     0.01,
	currency.DGD:     0.04,
	currency.ADX:     6.3,
	currency.ADA:     1,
	currency.PPT:     0.41,
	currency.CMT:     12,
	currency.XLM:     0.01,
	currency.CND:     58,
	currency.LEND:    84,
	currency.WABI:    6.6,
	currency.SBTC:    0.0005,
	currency.BCX:     0.5,
	currency.WAVES:   0.002,
	currency.TNB:     139,
	currency.GTO:     20,
	currency.ICX:     0.02,
	currency.OST:     32,
	currency.ELF:     3.9,
	currency.AION:    3.2,
	currency.CVC:     10.9,
	currency.REP:     0.2,
	currency.GNT:     8.9,
	currency.DATA:    37,
	currency.ETF:     1,
	currency.BRD:     3.8,
	currency.NEBL:    0.01,
	currency.VIBE:    17.3,
	currency.LUN:     0.36,
	currency.CHAT:    60.7,
	currency.RLC:     3.4,
	currency.INS:     3.5,
	currency.IOST:    105.6,
	currency.STEEM:   0.01,
	currency.NANO:    0.01,
	currency.AE:      1.3,
	currency.VIA:     0.01,
	currency.BLZ:     10.3,
	currency.SYS:     1,
	currency.NCASH:   247.6,
	currency.POA:     0.01,
	currency.ONT:     1,
	currency.ZIL:     37.2,
	currency.STORM:   152,
	currency.XEM:     4,
	currency.WAN:     0.1,
	currency.WPR:     43.4,
	currency.QLC:     1,
	currency.GRS:     0.2,
	currency.CLOAK:   0.02,
	currency.LOOM:    11.9,
	currency.BCN:     1,
	currency.TUSD:    1.35,
	currency.ZEN:     0.002,
	currency.SKY:     0.01,
	currency.THETA:   24,
	currency.IOTX:    90.5,
	currency.QKC:     24.6,
	currency.AGI:     29.81,
	currency.NXS:     0.02,
	currency.SC:      0.1,
	currency.EON:     10,
	currency.NPXS:    897,
	currency.KEY:     223,
	currency.NAS:     0.1,
	currency.ADD:     100,
	currency.MEETONE: 300,
	currency.ATD:     100,
	currency.MFT:     175,
	currency.EOP:     5,
	currency.DENT:    596,
	currency.IQ:      50,
	currency.ARDR:    2,
	currency.HOT:     1210,
	currency.VET:     100,
	currency.DOCK:    68,
	currency.POLY:    7,
	currency.VTHO:    21,
	currency.ONG:     0.1,
	currency.PHX:     1,
	currency.HC:      0.005,
	currency.GO:      0.01,
	currency.PAX:     1.4,
	currency.EDO:     1.3,
	currency.WINGS:   8.9,
	currency.NAV:     0.2,
	currency.TRIG:    49.1,
	currency.APPC:    12.4,
	currency.PIVX:    0.02,
}

// DepositHistory stores deposit history info
type DepositHistory struct {
	Amount        float64 `json:"amount,string"`
	Coin          string  `json:"coin"`
	Network       string  `json:"network"`
	Status        uint8   `json:"status"`
	Address       string  `json:"address"`
	AddressTag    string  `json:"adressTag"`
	TransactionID string  `json:"txId"`
	InsertTime    float64 `json:"insertTime"`
	TransferType  uint8   `json:"transferType"`
	ConfirmTimes  string  `json:"confirmTimes"`
}

// WithdrawResponse contains status of withdrawal request
type WithdrawResponse struct {
	ID string `json:"id"`
}

// WithdrawStatusResponse defines a withdrawal status response
type WithdrawStatusResponse struct {
	Address         string     `json:"address"`
	Amount          float64    `json:"amount,string"`
	ApplyTime       types.Time `json:"applyTime"`
	Coin            string     `json:"coin"`
	ID              string     `json:"id"`
	WithdrawOrderID string     `json:"withdrawOrderId"`
	Network         string     `json:"network"`
	TransferType    uint8      `json:"transferType"`
	Status          int64      `json:"status"`
	TransactionFee  float64    `json:"transactionFee,string"`
	TransactionID   string     `json:"txId"`
	ConfirmNumber   int64      `json:"confirmNo"`
}

// DepositAddress stores the deposit address info
type DepositAddress struct {
	Address string `json:"address"`
	Coin    string `json:"coin"`
	Tag     string `json:"tag"`
	URL     string `json:"url"`
}

// AssetsDust represents assets that can be converted into BNB
type AssetsDust struct {
	Details []struct {
		Asset            string `json:"asset"`
		AssetFullName    string `json:"assetFullName"`
		AmountFree       string `json:"amountFree"`
		ToBTC            string `json:"toBTC"`
		ToBNB            string `json:"toBNB"`
		ToBNBOffExchange string `json:"toBNBOffExchange"`
		Exchange         string `json:"exchange"`
	} `json:"details"`
	TotalTransferBtc   string `json:"totalTransferBtc"`
	TotalTransferBNB   string `json:"totalTransferBNB"`
	DribbletPercentage string `json:"dribbletPercentage"`
}

// Dusts represents a response after converting assets to BNB
type Dusts struct {
	TotalServiceCharge string `json:"totalServiceCharge"`
	TotalTransfered    string `json:"totalTransfered"`
	TransferResult     []struct {
		Amount              types.Number `json:"amount"`
		FromAsset           string       `json:"fromAsset"`
		OperateTime         types.Time   `json:"operateTime"`
		ServiceChargeAmount types.Number `json:"serviceChargeAmount"`
		TranID              int64        `json:"tranId"`
		TransferedAmount    types.Number `json:"transferedAmount"`
	} `json:"transferResult"`
}

// AssetDividendRecord represents an asset dividend record.
type AssetDividendRecord struct {
	Rows []struct {
		ID      int64        `json:"id"`
		Amount  types.Number `json:"amount"`
		Asset   string       `json:"asset"`
		DivTime types.Time   `json:"divTime"`
		EnInfo  string       `json:"enInfo"`
		TranID  int64        `json:"tranId"`
	} `json:"rows"`
	Total int64 `json:"total"`
}

// DividendAsset represents details of assets
type DividendAsset struct {
	MinWithdrawAmount types.Number `json:"minWithdrawAmount"`
	DepositStatus     bool         `json:"depositStatus"`
	WithdrawFee       types.Number `json:"withdrawFee"`
	WithdrawStatus    bool         `json:"withdrawStatus"`
}

// TradeFee represents a trading fee for an asset.
type TradeFee struct {
	Symbol          string       `json:"symbol"`
	MakerCommission types.Number `json:"makerCommission"`
	TakerCommission types.Number `json:"takerCommission"`
}

// UniversalTransferHistory query user universal transfer history
type UniversalTransferHistory struct {
	Total int64          `json:"total"`
	Rows  []TransferItem `json:"rows"`
}

// TransferItem represents a universal transfer information
type TransferItem struct {
	Asset     string       `json:"asset"`
	Amount    types.Number `json:"amount"`
	Type      string       `json:"type"`
	Status    string       `json:"status"`
	TranID    int64        `json:"tranId"`
	Timestamp types.Time   `json:"timestamp"`
}

// FundingAsset represents a funding asset
type FundingAsset struct {
	Asset        string       `json:"asset"`
	Free         types.Number `json:"free"`
	Locked       types.Number `json:"locked"`
	Freeze       types.Number `json:"freeze"`
	Withdrawing  string       `json:"withdrawing"`
	IPoable      string       `json:"ipoable"`
	BtcValuation string       `json:"btcValuation"`
}

// AssetConverResponse represents a response after converting a BUSD
type AssetConverResponse struct {
	TransactionID string `json:"tranId"`
	Status        string `json:"status"`
}

// BUSDConvertHistory represents a BUSD conversion history
type BUSDConvertHistory struct {
	Total int `json:"total"`
	Rows  []struct {
		TransactionID  int64        `json:"tranId"`
		Type           int64        `json:"type"`
		Time           types.Time   `json:"time"`
		DeductedAsset  string       `json:"deductedAsset"`
		DeductedAmount types.Number `json:"deductedAmount"`
		TargetAsset    string       `json:"targetAsset"`
		TargetAmount   types.Number `json:"targetAmount"`
		Status         string       `json:"status"`
		AccountType    string       `json:"accountType"`
	} `json:"rows"`
}

// CloudMiningPR cloud-mining payment and refund history
type CloudMiningPR struct {
	Total int64 `json:"total"`
	Rows  []struct {
		CreateTime types.Time   `json:"createTime"`
		TranID     int64        `json:"tranId"`
		Type       int64        `json:"type"`
		Asset      string       `json:"asset"`
		Amount     types.Number `json:"amount"`
		Status     string       `json:"status"`
	} `json:"rows"`
}

// APIKeyPermissions represents the API key permissions
type APIKeyPermissions struct {
	IPRestrict                   bool       `json:"ipRestrict"`
	CreateTime                   types.Time `json:"createTime"`
	EnableInternalTransfer       bool       `json:"enableInternalTransfer"`
	EnableFutures                bool       `json:"enableFutures"`
	EnablePortfolioMarginTrading bool       `json:"enablePortfolioMarginTrading"`
	EnableVanillaOptions         bool       `json:"enableVanillaOptions"`
	PermitsUniversalTransfer     bool       `json:"permitsUniversalTransfer"`
	EnableReading                bool       `json:"enableReading"`
	EnableSpotAndMarginTrading   bool       `json:"enableSpotAndMarginTrading"`
	EnableWithdrawals            bool       `json:"enableWithdrawals"`
	EnableMargin                 bool       `json:"enableMargin"`
}

// AutoConvertingStableCoins represents auto-conversion settings in deposit/withdrawal
type AutoConvertingStableCoins struct {
	ConvertEnabled bool              `json:"convertEnabled"`
	Coins          []string          `json:"coins"`
	ExchangeRates  map[string]string `json:"exchangeRates"`
}

// UserAccountStream contains a key to maintain an authorised
// websocket connection
type UserAccountStream struct {
	ListenKey string `json:"listenKey"`
}

type wsAccountInfo struct {
	Stream string            `json:"stream"`
	Data   WsAccountInfoData `json:"data"`
}

// WsAccountInfoData defines websocket account info data
type WsAccountInfoData struct {
	CanDeposit       bool       `json:"D"`
	CanTrade         bool       `json:"T"`
	CanWithdraw      bool       `json:"W"`
	EventTime        types.Time `json:"E"`
	LastUpdated      types.Time `json:"u"`
	BuyerCommission  float64    `json:"b"`
	MakerCommission  float64    `json:"m"`
	SellerCommission float64    `json:"s"`
	TakerCommission  float64    `json:"t"`
	EventType        string     `json:"e"`
	Currencies       []struct {
		Asset     string  `json:"a"`
		Available float64 `json:"f,string"`
		Locked    float64 `json:"l,string"`
	} `json:"B"`
}

// WsAccountPositionData defines websocket account position data
type WsAccountPositionData struct {
	Currencies []struct {
		Asset     string  `json:"a"`
		Available float64 `json:"f,string"`
		Locked    float64 `json:"l,string"`
	} `json:"B"`
	EventTime   types.Time `json:"E"`
	LastUpdated types.Time `json:"u"`
	EventType   string     `json:"e"`
<<<<<<< HEAD
}

type wsBalanceUpdate struct {
	Stream string              `json:"stream"`
	Data   WsBalanceUpdateData `json:"data"`
=======
>>>>>>> e544e99c
}

// WsBalanceUpdateData defines websocket account balance data
type WsBalanceUpdateData struct {
	EventTime    types.Time `json:"E"`
	ClearTime    types.Time `json:"T"`
	BalanceDelta float64    `json:"d,string"`
	Asset        string     `json:"a"`
	EventType    string     `json:"e"`
<<<<<<< HEAD
}

type wsOrderUpdate struct {
	Stream string            `json:"stream"`
	Data   WsOrderUpdateData `json:"data"`
=======
>>>>>>> e544e99c
}

// WsOrderUpdateData defines websocket account order update data
type WsOrderUpdateData struct {
	EventType                         string     `json:"e"`
	EventTime                         types.Time `json:"E"`
	Symbol                            string     `json:"s"`
	ClientOrderID                     string     `json:"c"`
	Side                              string     `json:"S"`
	OrderType                         string     `json:"o"`
	TimeInForce                       string     `json:"f"`
	Quantity                          float64    `json:"q,string"`
	Price                             float64    `json:"p,string"`
	StopPrice                         float64    `json:"P,string"`
	IcebergQuantity                   float64    `json:"F,string"`
	OrderListID                       int64      `json:"g"`
	CancelledClientOrderID            string     `json:"C"`
	CurrentExecutionType              string     `json:"x"`
	OrderStatus                       string     `json:"X"`
	RejectionReason                   string     `json:"r"`
	OrderID                           int64      `json:"i"`
	LastExecutedQuantity              float64    `json:"l,string"`
	CumulativeFilledQuantity          float64    `json:"z,string"`
	LastExecutedPrice                 float64    `json:"L,string"`
	Commission                        float64    `json:"n,string"`
	CommissionAsset                   string     `json:"N"`
	TransactionTime                   types.Time `json:"T"`
	TradeID                           int64      `json:"t"`
	Ignored                           int64      `json:"I"` // Must be ignored explicitly, otherwise it overwrites 'i'.
	IsOnOrderBook                     bool       `json:"w"`
	IsMaker                           bool       `json:"m"`
	Ignored2                          bool       `json:"M"` // See the comment for "I".
	OrderCreationTime                 types.Time `json:"O"`
	WorkingTime                       types.Time `json:"W"`
	CumulativeQuoteTransactedQuantity float64    `json:"Z,string"`
	LastQuoteAssetTransactedQuantity  float64    `json:"Y,string"`
	QuoteOrderQuantity                float64    `json:"Q,string"`
<<<<<<< HEAD
}

type wsListStatus struct {
	Stream string           `json:"stream"`
	Data   WsListStatusData `json:"data"`
=======
>>>>>>> e544e99c
}

// WsListStatusData defines websocket account listing status data
type WsListStatusData struct {
	ListClientOrderID string     `json:"C"`
	EventTime         types.Time `json:"E"`
	ListOrderStatus   string     `json:"L"`
	Orders            []struct {
		ClientOrderID string `json:"c"`
		OrderID       int64  `json:"i"`
		Symbol        string `json:"s"`
	} `json:"O"`
	TransactionTime types.Time `json:"T"`
	ContingencyType string     `json:"c"`
	EventType       string     `json:"e"`
	OrderListID     int64      `json:"g"`
	ListStatusType  string     `json:"l"`
	RejectionReason string     `json:"r"`
	Symbol          string     `json:"s"`
}

// WsPayload defines the payload through the websocket connection
type WsPayload struct {
	Method string   `json:"method"`
	Params []string `json:"params"`
	ID     int64    `json:"id"`
}

// CrossMarginInterestData stores cross margin data for borrowing
type CrossMarginInterestData struct {
	Code          int64  `json:"code,string"`
	Message       string `json:"message"`
	MessageDetail string `json:"messageDetail"`
	Data          []struct {
		AssetName string `json:"assetName"`
		Specs     []struct {
			VipLevel          string `json:"vipLevel"`
			DailyInterestRate string `json:"dailyInterestRate"`
			BorrowLimit       string `json:"borrowLimit"`
		} `json:"specs"`
	} `json:"data"`
	Success bool `json:"success"`
}

// orderbookManager defines a way of managing and maintaining synchronisation
// across connections and assets.
type orderbookManager struct {
	state map[currency.Code]map[currency.Code]map[asset.Item]*update
	sync.Mutex

	jobs chan job
}

type update struct {
	buffer            chan *WebsocketDepthStream
	fetchingBook      bool
	initialSync       bool
	needsFetchingBook bool
	lastUpdateID      int64
}

// job defines a synchronisation job that tells a go routine to fetch an
// orderbook via the REST protocol
type job struct {
	Pair currency.Pair
}

// UserMarginInterestHistoryResponse user margin interest history response
type UserMarginInterestHistoryResponse struct {
	Rows  []UserMarginInterestHistory `json:"rows"`
	Total int64                       `json:"total"`
}

// UserMarginInterestHistory user margin interest history row
type UserMarginInterestHistory struct {
	TxID                int64      `json:"txId"`
	InterestAccruedTime types.Time `json:"interestAccuredTime"` // typo in docs, cannot verify due to API restrictions
	Asset               string     `json:"asset"`
	RawAsset            string     `json:"rawAsset"`
	Principal           float64    `json:"principal,string"`
	Interest            float64    `json:"interest,string"`
	InterestRate        float64    `json:"interestRate,string"`
	Type                string     `json:"type"`
	IsolatedSymbol      string     `json:"isolatedSymbol"`
}

// CryptoLoansIncomeHistory stores crypto loan income history data
type CryptoLoansIncomeHistory struct {
	Asset         currency.Code `json:"asset"`
	Type          string        `json:"type"`
	Amount        float64       `json:"amount,string"`
	TransactionID int64         `json:"tranId"`
}

// CryptoLoanBorrow stores crypto loan borrow data
type CryptoLoanBorrow struct {
	LoanCoin           currency.Code `json:"loanCoin"`
	Amount             float64       `json:"amount,string"`
	CollateralCoin     currency.Code `json:"collateralCoin"`
	CollateralAmount   float64       `json:"collateralAmount,string"`
	HourlyInterestRate float64       `json:"hourlyInterestRate,string"`
	OrderID            int64         `json:"orderId,string"`
}

// LoanBorrowHistoryItem stores loan borrow history item data
type LoanBorrowHistoryItem struct {
	OrderID                 int64         `json:"orderId"`
	LoanCoin                currency.Code `json:"loanCoin"`
	InitialLoanAmount       float64       `json:"initialLoanAmount,string"`
	HourlyInterestRate      float64       `json:"hourlyInterestRate,string"`
	LoanTerm                int64         `json:"loanTerm,string"`
	CollateralCoin          currency.Code `json:"collateralCoin"`
	InitialCollateralAmount float64       `json:"initialCollateralAmount,string"`
	BorrowTime              types.Time    `json:"borrowTime"`
	Status                  string        `json:"status"`
}

// LoanBorrowHistory stores loan borrow history data
type LoanBorrowHistory struct {
	Rows  []LoanBorrowHistoryItem `json:"rows"`
	Total int64                   `json:"total"`
}

// CryptoLoanOngoingOrderItem stores crypto loan ongoing order item data
type CryptoLoanOngoingOrderItem struct {
	OrderID          int64         `json:"orderId"`
	LoanCoin         currency.Code `json:"loanCoin"`
	TotalDebt        float64       `json:"totalDebt,string"`
	ResidualInterest float64       `json:"residualInterest,string"`
	CollateralCoin   currency.Code `json:"collateralCoin"`
	CollateralAmount float64       `json:"collateralAmount,string"`
	CurrentLTV       float64       `json:"currentLTV,string"`
	ExpirationTime   types.Time    `json:"expirationTime"`
}

// CryptoLoanOngoingOrder stores crypto loan ongoing order data
type CryptoLoanOngoingOrder struct {
	Rows  []CryptoLoanOngoingOrderItem `json:"rows"`
	Total int64                        `json:"total"`
}

// CryptoLoanRepay stores crypto loan repayment data
type CryptoLoanRepay struct {
	LoanCoin            currency.Code `json:"loanCoin"`
	RemainingPrincipal  float64       `json:"remainingPrincipal,string"`
	RemainingInterest   float64       `json:"remainingInterest,string"`
	CollateralCoin      currency.Code `json:"collateralCoin"`
	RemainingCollateral float64       `json:"remainingCollateral,string"`
	CurrentLTV          float64       `json:"currentLTV,string"`
	RepayStatus         string        `json:"repayStatus"`
}

// CryptoLoanRepayHistoryItem stores crypto loan repayment history item data
type CryptoLoanRepayHistoryItem struct {
	LoanCoin         currency.Code `json:"loanCoin"`
	RepayAmount      float64       `json:"repayAmount,string"`
	CollateralCoin   currency.Code `json:"collateralCoin"`
	CollateralUsed   float64       `json:"collateralUsed,string"`
	CollateralReturn float64       `json:"collateralReturn,string"`
	RepayType        string        `json:"repayType"`
	RepayTime        types.Time    `json:"repayTime"`
	OrderID          int64         `json:"orderId"`
}

// CryptoLoanRepayHistory stores crypto loan repayment history data
type CryptoLoanRepayHistory struct {
	Rows  []CryptoLoanRepayHistoryItem `json:"rows"`
	Total int64                        `json:"total"`
}

// CryptoLoanAdjustLTV stores crypto loan LTV adjustment data
type CryptoLoanAdjustLTV struct {
	LoanCoin       currency.Code `json:"loanCoin"`
	CollateralCoin currency.Code `json:"collateralCoin"`
	Direction      string        `json:"direction"`
	Amount         float64       `json:"amount,string"`
	CurrentLTV     float64       `json:"currentLTV,string"`
}

// CryptoLoanLTVAdjustmentItem stores crypto loan LTV adjustment item data
type CryptoLoanLTVAdjustmentItem struct {
	LoanCoin       currency.Code `json:"loanCoin"`
	CollateralCoin currency.Code `json:"collateralCoin"`
	Direction      string        `json:"direction"`
	Amount         float64       `json:"amount,string"`
	PreviousLTV    float64       `json:"preLTV,string"`
	AfterLTV       float64       `json:"afterLTV,string"`
	AdjustTime     types.Time    `json:"adjustTime"`
	OrderID        int64         `json:"orderId"`
}

// CryptoLoanLTVAdjustmentHistory stores crypto loan LTV adjustment history data
type CryptoLoanLTVAdjustmentHistory struct {
	Rows  []CryptoLoanLTVAdjustmentItem `json:"rows"`
	Total int64                         `json:"total"`
}

// LoanableAssetItem stores loanable asset item data
type LoanableAssetItem struct {
	LoanCoin                             currency.Code `json:"loanCoin"`
	SevenDayHourlyInterestRate           float64       `json:"_7dHourlyInterestRate,string"`
	SevenDayDailyInterestRate            float64       `json:"_7dDailyInterestRate,string"`
	FourteenDayHourlyInterest            float64       `json:"_14dHourlyInterestRate,string"`
	FourteenDayDailyInterest             float64       `json:"_14dDailyInterestRate,string"`
	ThirtyDayHourlyInterest              float64       `json:"_30dHourlyInterestRate,string"`
	ThirtyDayDailyInterest               float64       `json:"_30dDailyInterestRate,string"`
	NinetyDayHourlyInterest              float64       `json:"_90dHourlyInterestRate,string"`
	NinetyDayDailyInterest               float64       `json:"_90dDailyInterestRate,string"`
	OneHundredAndEightyDayHourlyInterest float64       `json:"_180dHourlyInterestRate,string"`
	OneHundredAndEightyDayDailyInterest  float64       `json:"_180dDailyInterestRate,string"`
	MinimumLimit                         float64       `json:"minLimit,string"`
	MaximumLimit                         float64       `json:"maxLimit,string"`
	VIPLevel                             int64         `json:"vipLevel"`
}

// LoanableAssetsData stores loanable assets data
type LoanableAssetsData struct {
	Rows  []LoanableAssetItem `json:"rows"`
	Total int64               `json:"total"`
}

// CollateralAssetItem stores collateral asset item data
type CollateralAssetItem struct {
	CollateralCoin currency.Code `json:"collateralCoin"`
	InitialLTV     float64       `json:"initialLTV,string"`
	MarginCallLTV  float64       `json:"marginCallLTV,string"`
	LiquidationLTV float64       `json:"liquidationLTV,string"`
	MaxLimit       float64       `json:"maxLimit,string"`
	VIPLevel       int64         `json:"vipLevel"`
}

// CollateralAssetData stores collateral asset data
type CollateralAssetData struct {
	Rows  []CollateralAssetItem `json:"rows"`
	Total int64                 `json:"total"`
}

// CollateralRepayRate stores collateral repayment rate data
type CollateralRepayRate struct {
	LoanCoin       currency.Code `json:"loanCoin"`
	CollateralCoin currency.Code `json:"collateralCoin"`
	RepayAmount    float64       `json:"repayAmount,string"`
	Rate           float64       `json:"rate,string"`
}

// CustomiseMarginCallItem stores customise margin call item data
type CustomiseMarginCallItem struct {
	OrderID         int64         `json:"orderId"`
	CollateralCoin  currency.Code `json:"collateralCoin"`
	PreMarginCall   float64       `json:"preMarginCall,string"`
	AfterMarginCall float64       `json:"afterMarginCall,string"`
	CustomiseTime   types.Time    `json:"customizeTime"`
}

// CustomiseMarginCall stores customise margin call data
type CustomiseMarginCall struct {
	Rows  []CustomiseMarginCallItem `json:"rows"`
	Total int64                     `json:"total"`
}

// FlexibleLoanBorrow stores a flexible loan borrow
type FlexibleLoanBorrow struct {
	LoanCoin         currency.Code `json:"loanCoin"`
	LoanAmount       float64       `json:"loanAmount,string"`
	CollateralCoin   currency.Code `json:"collateralCoin"`
	CollateralAmount float64       `json:"collateralAmount,string"`
	Status           string        `json:"status"`
}

// FlexibleLoanOngoingOrderItem stores a flexible loan ongoing order item
type FlexibleLoanOngoingOrderItem struct {
	LoanCoin         currency.Code `json:"loanCoin"`
	TotalDebt        float64       `json:"totalDebt,string"`
	CollateralCoin   currency.Code `json:"collateralCoin"`
	CollateralAmount float64       `json:"collateralAmount,string"`
	CurrentLTV       float64       `json:"currentLTV,string"`
}

// FlexibleLoanOngoingOrder stores flexible loan ongoing orders
type FlexibleLoanOngoingOrder struct {
	Rows  []FlexibleLoanOngoingOrderItem `json:"rows"`
	Total int64                          `json:"total"`
}

// FlexibleLoanBorrowHistoryItem stores a flexible loan borrow history item
type FlexibleLoanBorrowHistoryItem struct {
	LoanCoin                currency.Code `json:"loanCoin"`
	InitialLoanAmount       float64       `json:"initialLoanAmount,string"`
	CollateralCoin          currency.Code `json:"collateralCoin"`
	InitialCollateralAmount float64       `json:"initialCollateralAmount,string"`
	BorrowTime              types.Time    `json:"borrowTime"`
	Status                  string        `json:"status"`
}

// FlexibleLoanBorrowHistory stores flexible loan borrow history
type FlexibleLoanBorrowHistory struct {
	Rows  []FlexibleLoanBorrowHistoryItem `json:"rows"`
	Total int64                           `json:"total"`
}

// FlexibleLoanRepay stores a flexible loan repayment
type FlexibleLoanRepay struct {
	LoanCoin            currency.Code `json:"loanCoin"`
	CollateralCoin      currency.Code `json:"collateralCoin"`
	RemainingDebt       float64       `json:"remainingDebt,string"`
	RemainingCollateral float64       `json:"remainingCollateral,string"`
	FullRepayment       bool          `json:"fullRepayment"`
	CurrentLTV          float64       `json:"currentLTV,string"`
	RepayStatus         string        `json:"repayStatus"`
}

// FlexibleLoanRepayHistoryItem stores a flexible loan repayment history item
type FlexibleLoanRepayHistoryItem struct {
	LoanCoin         currency.Code `json:"loanCoin"`
	RepayAmount      float64       `json:"repayAmount,string"`
	CollateralCoin   currency.Code `json:"collateralCoin"`
	CollateralReturn float64       `json:"collateralReturn,string"`
	RepayStatus      string        `json:"repayStatus"`
	RepayTime        types.Time    `json:"repayTime"`
}

// FlexibleLoanRepayHistory stores flexible loan repayment history
type FlexibleLoanRepayHistory struct {
	Rows  []FlexibleLoanRepayHistoryItem `json:"rows"`
	Total int64                          `json:"total"`
}

// FlexibleLoanAdjustLTV stores a flexible loan LTV adjustment
type FlexibleLoanAdjustLTV struct {
	LoanCoin       currency.Code `json:"loanCoin"`
	CollateralCoin currency.Code `json:"collateralCoin"`
	Direction      string        `json:"direction"`
	Amount         float64       `json:"amount,string"` // docs error: API actually returns "amount" instead of "adjustedAmount"
	CurrentLTV     float64       `json:"currentLTV,string"`
	Status         string        `json:"status"`
}

// FlexibleLoanLTVAdjustmentHistoryItem stores a flexible loan LTV adjustment history item
type FlexibleLoanLTVAdjustmentHistoryItem struct {
	LoanCoin         currency.Code `json:"loanCoin"`
	CollateralCoin   currency.Code `json:"collateralCoin"`
	Direction        string        `json:"direction"`
	CollateralAmount float64       `json:"collateralAmount,string"`
	PreviousLTV      float64       `json:"preLTV,string"`
	AfterLTV         float64       `json:"afterLTV,string"`
	AdjustTime       types.Time    `json:"adjustTime"`
}

// FlexibleLoanLTVAdjustmentHistory stores flexible loan LTV adjustment history
type FlexibleLoanLTVAdjustmentHistory struct {
	Rows  []FlexibleLoanLTVAdjustmentHistoryItem `json:"rows"`
	Total int64                                  `json:"total"`
}

// FlexibleLoanAssetsDataItem stores a flexible loan asset data item
type FlexibleLoanAssetsDataItem struct {
	LoanCoin             currency.Code `json:"loanCoin"`
	FlexibleInterestRate float64       `json:"flexibleInterestRate,string"`
	FlexibleMinLimit     float64       `json:"flexibleMinLimit,string"`
	FlexibleMaxLimit     float64       `json:"flexibleMaxLimit,string"`
}

// FlexibleLoanAssetsData stores flexible loan asset data
type FlexibleLoanAssetsData struct {
	Rows  []FlexibleLoanAssetsDataItem `json:"rows"`
	Total int64                        `json:"total"`
}

// FlexibleCollateralAssetsDataItem stores a flexible collateral asset data item
type FlexibleCollateralAssetsDataItem struct {
	CollateralCoin currency.Code `json:"collateralCoin"`
	InitialLTV     float64       `json:"initialLTV,string"`
	MarginCallLTV  float64       `json:"marginCallLTV,string"`
	LiquidationLTV float64       `json:"liquidationLTV,string"`
	MaxLimit       float64       `json:"maxLimit,string"`
}

// FlexibleCollateralAssetsData stores flexible collateral asset data
type FlexibleCollateralAssetsData struct {
	Rows  []FlexibleCollateralAssetsDataItem `json:"rows"`
	Total int64                              `json:"total"`
}

// UFuturesOrderbook holds orderbook data for usdt assets
type UFuturesOrderbook struct {
	Stream string `json:"stream"`
	Data   struct {
		EventType               string            `json:"e"`
		EventTime               types.Time        `json:"E"`
		TransactionTime         types.Time        `json:"T"`
		Symbol                  string            `json:"s"`
		FirstUpdateID           int64             `json:"U"`
		FinalUpdateID           int64             `json:"u"`
		FinalUpdateIDLastStream int64             `json:"pu"`
		Bids                    OrderbookTranches `json:"b"`
		Asks                    OrderbookTranches `json:"a"`
	} `json:"data"`
}

// UFuturesKline updates to the current klines/candlestick
type UFuturesKline struct {
	EventType string     `json:"e"`
	EventTime types.Time `json:"E"`
	Symbol    string     `json:"s"`
	KlineData struct {
		StartTime                types.Time   `json:"t"`
		CloseTime                types.Time   `json:"T"`
		Symbol                   string       `json:"s"`
		Interval                 string       `json:"i"`
		FirstTradeID             int64        `json:"f"`
		LastTradeID              int64        `json:"L"`
		OpenPrice                types.Number `json:"o"`
		ClosePrice               types.Number `json:"c"`
		HighPrice                types.Number `json:"h"`
		LowPrice                 types.Number `json:"l"`
		BaseVolume               types.Number `json:"v"`
		NumberOfTrades           int64        `json:"n"`
		IsKlineClosed            bool         `json:"x"`
		QuoteVolume              types.Number `json:"q"`
		TakerBuyBaseAssetVolume  types.Number `json:"V"`
		TakerBuyQuoteAssetVolume types.Number `json:"Q"`
		B                        string       `json:"B"`
	} `json:"k"`
}

// FuturesMarkPrice represents usdt futures mark price and funding rate for a single symbol pushed every 3
type FuturesMarkPrice struct {
	EventType            string       `json:"e"`
	EventTime            types.Time   `json:"E"`
	Symbol               string       `json:"s"`
	MarkPrice            types.Number `json:"p"`
	IndexPrice           types.Number `json:"i"`
	EstimatedSettlePrice types.Number `json:"P"` // Estimated Settle Price, only useful in the last hour before the settlement starts
	FundingRate          types.Number `json:"r"`
	NextFundingTime      types.Time   `json:"T"`
}

// UFuturesAssetIndexUpdate holds asset index for multi-assets mode user
type UFuturesAssetIndexUpdate struct {
	EventType             string       `json:"e"`
	EventTime             types.Time   `json:"E"`
	Symbol                string       `json:"s"`
	IndexPrice            types.Number `json:"i"`
	BidBuffer             types.Number `json:"b"`
	AskBuffer             types.Number `json:"a"`
	BidRate               types.Number `json:"B"`
	AskRate               types.Number `json:"A"`
	AutoExchangeBidBuffer types.Number `json:"q"`
	AutoExchangeAskbuffer types.Number `json:"g"`
	AutoExchangeBidRate   types.Number `json:"Q"`
	AutoExchangeAskRate   types.Number `json:"G"`
}

// FuturesContractInfo contract info updates. bks field only shows up when bracket gets updated.
type FuturesContractInfo struct {
	EventType        string     `json:"e"`
	EventTime        types.Time `json:"E"`
	Symbol           string     `json:"s"`
	Pair             string     `json:"ps"`
	ContractType     string     `json:"ct"`
	DeliveryDateTime types.Time `json:"dt"`
	OnboardDateTime  types.Time `json:"ot"`
	ContractStatus   string     `json:"cs"`
	Brackets         []struct {
		NationalBracket      float64 `json:"bs"`
		BracketFloorNotional float64 `json:"bnf"`
		BracketNotionalCap   float64 `json:"bnc"`
		MaintenanceRatio     float64 `json:"mmr"`
		Cf                   float64 `json:"cf"`
		MinLeverage          float64 `json:"mi"`
		MaxLeverage          float64 `json:"ma"`
	} `json:"bks"`
}

// MarketLiquidationOrder all Liquidation Order Snapshot Streams push force liquidation order information for all symbols in the market.
type MarketLiquidationOrder struct {
	EventType string     `json:"e"`
	EventTime types.Time `json:"E"`
	Order     struct {
		Symbol                         string            `json:"s"`
		Side                           string            `json:"S"`
		OrderType                      string            `json:"o"`
		TimeInForce                    order.TimeInForce `json:"f"`
		OriginalQuantity               types.Number      `json:"q"`
		Price                          types.Number      `json:"p"`
		AveragePrice                   types.Number      `json:"ap"`
		OrderStatus                    string            `json:"X"`
		OrderLastFieldQuantity         types.Number      `json:"l"`
		OrderFilledAccumulatedQuantity types.Number      `json:"z"`
		OrderTradeTime                 types.Time        `json:"T"`
	} `json:"o"`
}

// FuturesBookTicker update to the best bid or ask's price or quantity in real-time for a specified symbol.
type FuturesBookTicker struct {
	EventType         string       `json:"e"`
	OrderbookUpdateID int64        `json:"u"`
	EventTime         types.Time   `json:"E"`
	TransactionTime   types.Time   `json:"T"`
	Symbol            string       `json:"s"`
	BestBidPrice      types.Number `json:"b"`
	BestBidQty        types.Number `json:"B"`
	BestAskPrice      types.Number `json:"a"`
	BestAskQty        types.Number `json:"A"`

	// Pair added to coin marigined futures
	Pair string `json:"ps"`
}

// UFutureMarketTicker 24hr rolling window ticker statistics for all symbols.
type UFutureMarketTicker struct {
	EventType             string       `json:"e"`
	EventTime             types.Time   `json:"E"`
	Symbol                string       `json:"s"`
	PriceChange           types.Number `json:"p"`
	PriceChangePercent    types.Number `json:"P"`
	WeightedAveragePrice  types.Number `json:"w"`
	LastPrice             types.Number `json:"c"`
	LastQuantity          types.Number `json:"Q"`
	OpenPrice             types.Number `json:"o"`
	HighPrice             types.Number `json:"h"`
	LowPrice              types.Number `json:"l"`
	TotalTradeBaseVolume  types.Number `json:"v"`
	TotalQuoteAssetVolume types.Number `json:"q"`
	OpenTime              types.Time   `json:"O"`
	CloseTIme             types.Time   `json:"C"`
	FirstTradeID          int64        `json:"F"`
	LastTradeID           int64        `json:"L"`
	TotalNumberOfTrades   int64        `json:"n"`
}

// FutureMiniTickerPrice holds market mini tickers stream
type FutureMiniTickerPrice struct {
	EventType  string       `json:"e"`
	EventTime  types.Time   `json:"E"`
	Symbol     string       `json:"s"`
	ClosePrice types.Number `json:"c"`
	OpenPrice  types.Number `json:"o"`
	HighPrice  types.Number `json:"h"`
	LowPrice   types.Number `json:"l"`
	Volume     types.Number `json:"v"`

	QuoteVolume types.Number `json:"q"` // Total traded base asset volume for Coin Margined Futures

	Pair string `json:"ps"`
}

// FuturesAggTrade aggregate trade streams push market trade
type FuturesAggTrade struct {
	EventType        string       `json:"e"`
	EventTime        types.Time   `json:"E"`
	Symbol           string       `json:"s"`
	AggregateTradeID int64        `json:"a"`
	Price            types.Number `json:"p"`
	Quantity         types.Number `json:"q"`
	FirstTradeID     int64        `json:"f"`
	LastTradeID      int64        `json:"l"`
	TradeTime        types.Time   `json:"T"`
	IsMaker          bool         `json:"m"`
}

// FuturesDepthOrderbook represents bids and asks
type FuturesDepthOrderbook struct {
	EventType               string     `json:"e"`
	EventTime               types.Time `json:"E"`
	TransactionTime         types.Time `json:"T"`
	Symbol                  string     `json:"s"`
	FirstUpdateID           int64      `json:"U"`
	LastUpdateID            int64      `json:"u"`
	FinalUpdateIDLastStream int64      `json:"pu"`
	Bids                    [][]string `json:"b"`
	Asks                    [][]string `json:"a"`

	// Added for coin margined futures
	Pair string `json:"ps"`
}

// UFutureCompositeIndex represents symbols a composite index
type UFutureCompositeIndex struct {
	EventType   string       `json:"e"`
	EventTime   types.Time   `json:"E"`
	Symbol      string       `json:"s"`
	Price       types.Number `json:"p"`
	C           string       `json:"C"`
	Composition []struct {
		BaseAsset          string       `json:"b"`
		QuoteAsset         string       `json:"q"`
		WeightQuantity     types.Number `json:"w"`
		WeightInPercentage types.Number `json:"W"`
		IndexPrice         types.Number `json:"i"`
	} `json:"c"`
}

// FutureContinuousKline represents continuous kline data.
type FutureContinuousKline struct {
	EventType    string     `json:"e"`
	EventTime    types.Time `json:"E"`
	Pair         string     `json:"ps"`
	ContractType string     `json:"ct"`
	KlineData    struct {
		StartTime                types.Time   `json:"t"`
		EndTime                  types.Time   `json:"T"`
		Interval                 string       `json:"i"`
		FirstUpdateID            int64        `json:"f"`
		LastupdateID             int64        `json:"L"`
		OpenPrice                types.Number `json:"o"`
		ClosePrice               types.Number `json:"c"`
		HighPrice                types.Number `json:"h"`
		LowPrice                 types.Number `json:"l"`
		Volume                   types.Number `json:"v"`
		NumberOfTrades           int64        `json:"n"`
		IsKlineClosed            bool         `json:"x"`
		QuoteAssetVolume         types.Number `json:"q"`
		TakerBuyVolume           types.Number `json:"V"`
		TakerBuyQuoteAssetVolume types.Number `json:"Q"`
		B                        string       `json:"B"`
	} `json:"k"`
}

// WebsocketActionResponse represents a response for websocket actions like "SET_PROPERTY", "LIST_SUBSCRIPTIONS" and others
type WebsocketActionResponse struct {
	Result []string `json:"result"`
	ID     int64    `json:"id"`
}

// RateLimitItem holds ratelimit information for endpoint calls.
type RateLimitItem struct {
	RateLimitType  string `json:"rateLimitType"`
	Interval       string `json:"interval"`
	IntervalNumber int64  `json:"intervalNum"`
	Limit          int64  `json:"limit"`
	Count          int64  `json:"count"`
}

// SymbolAveragePrice represents the average symbol price
type SymbolAveragePrice struct {
	PriceIntervalMins int64        `json:"mins"`
	Price             types.Number `json:"price"`
	CloseTime         types.Time   `json:"closeTime"`
}

// PriceChangeRequestParam holds request parameters for price change request parameters
type PriceChangeRequestParam struct {
	Symbol     string          `json:"symbol,omitempty"`
	Symbols    []currency.Pair `json:"symbols,omitempty"`
	Timezone   string          `json:"timeZone,omitempty"`
	TickerType string          `json:"type,omitempty"`
}

// PriceChanges holds a single or slice of WsTickerPriceChange instance into a new type.
type PriceChanges []PriceChangeStats

// WsRollingWindowPriceParams rolling window price change statistics request params
type WsRollingWindowPriceParams struct {
	Symbols            []currency.Pair `json:"symbols,omitempty"`
	WindowSizeDuration time.Duration   `json:"-"`
	WindowSize         string          `json:"windowSize,omitempty"`
	TickerType         string          `json:"type,omitempty"`
	Symbol             string          `json:"symbol,omitempty"`
}

// SymbolTickerItem holds symbol and price information
type SymbolTickerItem struct {
	Symbol string       `json:"symbol"`
	Price  types.Number `json:"price"`
}

// SymbolTickers holds symbol and price ticker information.
type SymbolTickers []SymbolTickerItem

// WsOrderbookTicker holds orderbook ticker information
type WsOrderbookTicker struct {
	Symbol   string       `json:"symbol"`
	BidPrice types.Number `json:"bidPrice"`
	BidQty   types.Number `json:"bidQty"`
	AskPrice types.Number `json:"askPrice"`
	AskQty   types.Number `json:"askQty"`
}

// WsOrderbookTickers represents an orderbook ticker information
type WsOrderbookTickers []WsOrderbookTicker

// APISignatureInfo holds API key and signature information
type APISignatureInfo struct {
	APIKey    string `json:"apiKey,omitempty"`
	Signature string `json:"signature,omitempty"`
	Timestamp int64  `json:"timestamp,omitempty"`
}

// TradeOrderRequestParam new order request parameter
type TradeOrderRequestParam struct {
	APISignatureInfo
	Symbol      string  `json:"symbol"`
	Side        string  `json:"side"`
	OrderType   string  `json:"type"`
	TimeInForce string  `json:"timeInForce"`
	Price       float64 `json:"price,omitempty,string"`
	Quantity    float64 `json:"quantity,omitempty,string"`
}

// QueryOrderParam represents an order querying parameters
type QueryOrderParam struct {
	APISignatureInfo
	Symbol            string `json:"symbol,omitempty"`
	OrderID           int64  `json:"orderId,omitempty"`
	OrigClientOrderID string `json:"origClientOrderId,omitempty"`
	RecvWindow        int64  `json:"recvWindow,omitempty"`

	NewClientOrderID   string `json:"newClientOrderId,omitempty"`
	CancelRestrictions string `json:"cancelRestrictions,omitempty"`
}

// WsCancelAndReplaceParam represents a cancel and replace request parameters
type WsCancelAndReplaceParam struct {
	APISignatureInfo
	Symbol        string `json:"symbol,omitempty"`
	CancelOrderID string `json:"cancelOrderId,omitempty"`

	// CancelReplaceMode possible values are 'STOP_ON_FAILURE', 'ALLOW_FAILURE'
	CancelReplaceMode         string  `json:"cancelReplaceMode,omitempty"`
	CancelNewClientOrderID    string  `json:"cancelNewClientOrderId,omitempty"`
	CancelOriginClientOrderID string  `json:"cancelOrigClientOrderId,omitempty"`
	Side                      string  `json:"side,omitempty"` // BUY or SELL
	Price                     float64 `json:"price,omitempty"`
	Quantity                  float64 `json:"quantity,omitempty"`
	OrderType                 string  `json:"type,omitempty"`
	TimeInForce               string  `json:"timeInForce,omitempty"`
	QuoteOrderQty             float64 `json:"quoteOrderQty,omitempty"`
	NewClientOrderID          string  `json:"newClientOrderId,omitempty"`

	// Select response format: ACK, RESULT, FULL.
	NewOrderRespType string  `json:"newOrderRespType,omitempty"` // Select response format: ACK, RESULT, FULL. MARKET and LIMIT orders produce FULL response by default, other order types default to ACK.
	StopPrice        float64 `json:"stopPrice,omitempty"`
	TrailingDelta    float64 `json:"trailingDelta,omitempty"`
	IcebergQty       float64 `json:"icebergQty,omitempty"`
	StrategyID       int64   `json:"strategyId,omitempty"`

	// Values smaller than 1000000 are reserved and cannot be used.
	StrategyType int64 `json:"strategyType,omitempty"`

	// The possible supported values are EXPIRE_TAKER, EXPIRE_MAKER, EXPIRE_BOTH, NONE.
	SelfTradePreventionMode string `json:"selfTradePreventionMode,omitempty"`

	// Supported values:
	// ONLY_NEW - Cancel will succeed if the order status is NEW.
	// ONLY_PARTIALLY_FILLED - Cancel will succeed if order status is PARTIALLY_FILLED. For more information please refer to Regarding cancelRestrictions.
	CancelRestrictions string `json:"cancelRestrictions,omitempty"`
	RecvWindow         int64  `json:"recvWindow,omitempty"`
}

// PlaceOCOOrderParam holds a request parameters for one-cancel-other orders
type PlaceOCOOrderParam struct {
	APISignatureInfo
	Symbol               string  `json:"symbol,omitempty"`
	Side                 string  `json:"side,omitempty"`
	Price                float64 `json:"price,omitempty"`
	Quantity             float64 `json:"quantity,omitempty"`
	ListClientOrderID    string  `json:"listClientOrderId,omitempty"`
	LimitClientOrderID   string  `json:"limitClientOrderId,omitempty"`
	LimitIcebergQty      float64 `json:"limitIcebergQty,omitempty"`
	LimitStrategyID      string  `json:"limitStrategyId,omitempty"`
	LimitStrategyType    string  `json:"limitStrategyType,omitempty"`
	StopPrice            float64 `json:"stopPrice,omitempty"`
	TrailingDelta        int64   `json:"trailingDelta,omitempty"`
	StopClientOrderID    string  `json:"stopClientOrderId,omitempty"`
	StopLimitPrice       float64 `json:"stopLimitPrice,omitempty"`
	StopLimitTimeInForce string  `json:"stopLimitTimeInForce,omitempty"`
	StopIcebergQty       float64 `json:"stopIcebergQty,omitempty"`
	StopStrategyID       string  `json:"stopStrategyId,omitempty"`
	StopStrategyType     string  `json:"stopStrategyType,omitempty"`
	NewOrderRespType     string  `json:"newOrderRespType,omitempty"`

	// The allowed enums is dependent on what is configured on the symbol. The possible supported values are 'EXPIRE_TAKER', 'EXPIRE_MAKER', 'EXPIRE_BOTH', 'NONE'.
	SelfTradePreventionMode string `json:"selfTradePreventionMode,omitempty"`
	RecvWindow              int64  `json:"recvWindow,omitempty"`
}

// TradeOrderResponse holds response for trade order.
type TradeOrderResponse struct {
	Symbol        string     `json:"symbol"`
	OrderID       int64      `json:"orderId"`
	OrderListID   int64      `json:"orderListId"`
	ClientOrderID string     `json:"clientOrderId"`
	TransactTime  types.Time `json:"transactTime"`
}

// FuturesAuthenticationResp holds authentication.
type FuturesAuthenticationResp struct {
	APIKey           string     `json:"apiKey"`
	AuthorizedSince  int64      `json:"authorizedSince"`
	ConnectedSince   int64      `json:"connectedSince"`
	ReturnRateLimits bool       `json:"returnRateLimits"`
	ServerTime       types.Time `json:"serverTime"`
}

// WsCancelAndReplaceTradeOrderResponse holds a response from cancel and replacing an existing trade order
type WsCancelAndReplaceTradeOrderResponse struct {
	CancelResult     string        `json:"cancelResult"`
	NewOrderResult   string        `json:"newOrderResult"`
	CancelResponse   OrderResponse `json:"cancelResponse"`
	NewOrderResponse OrderResponse `json:"newOrderResponse"`
}

// OrderResponse represents an order detail response instance.
type OrderResponse struct {
	Symbol                  string            `json:"symbol"`
	OrigClientOrderID       string            `json:"origClientOrderId"`
	OrderID                 int64             `json:"orderId"`
	OrderListID             int64             `json:"orderListId"`
	ClientOrderID           string            `json:"clientOrderId"`
	TransactTime            types.Time        `json:"transactTime"`
	Price                   types.Number      `json:"price"`
	OrigQty                 types.Number      `json:"origQty"`
	ExecutedQty             types.Number      `json:"executedQty"`
	CummulativeQuoteQty     types.Number      `json:"cummulativeQuoteQty"`
	Status                  string            `json:"status"`
	TimeInForce             order.TimeInForce `json:"timeInForce"`
	Type                    string            `json:"type"`
	Side                    string            `json:"side"`
	SelfTradePreventionMode string            `json:"selfTradePreventionMode"`
	WorkingTime             types.Time        `json:"workingTime"`
	Fills                   []any             `json:"fills"`
	StopPrice               types.Number      `json:"stopPrice,omitempty"`
	IcebergQty              types.Number      `json:"icebergQty"`
}

// WsCancelOrder holds a response data for canceling an open order.
type WsCancelOrder struct {
	Symbol                  string            `json:"symbol"`
	OrigClientOrderID       string            `json:"origClientOrderId,omitempty"`
	OrderID                 int64             `json:"orderId,omitempty"`
	OrderListID             int64             `json:"orderListId"`
	ClientOrderID           string            `json:"clientOrderId,omitempty"`
	TransactTime            types.Time        `json:"transactTime,omitempty"`
	Price                   types.Number      `json:"price,omitempty"`
	OrigQty                 types.Number      `json:"origQty,omitempty"`
	ExecutedQty             types.Number      `json:"executedQty,omitempty"`
	CummulativeQuoteQty     types.Number      `json:"cummulativeQuoteQty,omitempty"`
	Status                  string            `json:"status,omitempty"`
	TimeInForce             order.TimeInForce `json:"timeInForce,omitempty"`
	Type                    string            `json:"type,omitempty"`
	Side                    string            `json:"side,omitempty"`
	StopPrice               types.Number      `json:"stopPrice,omitempty"`
	IcebergQty              types.Number      `json:"icebergQty,omitempty"`
	StrategyID              int64             `json:"strategyId,omitempty"`
	StrategyType            int64             `json:"strategyType,omitempty"`
	SelfTradePreventionMode string            `json:"selfTradePreventionMode,omitempty"`
	ContingencyType         string            `json:"contingencyType,omitempty"`
	ListStatusType          string            `json:"listStatusType,omitempty"`
	ListOrderStatus         string            `json:"listOrderStatus,omitempty"`
	ListClientOrderID       string            `json:"listClientOrderId,omitempty"`
	TransactionTime         types.Time        `json:"transactionTime,omitempty"`
	Orders                  []struct {
		Symbol        string `json:"symbol"`
		OrderID       int64  `json:"orderId"`
		ClientOrderID string `json:"clientOrderId"`
	} `json:"orders,omitempty"`
	OrderReports []OrderReportItem `json:"orderReports,omitempty"`
}

// OrderReportItem represents a single order report instance.
type OrderReportItem struct {
	Symbol                  string            `json:"symbol"`
	OrigClientOrderID       string            `json:"origClientOrderId"`
	OrderID                 int64             `json:"orderId"`
	OrderListID             int64             `json:"orderListId"`
	ClientOrderID           string            `json:"clientOrderId"`
	TransactTime            types.Time        `json:"transactTime"`
	Price                   types.Number      `json:"price"`
	OrigQty                 types.Number      `json:"origQty"`
	ExecutedQty             types.Number      `json:"executedQty"`
	CummulativeQuoteQty     types.Number      `json:"cummulativeQuoteQty"`
	Status                  string            `json:"status"`
	TimeInForce             order.TimeInForce `json:"timeInForce"`
	Type                    string            `json:"type"`
	Side                    string            `json:"side"`
	StopPrice               types.Number      `json:"stopPrice,omitempty"`
	SelfTradePreventionMode string            `json:"selfTradePreventionMode"`
}

// OCOOrder represents a one-close-other order type.
type OCOOrder struct {
	OrderListID       int64      `json:"orderListId"`
	ContingencyType   string     `json:"contingencyType"`
	ListStatusType    string     `json:"listStatusType"`
	ListOrderStatus   string     `json:"listOrderStatus"`
	ListClientOrderID string     `json:"listClientOrderId"`
	TransactionTime   types.Time `json:"transactionTime"`
	Symbol            string     `json:"symbol"`
	Orders            []struct {
		Symbol        string `json:"symbol"`
		OrderID       int64  `json:"orderId"`
		ClientOrderID string `json:"clientOrderId"`
	} `json:"orders"`
	OrderReports          []OrderResponse `json:"orderReports"`
	MarginBuyBorrowAmount types.Number    `json:"marginBuyBorrowAmount"`
	MarginBuyBorrowAsset  string          `json:"marginBuyBorrowAsset"`
}

// OCOOrderInfo represents OCO order information.
type OCOOrderInfo struct {
	OrderListID       int64      `json:"orderListId"`
	ContingencyType   string     `json:"contingencyType"`
	ListStatusType    string     `json:"listStatusType"`
	ListOrderStatus   string     `json:"listOrderStatus"`
	ListClientOrderID string     `json:"listClientOrderId"`
	TransactionTime   types.Time `json:"transactionTime"`
	Symbol            string     `json:"symbol"`
	Orders            []struct {
		Symbol        string `json:"symbol"`
		OrderID       int64  `json:"orderId"`
		ClientOrderID string `json:"clientOrderId"`
	} `json:"orders"`

	// returned when cancelling the order
	OrderReports []OrderResponse `json:"orderReports"`
}

// WsOSRPlaceOrderParams holds request parameters for placing OSR orders.
type WsOSRPlaceOrderParams struct {
	APISignatureInfo
	Symbol           string  `json:"symbol,omitempty"`
	Side             string  `json:"side,omitempty"`
	OrderType        string  `json:"type,omitempty"`
	TimeInForce      string  `json:"timeInForce,omitempty"`
	Price            float64 `json:"price,omitempty"`
	Quantity         float64 `json:"quantity,omitempty"`
	NewClientOrderID string  `json:"newClientOrderId,omitempty"`

	// Select response format: ACK, RESULT, FULL.
	// MARKET and LIMIT orders use FULL by default.
	NewOrderRespType string  `json:"newOrderRespType,omitempty"`
	IcebergQty       float64 `json:"icebergQty,omitempty"`
	StrategyID       int64   `json:"strategyId,omitempty"`
	StrategyType     string  `json:"strategyType,omitempty"`

	// The allowed enums is dependent on what is configured on the symbol. The possible supported values are EXPIRE_TAKER, EXPIRE_MAKER, EXPIRE_BOTH, NONE.
	SelfTradePreventionMode string `json:"selfTradePreventionMode,omitempty"`
	RecvWindow              string `json:"recvWindow,omitempty"`
}

// OSROrder represents a request parameters for Smart Order Routing (SOR)
type OSROrder struct {
	Symbol              string            `json:"symbol"`
	OrderID             int64             `json:"orderId"`
	OrderListID         int64             `json:"orderListId"`
	ClientOrderID       string            `json:"clientOrderId"`
	TransactTime        types.Time        `json:"transactTime"`
	Price               types.Number      `json:"price"`
	OrigQty             types.Number      `json:"origQty"`
	ExecutedQty         types.Number      `json:"executedQty"`
	CummulativeQuoteQty types.Number      `json:"cummulativeQuoteQty"`
	Status              string            `json:"status"`
	TimeInForce         order.TimeInForce `json:"timeInForce"`
	Type                string            `json:"type"`
	Side                string            `json:"side"`
	WorkingTime         types.Time        `json:"workingTime"`
	Fills               []struct {
		MatchType       string       `json:"matchType"`
		Price           types.Number `json:"price"`
		Quantity        types.Number `json:"qty"`
		Commission      string       `json:"commission"`
		CommissionAsset string       `json:"commissionAsset"`
		TradeID         int64        `json:"tradeId"`
		AllocID         int64        `json:"allocId"`
	} `json:"fills"`
	WorkingFloor            string `json:"workingFloor"`
	SelfTradePreventionMode string `json:"selfTradePreventionMode"`
	UsedSor                 bool   `json:"usedSor"`
}

// AccountOrderRequestParam retrieves an account order history parameters
type AccountOrderRequestParam struct {
	APISignatureInfo
	EndTime    int64  `json:"endTime,omitempty"`
	Limit      int64  `json:"limit,omitempty"`
	OrderID    int64  `json:"orderId,omitempty"` // Order ID to begin at
	RecvWindow int64  `json:"recvWindow,omitempty"`
	StartTime  int64  `json:"startTime,omitempty"`
	Symbol     string `json:"symbol"`

	// for requesting trades
	FromID int64 `json:"fromId,omitempty"`
}

// TradeHistory holds trade history information.
type TradeHistory struct {
	Symbol          string       `json:"symbol"`
	ID              int          `json:"id"`
	OrderID         int64        `json:"orderId"`
	OrderListID     int          `json:"orderListId"`
	Price           types.Number `json:"price"`
	Qty             types.Number `json:"qty"`
	QuoteQty        types.Number `json:"quoteQty"`
	Commission      types.Number `json:"commission"`
	CommissionAsset string       `json:"commissionAsset"`
	Time            types.Time   `json:"time"`
	IsBuyer         bool         `json:"isBuyer"`
	IsMaker         bool         `json:"isMaker"`
	IsBestMatch     bool         `json:"isBestMatch"`
	IsIsolated      bool         `json:"isIsolated"` // added for margin accounts trade list information
}

// SelfTradePrevention represents a self-trade prevention instance.
type SelfTradePrevention struct {
	Symbol                  string       `json:"symbol"`
	PreventedMatchID        int64        `json:"preventedMatchId"`
	TakerOrderID            int64        `json:"takerOrderId"`
	MakerOrderID            int64        `json:"makerOrderId"`
	TradeGroupID            int64        `json:"tradeGroupId"`
	SelfTradePreventionMode string       `json:"selfTradePreventionMode"`
	Price                   types.Number `json:"price"`
	MakerPreventedQuantity  types.Number `json:"makerPreventedQuantity"`
	TransactTime            types.Time   `json:"transactTime"`
}

// SORReplacements represents response instance after for Smart Order Routing(SOR) order placement.
type SORReplacements struct {
	Symbol          string       `json:"symbol"`
	AllocationID    int64        `json:"allocationId"`
	AllocationType  string       `json:"allocationType"`
	OrderID         int64        `json:"orderId"`
	OrderListID     int64        `json:"orderListId"`
	Price           types.Number `json:"price"`
	Quantity        types.Number `json:"qty"`
	QuoteQty        types.Number `json:"quoteQty"`
	Commission      string       `json:"commission"`
	CommissionAsset string       `json:"commissionAsset"`
	Time            types.Time   `json:"time"`
	IsBuyer         bool         `json:"isBuyer"`
	IsMaker         bool         `json:"isMaker"`
	IsAllocator     bool         `json:"isAllocator"`
}

// CommissionRateInto represents commission rate info.
type CommissionRateInto struct {
	Symbol             string          `json:"symbol"`
	StandardCommission *CommissionInfo `json:"standardCommission"`
	TaxCommission      *CommissionInfo `json:"taxCommission"`
	Discount           struct {
		EnabledForAccount bool   `json:"enabledForAccount"`
		EnabledForSymbol  bool   `json:"enabledForSymbol"`
		DiscountAsset     string `json:"discountAsset"`
		Discount          string `json:"discount"`
	} `json:"discount"`
}

// CommissionInfo holds tax and standard
type CommissionInfo struct {
	Maker  string `json:"maker"`
	Taker  string `json:"taker"`
	Buyer  string `json:"buyer"`
	Seller string `json:"seller"`
}

// SystemStatus holds system status code and message
type SystemStatus struct {
	Status  int64  `json:"status"` // 0: normal，1：system maintenance
	Message string `json:"msg"`    // "normal", "system_maintenance"
}

// DailyAccountSnapshot holds a snapshot of daily asset information
type DailyAccountSnapshot struct {
	Code        int64  `json:"code"`
	Msg         string `json:"msg"`
	SnapshotVos []struct {
		Data struct {
			Balances []struct {
				Asset  string       `json:"asset"`
				Free   types.Number `json:"free"`
				Locked types.Number `json:"locked"`
			} `json:"balances"`
			TotalAssetOfBTC string `json:"totalAssetOfBtc"`
		} `json:"data"`
		Type       string     `json:"type"`
		UpdateTime types.Time `json:"updateTime"`
	} `json:"snapshotVos"`
}

// TradingAPIAccountStatus represents a trading account
type TradingAPIAccountStatus struct {
	Data struct {
		IsLocked           bool       `json:"isLocked"`
		PlannedRecoverTime types.Time `json:"plannedRecoverTime"`
		TriggerCondition   struct {
			Gcr  int64 `json:"GCR"`
			Ifer int64 `json:"IFER"`
			Ufr  int64 `json:"UFR"`
		} `json:"triggerCondition"`
		UpdateTime types.Time `json:"updateTime"`
	} `json:"data"`
}

// DustLog holds small assets information
type DustLog struct {
	Total              int64 `json:"total"`
	UserAssetDribblets []struct {
		OperateTime              types.Time   `json:"operateTime"`
		TotalTransferedAmount    types.Number `json:"totalTransferedAmount"`
		TotalServiceChargeAmount types.Number `json:"totalServiceChargeAmount"`
		TransID                  int64        `json:"transId"`
		UserAssetDribbletDetails []struct {
			TransID             int64        `json:"transId"`
			ServiceChargeAmount types.Number `json:"serviceChargeAmount"`
			Amount              types.Number `json:"amount"`
			OperateTime         types.Time   `json:"operateTime"`
			TransferedAmount    types.Number `json:"transferedAmount"`
			FromAsset           string       `json:"fromAsset"`
		} `json:"userAssetDribbletDetails"`
	} `json:"userAssetDribblets"`
}

// DepositAddressAndNetwork represents a deposit address with network
type DepositAddressAndNetwork struct {
	Coin      string `json:"coin"`
	Address   string `json:"address"`
	IsDefault int64  `json:"isDefault"`
}

// UserWalletBalance represents a user wallet balance information.
type UserWalletBalance struct {
	Activate   bool         `json:"activate"`
	Balance    types.Number `json:"balance"`
	WalletName string       `json:"walletName"`
}

// UserDelegationHistory represents a user delegation history
type UserDelegationHistory struct {
	Total int64 `json:"total"`
	Rows  []struct {
		ClientTranID string       `json:"clientTranId"`
		TransferType string       `json:"transferType"`
		Asset        string       `json:"asset"`
		Amount       types.Number `json:"amount"`
		Time         types.Time   `json:"time"`
	} `json:"rows"`
}

// DelistSchedule symbols delist schedule for spot
type DelistSchedule struct {
	DelistTime types.Time `json:"delistTime"`
	Symbols    []string   `json:"symbols"`
}

// WithdrawAddress represents a withdraw address item detail.
type WithdrawAddress struct {
	Address     string `json:"address"`
	AddressTag  string `json:"addressTag"`
	Coin        string `json:"coin"`
	Name        string `json:"name"` // is a user-defined name
	Network     string `json:"network"`
	Origin      string `json:"origin"`      // if originType=='others', the address source manually filled in by the user
	OriginType  string `json:"originType"`  // Address source type
	WhiteStatus bool   `json:"whiteStatus"` // Is it whitelisted
}

// VirtualSubAccount represents a response information after creating the virtual account.
type VirtualSubAccount struct {
	Email string `json:"email"`
}

// SubAccountList represents a response
type SubAccountList struct {
	SubAccounts []struct {
		Email                       string     `json:"email"`
		IsFreeze                    bool       `json:"isFreeze"`
		CreateTime                  types.Time `json:"createTime"`
		IsManagedSubAccount         bool       `json:"isManagedSubAccount"`
		IsAssetManagementSubAccount bool       `json:"isAssetManagementSubAccount"`
	} `json:"subAccounts"`
}

// SubAccountSpotAsset represents a spot asset transfer item
type SubAccountSpotAsset struct {
	From   string       `json:"from"`
	To     string       `json:"to"`
	Asset  string       `json:"asset"`
	Qty    types.Number `json:"qty"`
	Status string       `json:"status"`
	TranID int64        `json:"tranId"`
	Time   types.Time   `json:"time"`
}

// AssetTransferHistory Query Sub-account Futures Asset Transfer History For Master Account
type AssetTransferHistory struct {
	Success     bool  `json:"success"`
	FuturesType int64 `json:"futuresType"`
	Transfers   []struct {
		From   string       `json:"from"`
		To     string       `json:"to"`
		Asset  string       `json:"asset"`
		Qty    types.Number `json:"qty"`
		TranID int64        `json:"tranId"`
		Time   types.Time   `json:"time"`
	} `json:"transfers"`
}

// FuturesAssetTransfer represents a futures asset transfer response.
type FuturesAssetTransfer struct {
	Success       bool   `json:"success"`
	TransactionID string `json:"txnId"`
}

// SubAccountAssets represents a sub-account asset
type SubAccountAssets struct {
	Balances []struct {
		Asset  string  `json:"asset"`
		Free   float64 `json:"free"`
		Locked float64 `json:"locked"`

		Freeze      float64 `json:"freeze"`
		Withdrawing float64 `json:"withdrawing"`
	} `json:"balances"`
}

// SubAccountSpotSummary asset summary of subaccounts.
type SubAccountSpotSummary struct {
	TotalCount                int64  `json:"totalCount"`
	MasterAccountTotalAsset   string `json:"masterAccountTotalAsset"`
	SpotSubUserAssetBtcVoList []struct {
		Email      string       `json:"email"`
		TotalAsset types.Number `json:"totalAsset"`
	} `json:"spotSubUserAssetBtcVoList"`
}

// SubAccountDepositAddress represents a sub-acccount deposit address for master account
type SubAccountDepositAddress struct {
	Address string `json:"address"`
	Coin    string `json:"coin"`
	Tag     string `json:"tag"`
	URL     string `json:"url"`
}

// SubAccountDepositHistory represents a sub account deposit history
type SubAccountDepositHistory struct {
	ID            string       `json:"id"`
	Amount        types.Number `json:"amount"`
	Coin          string       `json:"coin"`
	Network       string       `json:"network"`
	Status        int64        `json:"status"`
	Address       string       `json:"address"`
	AddressTag    string       `json:"addressTag"`
	TxID          string       `json:"txId"`
	InsertTime    types.Time   `json:"insertTime"`
	TransferType  int64        `json:"transferType"`
	ConfirmTimes  string       `json:"confirmTimes"`
	UnlockConfirm int64        `json:"unlockConfirm"`
	WalletType    int64        `json:"walletType"`
}

// SubAccountStatus represents sub-account status on margin/futures for master account.
type SubAccountStatus struct {
	Email            string     `json:"email"`
	IsSubUserEnabled bool       `json:"isSubUserEnabled"`
	IsUserActive     bool       `json:"isUserActive"`
	InsertTime       types.Time `json:"insertTime"`
	IsMarginEnabled  bool       `json:"isMarginEnabled"`
	IsFutureEnabled  bool       `json:"isFutureEnabled"`
	Mobile           int64      `json:"mobile"`
}

// MarginEnablingResponse represents a Margin sub-account for master account
type MarginEnablingResponse struct {
	Email           string `json:"email"`
	IsMarginEnabled bool   `json:"isMarginEnabled"`
}

// SubAccountMarginAccountDetail represents a sub-account margin account detail.
type SubAccountMarginAccountDetail struct {
	Email               string       `json:"email"`
	MarginLevel         types.Number `json:"marginLevel"`
	TotalAssetOfBtc     types.Number `json:"totalAssetOfBtc"`
	TotalLiabilityOfBtc types.Number `json:"totalLiabilityOfBtc"`
	TotalNetAssetOfBtc  types.Number `json:"totalNetAssetOfBtc"`
	MarginTradeCoeffVo  struct {
		ForceLiquidationBar types.Number `json:"forceLiquidationBar"`
		MarginCallBar       types.Number `json:"marginCallBar"`
		NormalBar           types.Number `json:"normalBar"`
	} `json:"marginTradeCoeffVo"`
	MarginUserAssetVoList []struct {
		Asset    string       `json:"asset"`
		Borrowed types.Number `json:"borrowed"`
		Free     types.Number `json:"free"`
		Interest types.Number `json:"interest"`
		Locked   types.Number `json:"locked"`
		NetAsset types.Number `json:"netAsset"`
	} `json:"marginUserAssetVoList"`
}

// SubAccountMarginAccount represents a sub-account margin detail.
type SubAccountMarginAccount struct {
	TotalAssetOfBTC     string `json:"totalAssetOfBtc"`
	TotalLiabilityOfBTC string `json:"totalLiabilityOfBtc"`
	TotalNetAssetOfBTC  string `json:"totalNetAssetOfBtc"`
	SubAccountList      []struct {
		Email               string `json:"email"`
		TotalAssetOfBTC     string `json:"totalAssetOfBtc"`
		TotalLiabilityOfBTC string `json:"totalLiabilityOfBtc"`
		TotalNetAssetOfBTC  string `json:"totalNetAssetOfBtc"`
	} `json:"subAccountList"`
}

// FuturesEnablingResponse represents a futures enabling response.
type FuturesEnablingResponse struct {
	Email            string `json:"email"`
	IsFuturesEnabled bool   `json:"isFuturesEnabled"`
}

// SubAccountsFuturesAccount respresnts futures account for sub accounts.
type SubAccountsFuturesAccount struct {
	Email  string `json:"email"`
	Asset  string `json:"asset"`
	Assets []struct {
		Asset                  string       `json:"asset"`
		InitialMargin          types.Number `json:"initialMargin"`
		MaintenanceMargin      types.Number `json:"maintenanceMargin"`
		MarginBalance          types.Number `json:"marginBalance"`
		MaxWithdrawAmount      types.Number `json:"maxWithdrawAmount"`
		OpenOrderInitialMargin types.Number `json:"openOrderInitialMargin"`
		PositionInitialMargin  types.Number `json:"positionInitialMargin"`
		UnrealizedProfit       string       `json:"unrealizedProfit"`
		WalletBalance          types.Number `json:"walletBalance"`
	} `json:"assets"`
	CanDeposit                  bool         `json:"canDeposit"`
	CanTrade                    bool         `json:"canTrade"`
	CanWithdraw                 bool         `json:"canWithdraw"`
	FeeTier                     int64        `json:"feeTier"`
	MaxWithdrawAmount           types.Number `json:"maxWithdrawAmount"`
	TotalInitialMargin          types.Number `json:"totalInitialMargin"`
	TotalMaintenanceMargin      types.Number `json:"totalMaintenanceMargin"`
	TotalMarginBalance          types.Number `json:"totalMarginBalance"`
	TotalOpenOrderInitialMargin types.Number `json:"totalOpenOrderInitialMargin"`
	TotalPositionInitialMargin  types.Number `json:"totalPositionInitialMargin"`
	TotalUnrealizedProfit       types.Number `json:"totalUnrealizedProfit"`
	TotalWalletBalance          types.Number `json:"totalWalletBalance"`
	UpdateTime                  types.Time   `json:"updateTime"`
}

// SubAccountFuturesAccountSummary represents a sub-account's futures account summary information
type SubAccountFuturesAccountSummary struct {
	TotalInitialMargin          types.Number `json:"totalInitialMargin"`
	TotalMaintenanceMargin      types.Number `json:"totalMaintenanceMargin"`
	TotalMarginBalance          types.Number `json:"totalMarginBalance"`
	TotalOpenOrderInitialMargin types.Number `json:"totalOpenOrderInitialMargin"`
	TotalPositionInitialMargin  types.Number `json:"totalPositionInitialMargin"`
	TotalUnrealizedProfit       types.Number `json:"totalUnrealizedProfit"`
	TotalWalletBalance          types.Number `json:"totalWalletBalance"`
	Asset                       string       `json:"asset"`
	SubAccountList              []struct {
		Email                       string       `json:"email"`
		TotalInitialMargin          types.Number `json:"totalInitialMargin"`
		TotalMaintenanceMargin      types.Number `json:"totalMaintenanceMargin"`
		TotalMarginBalance          types.Number `json:"totalMarginBalance"`
		TotalOpenOrderInitialMargin types.Number `json:"totalOpenOrderInitialMargin"`
		TotalPositionInitialMargin  types.Number `json:"totalPositionInitialMargin"`
		TotalUnrealizedProfit       types.Number `json:"totalUnrealizedProfit"`
		TotalWalletBalance          types.Number `json:"totalWalletBalance"`
		Asset                       string       `json:"asset"`
	} `json:"subAccountList"`
}

// SubAccountFuturesPositionRisk represents futures Position-Risk of sub-account for master account
type SubAccountFuturesPositionRisk struct {
	EntryPrice       types.Number `json:"entryPrice"`
	Leverage         types.Number `json:"leverage"`
	MaxNotional      types.Number `json:"maxNotional"`
	LiquidationPrice types.Number `json:"liquidationPrice"`
	MarkPrice        types.Number `json:"markPrice"`
	PositionAmount   types.Number `json:"positionAmount"`
	Symbol           string       `json:"symbol"`
	UnrealizedProfit types.Number `json:"unrealizedProfit"`
}

// SubAccountTransferHistory represents a subaccount transfer history
type SubAccountTransferHistory struct {
	CounterParty    string       `json:"counterParty"`
	Email           string       `json:"email"`
	Type            int64        `json:"type"`
	Asset           string       `json:"asset"`
	Quantity        types.Number `json:"qty"`
	FromAccountType string       `json:"fromAccountType"`
	ToAccountType   string       `json:"toAccountType"`
	Status          string       `json:"status"`
	TransactionID   int64        `json:"tranId"`
	Time            types.Time   `json:"time"`
}

// SubAccountTransferHistoryItem represents aub-account transfer history from sub-accounts
type SubAccountTransferHistoryItem struct {
	CounterParty    string     `json:"counterParty"`
	Email           string     `json:"email"`
	Type            int64      `json:"type"`
	Asset           string     `json:"asset"`
	Qty             string     `json:"qty"`
	FromAccountType string     `json:"fromAccountType"`
	ToAccountType   string     `json:"toAccountType"`
	Status          string     `json:"status"`
	TranID          int64      `json:"tranId"`
	Time            types.Time `json:"time"`
}

// UniversalTransferParams represents a universal transfer parameters.
type UniversalTransferParams struct {
	FromEmail           string        `json:"fromEmail,omitempty"`
	ToEmail             string        `json:"toEmail,omitempty"`
	FromAccountType     string        `json:"fromAccountType"`
	ToAccountType       string        `json:"toAccountType"`
	ClientTransactionID string        `json:"clientTranId,omitempty"`
	Symbol              string        `json:"symbol,omitempty"`
	Asset               currency.Code `json:"asset"`
	Amount              float64       `json:"amount"`
}

// UniversalTransferResponse represents a universal transfer response.
type UniversalTransferResponse struct {
	TransactionID       string `json:"tranId"`
	ClientTransactionID string `json:"clientTranId"`
}

// UniversalTransfersDetail represents a list of universal transfers.
type UniversalTransfersDetail struct {
	Result     []AssetUniversalTransferDetail `json:"result"`
	TotalCount int64                          `json:"totalCount"`
}

// AssetUniversalTransferDetail holds an asset universal transfer detail.
type AssetUniversalTransferDetail struct {
	TransactionID   int64        `json:"tranId"`
	FromEmail       string       `json:"fromEmail"`
	ToEmail         string       `json:"toEmail"`
	Asset           string       `json:"asset"`
	Amount          types.Number `json:"amount"`
	CreateTimeStamp types.Time   `json:"createTimeStamp"`
	FromAccountType string       `json:"fromAccountType"`
	ToAccountType   string       `json:"toAccountType"`
	Status          string       `json:"status"`
	ClientTranID    string       `json:"clientTranId"`
}

// MarginedFuturesAccount sub-account's futures account
type MarginedFuturesAccount struct {
	FutureAccountResp struct {
		Email  string `json:"email"`
		Assets []struct {
			Asset                  string       `json:"asset"`
			InitialMargin          types.Number `json:"initialMargin"`
			MaintenanceMargin      types.Number `json:"maintenanceMargin"`
			MarginBalance          types.Number `json:"marginBalance"`
			MaxWithdrawAmount      types.Number `json:"maxWithdrawAmount"`
			OpenOrderInitialMargin types.Number `json:"openOrderInitialMargin"`
			PositionInitialMargin  types.Number `json:"positionInitialMargin"`
			UnrealizedProfit       types.Number `json:"unrealizedProfit"`
			WalletBalance          types.Number `json:"walletBalance"`
		} `json:"assets"`
		CanDeposit                  bool         `json:"canDeposit"`
		CanTrade                    bool         `json:"canTrade"`
		CanWithdraw                 bool         `json:"canWithdraw"`
		FeeTier                     int64        `json:"feeTier"`
		MaxWithdrawAmount           types.Number `json:"maxWithdrawAmount"`
		TotalInitialMargin          types.Number `json:"totalInitialMargin"`
		TotalMaintenanceMargin      types.Number `json:"totalMaintenanceMargin"`
		TotalMarginBalance          types.Number `json:"totalMarginBalance"`
		TotalOpenOrderInitialMargin types.Number `json:"totalOpenOrderInitialMargin"`
		TotalPositionInitialMargin  types.Number `json:"totalPositionInitialMargin"`
		TotalUnrealizedProfit       types.Number `json:"totalUnrealizedProfit"`
		TotalWalletBalance          types.Number `json:"totalWalletBalance"`
		UpdateTime                  types.Time   `json:"updateTime"`
	} `json:"futureAccountResp"`
}

// AccountSummary represents sub-account's futures accounts for master account.
type AccountSummary struct {
	FutureAccountSummaryResp struct {
		TotalInitialMargin          types.Number `json:"totalInitialMargin"`
		TotalMaintenanceMargin      types.Number `json:"totalMaintenanceMargin"`
		TotalMarginBalance          types.Number `json:"totalMarginBalance"`
		TotalOpenOrderInitialMargin types.Number `json:"totalOpenOrderInitialMargin"`
		TotalPositionInitialMargin  types.Number `json:"totalPositionInitialMargin"`
		TotalUnrealizedProfit       types.Number `json:"totalUnrealizedProfit"`
		TotalWalletBalance          types.Number `json:"totalWalletBalance"`
		Asset                       string       `json:"asset"`
		SubAccountList              []struct {
			Email                       string       `json:"email"`
			TotalInitialMargin          types.Number `json:"totalInitialMargin"`
			TotalMaintenanceMargin      types.Number `json:"totalMaintenanceMargin"`
			TotalMarginBalance          types.Number `json:"totalMarginBalance"`
			TotalOpenOrderInitialMargin types.Number `json:"totalOpenOrderInitialMargin"`
			TotalPositionInitialMargin  types.Number `json:"totalPositionInitialMargin"`
			TotalUnrealizedProfit       types.Number `json:"totalUnrealizedProfit"`
			TotalWalletBalance          types.Number `json:"totalWalletBalance"`
			Asset                       string       `json:"asset"`
		} `json:"subAccountList"`
	} `json:"futureAccountSummaryResp,omitempty"`
	DeliveryAccountSummaryResp struct {
		TotalMarginBalanceOfBTC    types.Number `json:"totalMarginBalanceOfBTC"`
		TotalUnrealizedProfitOfBTC types.Number `json:"totalUnrealizedProfitOfBTC"`
		TotalWalletBalanceOfBTC    types.Number `json:"totalWalletBalanceOfBTC"`
		Asset                      string       `json:"asset"`
		SubAccountList             []struct {
			Email                 string       `json:"email"`
			TotalMarginBalance    types.Number `json:"totalMarginBalance"`
			TotalUnrealizedProfit types.Number `json:"totalUnrealizedProfit"`
			TotalWalletBalance    types.Number `json:"totalWalletBalance"`
			Asset                 string       `json:"asset"`
		} `json:"subAccountList"`
	} `json:"deliveryAccountSummaryResp,omitempty"`
}

// LeverageToken represents leveraged tokens for sub-accounts.
type LeverageToken struct {
	Email      string `json:"email"`
	EnableBlvt bool   `json:"enableBlvt"`
}

// APIRestrictions holds list of Ip addresses restricted to access the API key.
type APIRestrictions struct {
	IPRestrict string     `json:"ipRestrict"`
	IPList     []string   `json:"ipList"`
	UpdateTime types.Time `json:"updateTime"`
	APIKey     string     `json:"apiKey"`
}

// ManagedSubAccountAssetInfo represents managed sub-account asset information
type ManagedSubAccountAssetInfo struct {
	Coin             string       `json:"coin"`
	Name             string       `json:"name"`
	TotalBalance     types.Number `json:"totalBalance"`
	AvailableBalance types.Number `json:"availableBalance"`
	InOrder          string       `json:"inOrder"`
	BTCValue         types.Number `json:"btcValue"`
}

// SubAccountAssetsSnapshot represents a subaccount asset snapshot
type SubAccountAssetsSnapshot struct {
	Code        int64  `json:"code"`
	Msg         string `json:"msg"`
	SnapshotVos []struct {
		Data struct {
			Balances []struct {
				Asset  string       `json:"asset"`
				Free   types.Number `json:"free"`
				Locked types.Number `json:"locked"`
			} `json:"balances"`
			TotalAssetOfBTC types.Number `json:"totalAssetOfBtc"`
		} `json:"data"`
		Type       string     `json:"type"`
		UpdateTime types.Time `json:"updateTime"`
	} `json:"snapshotVos"`
}

// SubAccountTransferLog represents a managed sub-account transfer log
type SubAccountTransferLog struct {
	ManagerSubTransferHistoryVos []struct {
		FromEmail       string       `json:"fromEmail"`
		FromAccountType string       `json:"fromAccountType"`
		ToEmail         string       `json:"toEmail"`
		ToAccountType   string       `json:"toAccountType"`
		Asset           string       `json:"asset"`
		Amount          types.Number `json:"amount"`
		ScheduledData   types.Time   `json:"scheduledData"`
		CreateTime      types.Time   `json:"createTime"`
		Status          string       `json:"status"`
		TranID          int64        `json:"tranId"`
	} `json:"managerSubTransferHistoryVos"`
	Count int64 `json:"count"`
}

// ManagedSubAccountFuturesAssetDetail represents sub-accounts futures asset details.
type ManagedSubAccountFuturesAssetDetail struct {
	Code        string `json:"code"`
	Message     string `json:"message"`
	SnapshotVos []struct {
		Type       string     `json:"type"`
		UpdateTime types.Time `json:"updateTime"`
		Data       struct {
			Assets []struct {
				Asset         string       `json:"asset"`
				MarginBalance types.Number `json:"marginBalance"`
				WalletBalance types.Number `json:"walletBalance"`
			} `json:"assets"`
			Position []struct {
				Symbol      string       `json:"symbol"`
				EntryPrice  types.Number `json:"entryPrice"`
				MarkPrice   types.Number `json:"markPrice"`
				PositionAmt types.Number `json:"positionAmt"`
			} `json:"position"`
		} `json:"data"`
	} `json:"snapshotVos"`
}

// SubAccountMarginAsset represents a sub-account margin asset details response
type SubAccountMarginAsset struct {
	MarginLevel         string       `json:"marginLevel"`
	TotalAssetOfBTC     types.Number `json:"totalAssetOfBtc"`
	TotalLiabilityOfBTC types.Number `json:"totalLiabilityOfBtc"`
	TotalNetAssetOfBTC  types.Number `json:"totalNetAssetOfBtc"`
	UserAssets          []struct {
		Asset    string       `json:"asset"`
		Borrowed types.Number `json:"borrowed"`
		Free     types.Number `json:"free"`
		Interest types.Number `json:"interest"`
		Locked   types.Number `json:"locked"`
		NetAsset types.Number `json:"netAsset"`
	} `json:"userAssets"`
}

// ManagedSubAccountList represents a managed sub-account list.
type ManagedSubAccountList struct {
	Total                    int64 `json:"total"`
	ManagerSubUserInfoVoList []struct {
		RootUserID               int64      `json:"rootUserId"`
		ManagersubUserID         int64      `json:"managersubUserId"`
		BindParentUserID         int64      `json:"bindParentUserId"`
		Email                    string     `json:"email"`
		InsertTimeStamp          types.Time `json:"insertTimeStamp"`
		BindParentEmail          string     `json:"bindParentEmail"`
		IsSubUserEnabled         bool       `json:"isSubUserEnabled"`
		IsUserActive             bool       `json:"isUserActive"`
		IsMarginEnabled          bool       `json:"isMarginEnabled"`
		IsFutureEnabled          bool       `json:"isFutureEnabled"`
		IsSignedLVTRiskAgreement bool       `json:"isSignedLVTRiskAgreement"`
	} `json:"managerSubUserInfoVoList"`
}

// SubAccountTransactionStatistics holds a sub-account transaction statistics
type SubAccountTransactionStatistics struct {
	Recent30BtcTotal         types.Number `json:"recent30BtcTotal"`
	Recent30BtcFuturesTotal  types.Number `json:"recent30BtcFuturesTotal"`
	Recent30BtcMarginTotal   types.Number `json:"recent30BtcMarginTotal"`
	Recent30BusdTotal        types.Number `json:"recent30BusdTotal"`
	Recent30BusdFuturesTotal types.Number `json:"recent30BusdFuturesTotal"`
	Recent30BusdMarginTotal  types.Number `json:"recent30BusdMarginTotal"`
	TradeInfoVos             []struct {
		UserID      int64        `json:"userId"`
		BTC         types.Number `json:"btc"`
		BTCFutures  types.Number `json:"btcFutures"`
		BTCMargin   types.Number `json:"btcMargin"`
		BUSD        types.Number `json:"busd"`
		BUSDFutures types.Number `json:"busdFutures"`
		BUSDMargin  types.Number `json:"busdMargin"`
		Date        types.Time   `json:"date"`
	} `json:"tradeInfoVos"`
}

// ManagedSubAccountDepositAddres holds managed sub-account deposit address.
type ManagedSubAccountDepositAddres struct {
	Coin    string `json:"coin"`
	Address string `json:"address"`
	Tag     string `json:"tag"`
	URL     string `json:"url"`
}

// OptionsEnablingResponse holds a response after enabling options for sub-account
type OptionsEnablingResponse struct {
	Email             string `json:"email"`
	IsEOptionsEnabled bool   `json:"isEOptionsEnabled"`
}

// ManagedSubAccountTransferLog represents an asset transfer logs for trading team sub-accounts
type ManagedSubAccountTransferLog struct {
	ManagerSubTransferHistoryVos []struct {
		FromEmail       string       `json:"fromEmail"`
		FromAccountType string       `json:"fromAccountType"`
		ToEmail         string       `json:"toEmail"`
		ToAccountType   string       `json:"toAccountType"`
		Asset           string       `json:"asset"`
		Amount          types.Number `json:"amount"`
		CreateTime      types.Time   `json:"createTime"`
		ScheduledData   int64        `json:"scheduledData"`
		Status          string       `json:"status"`
		TranID          int64        `json:"tranId"`
	} `json:"managerSubTransferHistoryVos"`
	Count int64 `json:"count"`
}

// OCOOrderParam request parameter to place an OCO order.
type OCOOrderParam struct {
	Symbol                  currency.Pair `json:"symbol"`
	ListClientOrderID       string        `json:"listClientOrderId,omitempty"`
	Side                    string        `json:"side"`
	Amount                  float64       `json:"quantity"`
	LimitClientOrderID      string        `json:"limitClientOrderId,omitempty"`
	StopClientOrderID       string        `json:"stopClientOrderId,omitempty"`
	Price                   float64       `json:"price"`
	LimitIcebergQuantity    float64       `json:"limitIcebergQty,omitempty"`
	StopPrice               float64       `json:"stopPrice"`
	StopLimitPrice          float64       `json:"stopLimitPrice,omitempty"`
	StopIcebergQuantity     float64       `json:"stopIcebergQty,omitempty"`
	StopLimitTimeInForce    string        `json:"stopLimitTimeInForce,omitempty"` // Valid values are GTC/FOK/IOC
	NewOrderRespType        string        `json:"newOrderRespType,omitempty"`
	SideEffectType          string        `json:"sideEffectType"`                    // NO_SIDE_EFFECT, MARGIN_BUY, AUTO_REPAY; default NO_SIDE_EFFECT.
	SelfTradePreventionMode string        `json:"selfTradePreventionMode,omitempty"` // NONE:No STP / EXPIRE_TAKER:expire taker order when STP triggers/ EXPIRE_MAKER:expire taker order when STP triggers/ EXPIRE_BOTH:expire both orders when STP triggers

	// Only used with rest endpoint call
	TrailingDelta     int64  `json:"trailingDelta,omitempty"`
	LimitStrategyID   string `json:"limitStrategyId,omitempty"`
	LimitStrategyType string `json:"limitStrategyType,omitempty"`
	StopStrategyID    int64  `json:"stopStrategyId,omitempty"`
	StopStrategyType  int64  `json:"stopStrategyType,omitempty"`
}

// OCOOrderListParams represents an order parameter of OCO order as a list.
type OCOOrderListParams struct {
	Symbol                  string  `json:"symbol"`
	ListClientOrderID       string  `json:"listClientOrderId"`
	Side                    string  `json:"side"`
	Quantity                float64 `json:"quantity"`
	AboveType               string  `json:"aboveType"`
	AboveClientOrderID      string  `json:"aboveClientOrderId"`
	AboveIcebergQuantity    int64   `json:"aboveIcebergQty"`
	AbovePrice              float64 `json:"abovePrice"`
	AboveStopPrice          float64 `json:"aboveStopPrice"` // Can be used if aboveType is STOP_LOSS or STOP_LOSS_LIMIT. Either aboveStopPrice or aboveTrailingDelta or both, must be specified.
	AboveTrailingDelta      int64   `json:"aboveTrailingDelta"`
	AboveTimeInForce        string  `json:"aboveTimeInForce"` // Required if the aboveType is 'STOP_LOSS_LIMIT'.
	AboveStrategyID         int64   `json:"aboveStrategyId"`
	AboveStrategyType       int64   `json:"aboveStrategyType"`
	BelowType               string  `json:"belowType"` // Supported values : 'STOP_LOSS_LIMIT', 'STOP_LOSS', 'LIMIT_MAKER'
	BelowClientOrderID      string  `json:"belowClientOrderId"`
	BelowIcebergQty         int64   `json:"belowIcebergQty"` // Note that this can only be used if belowTimeInForce is 'GTC'.
	BelowPrice              float64 `json:"belowPrice"`
	BelowStopPrice          float64 `json:"belowStopPrice"` // Can be used if belowType is 'STOP_LOSS' or 'STOP_LOSS_LIMIT'. Either belowStopPrice or belowTrailingDelta or both, must be specified.
	BelowTrailingDelta      int64   `json:"belowTrailingDelta"`
	BelowTimeInForce        string  `json:"belowTimeInForce"` // Required if the belowType is 'STOP_LOSS_LIMIT'.
	BelowStrategyID         int64   `json:"belowStrategyId"`
	BelowStrategyType       int64   `json:"belowStrategyType"`
	NewOrderRespType        string  `json:"newOrderRespType"` // Select response format: 'ACK', 'RESULT', 'FULL'
	SelfTradePreventionMode string  `json:"selfTradePreventionMode"`
}

// OCOListOrderResponse represents a response for an OCO order list
type OCOListOrderResponse struct {
	OrderListID       int64      `json:"orderListId"`
	ContingencyType   string     `json:"contingencyType"`
	ListStatusType    string     `json:"listStatusType"`
	ListOrderStatus   string     `json:"listOrderStatus"`
	ListClientOrderID string     `json:"listClientOrderId"`
	TransactionTime   types.Time `json:"transactionTime"`
	Symbol            string     `json:"symbol"`
	Orders            []struct {
		Symbol        string `json:"symbol"`
		OrderID       int64  `json:"orderId"`
		ClientOrderID string `json:"clientOrderId"`
	} `json:"orders"`
	OrderReports []OrderResponse `json:"orderReports"`
}

// SOROrderRequestParams represents a request parameters for SOR orders.
type SOROrderRequestParams struct {
	Symbol                  currency.Pair `json:"symbol"`
	Side                    string        `json:"side,omitempty"`
	OrderType               string        `json:"type,omitempty"`
	TimeInForce             string        `json:"timeInForce,omitempty"`
	Quantity                float64       `json:"quantity"`
	Price                   float64       `json:"price"`
	NewClientOrderID        string        `json:"newClientOrderId,omitempty"`
	StrategyID              int64         `json:"strategyId,omitempty"`
	StrategyType            int64         `json:"strategyType,omitempty"`
	IcebergQuantity         float64       `json:"icebergQty,omitempty"`              // Used with 'LIMIT' to create an iceberg order.
	NewOrderResponseType    string        `json:"newOrderRespType,omitempty"`        // Set the response JSON. 'ACK', 'RESULT', or 'FULL'. Default to 'FULL'
	SelfTradePreventionMode string        `json:"selfTradePreventionMode,omitempty"` // The allowed enums is dependent on what is configured on the symbol. The possible supported values are 'EXPIRE_TAKER', 'EXPIRE_MAKER', 'EXPIRE_BOTH', 'NONE'.
}

// SOROrderResponse represents smart order routing response instance.
type SOROrderResponse struct {
	Symbol              string            `json:"symbol"`
	OrderID             int64             `json:"orderId"`
	OrderListID         int64             `json:"orderListId"`
	ClientOrderID       string            `json:"clientOrderId"`
	TransactTime        types.Time        `json:"transactTime"`
	Price               types.Number      `json:"price"`
	OrigQty             types.Number      `json:"origQty"`
	ExecutedQty         types.Number      `json:"executedQty"`
	CummulativeQuoteQty types.Number      `json:"cummulativeQuoteQty"`
	Status              string            `json:"status"`
	TimeInForce         order.TimeInForce `json:"timeInForce"`
	Type                string            `json:"type"`
	Side                string            `json:"side"`
	WorkingTime         types.Time        `json:"workingTime"`
	Fills               []struct {
		MatchType       string       `json:"matchType"`
		Price           types.Number `json:"price"`
		Quantity        types.Number `json:"qty"`
		Commission      string       `json:"commission"`
		CommissionAsset string       `json:"commissionAsset"`
		TradeID         int64        `json:"tradeId"`
		AllocID         int64        `json:"allocId"`
	} `json:"fills"`
	WorkingFloor            string `json:"workingFloor"`
	SelfTradePreventionMode string `json:"selfTradePreventionMode"`
	UsedSor                 bool   `json:"usedSor"`
}

// AccountTradeItem represents an account trade item detail.
type AccountTradeItem struct {
	Symbol          string       `json:"symbol"`
	ID              int64        `json:"id"`
	OrderID         int64        `json:"orderId"`
	OrderListID     int64        `json:"orderListId"`
	Price           types.Number `json:"price"`
	Quantity        types.Number `json:"qty"`
	QuoteQty        types.Number `json:"quoteQty"`
	Commission      string       `json:"commission"`
	CommissionAsset string       `json:"commissionAsset"`
	Time            types.Time   `json:"time"`
	IsBuyer         bool         `json:"isBuyer"`
	IsMaker         bool         `json:"isMaker"`
	IsBestMatch     bool         `json:"isBestMatch"`
}

// CurrentOrderCountUsage user's current order count usage for all intervals.
type CurrentOrderCountUsage struct {
	RateLimitType string `json:"rateLimitType"`
	Interval      string `json:"interval"`
	IntervalNum   int64  `json:"intervalNum"`
	Limit         int64  `json:"limit"`
	Count         int64  `json:"count"`
}

// PreventedMatches represents user's prevented matches
type PreventedMatches struct {
	Symbol                  string       `json:"symbol"`
	PreventedMatchID        int64        `json:"preventedMatchId"`
	TakerOrderID            int64        `json:"takerOrderId"`
	MakerOrderID            int64        `json:"makerOrderId"`
	TradeGroupID            int64        `json:"tradeGroupId"`
	SelfTradePreventionMode string       `json:"selfTradePreventionMode"`
	Price                   types.Number `json:"price"`
	MakerPreventedQuantity  types.Number `json:"makerPreventedQuantity"`
	TransactTime            types.Time   `json:"transactTime"`
}

// Allocation represents Smart Order Routing (SOR) order allocation
type Allocation struct {
	Symbol          string       `json:"symbol"`
	AllocationID    int64        `json:"allocationId"`
	AllocationType  string       `json:"allocationType"`
	OrderID         int64        `json:"orderId"`
	OrderListID     int64        `json:"orderListId"`
	Price           types.Number `json:"price"`
	Quantity        types.Number `json:"qty"`
	QuoteQty        types.Number `json:"quoteQty"`
	Commission      string       `json:"commission"`
	CommissionAsset string       `json:"commissionAsset"`
	Time            types.Time   `json:"time"`
	IsBuyer         bool         `json:"isBuyer"`
	IsMaker         bool         `json:"isMaker"`
	IsAllocator     bool         `json:"isAllocator"`
}

// AccountCommissionRate represents an account commission rate
type AccountCommissionRate struct {
	Symbol             string `json:"symbol"`
	StandardCommission struct {
		Maker  types.Number `json:"maker"`
		Taker  types.Number `json:"taker"`
		Buyer  types.Number `json:"buyer"`
		Seller types.Number `json:"seller"`
	} `json:"standardCommission"`
	TaxCommission struct {
		Maker  types.Number `json:"maker"`
		Taker  types.Number `json:"taker"`
		Buyer  types.Number `json:"buyer"`
		Seller types.Number `json:"seller"`
	} `json:"taxCommission"`
	Discount struct {
		EnabledForAccount bool         `json:"enabledForAccount"`
		EnabledForSymbol  bool         `json:"enabledForSymbol"`
		DiscountAsset     string       `json:"discountAsset"`
		Discount          types.Number `json:"discount"`
	} `json:"discount"`
}

// MarginAccountBorrowRepayRecords represents borrow/repay records in Margin account.
type MarginAccountBorrowRepayRecords struct {
	Rows []struct {
		IsolatedSymbol string       `json:"isolatedSymbol"`
		Amount         types.Number `json:"amount"`
		Asset          string       `json:"asset"`
		Interest       string       `json:"interest"`
		Principal      string       `json:"principal"`
		Status         string       `json:"status"`
		Timestamp      types.Time   `json:"timestamp"`
		TransactionID  int64        `json:"txId"`
	} `json:"rows"`
	Total int64 `json:"total"`
}

// MarginAsset represents margin asset instance.
type MarginAsset struct {
	AssetFullName  string       `json:"assetFullName"`
	AssetName      string       `json:"assetName"`
	IsBorrowable   bool         `json:"isBorrowable"`
	IsMortgageable bool         `json:"isMortgageable"`
	UserMinBorrow  types.Number `json:"userMinBorrow"`
	UserMinRepay   types.Number `json:"userMinRepay"`
	DelistTime     types.Time   `json:"delistTime"`
}

// CrossMarginPairInfo holds cross margin symbols and detail.
type CrossMarginPairInfo struct {
	Base          string     `json:"base"`
	ID            int64      `json:"id"`
	IsBuyAllowed  bool       `json:"isBuyAllowed"`
	IsMarginTrade bool       `json:"isMarginTrade"`
	IsSellAllowed bool       `json:"isSellAllowed"`
	Quote         string     `json:"quote"`
	Symbol        string     `json:"symbol"`
	DelistTime    types.Time `json:"delistTime,omitempty"`
}

// MarginPriceIndex represents margin account price index
type MarginPriceIndex struct {
	CalcTime types.Time   `json:"calcTime"`
	Price    types.Number `json:"price"`
	Symbol   string       `json:"symbol"`
}

// MarginAccountOrderParam represents a margin account order.
type MarginAccountOrderParam struct {
	Symbol     currency.Pair `json:"symbol"`
	IsIsolated bool          `json:"isIsolated,string"`
	Side       string        `json:"side"`
	OrderType  string        `json:"type"`

	Quantity                float64 `json:"quantity,omitempty"`
	QuoteOrderQuantity      float64 `json:"quoteOrderQty,omitempty"`
	Price                   float64 `json:"price,omitempty"`
	StopPrice               float64 `json:"stopPrice,omitempty"` // Used with STOP_LOSS, STOP_LOSS_LIMIT, TAKE_PROFIT, and TAKE_PROFIT_LIMIT orders.
	NewClientOrderID        string  `json:"newClientOrderId,omitempty"`
	IcebergQuantity         float64 `json:"icebergQty,omitempty"` // Used with LIMIT, STOP_LOSS_LIMIT, and TAKE_PROFIT_LIMIT to create an iceberg order.
	NewOrderResponseType    string  `json:"newOrderRespType,omitempty"`
	SideEffectType          string  `json:"sideEffectType,omitempty"` // NO_SIDE_EFFECT, MARGIN_BUY, AUTO_REPAY,AUTO_BORROW_REPAY; default NO_SIDE_EFFECT.
	TimeInForce             string  `json:"timeInForce,omitempty"`
	SelfTradePreventionMode string  `json:"selfTradePreventionMode,omitempty"`
	AutoRepayAtCancel       bool    `json:"autoRepayAtCancel,omitempty"`
}

// MarginAccountOrder represents a margin account order.
type MarginAccountOrder struct {
	Symbol                  string            `json:"symbol"`
	OrderID                 int64             `json:"orderId"`
	ClientOrderID           string            `json:"clientOrderId"`
	OrigClientOrderID       string            `json:"origClientOrderId"`
	TransactTime            types.Time        `json:"transactTime"`
	Price                   types.Number      `json:"price"`
	OrigQty                 types.Number      `json:"origQty"`
	ExecutedQty             types.Number      `json:"executedQty"`
	CummulativeQuoteQty     string            `json:"cummulativeQuoteQty"`
	Status                  string            `json:"status"`
	TimeInForce             order.TimeInForce `json:"timeInForce"`
	OrderType               string            `json:"type"`
	IsIsolated              bool              `json:"isIsolated"`
	Side                    string            `json:"side"`
	SelfTradePreventionMode string            `json:"selfTradePreventionMode"`
}

// MarginAccountOrderDetail represents orders on symbol for margin account.
type MarginAccountOrderDetail struct {
	MarginAccountOrder
	ContingencyType   string     `json:"contingencyType,omitempty"`
	ListStatusType    string     `json:"listStatusType,omitempty"`
	ListOrderStatus   string     `json:"listOrderStatus,omitempty"`
	ListClientOrderID string     `json:"listClientOrderId,omitempty"`
	TransactionTime   types.Time `json:"transactionTime,omitempty"`
	Orders            []struct {
		Symbol        string `json:"symbol"`
		OrderID       int    `json:"orderId"`
		ClientOrderID string `json:"clientOrderId"`
	} `json:"orders,omitempty"`
	OrderReports []MarginOrderResponse `json:"orderReports,omitempty"`
}

type MarginOrderResponse struct {
	OrderResponse
	OrderType  string `json:"type"`
	IcebergQty string `json:"icebergQty"`
}

// CrossMarginTransferHistory represents a cross-margin transfer history
type CrossMarginTransferHistory struct {
	Rows []struct {
		Amount        types.Number `json:"amount"`
		Asset         string       `json:"asset"`
		Status        string       `json:"status"`
		Timestamp     types.Time   `json:"timestamp"`
		TransactionID int64        `json:"txId"`
		TransferType  string       `json:"type"`
		TransferFrom  string       `json:"transFrom,omitempty"`
		TransferTo    string       `json:"transTo,omitempty"` // SPOT,FUTURES,FIAT,DELIVERY,MINING,ISOLATED_MARGIN,FUNDING,MOTHER_SPOT,OPTION,SUB_SPOT,SUB_MARGIN,CROSS_MARGIN
		FromSymbol    string       `json:"fromSymbol,omitempty"`
		ToSymbol      string       `json:"toSymbol,omitempty"`
	} `json:"rows"`
	Total int64 `json:"total"`
}

// LiquidiationRecord represents a liquidiation record history
type LiquidiationRecord struct {
	Rows []struct {
		AveragePrice     types.Number      `json:"avgPrice"`
		ExecutedQuantity types.Number      `json:"executedQty"`
		OrderID          int64             `json:"orderId"`
		Price            types.Number      `json:"price"`
		Quantity         types.Number      `json:"qty"`
		Side             string            `json:"side"`
		Symbol           string            `json:"symbol"`
		TimeInForce      order.TimeInForce `json:"timeInForce"`
		IsIsolated       bool              `json:"isIsolated"`
		UpdatedTime      types.Time        `json:"updatedTime"`
	} `json:"rows"`
	Total int64 `json:"total"`
}

// CrossMarginAccount represents cross margin account detail
type CrossMarginAccount struct {
	BorrowEnabled              bool         `json:"borrowEnabled"`
	MarginLevel                types.Number `json:"marginLevel"`
	CollateralMarginLevel      types.Number `json:"CollateralMarginLevel"`
	TotalAssetOfBTC            types.Number `json:"totalAssetOfBtc"`
	TotalNetAssetOfBTC         types.Number `json:"totalNetAssetOfBtc"`
	TotalLiabilityOfBTC        types.Number `json:"totalLiabilityOfBtc"`
	TotalCollateralValueInUSDT types.Number `json:"TotalCollateralValueInUSDT"`
	TradeEnabled               bool         `json:"tradeEnabled"`
	TransferEnabled            bool         `json:"transferEnabled"`
	AccountType                string       `json:"accountType"`
	UserAssets                 []struct {
		Asset    string       `json:"asset"`
		Borrowed types.Number `json:"borrowed"`
		Free     types.Number `json:"free"`
		Interest types.Number `json:"interest"`
		Locked   types.Number `json:"locked"`
		NetAsset types.Number `json:"netAsset"`
	} `json:"userAssets"`
}

// MarginOCOOrderParam represents an OCO order parameters.
type MarginOCOOrderParam struct {
	Symbol                  currency.Pair `json:"symbol"`
	IsIsolated              bool          `json:"isIsolated,omitempty,string"`
	ListClientOrderID       string        `json:"listClientOrderId,omitempty"`
	Side                    string        `json:"side"`
	Quantity                float64       `json:"quantity"`
	LimitClientOrderID      string        `json:"limitClientOrderId,omitempty"`
	Price                   float64       `json:"price"`
	LimitIcebergQuantity    float64       `json:"limitIcebergQty,omitempty"`
	StopClientOrderID       string        `json:"stopClientOrderId"`
	StopPrice               float64       `json:"stopPrice,omitempty"`
	StopLimitPrice          float64       `json:"stopLimitPrice,omitempty"` // If provided, stopLimitTimeInForce is required.
	StopIcebergQuantity     float64       `json:"stopIcebergQty,omitempty"`
	StopLimitTimeInForce    float64       `json:"stopLimitTimeInForce,omitempty"` // Valid values are GTC/FOK/IOC
	NewOrderRespType        string        `json:"newOrderRespType,omitempty"`
	SideEffectType          string        `json:"sideEffectType,omitempty"` // NO_SIDE_EFFECT, MARGIN_BUY, AUTO_REPAY,AUTO_BORROW_REPAY; default NO_SIDE_EFFECT.
	SelfTradePreventionMode string        `json:"selfTradePreventionMode,omitempty"`
	AutoRepayAtCancel       string        `json:"autoRepayAtCancel,omitempty"`
}

// MarginAccountSummary represents a margin account summary information.
type MarginAccountSummary struct {
	NormalBar           types.Number `json:"normalBar"`
	MarginCallBar       types.Number `json:"marginCallBar"`
	ForceLiquidationBar types.Number `json:"forceLiquidationBar"`
}

// IsolatedMarginAccountInfo represents isolated margin account detail.
type IsolatedMarginAccountInfo struct {
	Assets []struct {
		BaseAsset         AssetInfo    `json:"baseAsset"`
		QuoteAsset        AssetInfo    `json:"quoteAsset"`
		Symbol            string       `json:"symbol"`
		IsolatedCreated   bool         `json:"isolatedCreated"`
		Enabled           bool         `json:"enabled"`
		MarginLevel       string       `json:"marginLevel"`
		MarginLevelStatus string       `json:"marginLevelStatus"`
		MarginRatio       types.Number `json:"marginRatio"`
		IndexPrice        types.Number `json:"indexPrice"`
		LiquidatePrice    types.Number `json:"liquidatePrice"`
		LiquidateRate     types.Number `json:"liquidateRate"`
		TradeEnabled      bool         `json:"tradeEnabled"`
	} `json:"assets"`
	TotalAssetOfBTC     types.Number `json:"totalAssetOfBtc"`
	TotalLiabilityOfBTC types.Number `json:"totalLiabilityOfBtc"`
	TotalNetAssetOfBTC  types.Number `json:"totalNetAssetOfBtc"`
}

// AssetInfo represents an asset isolated margin asset detail information
type AssetInfo struct {
	Asset         string       `json:"asset"`
	BorrowEnabled bool         `json:"borrowEnabled"`
	Borrowed      types.Number `json:"borrowed"`
	Free          types.Number `json:"free"`
	Interest      types.Number `json:"interest"`
	Locked        types.Number `json:"locked"`
	NetAsset      types.Number `json:"netAsset"`
	NetAssetOfBTC types.Number `json:"netAssetOfBtc"`
	RepayEnabled  bool         `json:"repayEnabled"`
	TotalAsset    types.Number `json:"totalAsset"`
}

// IsolatedMarginResponse represents an isolated margin account disable operation response.
type IsolatedMarginResponse struct {
	Success bool   `json:"success"`
	Symbol  string `json:"symbol"`
}

// IsolatedMarginAccountLimit represents isolated margin account limit info
type IsolatedMarginAccountLimit struct {
	EnabledAccount float64 `json:"enabledAccount"`
	MaxAccount     float64 `json:"maxAccount"`
}

// IsolatedMarginAccount represents an isolated margin account
type IsolatedMarginAccount struct {
	Base          string     `json:"base"`
	IsBuyAllowed  bool       `json:"isBuyAllowed"`
	IsMarginTrade bool       `json:"isMarginTrade"`
	IsSellAllowed bool       `json:"isSellAllowed"`
	Quote         string     `json:"quote"`
	Symbol        string     `json:"symbol"`
	DelistTime    types.Time `json:"delistTime,omitempty"`
}

// BNBBurnOnSpotAndMarginInterest represents a response of spot trade and margin interest
type BNBBurnOnSpotAndMarginInterest struct {
	SpotBNBBurn     bool `json:"spotBNBBurn"`
	InterestBNBBurn bool `json:"interestBNBBurn"`
}

// MarginInterestRate represents a margin interest rate item.
type MarginInterestRate struct {
	Asset             string     `json:"asset"`
	DailyInterestRate string     `json:"dailyInterestRate"`
	Timestamp         types.Time `json:"timestamp"`
	VipLevel          int64      `json:"vipLevel"`
}

// CrossMarginFeeData represents a cross margin fee detail
type CrossMarginFeeData struct {
	VipLevel        int64        `json:"vipLevel"`
	Coin            string       `json:"coin"`
	TransferIn      bool         `json:"transferIn"`
	Borrowable      bool         `json:"borrowable"`
	DailyInterest   types.Number `json:"dailyInterest"`
	YearlyInterest  types.Number `json:"yearlyInterest"`
	BorrowLimit     types.Number `json:"borrowLimit"`
	MarginablePairs []string     `json:"marginablePairs"`
}

// IsolatedMarginFeeData represents an isolated margin fee data.
type IsolatedMarginFeeData struct {
	VipLevel int64  `json:"vipLevel"`
	Symbol   string `json:"symbol"`
	Leverage string `json:"leverage"`
	Data     []struct {
		Coin          string       `json:"coin"`
		DailyInterest string       `json:"dailyInterest"`
		BorrowLimit   types.Number `json:"borrowLimit"`
	} `json:"data"`
}

// IsolatedMarginTierInfo represents isolated margin tier item.
type IsolatedMarginTierInfo struct {
	Symbol                  string       `json:"symbol"`
	Tier                    int64        `json:"tier"`
	EffectiveMultiple       types.Number `json:"effectiveMultiple"`
	InitialRiskRatio        types.Number `json:"initialRiskRatio"`
	LiquidationRiskRatio    types.Number `json:"liquidationRiskRatio"`
	BaseAssetMaxBorrowable  types.Number `json:"baseAssetMaxBorrowable"`
	QuoteAssetMaxBorrowable types.Number `json:"quoteAssetMaxBorrowable"`
}

// MarginOrderCount represents margin order count usage for an interval,
type MarginOrderCount struct {
	RateLimitType string `json:"rateLimitType"`
	Interval      string `json:"interval"`
	IntervalNum   int64  `json:"intervalNum"`
	Limit         int64  `json:"limit"`
	Count         int64  `json:"count"`
}

// CrossMarginCollateralRatio represents a cross-margin collateral ratio
type CrossMarginCollateralRatio struct {
	Collaterals []struct {
		MinUsdValue  types.Number `json:"minUsdValue"`
		MaxUsdValue  types.Number `json:"maxUsdValue,omitempty"`
		DiscountRate types.Number `json:"discountRate"`
	} `json:"collaterals"`
	AssetNames []string `json:"assetNames"`
}

// SmallLiabilityCoin represents information of coins which can be small liability
type SmallLiabilityCoin struct {
	Asset          string  `json:"asset"`
	Interest       string  `json:"interest"`
	Principal      string  `json:"principal"`
	LiabilityAsset string  `json:"liabilityAsset"`
	LiabilityQty   float64 `json:"liabilityQty"`
}

// SmallLiabilityExchange represents small liability exchange history.
type SmallLiabilityExchange struct {
	Total int `json:"total"`
	Rows  []struct {
		Asset        string       `json:"asset"`
		Amount       string       `json:"amount"`
		TargetAsset  string       `json:"targetAsset"`
		TargetAmount types.Number `json:"targetAmount"`
		BizType      string       `json:"bizType"`
		Timestamp    types.Time   `json:"timestamp"`
	} `json:"rows"`
}

// HourlyInterestrate represents an asset and it's hourlt interest rate information.
type HourlyInterestrate struct {
	Asset                  string       `json:"asset"`
	NextHourlyInterestRate types.Number `json:"nextHourlyInterestRate"`
}

// MarginCapitalFlow represents a cross-margin or isolated margin capital flow for an asset
type MarginCapitalFlow struct {
	ID            int64        `json:"id"`
	TransactionID int64        `json:"tranId"`
	Timestamp     types.Time   `json:"timestamp"`
	Asset         string       `json:"asset"`
	Symbol        string       `json:"symbol"`
	Type          string       `json:"type"`
	Amount        types.Number `json:"amount"`
}

// MarginDelistSchedule represents delist schedule for cross-margin and isolated-margin accounts.
type MarginDelistSchedule struct {
	DelistTime            types.Time `json:"delistTime"`
	CrossMarginAssets     []string   `json:"crossMarginAssets"`
	IsolatedMarginSymbols []string   `json:"isolatedMarginSymbols"`
}

// MarginInventory represents margin available inventory for each asset
type MarginInventory struct {
	Assets     map[string]types.Number `json:"assets"`
	UpdateTime types.Time              `json:"updateTime"`
}

// LiabilityCoinLeverageBracket represents liability coin leverage bracket in cross margin pro-mode
type LiabilityCoinLeverageBracket struct {
	AssetNames []string `json:"assetNames"`
	Rank       int64    `json:"rank"`
	Brackets   []struct {
		Leverage              int64        `json:"leverage"`
		MaxDebt               types.Number `json:"maxDebt"`
		MaintenanceMarginRate types.Number `json:"maintenanceMarginRate"`
		InitialMarginRate     types.Number `json:"initialMarginRate"`
		FastNum               types.Number `json:"fastNum"`
	} `json:"brackets"`
}

// SimpleEarnProducts represents list of binance's simple earn product
type SimpleEarnProducts struct {
	Rows []struct {
		Asset                      string             `json:"asset"`
		LatestAnnualPercentageRate types.Number       `json:"latestAnnualPercentageRate"`
		TierAnnualPercentageRate   map[string]float64 `json:"tierAnnualPercentageRate"`
		AirDropPercentageRate      string             `json:"airDropPercentageRate"`
		CanPurchase                bool               `json:"canPurchase"`
		CanRedeem                  bool               `json:"canRedeem"`
		IsSoldOut                  bool               `json:"isSoldOut"`
		Hot                        bool               `json:"hot"`
		MinPurchaseAmount          types.Number       `json:"minPurchaseAmount"`
		ProductID                  string             `json:"productId"`
		SubscriptionStartTime      types.Time         `json:"subscriptionStartTime"`
		Status                     string             `json:"status"`
	} `json:"rows"`
	Total int64 `json:"total"`
}

// LockedSimpleEarnProducts represents locked simple earn products.
type LockedSimpleEarnProducts struct {
	Rows []struct {
		ProjectID string `json:"projectId"`
		Detail    struct {
			Asset                 string     `json:"asset"`
			RewardAsset           string     `json:"rewardAsset"`
			Duration              int64      `json:"duration"`
			Renewable             bool       `json:"renewable"`
			IsSoldOut             bool       `json:"isSoldOut"`
			Apr                   string     `json:"apr"`
			Status                string     `json:"status"`
			SubscriptionStartTime types.Time `json:"subscriptionStartTime"`
			ExtraRewardAsset      string     `json:"extraRewardAsset"`
			ExtraRewardAPR        string     `json:"extraRewardAPR"`
		} `json:"detail"`
		Quota struct {
			TotalPersonalQuota types.Number `json:"totalPersonalQuota"`
			Minimum            types.Number `json:"minimum"`
		} `json:"quota"`
	} `json:"rows"`
	Total int64 `json:"total"`
}

// SimpleEarnSubscriptionResponse represents a simple earn product subscription response.
type SimpleEarnSubscriptionResponse struct {
	PurchaseID int64 `json:"purchaseId"`
	Success    bool  `json:"success"`

	PositionID string `json:"positionId"` // Sent when subscribing to locked simple earn products.
}

// RedeemResponse represents a simple flexible or locked product redemption response.
type RedeemResponse struct {
	RedeemID int64 `json:"redeemId"`
	Success  bool  `json:"success"`
}

// FlexibleProductPosition represents a flexible product position instance.
type FlexibleProductPosition struct {
	Rows []struct {
		TotalAmount                    types.Number       `json:"totalAmount"`
		TierAnnualPercentageRate       map[string]float64 `json:"tierAnnualPercentageRate"`
		LatestAnnualPercentageRate     types.Number       `json:"latestAnnualPercentageRate"`
		YesterdayAirdropPercentageRate types.Number       `json:"yesterdayAirdropPercentageRate"`
		Asset                          string             `json:"asset"`
		AirDropAsset                   string             `json:"airDropAsset"`
		CanRedeem                      bool               `json:"canRedeem"`
		CollateralAmount               types.Number       `json:"collateralAmount"`
		ProductID                      string             `json:"productId"`
		YesterdayRealTimeRewards       string             `json:"yesterdayRealTimeRewards"`
		CumulativeBonusRewards         string             `json:"cumulativeBonusRewards"`
		CumulativeRealTimeRewards      string             `json:"cumulativeRealTimeRewards"`
		CumulativeTotalRewards         string             `json:"cumulativeTotalRewards"`
		AutoSubscribe                  bool               `json:"autoSubscribe"`
	} `json:"rows"`
	Total int64 `json:"total"`
}

// LockedProductPosition represents locked product position instance.
type LockedProductPosition struct {
	Rows []struct {
		PositionID   string       `json:"positionId"`
		ProjectID    string       `json:"projectId"`
		Asset        string       `json:"asset"`
		Amount       types.Number `json:"amount"`
		PurchaseTime types.Time   `json:"purchaseTime"`
		Duration     string       `json:"duration"`
		AccrualDays  string       `json:"accrualDays"`
		RewardAsset  string       `json:"rewardAsset"`
		Apy          string       `json:"APY"`
		IsRenewable  bool         `json:"isRenewable"`
		IsAutoRenew  bool         `json:"isAutoRenew"`
		RedeemDate   string       `json:"redeemDate"`
	} `json:"rows"`
	Total int64 `json:"total"`
}

// SimpleAccount represents a simple account instance.
type SimpleAccount struct {
	TotalAmountInBTC          types.Number `json:"totalAmountInBTC"`
	TotalAmountInUSDT         types.Number `json:"totalAmountInUSDT"`
	TotalFlexibleAmountInBTC  types.Number `json:"totalFlexibleAmountInBTC"`
	TotalFlexibleAmountInUSDT types.Number `json:"totalFlexibleAmountInUSDT"`
	TotalLockedInBTC          types.Number `json:"totalLockedInBTC"`
	TotalLockedInUSDT         types.Number `json:"totalLockedInUSDT"`
}

// FlexibleSubscriptionRecord represents list of flexible subscriptions.
type FlexibleSubscriptionRecord struct {
	Rows []struct {
		Amount         types.Number `json:"amount"`
		Asset          string       `json:"asset"`
		Time           types.Time   `json:"time"`
		PurchaseID     int64        `json:"purchaseId"`
		Type           string       `json:"type"`
		SourceAccount  string       `json:"sourceAccount"`
		AmtFromSpot    string       `json:"amtFromSpot"`
		AmtFromFunding string       `json:"amtFromFunding"`
		Status         string       `json:"status"`
	} `json:"rows"`
	Total int64 `json:"total"`
}

// LockedSubscriptions represents locked subscription records instance.
type LockedSubscriptions struct {
	Rows []struct {
		PositionID     string       `json:"positionId"`
		PurchaseID     int64        `json:"purchaseId"`
		Time           types.Time   `json:"time"`
		Asset          string       `json:"asset"`
		Amount         types.Number `json:"amount"`
		LockPeriod     string       `json:"lockPeriod"`
		Type           string       `json:"type"`           // NORMAL for normal subscription, AUTO for auto-subscription order, ACTIVITY for activity order, TRIAL for trial fund order, RESTAKE for restake order
		SourceAccount  string       `json:"sourceAccount"`  // SPOT, FUNDING, SPOTANDFUNDING
		AmtFromSpot    string       `json:"amtFromSpot"`    // Display if sourceAccount is SPOTANDFUNDING
		AmtFromFunding string       `json:"amtFromFunding"` // Display if sourceAccount is SPOTANDFUNDING
		Status         string       `json:"status"`         // PURCHASING/SUCCESS/FAILED
	} `json:"rows"`
	Total int64 `json:"total"`
}

// RedemptionRecord represents a redemption instance.
type RedemptionRecord struct {
	Rows []struct {
		Amount      types.Number `json:"amount"`
		Asset       string       `json:"asset"`
		Time        types.Time   `json:"time"`
		ProjectID   string       `json:"projectId"`
		RedeemID    int          `json:"redeemId"`
		DestAccount string       `json:"destAccount"`
		Status      string       `json:"status"`
	} `json:"rows"`
	Total int64 `json:"total"`
}

// LockedRedemptionRecord represents a locked redemption record.
type LockedRedemptionRecord struct {
	Rows []struct {
		PositionID  string       `json:"positionId"`
		RedeemID    int64        `json:"redeemId"`
		Time        types.Time   `json:"time"`
		Asset       string       `json:"asset"`
		LockPeriod  string       `json:"lockPeriod"`
		Amount      types.Number `json:"amount"`
		Type        string       `json:"type"`
		DeliverDate string       `json:"deliverDate"`
		Status      string       `json:"status"`
	} `json:"rows"`
	Total int64 `json:"total"`
}

// FlexibleReward represents a flexible reward history item.
type FlexibleReward struct {
	Rows []struct {
		Asset     string     `json:"asset"`
		Rewards   string     `json:"rewards"`
		ProjectID string     `json:"projectId"`
		Type      string     `json:"type"`
		Time      types.Time `json:"time"`
	} `json:"rows"`
	Total int64 `json:"total"`
}

// LockedRewards represents locked rewards list.
type LockedRewards struct {
	Rows []struct {
		PositionID string     `json:"positionId"`
		Time       types.Time `json:"time"`
		Asset      string     `json:"asset"`
		LockPeriod string     `json:"lockPeriod"`
		Amount     string     `json:"amount"`
	} `json:"rows"`
	Total int64 `json:"total"`
}

// PersonalLeftQuota represents personal quota
type PersonalLeftQuota struct {
	LeftPersonalQuota string `json:"leftPersonalQuota"`
}

// FlexibleSubscriptionPreview represents a subscription preview for flexible assets.
type FlexibleSubscriptionPreview struct {
	TotalAmount             types.Number `json:"totalAmount"`
	RewardAsset             string       `json:"rewardAsset"`
	AirDropAsset            string       `json:"airDropAsset"`
	EstDailyBonusRewards    string       `json:"estDailyBonusRewards"`
	EstDailyRealTimeRewards string       `json:"estDailyRealTimeRewards"`
	EstDailyAirdropRewards  string       `json:"estDailyAirdropRewards"`
}

// LockedSubscriptionPreview represents a subscription preview for locked assets.
type LockedSubscriptionPreview struct {
	RewardAsset            string       `json:"rewardAsset"`
	TotalRewardAmt         types.Number `json:"totalRewardAmt"`
	ExtraRewardAsset       string       `json:"extraRewardAsset"`
	EstTotalExtraRewardAmt types.Number `json:"estTotalExtraRewardAmt"`
	NextPay                types.Number `json:"nextPay"`
	NextPayDate            string       `json:"nextPayDate"`
	ValueDate              string       `json:"valueDate"`
	RewardsEndDate         string       `json:"rewardsEndDate"`
	DeliverDate            string       `json:"deliverDate"`
	NextSubscriptionDate   string       `json:"nextSubscriptionDate"`
}

// SimpleEarnRateHistory represents a simple-earn rate history
type SimpleEarnRateHistory struct {
	Rows []struct {
		ProductID            string       `json:"productId"`
		Asset                string       `json:"asset"`
		AnnualPercentageRate types.Number `json:"annualPercentageRate"`
		Time                 types.Time   `json:"time"`
	} `json:"rows"`
	Total string `json:"total"`
}

// SimpleEarnCollateralRecords represents a collateral records of simple-earn products
type SimpleEarnCollateralRecords struct {
	Rows []struct {
		Amount      types.Number `json:"amount"`
		ProductID   string       `json:"productId"`
		Asset       string       `json:"asset"`
		CreateTime  types.Time   `json:"createTime"`
		Type        string       `json:"type"`
		ProductName string       `json:"productName"`
		OrderID     int64        `json:"orderId"`
	} `json:"rows"`
	Total string `json:"total"`
}

// DualInvestmentProduct represents a dual-investment product instance.
type DualInvestmentProduct struct {
	Total int64 `json:"total"`
	List  []struct {
		ID                   string       `json:"id"`
		InvestCoin           string       `json:"investCoin"`
		ExercisedCoin        string       `json:"exercisedCoin"`
		StrikePrice          types.Number `json:"strikePrice"`
		Duration             int64        `json:"duration"`
		SettleDate           int64        `json:"settleDate"`
		PurchaseDecimal      float64      `json:"purchaseDecimal"`
		PurchaseEndTime      types.Time   `json:"purchaseEndTime"`
		CanPurchase          bool         `json:"canPurchase"`
		Apr                  string       `json:"apr"`
		OrderID              int64        `json:"orderId"`
		MinAmount            types.Number `json:"minAmount"`
		MaxAmount            types.Number `json:"maxAmount"`
		CreateTimestamp      types.Time   `json:"createTimestamp"`
		OptionType           string       `json:"optionType"`
		IsAutoCompoundEnable bool         `json:"isAutoCompoundEnable"`
		AutoCompoundPlanList []string     `json:"autoCompoundPlanList"`
	} `json:"list"`
}

// DualInvestmentProductSubscription represents a dual product subscription response
type DualInvestmentProductSubscription struct {
	PositionID         int64        `json:"positionId"`
	InvestCoin         string       `json:"investCoin"`
	ExercisedCoin      string       `json:"exercisedCoin"`
	SubscriptionAmount types.Number `json:"subscriptionAmount"`
	Duration           int64        `json:"duration"`
	AutoCompoundPlan   string       `json:"autoCompoundPlan"`
	StrikePrice        types.Number `json:"strikePrice"`
	SettleDate         int64        `json:"settleDate"`
	PurchaseStatus     string       `json:"purchaseStatus"`
	Apr                string       `json:"apr"`
	OrderID            int64        `json:"orderId"`
	PurchaseTime       types.Time   `json:"purchaseTime"`
	OptionType         string       `json:"optionType"`
}

// DualInvestmentPositions represents a dual investment positions
type DualInvestmentPositions struct {
	Total int `json:"total"`
	List  []struct {
		ID                 string       `json:"id"`
		InvestCoin         string       `json:"investCoin"`
		ExercisedCoin      string       `json:"exercisedCoin"`
		SubscriptionAmount types.Number `json:"subscriptionAmount"`
		StrikePrice        types.Number `json:"strikePrice"`
		Duration           int          `json:"duration"`
		SettleDate         int64        `json:"settleDate"`
		PurchaseStatus     string       `json:"purchaseStatus"`
		Apr                string       `json:"apr"`
		OrderID            int64        `json:"orderId"`
		PurchaseEndTime    types.Time   `json:"purchaseEndTime"`
		OptionType         string       `json:"optionType"`
		AutoCompoundPlan   string       `json:"autoCompoundPlan"`
	} `json:"list"`
}

// DualInvestmentAccount represents a dual investment account
type DualInvestmentAccount struct {
	TotalAmountInBTC  types.Number `json:"totalAmountInBTC"`  // Total BTC amounts in Dual Investment
	TotalAmountInUSDT types.Number `json:"totalAmountInUSDT"` // Total USDT equivalents in BTC in Dual Investment
}

// AutoCompoundStatus represents change auto-compound status
type AutoCompoundStatus struct {
	PositionID       string `json:"positionId"`
	AutoCompoundPlan string `json:"autoCompoundPlan"`
}

// AutoInvestmentAsset represents list target asset info detail.
type AutoInvestmentAsset struct {
	TargetAssets        []string `json:"targetAssets"`
	AutoInvestAssetList []struct {
		TargetAsset             string `json:"targetAsset"`
		RoiAndDimensionTypeList []struct {
			SimulateRoi    string       `json:"simulateRoi"`
			DimensionValue types.Number `json:"dimensionValue"`
			DimensionUnit  string       `json:"dimensionUnit"`
		} `json:"roiAndDimensionTypeList"`
	} `json:"autoInvestAssetList"`
}

// ROIAssetData represents a ROI asset
type ROIAssetData struct {
	Date        string `json:"date"`        // date of the ROI accumulation
	SimulateROI string `json:"simulateRoi"` // value of calculated ROI till the date
}

// AutoInvestAssets represents an auto-invest asset instance.
type AutoInvestAssets struct {
	TargetAssets []string `json:"targetAssets"`
	SourceAssets []string `json:"sourceAssets"`
}

// SourceAssetsList represents source investment assets list/
type SourceAssetsList struct {
	FeeRate      types.Number `json:"feeRate"`
	TaxRate      types.Number `json:"taxRate"`
	SourceAssets []struct {
		SourceAsset    string       `json:"sourceAsset"`
		AssetMinAmount types.Number `json:"assetMinAmount"`
		AssetMaxAmount types.Number `json:"assetMaxAmount"`
		Scale          types.Number `json:"scale"`
		FlexibleAmount types.Number `json:"flexibleAmount"`
	} `json:"sourceAssets"`
}

// InvestmentPlanParams represents a parameter for investment plan creation
type InvestmentPlanParams struct {
	SourceType               string            `json:"sourceType,omitempty"` // "MAIN_SITE" for Binance,“TR” for Binance Turkey
	RequestID                string            `json:"requestId,omitempty"`
	PlanType                 string            `json:"planType,omitempty"` // “SINGLE”,”PORTFOLIO”,”INDEX”
	IndexID                  int64             `json:"indexId,omitempty"`
	SubscriptionAmount       float64           `json:"subscriptionAmount,omitempty"`
	SubscriptionCycle        string            `json:"subscriptionCycle,omitempty"` // "H1", "H4", "H8","H12", "WEEKLY","DAILY","MONTHLY","BI_WEEKLY"
	SubscriptionStartDay     int64             `json:"subscriptionStartDay,omitempty"`
	SubscriptionStartWeekday string            `json:"subscriptionStartWeekday,omitempty"` // “MON”,”TUE”,”WED”,”THU”,”FRI”,”SAT”,”SUN”; Mandatory if “subscriptionCycleNumberUnit” = “WEEKLY” or “BI_WEEKLY”, Must be sent in form of UTC+0
	SubscriptionStartTime    int64             `json:"subscriptionStartTime"`              // “0,1,2,3,4,5,6,7,8,..23”;Must be sent in form of UTC+0
	SourceAsset              currency.Code     `json:"sourceAsset,omitempty"`
	FlexibleAllowedToUse     bool              `json:"flexibleAllowedToUse"`
	Details                  []PortfolioDetail `json:"details,omitempty"`
}

// PortfolioDetail represents a portfolio detail instance.
type PortfolioDetail struct {
	TargetAsset currency.Code `json:"targetAsset"`
	Percentage  int64         `json:"percentage"`
}

// InvestmentPlanResponse represents an investment plan creation response.
type InvestmentPlanResponse struct {
	PlanID                int64      `json:"planId"`
	NextExecutionDateTime types.Time `json:"nextExecutionDateTime"`
}

// AdjustInvestmentPlan represents parameters for investment plan adjustment.
type AdjustInvestmentPlan struct {
	PlanID                   int64             `json:"planId"`
	SubscriptionAmount       float64           `json:"subscriptionAmount,omitempty"`
	SubscriptionCycle        string            `json:"subscriptionCycle,omitempty"`
	SubscriptionStartDay     int64             `json:"subscriptionStartDay,omitempty"`
	SubscriptionStartWeekday string            `json:"subscriptionStartWeekday,omitempty"` // “MON”,”TUE”,”WED”,”THU”,”FRI”,”SAT”,”SUN”; Mandatory if “subscriptionCycleNumberUnit” = “WEEKLY” or “BI_WEEKLY”, Must be sent in form of UTC+0
	SubscriptionStartTime    int64             `json:"subscriptionStartTime"`              // “0,1,2,3,4,5,6,7,8,..23”;Must be sent in form of UTC+0
	SourceAsset              currency.Code     `json:"sourceAsset,omitempty"`
	FlexibleAllowedToUse     bool              `json:"flexibleAllowedToUse"`
	Details                  []PortfolioDetail `json:"-"`
}

// ChangePlanStatusResponse represents a change plan status response.
type ChangePlanStatusResponse struct {
	PlanID                int64      `json:"planId"`
	NextExecutionDateTime types.Time `json:"nextExecutionDateTime"`
	Status                string     `json:"status"`
}

// InvestmentPlans represents an investment plans
type InvestmentPlans struct {
	PlanValueInUSD string `json:"planValueInUSD"`
	PlanValueInBTC string `json:"planValueInBTC"`
	PnlInUSD       string `json:"pnlInUSD"`
	Roi            string `json:"roi"`
	Plans          []struct {
		PlanID                   int64        `json:"planId"`
		PlanType                 string       `json:"planType"`
		EditAllowed              string       `json:"editAllowed"`
		CreationDateTime         types.Time   `json:"creationDateTime"`
		FirstExecutionDateTime   types.Time   `json:"firstExecutionDateTime"`
		NextExecutionDateTime    types.Time   `json:"nextExecutionDateTime"`
		Status                   string       `json:"status"`
		LastUpdatedDateTime      types.Time   `json:"lastUpdatedDateTime"`
		TargetAsset              string       `json:"targetAsset"`
		TotalTargetAmount        types.Number `json:"totalTargetAmount"`
		SourceAsset              string       `json:"sourceAsset"`
		TotalInvestedInUSD       string       `json:"totalInvestedInUSD"`
		SubscriptionAmount       types.Number `json:"subscriptionAmount"`
		SubscriptionCycle        string       `json:"subscriptionCycle"`
		SubscriptionStartDay     string       `json:"subscriptionStartDay"`
		SubscriptionStartWeekday string       `json:"subscriptionStartWeekday"`
		SubscriptionStartTime    types.Time   `json:"subscriptionStartTime"`
		SourceWallet             string       `json:"sourceWallet"`
		FlexibleAllowedToUse     string       `json:"flexibleAllowedToUse"`
		PlanValueInUSD           string       `json:"planValueInUSD"`
		PnlInUSD                 string       `json:"pnlInUSD"`
		ROI                      string       `json:"roi"`
	} `json:"plans"`
}

// InvestmentPlanHoldingDetail represents a holding detail of an investment plan.
type InvestmentPlanHoldingDetail struct {
	PlanID                 int64      `json:"planId"`
	PlanType               string     `json:"planType"`
	EditAllowed            string     `json:"editAllowed"`
	FlexibleAllowedToUse   string     `json:"flexibleAllowedToUse"`
	CreationDateTime       types.Time `json:"creationDateTime"`
	FirstExecutionDateTime types.Time `json:"firstExecutionDateTime"`
	NextExecutionDateTime  types.Time `json:"nextExecutionDateTime"`
	Status                 string     `json:"status"`
	TargetAsset            string     `json:"targetAsset"`
	SourceAsset            string     `json:"sourceAsset"`
	PlanValueInUSD         string     `json:"planValueInUSD"`
	PnlInUSD               string     `json:"pnlInUSD"`
	Roi                    string     `json:"roi"`
	TotalInvestedInUSD     string     `json:"totalInvestedInUSD"`
	Details                []struct {
		TargetAsset         string       `json:"targetAsset"`
		AveragePriceInUSD   string       `json:"averagePriceInUSD"`
		TotalInvestedInUSD  string       `json:"totalInvestedInUSD"`
		PurchasedAmount     types.Number `json:"purchasedAmount"`
		PurchasedAmountUnit string       `json:"purchasedAmountUnit"`
		PnlInUSD            string       `json:"pnlInUSD"`
		ROI                 string       `json:"roi"`
		Percentage          string       `json:"percentage"`
		AssetStatus         string       `json:"assetStatus"`
		AvailableAmount     types.Number `json:"availableAmount"`
		AvailableAmountUnit string       `json:"availableAmountUnit"`
		RedeemedAmout       types.Number `json:"redeemedAmout"`
		RedeemedAmoutUnit   string       `json:"redeemedAmoutUnit"`
		AssetValueInUSD     string       `json:"assetValueInUSD"`
	} `json:"details"`
}

// AutoInvestSubscriptionTransactionItem represents subscription transaction item
type AutoInvestSubscriptionTransactionItem struct {
	ID                  int          `json:"id"`
	TargetAsset         string       `json:"targetAsset"`
	ExecutionType       string       `json:"executionType"` // ONE_TIME,RECURRING
	PlanType            string       `json:"planType"`
	PlanName            string       `json:"planName"`
	PlanID              int64        `json:"planId"`
	TransactionDateTime types.Time   `json:"transactionDateTime"`
	TransactionStatus   string       `json:"transactionStatus"`
	FailedType          string       `json:"failedType"`
	SourceAsset         string       `json:"sourceAsset"`
	SourceAssetAmount   types.Number `json:"sourceAssetAmount"`
	TargetAssetAmount   types.Number `json:"targetAssetAmount"`
	SourceWallet        string       `json:"sourceWallet"`
	FlexibleUsed        string       `json:"flexibleUsed"` // whether simple earn wallet is used
	TransactionFee      string       `json:"transactionFee"`
	TransactionFeeUnit  string       `json:"transactionFeeUnit"` // denominated coin of the transaction fee
	ExecutionPrice      types.Number `json:"executionPrice"`     // price of the subscription price. It's amount of source asset equivalent of 1 unit of target asset
	SubscriptionCycle   types.Number `json:"subscriptionCycle"`
}

// AutoInvestSubscriptionTransactionResponse represents a detail of auto-investment subscription transaction.
type AutoInvestSubscriptionTransactionResponse struct {
	Total int64                                   `json:"total"`
	List  []AutoInvestSubscriptionTransactionItem `json:"list"`
}

// AutoInvestmentIndexDetail represents an index detail information.
type AutoInvestmentIndexDetail struct {
	IndexID         int64  `json:"indexId"`
	IndexName       string `json:"indexName"`
	Status          string `json:"status"`
	AssetAllocation []struct {
		TargetAsset string `json:"targetAsset"`
		Allocation  string `json:"allocation"`
	} `json:"assetAllocation"`
}

// IndexLinkedPlanPositionDetail represents an index linked investment-plan positions detail.
type IndexLinkedPlanPositionDetail struct {
	IndexID              int64        `json:"indexId"`
	TotalInvestedInUSD   types.Number `json:"totalInvestedInUSD"`
	CurrentInvestedInUSD types.Number `json:"currentInvestedInUSD"`
	PnlInUSD             types.Number `json:"pnlInUSD"`
	ROI                  types.Number `json:"roi"`
	AssetAllocation      []struct {
		TargetAsset string `json:"targetAsset"`
		Allocation  string `json:"allocation"`
	} `json:"assetAllocation"`
	Details []struct {
		TargetAsset          string       `json:"targetAsset"`
		AveragePriceInUSD    types.Number `json:"averagePriceInUSD"`
		TotalInvestedInUSD   types.Number `json:"totalInvestedInUSD"`
		CurrentInvestedInUSD types.Number `json:"currentInvestedInUSD"`
		PurchasedAmount      types.Number `json:"purchasedAmount"`
		PNLInUSD             types.Number `json:"pnlInUSD"`
		ROI                  types.Number `json:"roi"`
		Percentage           types.Number `json:"percentage"`
		AvailableAmount      types.Number `json:"availableAmount"`
		RedeemedAmount       types.Number `json:"redeemedAmount"`
		AssetValueInUSD      types.Number `json:"assetValueInUSD"`
	} `json:"details"`
}

// OneTimeTransactionParams request parameters for one-time transaction instance.
type OneTimeTransactionParams struct {
	SourceType           string            `json:"sourceType"` // "MAIN_SITE" for Binance,“TR” for Binance Turkey
	RequestID            string            `json:"requestId"`  // if not null, must follow sourceType + unique string, e.g: TR12354859
	SubscriptionAmount   float64           `json:"subscriptionAmount"`
	SourceAsset          currency.Code     `json:"sourceAsset"`
	FlexibleAllowedToUse bool              `json:"flexibleAllowedToUse"` // true/false；true: using flexible wallet
	PlanID               int64             `json:"planId,omitempty"`     // PORTFOLIO plan's Id
	IndexID              int64             `json:"indexId,omitempty"`
	Details              []PortfolioDetail `json:"-"` // sum(all node's percentage) == 100，sum(all node's percentage) == 100， When input request parameter, each entry should be like details[0].targetAsset=BTC, Example of the request parameter array:
}

// OneTimeTransactionResponse represents a response data for one-time transaction
type OneTimeTransactionResponse struct {
	TransactionID int64 `json:"transactionId"`
	WaitSecond    int64 `json:"waitSecond"`
}

// PlanRedemption represents an index plan redemption transaction instance.
type PlanRedemption struct {
	IndexID            int64        `json:"indexId"`
	IndexName          string       `json:"indexName"`
	RedemptionID       int64        `json:"redemptionId"`
	Status             string       `json:"status"`
	Asset              string       `json:"asset"`
	Amount             types.Number `json:"amount"`
	RedemptionDateTime types.Time   `json:"redemptionDateTime"`
	TransactionFee     types.Number `json:"transactionFee"`
	TransactionFeeUnit string       `json:"transactionFeeUnit"`
}

// IndexLinkedPlanRebalanceDetail represents an index plan rebalance instance detail.
type IndexLinkedPlanRebalanceDetail struct {
	IndexID            int64        `json:"indexId"`
	IndexName          string       `json:"indexName"`
	RebalanceID        int64        `json:"rebalanceId"`
	Status             string       `json:"status"` // rebalance status  SUCCESS/INIT
	RebalanceFee       types.Number `json:"rebalanceFee"`
	RebalanceFeeUnit   string       `json:"rebalanceFeeUnit"`
	TransactionDetails []struct {
		Asset               string       `json:"asset"`               // assets to be rebalanced
		TransactionDateTime types.Time   `json:"transactionDateTime"` // rebalance transaction timestamp
		RebalanceDirection  string       `json:"rebalanceDirection"`  // rebalance direction
		RebalanceAmount     types.Number `json:"rebalanceAmount"`     // rebalance amount for the asset
	} `json:"transactionDetails"`
}

// StakingSubscriptionResponse represents V2 staking subscription response.
type StakingSubscriptionResponse struct {
	Success         bool         `json:"success"`
	WbethAmount     types.Number `json:"wbethAmount"`
	ConversionRatio string       `json:"conversionRatio"`
}

// StakingRedemptionResponse represents redemption response response.
type StakingRedemptionResponse struct {
	Success         bool         `json:"success"`
	ArrivalTime     types.Time   `json:"arrivalTime"`
	EthAmount       types.Number `json:"ethAmount"`
	ConversionRatio types.Number `json:"conversionRatio"`
}

// ETHStakingHistory represents ETH staking history
type ETHStakingHistory struct {
	Rows []struct {
		Time             types.Time   `json:"time"`
		Asset            string       `json:"asset"`
		Amount           types.Number `json:"amount"`
		Status           string       `json:"status"`
		DistributeAmount types.Number `json:"distributeAmount"`
		ConversionRatio  types.Number `json:"conversionRatio"`
	} `json:"rows"`
	Total int64 `json:"total"`
}

// ETHRedemptionHistory represents ETH redemption history
type ETHRedemptionHistory struct {
	Rows []struct {
		Time             types.Time   `json:"time"`
		ArrivalTime      types.Time   `json:"arrivalTime"`
		Asset            string       `json:"asset"`
		Amount           types.Number `json:"amount"`
		Status           string       `json:"status"` // PENDING,SUCCESS,FAILED
		DistributeAsset  string       `json:"distributeAsset"`
		DistributeAmount types.Number `json:"distributeAmount"`
		ConversionRatio  types.Number `json:"conversionRatio"`
	} `json:"rows"`
	Total int64 `json:"total"`
}

// BETHRewardDistribution represents a BETH reward distribution history
type BETHRewardDistribution struct {
	Rows []struct {
		Time                 types.Time   `json:"time"`
		Asset                string       `json:"asset"`
		Holding              string       `json:"holding"`              // BETH holding balance
		Amount               types.Number `json:"amount"`               // Distributed rewards
		AnnualPercentageRate string       `json:"annualPercentageRate"` // 0.5 means 50% here
		Status               string       `json:"status"`
	} `json:"rows"`
	Total int64 `json:"total"`
}

// ETHStakingQuota represents an ETH current staking quota response.
type ETHStakingQuota struct {
	LeftStakingPersonalQuota    types.Number `json:"leftStakingPersonalQuota"`
	LeftRedemptionPersonalQuota types.Number `json:"leftRedemptionPersonalQuota"`
}

// WBETHRateHistory represents a WBETH rate history
type WBETHRateHistory struct {
	Rows []struct {
		AnnualPercentageRate types.Number `json:"annualPercentageRate"`
		ExchangeRate         types.Number `json:"exchangeRate"`
		Time                 types.Time   `json:"time"`
	} `json:"rows"`
	Total string `json:"total"`
}

// ETHStakingAccountDetail represents ETH staking account detail.
type ETHStakingAccountDetail struct {
	CumulativeProfitInBETH types.Number `json:"cumulativeProfitInBETH"`
	LastDayProfitInBETH    types.Number `json:"lastDayProfitInBETH"`
}

// StakingAccountV2Response represents ETH staking account detail
type StakingAccountV2Response struct {
	HoldingInETH string `json:"holdingInETH"`
	Holdings     struct {
		WbethAmount types.Number `json:"wbethAmount"`
		BethAmount  types.Number `json:"bethAmount"`
	} `json:"holdings"`
	ThirtyDaysProfitInETH string `json:"thirtyDaysProfitInETH"`
	Profit                struct {
		AmountFromWBETH types.Number `json:"amountFromWBETH"` // Profit accrued within WBETH
		AmountFromBETH  types.Number `json:"amountFromBETH"`  // BETH distributed to your Spot Wallet
	} `json:"profit"`
}

// WrapBETHResponse wrap BETH response.
type WrapBETHResponse struct {
	Success      bool         `json:"success"`
	WbethAmount  types.Number `json:"wbethAmount"`
	ExchangeRate types.Number `json:"exchangeRate"`
}

// WBETHWrapHistory represents a BETH wrap/unwrap history
type WBETHWrapHistory struct {
	Rows []struct {
		Time         types.Time   `json:"time"`
		FromAsset    string       `json:"fromAsset"`
		FromAmount   types.Number `json:"fromAmount"`
		ToAsset      string       `json:"toAsset"`
		ToAmount     types.Number `json:"toAmount"`
		ExchangeRate types.Number `json:"exchangeRate"` // BETH amount per 1 WBETH
		Status       string       `json:"status"`       // PENDING,SUCCESS,FAILED
	} `json:"rows"`
	Total int64 `json:"total"`
}

// WBETHRewardHistory represents a WBETH reward history item.
type WBETHRewardHistory struct {
	EstRewardsInETH string `json:"estRewardsInETH"`
	Rows            []struct {
		Time                 types.Time   `json:"time"`
		AmountInETH          types.Number `json:"amountInETH"` // Estimated rewards accrued within WBETH
		Holding              types.Number `json:"holding"`     // WBETH holding balance
		HoldingInETH         types.Number `json:"holdingInETH"`
		AnnualPercentageRate types.Number `json:"annualPercentageRate"`
	} `json:"rows"`
	Total int64 `json:"total"`
}

// SOLStakingAccountDetail holds a SOL staking account detail
type SOLStakingAccountDetail struct {
	BnsolAmount           types.Number `json:"bnsolAmount"`
	HoldingInSOL          types.Number `json:"holdingInSOL"`
	ThirtyDaysProfitInSOL types.Number `json:"thirtyDaysProfitInSOL"`
}

// SOLStakingQuotaDetail holds a SOL staking quota detail
type SOLStakingQuotaDetail struct {
	LeftStakingPersonalQuota    types.Number `json:"leftStakingPersonalQuota"`
	LeftRedemptionPersonalQuota types.Number `json:"leftRedemptionPersonalQuota"`
	MinStakeAmount              types.Number `json:"minStakeAmount"`
	MinRedeemAmount             types.Number `json:"minRedeemAmount"`
	RedeemPeriod                int          `json:"redeemPeriod"`
	Stakeable                   bool         `json:"stakeable"`
	Redeemable                  bool         `json:"redeemable"`
	SoldOut                     bool         `json:"soldOut"`
	CommissionFee               types.Number `json:"commissionFee"`
	NextEpochTime               types.Time   `json:"nextEpochTime"`
	Calculating                 bool         `json:"calculating"`
}

// SOLStakingSubscriptionResponse represents a SOL staking subscription response
type SOLStakingSubscriptionResponse struct {
	Success      bool         `json:"success"`
	BNSOLAmount  types.Number `json:"bnsolAmount"`
	ExchangeRate types.Number `json:"exchangeRate"`
}

// SOLRedemptionResponse holds the response details for a SOL redemption request.
type SOLRedemptionResponse struct {
	Success      bool         `json:"success"`
	SolAmount    types.Number `json:"solAmount"`
	ExchangeRate types.Number `json:"exchangeRate"`
	ArrivalTime  int64        `json:"arrivalTime"`
}

// SOLStakingHistory represents a SOL stakings
type SOLStakingHistory struct {
	Rows  []SOLStakingResponse `json:"rows"`
	Total int64                `json:"total"`
}

// SOLStakingResponse represents a SOL staking detail
type SOLStakingResponse struct {
	Time             types.Time   `json:"time"`
	Asset            string       `json:"asset"`
	ArrivalTime      types.Time   `json:"arrivalTime"`
	Amount           types.Number `json:"amount"`
	DistributeAsset  string       `json:"distributeAsset"`
	DistributeAmount types.Number `json:"distributeAmount"`
	ExchangeRate     types.Number `json:"exchangeRate"`
	Status           string       `json:"status"`
}

// BNSOLRewardHistory holds a BNSOL reward history
type BNSOLRewardHistory struct {
	EstRewardsInSOL string            `json:"estRewardsInSOL"`
	Rows            []BNSOLRewardItem `json:"rows"`
	Total           int64             `json:"total"`
}

// BNSOLRewardItem represents a BNSOL reward item detail
type BNSOLRewardItem struct {
	Time                 types.Time   `json:"time"`
	RewardAmountInSOL    types.Number `json:"amountInSOL"`
	BNSOLHoldingBalance  types.Number `json:"holding"`
	HoldingInSOL         types.Number `json:"holdingInSOL"`
	AnnualPercentageRate types.Number `json:"annualPercentageRate"`
}

// RewardBoostResponse holds a boost reward detail
type RewardBoostResponse struct {
	Rows []struct {
		Time         types.Time   `json:"time"`
		Token        string       `json:"token"`
		Amount       types.Number `json:"amount"`
		BnsolHolding types.Number `json:"bnsolHolding"`
		Status       string       `json:"status"`
	} `json:"rows"`
	Total int64 `json:"total"`
}

// Reward holds a reward and amount information
type Reward struct {
	Amount       types.Number `json:"amount"`
	RewardsAsset string       `json:"rewardsAsset"`
}

// AlgorithmsList represents list of mining algorithms.
type AlgorithmsList struct {
	Code int64  `json:"code"`
	Msg  string `json:"msg"`
	Data []struct {
		AlgoName  string `json:"algoName"`
		AlgoID    int    `json:"algoId"`    // Algorithm ID
		PoolIndex int    `json:"poolIndex"` // Sequence
		Unit      string `json:"unit"`
	} `json:"data"`
}

// CoinNames represents coins and corresponding algorithms used
type CoinNames struct {
	Code int64  `json:"code"`
	Msg  string `json:"msg"`
	Data []struct {
		CoinName  string `json:"coinName"`
		CoinID    int64  `json:"coinId"`
		PoolIndex int64  `json:"poolIndex"`
		AlgoID    int64  `json:"algoId"`
		AlgoName  string `json:"algoName"`
	} `json:"data"`
}

// MinersDetailList represents list of miners and their detail
type MinersDetailList struct {
	Code int    `json:"code"`
	Msg  string `json:"msg"`
	Data []struct {
		WorkerName    string `json:"workerName"` // Mining Account name
		Type          string `json:"type"`       // Type of hourly hashrate
		HashrateDatas []struct {
			Time     types.Time `json:"time"`
			Hashrate string     `json:"hashrate"`
			Reject   int64      `json:"reject"` // Rejection Rate
		} `json:"hashrateDatas"`
	} `json:"data"`
}

// MinerLists represents list of miners
type MinerLists struct {
	Code int64  `json:"code"`
	Msg  string `json:"msg"`
	Data struct {
		WorkerDatas []struct {
			WorkerID      string     `json:"workerId"`
			WorkerName    string     `json:"workerName"`
			Status        int64      `json:"status"`
			HashRate      int64      `json:"hashRate"`
			DayHashRate   int64      `json:"dayHashRate"`
			RejectRate    int64      `json:"rejectRate"`
			LastShareTime types.Time `json:"lastShareTime"`
		} `json:"workerDatas"`
		TotalNum int64 `json:"totalNum"`
		PageSize int64 `json:"pageSize"`
	} `json:"data"`
}

// EarningList represents list of mining payments list
type EarningList struct {
	Code int64  `json:"code"`
	Msg  string `json:"msg"`
	Data struct {
		AccountProfits []struct {
			Time           types.Time `json:"time"`
			Type           int64      `json:"type"`
			HashTransfer   float64    `json:"hashTransfer"`
			TransferAmount float64    `json:"transferAmount"`
			DayHashRate    int64      `json:"dayHashRate"`
			ProfitAmount   float64    `json:"profitAmount"`
			CoinName       string     `json:"coinName"`
			Status         int        `json:"status"`
		} `json:"accountProfits"`
		TotalNum int64 `json:"totalNum"`
		PageSize int64 `json:"pageSize"`
	} `json:"data"`
}

// ExtraBonus represents an extra bonus list information.
type ExtraBonus struct {
	Code int64  `json:"code"`
	Msg  string `json:"msg"`
	Data struct {
		OtherProfits []struct {
			Time         types.Time `json:"time"`
			CoinName     string     `json:"coinName"`
			Type         int64      `json:"type"`
			ProfitAmount float64    `json:"profitAmount"`
			Status       int64      `json:"status"`
		} `json:"otherProfits"`
		TotalNum int64 `json:"totalNum"`
		PageSize int64 `json:"pageSize"`
	} `json:"data"`
}

// HashrateHashTransfers represents a hashrate rescale list.
type HashrateHashTransfers struct {
	Code int64  `json:"code"`
	Msg  string `json:"msg"`
	Data struct {
		ConfigDetails []struct {
			ConfigID       int64      `json:"configId"`       // Mining ID
			PoolUsername   string     `json:"poolUsername"`   // Transfer out of subaccount
			ToPoolUsername string     `json:"toPoolUsername"` // Transfer into subaccount
			AlgoName       string     `json:"algoName"`       // Transfer algorithm
			HashRate       int64      `json:"hashRate"`       // Transferred Hashrate quantity
			StartDay       types.Time `json:"startDay"`
			EndDay         types.Time `json:"endDay"`
			Status         int64      `json:"status"` // Status：0 Processing，1：Cancelled，2：Terminated
		} `json:"configDetails"`
		TotalNum int64 `json:"totalNum"`
		PageSize int64 `json:"pageSize"`
	} `json:"data"`
}

// HashrateRescaleDetail represents  a hashrate rescale detail
type HashrateRescaleDetail struct {
	Code int64  `json:"code"`
	Msg  string `json:"msg"`
	Data struct {
		ProfitTransferDetails []struct {
			PoolUsername   string  `json:"poolUsername"`   // Transfer out of sub-account
			ToPoolUsername string  `json:"toPoolUsername"` // Transfer into subaccount
			AlgoName       string  `json:"algoName"`       // Transfer algorithm
			HashRate       int64   `json:"hashRate"`       // Transferred Hashrate quantity
			Day            int     `json:"day"`
			Amount         float64 `json:"amount"`
			CoinName       string  `json:"coinName"`
		} `json:"profitTransferDetails"`
		TotalNum int64 `json:"totalNum"`
		PageSize int64 `json:"pageSize"`
	} `json:"data"`
}

// HashrateRescalResponse represents a response for hashrate rescale request
type HashrateRescalResponse struct {
	Code int64  `json:"code"`
	Msg  string `json:"msg"`
	Data int64  `json:"data"`
}

// UserStatistics represents user mining statistics
type UserStatistics struct {
	Code int    `json:"code"`
	Msg  string `json:"msg"`
	Data struct {
		FifteenMinHashRate string                  `json:"fifteenMinHashRate"`
		DayHashRate        string                  `json:"dayHashRate"`
		ValidNum           int64                   `json:"validNum"`
		InvalidNum         int64                   `json:"invalidNum"`
		ProfitToday        map[string]types.Number `json:"profitToday"`
		ProfitYesterday    map[string]types.Number `json:"profitYesterday"`
		UserName           string                  `json:"userName"`
		Unit               string                  `json:"unit"`
		Algo               string                  `json:"algo"`
	} `json:"data"`
}

// MiningAccounts represents a mining account list
type MiningAccounts struct {
	Code int64  `json:"code"`
	Msg  string `json:"msg"`
	Data []struct {
		Type     string `json:"type"`     // Type of hourly hashrate. eg. H_hashrate: hourly hash rate, D_hashrate: ...
		UserName string `json:"userName"` // Mining account
		List     []struct {
			Time     types.Time   `json:"time"`
			Hashrate types.Number `json:"hashrate"`
			Reject   string       `json:"reject"` // Rejection Rate
		} `json:"list"`
	} `json:"data"`
}

// MiningAccountEarnings represents a mining account earning details.
type MiningAccountEarnings struct {
	Code int64  `json:"code"`
	Msg  string `json:"msg"`
	Data struct {
		AccountProfits []struct {
			Time         types.Time `json:"time"`
			CoinName     string     `json:"coinName"`
			Type         int64      `json:"type"` // 0:Referral 1：Refund 2：Rebate
			SubAccountID int64      `json:"puid"`
			SubName      string     `json:"subName"` // Mining account
			Amount       float64    `json:"amount"`
		} `json:"accountProfits"`
		TotalNum int64 `json:"totalNum"`
		PageSize int64 `json:"pageSize"`
	} `json:"data"`
}

// FundTransferResponse represents a transfer response.
type FundTransferResponse struct {
	TransferID int64 `json:"transId"`
}

// FutureFundTransfers represents list of fund transfers between spot and futures accounts.
type FutureFundTransfers struct {
	Rows []struct {
		Asset     string       `json:"asset"`
		TranID    int64        `json:"tranId"`
		Amount    types.Number `json:"amount"`
		Type      string       `json:"type"`
		Timestamp types.Time   `json:"timestamp"`
		Status    string       `json:"status"`
	} `json:"rows"`
	Total int64 `json:"total"`
}

// HistoricalOrderbookDownloadLink represents a download link information for historical orderbook data.
type HistoricalOrderbookDownloadLink struct {
	Data []struct {
		Day string `json:"day"`
		URL string `json:"url"`
	} `json:"data"`
}

// VolumeParticipationOrderParams represents a volume participation new order.
type VolumeParticipationOrderParams struct {
	Symbol       string  `json:"symbol"`
	Side         string  `json:"side"`                   // Trading side ( BUY or SELL )
	PositionSide string  `json:"positionSide,omitempty"` // Default BOTH for One-way Mode ; LONG or SHORT for Hedge Mode. It must be sent in Hedge Mode.
	Quantity     float64 `json:"quantity"`               // Quantity of base asset; The notional (quantity * mark price(base asset)) must be more than the equivalent of 1,000 USDT and less than the equivalent of 1,000,000 USDT
	Urgency      string  `json:"urgency"`                // Represent the relative speed of the current execution; ENUM: LOW, MEDIUM, HIGH
	ClientAlgoID string  `json:"clientAlgoId,omitempty"`
	ReduceOnly   bool    `json:"reduceOnly,omitempty"`
	LimitPrice   float64 `json:"limitPrice,omitempty"` // Limit price of the order; If it is not sent, will place order by market price by default
}

// TWAPOrderParams represents a time-weighted average price(TWAP) order parameters.
type TWAPOrderParams struct {
	Symbol       string  `json:"symbol"`
	Side         string  `json:"side"`
	PositionSide string  `json:"positionSide,omitempty"`
	Quantity     float64 `json:"quantity"`
	Duration     int64   `json:"duration"`
	ClientAlgoID string  `json:"clientAlgoId,omitempty"`
	ReduceOnly   bool    `json:"reduceOnly,omitempty"`
	LimitPrice   float64 `json:"limitPrice,omitempty"`
}

// AlgoOrderResponse represents a response after placing structure of TWAP and VP, and cancelling algo order
type AlgoOrderResponse struct {
	ClientAlgoID string `json:"clientAlgoId"`
	Success      bool   `json:"success"`
	Code         int64  `json:"code"`
	Msg          string `json:"msg"`

	// AlgoID used when cancelling an algo order.
	AlgoID int64 `json:"algoId"`
}

// AlgoOrders represents an algo order instance.
type AlgoOrders struct {
	Total  int64 `json:"total"`
	Orders []struct {
		AlgoID       int64        `json:"algoId"`
		Symbol       string       `json:"symbol"`
		Side         string       `json:"side"`
		PositionSide string       `json:"positionSide"`
		TotalQty     types.Number `json:"totalQty"`
		ExecutedQty  types.Number `json:"executedQty"`
		ExecutedAmt  types.Number `json:"executedAmt"`
		AvgPrice     types.Number `json:"avgPrice"`
		ClientAlgoID string       `json:"clientAlgoId"`
		BookTime     types.Time   `json:"bookTime"`
		EndTime      types.Time   `json:"endTime"`
		AlgoStatus   string       `json:"algoStatus"`
		AlgoType     string       `json:"algoType"`
		Urgency      string       `json:"urgency"`
	} `json:"orders"`
}

// AlgoSubOrders represents an algo sub-order
type AlgoSubOrders struct {
	Total       int64        `json:"total"`
	ExecutedQty types.Number `json:"executedQty"`
	ExecutedAmt types.Number `json:"executedAmt"`
	SubOrders   []struct {
		AlgoID      int64             `json:"algoId"`
		OrderID     int64             `json:"orderId"`
		OrderStatus string            `json:"orderStatus"`
		ExecutedQty types.Number      `json:"executedQty"`
		ExecutedAmt types.Number      `json:"executedAmt"`
		FeeAmt      types.Number      `json:"feeAmt"`
		FeeAsset    string            `json:"feeAsset"`
		BookTime    types.Time        `json:"bookTime"`
		AvgPrice    types.Number      `json:"avgPrice"`
		Side        string            `json:"side"`
		Symbol      string            `json:"symbol"`
		SubID       int64             `json:"subId"`
		TimeInForce order.TimeInForce `json:"timeInForce"`
		OrigQty     types.Number      `json:"origQty"`
	} `json:"subOrders"`
}

// SpotTWAPOrderParam represents a spot time-weighted averaged price(TWAP) order params.
type SpotTWAPOrderParam struct {
	Symbol       string  `json:"symbol"`
	Side         string  `json:"side"`
	Quantity     float64 `json:"quantity"`
	Duration     int64   `json:"duration"`
	ClientAlgoID string  `json:"clientAlgoId,omitempty"`
	LimitPrice   float64 `json:"limitPrice,omitempty"`
	STPMode      string  `json:"stpMode,omitempty"`
}

// ClassicPMAccountInfo represents a classic portfolio margin account information.
type ClassicPMAccountInfo struct {
	UniMMR             string `json:"uniMMR"`             // Classic Portfolio margin account maintenance margin rate
	AccountEquity      string `json:"accountEquity"`      // Account equity, unit：USD
	ActualEquity       string `json:"actualEquity"`       // Actual equity, unit：USD
	AccountMaintMargin string `json:"accountMaintMargin"` // Classic Portfolio margin account maintenance margin, unit：USD
	AccountStatus      string `json:"accountStatus"`      // Classic Portfolio margin account status:"NORMAL", "MARGIN_CALL", "SUPPLY_MARGIN", "REDUCE_ONLY", "ACTIVE_LIQUIDATION", "FORCE_LIQUIDAT
	AccountType        string `json:"accountType"`        // PM_1 for classic PM, PM_2 for PM
}

// PMCollateralRate represents a classic portfolio margin collateral rate
type PMCollateralRate struct {
	Asset          string       `json:"asset"`
	CollateralRate types.Number `json:"collateralRate"`
}

// PMBankruptacyLoanAmount represents a classic portfolio margin bankruptcy loan amount
type PMBankruptacyLoanAmount struct {
	Asset  string       `json:"asset"`
	Amount types.Number `json:"amount"` // portfolio margin bankruptcy loan amount in BUSD
}

// PMNegativeBalaceInterestHistory represents a portfolio margin negative balance interest history.
type PMNegativeBalaceInterestHistory struct {
	Asset               string       `json:"asset"`
	Interest            types.Number `json:"interest"` // interest amount
	InterestAccruedTime types.Time   `json:"interestAccruedTime"`
	InterestRate        types.Number `json:"interestRate"` // daily interest rate
	Principal           string       `json:"principal"`
}

// PMIndexPrice represents PM asset index price
type PMIndexPrice struct {
	Asset           string       `json:"asset"`
	AssetIndexPrice types.Number `json:"assetIndexPrice"`
	Time            types.Time   `json:"time"`
}

// FundAutoCollectionResponse represents futures Account to Margin account transfer response.
type FundAutoCollectionResponse struct {
	Message string `json:"msg"`
}

// PMAssetLeverage represents an asset leverage
type PMAssetLeverage struct {
	Asset    string `json:"asset"`
	Leverage int64  `json:"leverage"`
}

// BLVTTokenDetail represents a binance leverage token detail
type BLVTTokenDetail struct {
	TokenName      string `json:"tokenName"`
	Description    string `json:"description"`
	Underlying     string `json:"underlying"`
	TokenIssued    string `json:"tokenIssued"`
	Basket         string `json:"basket"`
	CurrentBaskets []struct {
		Symbol        string       `json:"symbol"`
		Amount        types.Number `json:"amount"`
		NotionalValue string       `json:"notionalValue"`
	} `json:"currentBaskets"`
	Nav                string       `json:"nav"`
	RealLeverage       types.Number `json:"realLeverage"`
	FundingRate        types.Number `json:"fundingRate"`
	DailyManagementFee types.Number `json:"dailyManagementFee"`
	PurchaseFeePct     types.Number `json:"purchaseFeePct"`
	DailyPurchaseLimit types.Number `json:"dailyPurchaseLimit"`
	RedeemFeePct       types.Number `json:"redeemFeePct"`
	DailyRedeemLimit   types.Number `json:"dailyRedeemLimit"`
	Timestamp          types.Time   `json:"timestamp"`
}

// BLVTSubscriptionResponse represents a subscription to BLVT token
type BLVTSubscriptionResponse struct {
	ID        int64        `json:"id"`
	Status    string       `json:"status"` // S, P, and F for "success", "pending", and "failure"
	TokenName string       `json:"tokenName"`
	Amount    types.Number `json:"amount"` // subscribed token amount
	Cost      types.Number `json:"cost"`   // subscription cost in usdt
	Timestamp types.Time   `json:"timestamp"`
}

// BLVTTokenSubscriptionItem represents a subscription instances for BLVT token name.
type BLVTTokenSubscriptionItem struct {
	ID          int64        `json:"id"`
	TokenName   string       `json:"tokenName"`
	Amount      types.Number `json:"amount"`
	Nav         string       `json:"nav"`
	Fee         types.Number `json:"fee"`
	TotalCharge string       `json:"totalCharge"`
	Timestamp   types.Time   `json:"timestamp"`
}

// BLVTRedemption represents a BLVT redemption response.
type BLVTRedemption struct {
	ID           int64        `json:"id"`
	Status       string       `json:"status"`
	TokenName    string       `json:"tokenName"`
	RedeemAmount types.Number `json:"redeemAmount"`
	Amount       types.Number `json:"amount"`
	Timestamp    types.Time   `json:"timestamp"`
}

// BLVTRedemptionItem represents a BLVT redemption record item.
type BLVTRedemptionItem struct {
	ID         int64        `json:"id"`
	TokenName  string       `json:"tokenName"`
	Amount     types.Number `json:"amount"`     // Redemption amount
	Nav        string       `json:"nav"`        // NAV of redemption
	Fee        types.Number `json:"fee"`        // Reemption fee
	NetProceed string       `json:"netProceed"` // Net redemption value in usdt
	Timestamp  types.Time   `json:"timestamp"`
}

// BLVTUserLimitInfo represents a BLVT user limit information.
type BLVTUserLimitInfo struct {
	TokenName                       string       `json:"tokenName"`
	UserDailyTotalPurchaseLimitUSDT types.Number `json:"userDailyTotalPurchaseLimit"`
	UserDailyTotalRedeemLimitUSDT   types.Number `json:"userDailyTotalRedeemLimit"`
}

// FiatTransactionHistory represents a withdrawal and deposit history for fiat currencies.
type FiatTransactionHistory struct {
	Code    string `json:"code"`
	Message string `json:"message"`
	Data    []struct {
		OrderNo         string       `json:"orderNo"`
		FiatCurrency    string       `json:"fiatCurrency"`
		IndicatedAmount types.Number `json:"indicatedAmount"`
		Amount          types.Number `json:"amount"`
		TotalFee        types.Number `json:"totalFee"` // Trade fee
		Method          string       `json:"method"`   // Trade method
		Status          string       `json:"status"`   // Processing, Failed, Successful, Finished, Refunding, Refunded, Refund Failed, Order Partial credit Stopped
		CreateTime      types.Time   `json:"createTime"`
		UpdateTime      types.Time   `json:"updateTime"`
	} `json:"data"`
	Total   int64 `json:"total"`
	Success bool  `json:"success"`
}

// FiatPaymentHistory represents a fiat payments history
type FiatPaymentHistory struct {
	Code    string `json:"code"`
	Message string `json:"message"`
	Data    []struct {
		OrderNo        string       `json:"orderNo"`
		SourceAmount   types.Number `json:"sourceAmount"`   // Fiat trade amount
		FiatCurrency   string       `json:"fiatCurrency"`   // Fiat token
		ObtainAmount   types.Number `json:"obtainAmount"`   // Crypto trade amount
		CryptoCurrency string       `json:"cryptoCurrency"` // Crypto token
		TotalFee       types.Number `json:"totalFee"`       // Trade fee
		Price          types.Number `json:"price"`
		Status         string       `json:"status"` // Processing, Completed, Failed, Refunded
		PaymentMethod  string       `json:"paymentMethod"`
		CreateTime     types.Time   `json:"createTime"`
		UpdateTime     types.Time   `json:"updateTime"`
	} `json:"data"`
	Total   int64 `json:"total"`
	Success bool  `json:"success"`
}

// C2CTransaction represents a C2C transaction history
type C2CTransaction struct {
	Code    string `json:"code"`
	Message string `json:"message"`
	Data    []struct {
		OrderNumber         string       `json:"orderNumber"`
		AdvNo               string       `json:"advNo"`
		TradeType           string       `json:"tradeType"`
		Asset               string       `json:"asset"`
		Fiat                string       `json:"fiat"`
		FiatSymbol          string       `json:"fiatSymbol"`
		Amount              types.Number `json:"amount"` // Quantity (in Crypto)
		TotalPrice          types.Number `json:"totalPrice"`
		UnitPrice           types.Number `json:"unitPrice"`   // Unit Price (in Fiat)
		OrderStatus         string       `json:"orderStatus"` // possible values are: 'PENDING', 'TRADING', 'BUYER_PAYED', 'DISTRIBUTING', 'COMPLETED', 'IN_APPEAL', 'CANCELLED', 'CANCELLED_BY_SYSTEM'
		CreateTime          types.Time   `json:"createTime"`
		Commission          string       `json:"commission"` // Transaction Fee (in Crypto)
		CounterPartNickName string       `json:"counterPartNickName"`
		AdvertisementRole   string       `json:"advertisementRole"`
	} `json:"data"`
	Total   int64 `json:"total"`
	Success bool  `json:"success"`
}

// VIPLoanOngoingOrders represents a VIP loan orders history
type VIPLoanOngoingOrders struct {
	Rows []struct {
		OrderID                          int64        `json:"orderId"`
		LoanCoin                         string       `json:"loanCoin"`
		TotalDebt                        types.Number `json:"totalDebt"`
		LoanRate                         types.Number `json:"loanRate"`
		ResidualInterest                 string       `json:"residualInterest"`
		CollateralAccountID              string       `json:"collateralAccountId"`
		CollateralCoin                   string       `json:"collateralCoin"`
		TotalCollateralValueAfterHaircut string       `json:"totalCollateralValueAfterHaircut"`
		LockedCollateralValue            string       `json:"lockedCollateralValue"`
		CurrentLTV                       string       `json:"currentLTV"`
		ExpirationTime                   types.Time   `json:"expirationTime"`
		LoanDate                         string       `json:"loanDate"`
		LoanTerm                         string       `json:"loanTerm"`
		InitialLtv                       string       `json:"initialLtv"`
		MarginCallLtv                    string       `json:"marginCallLtv"`
		LiquidationLtv                   string       `json:"liquidationLtv"`
	} `json:"rows"`
	Total int64 `json:"total"`
}

// VIPLoanRepayResponse represents a response for VIP loan repayment.
type VIPLoanRepayResponse struct {
	LoanCoin           string       `json:"loanCoin"`
	RepayAmount        types.Number `json:"repayAmount"`
	RemainingPrincipal string       `json:"remainingPrincipal"`
	RemainingInterest  string       `json:"remainingInterest"`
	CollateralCoin     string       `json:"collateralCoin"`
	CurrentLTV         string       `json:"currentLTV"`
	RepayStatus        string       `json:"repayStatus"`
}

// WalletAssetCosts represents a wallet asset cost list.
type WalletAssetCosts []map[string]types.Number

// UnmarshalJSON deserializes a wallet asset cost object or list of objects into slice of map.
func (a *WalletAssetCosts) UnmarshalJSON(data []byte) error {
	var resp []map[string]types.Number
	err := json.Unmarshal(data, &resp)
	if err != nil {
		var singleObj map[string]types.Number
		err = json.Unmarshal(data, &singleObj)
		if err != nil {
			return err
		}
		resp = append(resp, singleObj)
	}
	*a = resp
	return nil
}

// PayTradeHistory represents a pay transactions.
type PayTradeHistory struct {
	Code    string `json:"code"`
	Message string `json:"message"`
	Data    []struct {
		OrderType       string       `json:"orderType"`
		TransactionID   string       `json:"transactionId"`
		TransactionTime types.Time   `json:"transactionTime"`
		Amount          types.Number `json:"amount"`
		Currency        string       `json:"currency"`
		WalletType      int64        `json:"walletType"`
		WalletTypes     []string     `json:"walletTypes"`
		FundsDetail     []struct {
			Currency        string           `json:"currency"`
			Amount          types.Number     `json:"amount"`
			WalletAssetCost WalletAssetCosts `json:"walletAssetCost"`
		} `json:"fundsDetail"`
		PayerInfo struct {
			Name      string `json:"name"`
			Type      string `json:"type"`
			BinanceID int64  `json:"binanceId"`
			AccountID int64  `json:"accountId"`
		} `json:"payerInfo"`
		ReceiverInfo struct {
			Name        string `json:"name"`
			Type        string `json:"type"`
			Email       string `json:"email"`
			BinanceID   int64  `json:"binanceId"`
			AccountID   int64  `json:"accountId"`
			CountryCode string `json:"countryCode"`
			PhoneNumber string `json:"phoneNumber"`
			MobileCode  string `json:"mobileCode"`
			Extend      struct {
				InstitutionName string `json:"institutionName"`
				CardNumber      string `json:"cardNumber"`
				DigitalWalletID string `json:"digitalWalletId"`
			} `json:"extend"`
		} `json:"receiverInfo"`
	} `json:"data"`
	Success bool `json:"success"`
}

// ConvertPairInfo represents a convert-pair information.
type ConvertPairInfo struct {
	FromAsset          string       `json:"fromAsset"`
	ToAsset            string       `json:"toAsset"`
	FromAssetMinAmount types.Number `json:"fromAssetMinAmount"`
	FromAssetMaxAmount types.Number `json:"fromAssetMaxAmount"`
	ToAssetMinAmount   types.Number `json:"toAssetMinAmount"`
	ToAssetMaxAmount   types.Number `json:"toAssetMaxAmount"`
}

// OrderQuantityPrecision represents asset’s precision information
type OrderQuantityPrecision struct {
	Asset    string `json:"asset"`
	Fraction int64  `json:"fraction"`
}

// ConvertQuoteResponse represents a response quote for the requested token pairs
type ConvertQuoteResponse struct {
	QuoteID        string       `json:"quoteId"`
	Ratio          string       `json:"ratio"`
	InverseRatio   types.Number `json:"inverseRatio"`
	ValidTimestamp types.Time   `json:"validTimestamp"`
	ToAmount       types.Number `json:"toAmount"`
	FromAmount     types.Number `json:"fromAmount"`
}

// QuoteOrderStatus represent a response of accepting a quote.
type QuoteOrderStatus struct {
	OrderID     string     `json:"orderId"`
	CreateTime  types.Time `json:"createTime"`
	OrderStatus string     `json:"orderStatus"` // PROCESS/ACCEPT_SUCCESS/SUCCESS/FAIL
}

// ConvertOrderStatus represents a convert order status.
type ConvertOrderStatus struct {
	OrderID      int64        `json:"orderId"`
	OrderStatus  string       `json:"orderStatus"`
	FromAsset    string       `json:"fromAsset"`
	ToAsset      string       `json:"toAsset"`
	FromAmount   types.Number `json:"fromAmount"`
	ToAmount     types.Number `json:"toAmount"`
	Ratio        types.Number `json:"ratio"`
	InverseRatio types.Number `json:"inverseRatio"`
	CreateTime   types.Time   `json:"createTime"`
}

// ConvertPlaceLimitOrderParam represents a convert place limit order parameters.
type ConvertPlaceLimitOrderParam struct {
	BaseAsset   currency.Code `json:"baseAsset"` // base asset (use the response fromIsBase from GET /sapi/v1/convert/exchangeInfo api to check which one is baseAsset )
	QuoteAsset  currency.Code `json:"quoteAsset"`
	LimitPrice  float64       `json:"limitPrice"`
	BaseAmount  float64       `json:"baseAmount,omitempty"`  // Base asset amount. (One of baseAmount or quoteAmount is required)
	QuoteAmount float64       `json:"quoteAmount,omitempty"` // Quote asset amount. (One of baseAmount or quoteAmount is required)
	Side        string        `json:"side"`                  // BUY or SELL
	WalletType  string        `json:"walletType,omitempty"`  // SPOT or FUNDING or SPOT_FUNDING. It is to use which type of assets. Default is SPOT.
	ExpiredType string        `json:"expiredType"`           // 1_D, 3_D, 7_D, 30_D (D means day)
}

// OrderStatusResponse represents a convert limit order response.
type OrderStatusResponse struct {
	OrderID int64  `json:"orderId"`
	Status  string `json:"status"`
}

// LimitOrderHistory represents a limit order details.
type LimitOrderHistory struct {
	List []LimitOrderDetail `json:"list"`
}

// LimitOrderDetail represents a limit order detail information.
type LimitOrderDetail struct {
	QuoteID          string       `json:"quoteId"`
	OrderID          int64        `json:"orderId"`
	OrderStatus      string       `json:"orderStatus"`
	FromAsset        string       `json:"fromAsset"`
	FromAmount       types.Number `json:"fromAmount"`
	ToAsset          string       `json:"toAsset"`
	ToAmount         types.Number `json:"toAmount"`
	Ratio            types.Number `json:"ratio"`
	InverseRatio     types.Number `json:"inverseRatio"`
	CreateTime       types.Time   `json:"createTime"`
	ExpiredTimestamp types.Time   `json:"expiredTimestamp"`
}

// ConvertTradeHistory represents a response for convert trade history
type ConvertTradeHistory struct {
	List      []LimitOrderDetail `json:"list"`
	StartTime types.Time         `json:"startTime"`
	EndTime   types.Time         `json:"endTime"`
	Limit     int64              `json:"limit"`
	MoreData  bool               `json:"moreData"`
}

// RebateHistory represents a rebate history response
type RebateHistory struct {
	Status string `json:"status"`
	Type   string `json:"type"`
	Code   string `json:"code"`
	Data   struct {
		Page         int64 `json:"page"`
		TotalRecords int64 `json:"totalRecords"`
		TotalPageNum int64 `json:"totalPageNum"`
		Data         []struct {
			Asset      string       `json:"asset"`
			Type       int64        `json:"type"`
			Amount     types.Number `json:"amount"`
			UpdateTime types.Time   `json:"updateTime"`
		} `json:"data"`
	} `json:"data"`
}

// NFTTransactionHistory represents an NFT transaction history
type NFTTransactionHistory struct {
	Total int64 `json:"total"` // total records
	List  []struct {
		OrderNo string `json:"orderNo"` // 0: purchase order, 1: sell order, 2: royalty income, 3: primary market order, 4: mint fee
		Tokens  []struct {
			Network         string `json:"network"`         // NFT Network
			TokenID         string `json:"tokenId"`         // NFT Token ID
			ContractAddress string `json:"contractAddress"` // NFT Contract Address
		} `json:"tokens"`
		TradeTime     types.Time   `json:"tradeTime"`
		TradeAmount   types.Number `json:"tradeAmount"`
		TradeCurrency string       `json:"tradeCurrency"`
	} `json:"list"`
}

// NFTDepositHistory represents an NFT deposit history
type NFTDepositHistory struct {
	Total int64 `json:"total"`
	List  []struct {
		Network         string     `json:"network"`
		TransactionID   string     `json:"txID"`
		ContractAdrress string     `json:"contractAdrress"`
		TokenID         string     `json:"tokenId"`
		Timestamp       types.Time `json:"timestamp"`
	} `json:"list"`
}

// NFTWithdrawalHistory represents an NFT withdrawal history
type NFTWithdrawalHistory struct {
	Total int64 `json:"total"`
	List  []struct {
		Network         string     `json:"network"`
		TransactionID   string     `json:"txID"`
		ContractAdrress string     `json:"contractAdrress"`
		TokenID         string     `json:"tokenId"`
		Timestamp       types.Time `json:"timestamp"`
		Fee             float64    `json:"fee"`
		FeeAsset        string     `json:"feeAsset"`
	} `json:"list"`
}

// NFTAssets represents NFT assets list
type NFTAssets struct {
	Total int64 `json:"total"`
	List  []struct {
		Network         string `json:"network"`
		ContractAddress string `json:"contractAddress"`
		TokenID         string `json:"tokenId"`
	} `json:"list"`
}

// GiftCard represents a single-token gift card.
type GiftCard struct {
	Code    string `json:"code"`
	Message string `json:"message"`
	Data    struct {
		ReferenceNo string     `json:"referenceNo"`
		Code        string     `json:"code"`
		ExpiredTime types.Time `json:"expiredTime"`
	} `json:"data"`
	Success bool `json:"success"`
}

// DualTokenGiftCard represents a response for creating a dual token gift card.
type DualTokenGiftCard struct {
	Code    string `json:"code"`
	Message string `json:"message"`
	Data    struct {
		ReferenceNo string     `json:"referenceNo"`
		Code        string     `json:"code"`
		ExpiredTime types.Time `json:"expiredTime"`
	} `json:"data"`
	Success bool `json:"success"`
}

// RedeemBinanceGiftCard represents a binance gift card redemption response.
type RedeemBinanceGiftCard struct {
	Code    string `json:"code"`
	Message string `json:"message"`
	Data    struct {
		ReferenceNo string       `json:"referenceNo"`
		IdentityNo  string       `json:"identityNo"`
		Token       string       `json:"token"`
		Amount      types.Number `json:"amount"`
	} `json:"data"`
	Success bool `json:"success"`
}

// GiftCardVerificationResponse represents a Binance Gift Card verification response.
type GiftCardVerificationResponse struct {
	Code    string `json:"code"`
	Message string `json:"message"`
	Data    struct {
		Valid  bool         `json:"valid"`
		Token  string       `json:"token"`
		Amount types.Number `json:"amount"`
	} `json:"data"`
	Success bool `json:"success"`
}

// RSAPublicKeyResponse represents an RSA public key response.
type RSAPublicKeyResponse struct {
	Code    string `json:"code"`
	Message string `json:"message"`
	Data    string `json:"data"`
	Success bool   `json:"success"`
}

// TokenLimitInfo represents a token info
type TokenLimitInfo struct {
	Code    string `json:"code"`
	Message string `json:"message"`
	Data    []struct {
		Coin    string       `json:"coin"`
		FromMin types.Number `json:"fromMin"`
		FromMax types.Number `json:"fromMax"`
	} `json:"data"`
	Success bool `json:"success"`
}

// VIPLoanRepaymentHistoryResponse represents a VIP loan repayment history response.
type VIPLoanRepaymentHistoryResponse struct {
	Rows []struct {
		LoanCoin       string       `json:"loanCoin"`
		RepayAmount    types.Number `json:"repayAmount"`
		CollateralCoin string       `json:"collateralCoin"`
		RepayStatus    string       `json:"repayStatus"`
		LoanDate       string       `json:"loanDate"`
		RepayTime      types.Time   `json:"repayTime"`
		OrderID        string       `json:"orderId"`
	} `json:"rows"`
	Total int64 `json:"total"`
}

// VIPLoanAccruedInterests holds a list of accrued interests
type VIPLoanAccruedInterests struct {
	Rows []struct {
		LoanCoin           string       `json:"loanCoin"`
		PrincipalAmount    types.Number `json:"principalAmount"`
		InterestAmount     types.Number `json:"interestAmount"`
		AnnualInterestRate types.Number `json:"annualInterestRate"`
		AccrualTime        types.Time   `json:"accrualTime"`
		OrderID            int64        `json:"orderId"`
	} `json:"rows"`
	Total int64 `json:"total"`
}

// LoanRenewResponse represents loan renew
type LoanRenewResponse struct {
	LoanAccountID       string       `json:"loanAccountId"` // loan receiving account
	LoanCoin            string       `json:"loanCoin"`
	LoanAmount          types.Number `json:"loanAmount"`
	CollateralAccountID string       `json:"collateralAccountId"`
	CollateralCoin      string       `json:"collateralCoin"`
	LoanTerm            string       `json:"loanTerm"`
}

// LockedValueVIPCollateralAccount represents a collateral account locked response.
type LockedValueVIPCollateralAccount struct {
	Rows []struct {
		CollateralAccountID string `json:"collateralAccountId"`
		CollateralCoin      string `json:"collateralCoin"`
	} `json:"rows"`
	Total int64 `json:"total"`
}

// VIPLoanBorrow represents a VIP loan borrow detail.
type VIPLoanBorrow struct {
	LoanAccountID       string       `json:"loanAccountId"`
	RequestID           string       `json:"requestId"`
	LoanCoin            string       `json:"loanCoin"`
	IsFlexibleRate      string       `json:"isFlexibleRate"`
	LoanAmount          types.Number `json:"loanAmount"`
	CollateralAccountID string       `json:"collateralAccountId"`
	CollateralCoin      string       `json:"collateralCoin"`
	LoanTerm            string       `json:"loanTerm,omitempty"`
}

// VIPLoanableAssetsData represents a list of loanable assets for VIP account
type VIPLoanableAssetsData struct {
	Rows []struct {
		LoanCoin                   string       `json:"loanCoin"`
		FlexibleHourlyInterestRate types.Number `json:"_flexibleHourlyInterestRate"`
		FlexibleYearlyInterestRate types.Number `json:"_flexibleYearlyInterestRate"`
		Three0DDailyInterestRate   types.Number `json:"_30dDailyInterestRate"`
		Three0DYearlyInterestRate  types.Number `json:"_30dYearlyInterestRate"`
		Six0DDailyInterestRate     types.Number `json:"_60dDailyInterestRate"`
		Six0DYearlyInterestRate    types.Number `json:"_60dYearlyInterestRate"`
		MinLimit                   types.Number `json:"minLimit"`
		MaxLimit                   types.Number `json:"maxLimit"`
		VipLevel                   int64        `json:"vipLevel"`
	} `json:"rows"`
	Total int64 `json:"total"`
}

// VIPCollateralAssetData represents a VIP collateral asset data.
type VIPCollateralAssetData struct {
	Rows []struct {
		CollateralCoin         string `json:"collateralCoin"`
		OneStCollateralRatio   string `json:"_1stCollateralRatio"`
		OneStCollateralRange   string `json:"_1stCollateralRange"`
		TwoNdCollateralRatio   string `json:"_2ndCollateralRatio"`
		TwoNdCollateralRange   string `json:"_2ndCollateralRange"`
		ThreeRdCollateralRatio string `json:"_3rdCollateralRatio"`
		ThreeRdCollateralRange string `json:"_3rdCollateralRange"`
		FourThCollateralRatio  string `json:"_4thCollateralRatio"`
		FourThCollateralRange  string `json:"_4thCollateralRange"`
	} `json:"rows"`
	Total int64 `json:"total"`
}

// LoanApplicationStatus represents a loan application status response.
type LoanApplicationStatus struct {
	Rows []struct {
		OrderID             string       `json:"orderId"`
		LoanAccountID       string       `json:"loanAccountId"`
		RequestID           string       `json:"requestId"`
		LoanCoin            string       `json:"loanCoin"`
		LoanAmount          types.Number `json:"loanAmount"`
		CollateralAccountID string       `json:"collateralAccountId"`
		CollateralCoin      string       `json:"collateralCoin"`
		LoanTerm            string       `json:"loanTerm"`
		Status              string       `json:"status"`
		LoanDate            string       `json:"loanDate"`
	} `json:"rows"`
	Total int64 `json:"total"`
}

// BorrowInterestRate represents a borrow interest rate response.
type BorrowInterestRate struct {
	Asset                      string       `json:"asset"`
	FlexibleDailyInterestRate  types.Number `json:"flexibleDailyInterestRate"`
	FlexibleYearlyInterestRate types.Number `json:"flexibleYearlyInterestRate"`
	Time                       types.Time   `json:"time"`
}

// VIPLoanInterestRate holds list of VIP loan interest rate details
type VIPLoanInterestRate struct {
	Rows []struct {
		Coin                   string       `json:"coin"`
		AnnualizedInterestRate types.Number `json:"annualizedInterestRate"`
		Time                   types.Time   `json:"time"`
	} `json:"rows"`
	Total int64 `json:"total"`
}

// ListenKeyResponse represents a listen-key response instance.
type ListenKeyResponse struct {
	ListenKey string `json:"listenKey"`
}

// ErrResponse holds error response information.
type ErrResponse struct {
	Code    types.Number `json:"code"`
	Message string       `json:"msg"`
}

// LeadTraderStatus holds information about whether the user is a lead trader or not.
type LeadTraderStatus struct {
	IsLeadTrader bool       `json:"isLeadTrader"`
	Time         types.Time `json:"time"`
}

// LeadTradingSymbolItem holds lead trading symbol detail
type LeadTradingSymbolItem struct {
	Symbol     string `json:"symbol"`
	BaseAsset  string `json:"baseAsset"`
	QuoteAsset string `json:"quoteAsset"`
}

// UserNegativeBalanceRecord holds details of users negative balance
type UserNegativeBalanceRecord struct {
	Total int64 `json:"total"`
	Rows  []struct {
		StartTime types.Time `json:"startTime"`
		EndTime   types.Time `json:"endTime"`
		Details   []struct {
			Asset                string       `json:"asset"`
			NegativeBalance      types.Number `json:"negativeBalance"`
			NegativeMaxThreshold types.Number `json:"negativeMaxThreshold"`
		} `json:"details"`
	} `json:"rows"`
}

// LocalWithdrawalResponse holds local withdrawal response
type LocalWithdrawalResponse struct {
	TransferID int    `json:"trId"`
	Accpted    bool   `json:"accpted"`
	Info       string `json:"info"`
}

// LocalEntityWithdrawalDetail represents a local entity withdrawal detail
type LocalEntityWithdrawalDetail struct {
	ID                 string       `json:"id"`
	TravelRuleRecordID int64        `json:"trId"`
	Amount             types.Number `json:"amount"`
	TransactionFee     types.Number `json:"transactionFee"`
	Coin               string       `json:"coin"`
	WithdrawalStatus   int64        `json:"withdrawalStatus"`
	TravelRuleStatus   int64        `json:"travelRuleStatus"`
	Address            string       `json:"address"`
	AddressTag         string       `json:"addressTag,omitempty"`
	TransactionID      string       `json:"txId"`
	ApplyTime          types.Time   `json:"applyTime"`
	Network            string       `json:"network"`
	TransferType       int64        `json:"transferType"`
	WithdrawOrderID    string       `json:"withdrawOrderId,omitempty"`
	Info               string       `json:"info"`
	ConfirmNo          int64        `json:"confirmNo"`
	WalletType         int64        `json:"walletType"`
	TransactionKey     string       `json:"txKey"`
	Questionnaire      string       `json:"questionnaire"`
	CompleteTime       types.Time   `json:"completeTime"`
}

// QuestionnaireDepositResponse represents a questionnaire deposit operation response
type QuestionnaireDepositResponse struct {
	TransactionID int64  `json:"trId"`
	Accepted      bool   `json:"accepted"`
	Info          string `json:"info"`
}

// LocalEntityDepositDetail holds asset deposit information for local entities
type LocalEntityDepositDetail struct {
	TrID                 int64         `json:"trId"`
	TranID               int64         `json:"tranId"`
	Amount               types.Number  `json:"amount"`
	Coin                 currency.Code `json:"coin"`
	Network              string        `json:"network"`
	DepositStatus        int64         `json:"depositStatus"`
	TravelRuleStatus     int64         `json:"travelRuleStatus"`
	Address              string        `json:"address"`
	AddressTag           string        `json:"addressTag"`
	TransactionID        string        `json:"txId"`
	InsertTime           types.Time    `json:"insertTime"`
	TransferType         int64         `json:"transferType"`
	ConfirmTimes         string        `json:"confirmTimes"`
	UnlockConfirm        int           `json:"unlockConfirm"`
	WalletType           int           `json:"walletType"`
	RequireQuestionnaire bool          `json:"requireQuestionnaire"`
	Questionnaire        any           `json:"questionnaire"`
}

// VASPItemInfo holds a single virtual assep service provider(VASP) instance information
type VASPItemInfo struct {
	VaspName string `json:"vaspName"`
	VaspCode string `json:"vaspCode"`
}

// FlexibleLoanCollateralRepaymentResponse holds details of flexible loan repayment response
type FlexibleLoanCollateralRepaymentResponse struct {
	LoanCoin            string       `json:"loanCoin"`
	CollateralCoin      string       `json:"collateralCoin"`
	RemainingDebt       types.Number `json:"remainingDebt"`
	RemainingCollateral types.Number `json:"remainingCollateral"`
	FullRepayment       bool         `json:"fullRepayment"`
	CurrentLTV          string       `json:"currentLTV"`
	RepayStatus         string       `json:"repayStatus"`
}

// FlexibleLoanLiquidiationhistory holds flexible loan liquidiations list
type FlexibleLoanLiquidiationhistory struct {
	Rows []struct {
		LoanCoin                    string       `json:"loanCoin"`
		LiquidationDebt             types.Number `json:"liquidationDebt"`
		CollateralCoin              string       `json:"collateralCoin"`
		LiquidationCollateralAmount types.Number `json:"liquidationCollateralAmount"`
		ReturnCollateralAmount      types.Number `json:"returnCollateralAmount"`
		LiquidationFee              types.Number `json:"liquidationFee"`
		LiquidationStartingPrice    types.Number `json:"liquidationStartingPrice"`
		LiquidationStartingTime     types.Time   `json:"liquidationStartingTime"`
		Status                      string       `json:"status"`
	} `json:"rows"`
	Total int64 `json:"total"`
}

// AccountInfo holds an user's account information
type AccountInfo struct {
	VipLevel                       int  `json:"vipLevel"`
	IsMarginEnabled                bool `json:"isMarginEnabled"`
	IsFutureEnabled                bool `json:"isFutureEnabled"`
	IsOptionsEnabled               bool `json:"isOptionsEnabled"`
	IsPortfolioMarginRetailEnabled bool `json:"isPortfolioMarginRetailEnabled"`
}

// CreatesSubAccount holds subaccount details after subaccount creation
type CreatesSubAccount struct {
	SubaccountID string `json:"subaccountId"`
	Email        string `json:"email"`
	Tag          string `json:"tag"`
}

// SubAccountInstance holds subaccount details
type SubAccountInstance struct {
	SubaccountID          string     `json:"subaccountId"`
	Email                 string     `json:"email"`
	Tag                   string     `json:"tag"`
	MakerCommission       float64    `json:"makerCommission"`
	TakerCommission       float64    `json:"takerCommission"`
	MarginMakerCommission float64    `json:"marginMakerCommission"`
	MarginTakerCommission float64    `json:"marginTakerCommission"`
	CreateTime            types.Time `json:"createTime"`
}

// FuturesSubAccountEnableResponse holds a response detail after enabling sub-account for futures asset type
type FuturesSubAccountEnableResponse struct {
	SubaccountID  string     `json:"subaccountId"`
	EnableFutures bool       `json:"enableFutures"`
	UpdateTime    types.Time `json:"updateTime"`
}

// SubAccountAPIKey holds sub-accounts API key details
type SubAccountAPIKey struct {
	SubaccountID string `json:"subaccountId"`
	APIKey       string `json:"apiKey"`
	SecretKey    string `json:"secretKey"`
	CanTrade     bool   `json:"canTrade"`
	MarginTrade  bool   `json:"marginTrade"`
	FuturesTrade bool   `json:"futuresTrade"`
}

// SubAccountUniversalTransferEnableResponse holds subaccounts universal transfer enabling response
type SubAccountUniversalTransferEnableResponse struct {
	SubaccountID         string `json:"subaccountId"`
	Apikey               string `json:"apikey"`
	CanUniversalTransfer bool   `json:"canUniversalTransfer"`
}

// SubAccountIPRestrictioin holds subaccount IP restrictions detail
type SubAccountIPRestrictioin struct {
	Status     string     `json:"status"`
	IPList     []string   `json:"ipList"`
	UpdateTime types.Time `json:"updateTime"`
	APIKey     string     `json:"apiKey"`
}

// BrokerCreateSubAccount represents a subaccount creation response through a broker
type BrokerCreateSubAccount struct {
	SubaccountID string `json:"subaccountId"`
	Email        string `json:"email"`
	Tag          string `json:"tag"`
}

// BrokerCreatedSubAccountDetail holds subaccount information created by a broker
type BrokerCreatedSubAccountDetail struct {
	SubAccountID          string     `json:"subaccountId"`
	Email                 string     `json:"email"`
	Tag                   string     `json:"tag"`
	MakerCommission       float64    `json:"makerCommission"`
	TakerCommission       float64    `json:"takerCommission"`
	MarginMakerCommission float64    `json:"marginMakerCommission"`
	MarginTakerCommission float64    `json:"marginTakerCommission"`
	CreateTime            types.Time `json:"createTime"`
}

// BrokerSubAccountTransfer holds a sub-account transfer between a through broker
type BrokerSubAccountTransfer struct {
	Success       bool   `json:"success"`
	TransactionID string `json:"txnId"`
	ClientTranID  string `json:"clientTranId"`
}

// SubAccountTransferRecord holds a sub-account transfer record performed through broker
type SubAccountTransferRecord struct {
	FromID        string       `json:"fromId"`
	ToID          string       `json:"toId"`
	Asset         string       `json:"asset"`
	Quantity      types.Number `json:"qty"`
	Time          types.Time   `json:"time"`
	TransactionID string       `json:"txnId"`
	ClientTranID  string       `json:"clientTranId"`
	Status        string       `json:"status"`
}

// FuturesSubAccountTransfers holds futures subaccount transfer histories of futures assets
type FuturesSubAccountTransfers struct {
	Success     bool `json:"success"`
	FuturesType int  `json:"futuresType"`
	Transfers   []struct {
		From         string       `json:"from,omitempty"`
		To           string       `json:"to,omitempty"`
		Asset        string       `json:"asset"`
		Quantity     types.Number `json:"qty"`
		TransferID   string       `json:"tranId"`
		ClientTranID string       `json:"clientTranId"`
		Time         types.Time   `json:"time"`
		FromID       string       `json:"fromId,omitempty"`
		ToID         string       `json:"toId,omitempty"`
	} `json:"transfers"`
}

// SubAccountTransferWithBroker holds a sub-account transfer history item through a broker
type SubAccountTransferWithBroker struct {
	DepositID        int64        `json:"depositId"`
	SubAccountID     string       `json:"subAccountId"`
	Address          string       `json:"address"`
	AddressTag       string       `json:"addressTag"`
	Amount           types.Number `json:"amount"`
	Coin             string       `json:"coin"`
	InsertTime       types.Time   `json:"insertTime"`
	TransferType     int64        `json:"transferType"`
	Network          string       `json:"network"`
	Status           int64        `json:"status"`
	TransactionID    string       `json:"txId"`
	SourceAddress    string       `json:"sourceAddress"`
	ConfirmTimes     string       `json:"confirmTimes"`
	SelfReturnStatus int64        `json:"selfReturnStatus"`
}

// SpotSubAccountAssetInfo holds spot account sub-account info
type SpotSubAccountAssetInfo struct {
	Data []struct {
		SubAccountID      string       `json:"subAccountId"`
		TotalBalanceOfBTC types.Number `json:"totalBalanceOfBtc"`
	} `json:"data"`
	Timestamp types.Time `json:"timestamp"`
}

// MarginSubAccountAssetInfo holds margin account sub-account info
type MarginSubAccountAssetInfo struct {
	Data []struct {
		MarginEnable        bool         `json:"marginEnable"`
		SubAccountID        string       `json:"subAccountId"`
		TotalAssetOfBtc     types.Number `json:"totalAssetOfBtc,omitempty"`
		TotalLiabilityOfBtc types.Number `json:"totalLiabilityOfBtc,omitempty"`
		TotalNetAssetOfBtc  types.Number `json:"totalNetAssetOfBtc,omitempty"`
		MarginLevel         string       `json:"marginLevel,omitempty"`
	} `json:"data"`
	Timestamp types.Time `json:"timestamp"`
}

// FuturesSubAccountAssetInfo holds a margin account sub-account information
type FuturesSubAccountAssetInfo struct {
	Data []struct {
		SubAccountID                string       `json:"subAccountId"`
		TotalInitialMargin          types.Number `json:"totalInitialMargin,omitempty"`
		TotalMaintenanceMargin      types.Number `json:"totalMaintenanceMargin,omitempty"`
		TotalWalletBalance          types.Number `json:"totalWalletBalance,omitempty"`
		TotalUnrealizedProfit       types.Number `json:"totalUnrealizedProfit,omitempty"`
		TotalMarginBalance          types.Number `json:"totalMarginBalance,omitempty"`
		TotalPositionInitialMargin  types.Number `json:"totalPositionInitialMargin,omitempty"`
		TotalOpenOrderInitialMargin types.Number `json:"totalOpenOrderInitialMargin,omitempty"`
		FuturesEnable               bool         `json:"futuresEnable"`
		Asset                       string       `json:"asset,omitempty"`

		// Returned with coin margined futures assets information
		TotalWalletBalanceOfUsdt    string `json:"totalWalletBalanceOfUsdt,omitempty"`
		TotalUnrealizedProfitOfUsdt string `json:"totalUnrealizedProfitOfUsdt,omitempty"`
		TotalMarginBalanceOfUsdt    string `json:"totalMarginBalanceOfUsdt,omitempty"`
	} `json:"data"`
	Timestamp types.Time `json:"timestamp"`
}

// BNBBurnStatus holds status for sub-account
type BNBBurnStatus struct {
	SubAccountID    int  `json:"subAccountId"`
	SpotBNBBurn     bool `json:"spotBNBBurn"`
	InterestBNBBurn bool `json:"interestBNBBurn"`
}

// BNBBurnToggleResponse represents a BNB Burn subaccount toggle response
type BNBBurnToggleResponse struct {
	SubAccountID    int64 `json:"subAccountId"`
	InterestBNBBurn bool  `json:"interestBNBBurn"`
}

// BNBBurnToggleSpot enables or disables bnb burn for spot and margin subaccounts
type BNBBurnToggleSpot struct {
	SubAccountID int64 `json:"subAccountId"`
	SpotBNBBurn  bool  `json:"spotBNBBurn"`
}

// LinkAccountInformation account information
type LinkAccountInformation struct {
	MaxMakerCommission float64 `json:"maxMakerCommission"`
	MinMakerCommission float64 `json:"minMakerCommission"`
	MaxTakerCommission float64 `json:"maxTakerCommission"`
	MinTakerCommission float64 `json:"minTakerCommission"`
	SubAccountQty      int64   `json:"subAccountQty"`
	MaxSubAccountQty   int64   `json:"maxSubAccountQty"`
}

// SubAccountCommission holds subaccount commissiong detail
type SubAccountCommission struct {
	SubAccountID          string  `json:"subAccountId"`
	MakerCommission       float64 `json:"makerCommission"`
	TakerCommission       float64 `json:"takerCommission"`
	MarginMakerCommission float64 `json:"marginMakerCommission"`
	MarginTakerCommission float64 `json:"marginTakerCommission"`
}

// SubAccountFuturesUSDMarginedCommissionAdjustment holds USD margined futures commission adjustment
type SubAccountFuturesUSDMarginedCommissionAdjustment struct {
	SubAccountID    int64  `json:"subAccountId"`
	Symbol          string `json:"symbol"`
	MakerAdjustment int64  `json:"makerAdjustment"`
	TakerAdjustment int64  `json:"takerAdjustment"`
	MakerCommission int64  `json:"makerCommission"`
	TakerCommission int64  `json:"takerCommission"`
}

// FuturesSubAccountCommissionAdjustments holds futures subaccount commission adjustments
type FuturesSubAccountCommissionAdjustments struct {
	SubAccountID    int64   `json:"subAccountId"`
	Symbol          string  `json:"symbol"`
	MakerCommission float64 `json:"makerCommission"`
	TakerCommission float64 `json:"takerCommission"`
}

// FSubAccountCommissionAdjustment holds futures subaccount coin margined futures commission adjustment
type FSubAccountCommissionAdjustment struct {
	SubAccountID    int64   `json:"subAccountId"`
	Pair            string  `json:"pair"`
	MakerAdjustment float64 `json:"makerAdjustment"`
	TakerAdjustment float64 `json:"takerAdjustment"`
	MakerCommission float64 `json:"makerCommission"`
	TakerCommission float64 `json:"takerCommission"`
}

// UserIsNewUserDetail represents users information including whether the user is new or old
type UserIsNewUserDetail struct {
	APIAgentCode  string `json:"apiAgentCode"`
	RebateWorking bool   `json:"rebateWorking"`
	IfNewUser     bool   `json:"ifNewUser"`
	ReferrerID    int64  `json:"referrerId"`
}

// CustomerIDResult holds a request parameter and response data after customizing customer ID by email
type CustomerIDResult struct {
	CustomerID string `json:"customerId"`
	Email      string `json:"email"`
}

// CustomerRabateRecord holds details of customers rabate records
type CustomerRabateRecord struct {
	CustomerID string     `json:"customerId"`
	Email      string     `json:"email"`
	Income     string     `json:"income"`
	Asset      string     `json:"asset"`
	Symbol     string     `json:"symbol"`
	Time       types.Time `json:"time"`
	OrderID    int64      `json:"orderId"`
	TradeID    int64      `json:"tradeId"`
}

// FuturesNewUserDetail hodls futures user data and if the user is new user or not
type FuturesNewUserDetail struct {
	BrokerID      string `json:"brokerId"`
	RebateWorking bool   `json:"rebateWorking"`
	IfNewUser     bool   `json:"ifNewUser"`
}

// FuturesCustomerID holds futures users customer ID and broker ID details.
type FuturesCustomerID struct {
	BrokerID   string `json:"brokerId"`
	CustomerID string `json:"customerId"`
}

// FuturesUserIncomeDetail holds a futures account user income details
type FuturesUserIncomeDetail struct {
	Symbol     string     `json:"symbol"`
	IncomeType string     `json:"incomeType"`
	Income     string     `json:"income"`
	Asset      string     `json:"asset"`
	Info       string     `json:"info"`
	Time       types.Time `json:"time"`
}

// BrokerTradersNumber stores the number of traders referred to a broker along with the corresponding timestamp.
type BrokerTradersNumber struct {
	NewTraders types.Number `json:"newTrader"`
	OldTraders types.Number `json:"oldTrader"`
	Time       types.Time   `json:"time"`
}

// RebateOverview holds a futures account rebate overview
type RebateOverview struct {
	BrokerID                  string       `json:"brokerId"`
	NewTraderRebateCommission types.Number `json:"newTraderRebateCommission"`
	OldTraderRebateCommission types.Number `json:"oldTraderRebateCommission"`
	TotalTradeUser            int64        `json:"totalTradeUser"`
	Unit                      string       `json:"unit"`
	TotalTradeVol             types.Number `json:"totalTradeVol"`
	TotalRebateVol            types.Number `json:"totalRebateVol"`
	Time                      types.Time   `json:"time"`
}

// CommissionRebateRecord holds a spot account broker commission rebate record detail
type CommissionRebateRecord struct {
	SubaccountID string     `json:"subaccountId"`
	Income       string     `json:"income"`
	Asset        string     `json:"asset"`
	Symbol       string     `json:"symbol"`
	TradeID      int64      `json:"tradeId"`
	Time         types.Time `json:"time"`
	Status       int64      `json:"status"`
}

// UserTradeVolume holds trade volume infomration of a broker user at different timestamps
type UserTradeVolume struct {
	Unit     types.Number `json:"unit"`
	TradeVol types.Number `json:"tradeVol"`
	Time     types.Time   `json:"time"`
}

// UserRebateVolume holds rebate volume information of a broker user at different timestamp
type UserRebateVolume struct {
	Unit         string       `json:"unit"`
	RebateVolume types.Number `json:"rebateVol"`
	Time         types.Time   `json:"time"`
}

// TradingAndRebateVolumeData holds a trading and rebate volume
type TradingAndRebateVolumeData struct {
	CustomerID string       `json:"customerId"`
	Unit       string       `json:"unit"`
	TradeVol   types.Number `json:"tradeVol"`
	RebateVol  types.Number `json:"rebateVol"`
	Time       types.Time   `json:"time"`
}

// FuturesClientIfNewUser holds details of a futures client account and indicates whether the user is new.
type FuturesClientIfNewUser struct {
	BrokerID      string `json:"brokerId"`
	RebateWorking bool   `json:"rebateWorking"`
	IfNewUser     bool   `json:"ifNewUser"`
}

// BrokerAndCustomerID holds customized client ids information
type BrokerAndCustomerID struct {
	BrokerID   string `json:"brokerId"`
	CustomerID string `json:"customerId"`
}

// FuturesUserStatus holds futures user status info
type FuturesUserStatus struct {
	Code    string `json:"code"`
	Message any    `json:"message"`
	Data    struct {
		IsExistFutureAccount bool `json:"isExistFutureAccount"`
	} `json:"data"`
	Success bool `json:"success"`
}

// UserAPIKeyCreationResponse holds user API key detailes
type UserAPIKeyCreationResponse struct {
	Code    string `json:"code"`
	Message any    `json:"message"`
	Data    struct {
		APIKey                string     `json:"apiKey"`
		APIName               string     `json:"apiName"`
		SecretKey             string     `json:"secretKey"`
		EnableTrade           bool       `json:"enableTrade"`
		EnableFutureTrade     bool       `json:"enableFutureTrade"`
		EnableMargin          bool       `json:"enableMargin"`
		EnableEuropeanOptions bool       `json:"enableEuropeanOptions"`
		CreateTime            types.Time `json:"createTime"`
	} `json:"data"`
	Success bool `json:"success"`
}<|MERGE_RESOLUTION|>--- conflicted
+++ resolved
@@ -291,25 +291,12 @@
 
 // ExchangeInfo holds the full exchange information type
 type ExchangeInfo struct {
-<<<<<<< HEAD
-	Code            int              `json:"code"`
+	Code            int64            `json:"code"`
 	Msg             string           `json:"msg"`
 	Timezone        string           `json:"timezone"`
 	ServerTime      types.Time       `json:"serverTime"`
 	RateLimits      []*RateLimitItem `json:"rateLimits"`
 	ExchangeFilters interface{}      `json:"exchangeFilters"`
-=======
-	Code       int        `json:"code"`
-	Msg        string     `json:"msg"`
-	Timezone   string     `json:"timezone"`
-	ServerTime types.Time `json:"serverTime"`
-	RateLimits []*struct {
-		RateLimitType string `json:"rateLimitType"`
-		Interval      string `json:"interval"`
-		Limit         int    `json:"limit"`
-	} `json:"rateLimits"`
-	ExchangeFilters interface{} `json:"exchangeFilters"`
->>>>>>> e544e99c
 	Symbols         []*struct {
 		Symbol                          string        `json:"symbol"`
 		Status                          string        `json:"status"`
@@ -454,10 +441,7 @@
 	ID           int64      `json:"id"`
 	Price        float64    `json:"price,string"`
 	Quantity     float64    `json:"qty,string"`
-<<<<<<< HEAD
 	QuoteQty     string     `json:"quoteQty"`
-=======
->>>>>>> e544e99c
 	Time         types.Time `json:"time"`
 	IsBuyerMaker bool       `json:"isBuyerMaker"`
 	IsBestMatch  bool       `json:"isBestMatch"`
@@ -575,7 +559,6 @@
 	TimeStamp      types.Time `json:"T"`
 	IsBuyerMaker   bool       `json:"m"`
 	BestMatchPrice bool       `json:"M"`
-<<<<<<< HEAD
 }
 
 // UFuturesAggregatedTrade represents usdt futures aggregated trade information
@@ -590,8 +573,6 @@
 	LastTradeID      int64        `json:"l"`
 	TradeTime        types.Time   `json:"T"`
 	MarketMaker      bool         `json:"m"`
-=======
->>>>>>> e544e99c
 }
 
 // IndexMarkPrice stores data for index and mark prices
@@ -701,11 +682,7 @@
 
 // NewOrderResponse is the return structured response from the exchange
 type NewOrderResponse struct {
-<<<<<<< HEAD
 	Code            int64      `json:"code"`
-=======
-	Code            int        `json:"code"`
->>>>>>> e544e99c
 	Msg             string     `json:"msg"`
 	Symbol          string     `json:"symbol"`
 	OrderID         int64      `json:"orderId"`
@@ -736,7 +713,6 @@
 	ClientOrderID     string `json:"clientOrderId"`
 }
 
-<<<<<<< HEAD
 // TradeOrder holds query order data
 // Note that some fields are optional and included only for orders that set them.
 type TradeOrder struct {
@@ -856,7 +832,8 @@
 	NewOrderResult   string         `json:"newOrderResult"`
 	CancelResponse   *OrderResponse `json:"cancelResponse"`
 	NewOrderResponse *OrderResponse `json:"newOrderResponse"`
-=======
+}
+
 // QueryOrderData holds query order data
 type QueryOrderData struct {
 	Code                int        `json:"code"`
@@ -879,7 +856,6 @@
 	OrderListID         int64      `json:"orderListId"`
 	OrigQuoteOrderQty   float64    `json:"origQuoteOrderQty,string"`
 	UpdateTime          types.Time `json:"updateTime"`
->>>>>>> e544e99c
 }
 
 // Balance holds query order data
@@ -891,7 +867,6 @@
 
 // Account holds the account data
 type Account struct {
-<<<<<<< HEAD
 	UID              int64        `json:"uid"`
 	MakerCommission  types.Number `json:"makerCommission"`
 	TakerCommission  types.Number `json:"takerCommission"`
@@ -913,17 +888,6 @@
 	AccountType                string     `json:"accountType"`
 	Balances                   []Balance  `json:"balances"`
 	Permissions                []string   `json:"permissions"`
-=======
-	MakerCommission  int        `json:"makerCommission"`
-	TakerCommission  int        `json:"takerCommission"`
-	BuyerCommission  int        `json:"buyerCommission"`
-	SellerCommission int        `json:"sellerCommission"`
-	CanTrade         bool       `json:"canTrade"`
-	CanWithdraw      bool       `json:"canWithdraw"`
-	CanDeposit       bool       `json:"canDeposit"`
-	UpdateTime       types.Time `json:"updateTime"`
-	Balances         []Balance  `json:"balances"`
->>>>>>> e544e99c
 }
 
 // MarginAccount holds the margin account data
@@ -1404,14 +1368,11 @@
 	EventTime   types.Time `json:"E"`
 	LastUpdated types.Time `json:"u"`
 	EventType   string     `json:"e"`
-<<<<<<< HEAD
 }
 
 type wsBalanceUpdate struct {
 	Stream string              `json:"stream"`
 	Data   WsBalanceUpdateData `json:"data"`
-=======
->>>>>>> e544e99c
 }
 
 // WsBalanceUpdateData defines websocket account balance data
@@ -1421,14 +1382,11 @@
 	BalanceDelta float64    `json:"d,string"`
 	Asset        string     `json:"a"`
 	EventType    string     `json:"e"`
-<<<<<<< HEAD
 }
 
 type wsOrderUpdate struct {
 	Stream string            `json:"stream"`
 	Data   WsOrderUpdateData `json:"data"`
-=======
->>>>>>> e544e99c
 }
 
 // WsOrderUpdateData defines websocket account order update data
@@ -1466,14 +1424,11 @@
 	CumulativeQuoteTransactedQuantity float64    `json:"Z,string"`
 	LastQuoteAssetTransactedQuantity  float64    `json:"Y,string"`
 	QuoteOrderQuantity                float64    `json:"Q,string"`
-<<<<<<< HEAD
 }
 
 type wsListStatus struct {
 	Stream string           `json:"stream"`
 	Data   WsListStatusData `json:"data"`
-=======
->>>>>>> e544e99c
 }
 
 // WsListStatusData defines websocket account listing status data
