--- conflicted
+++ resolved
@@ -33,10 +33,6 @@
 	if err := b.UpdateTradablePairs(context.Background(), true); err != nil {
 		log.Fatal(err)
 	}
-<<<<<<< HEAD
 	setupWs()
-=======
-
->>>>>>> 9ff502ba
 	os.Exit(m.Run())
 }