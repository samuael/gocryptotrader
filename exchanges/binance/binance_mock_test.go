--- conflicted
+++ resolved
@@ -33,10 +33,6 @@
 	if err := b.UpdateTradablePairs(context.Background(), true); err != nil {
 		log.Fatal(err)
 	}
-<<<<<<< HEAD
-	setupWs()
-=======
 	// setupWs()
->>>>>>> 2c6a1e96
 	os.Exit(m.Run())
 }