package binance

import (
	"context"
	"errors"
	"fmt"
	"net/http"
	"strconv"
	"strings"
	"text/template"
	"time"

	"github.com/buger/jsonparser"
	"github.com/gorilla/websocket"
	"github.com/thrasher-corp/gocryptotrader/common"
	"github.com/thrasher-corp/gocryptotrader/currency"
	"github.com/thrasher-corp/gocryptotrader/encoding/json"
	"github.com/thrasher-corp/gocryptotrader/exchanges/asset"
	"github.com/thrasher-corp/gocryptotrader/exchanges/order"
	"github.com/thrasher-corp/gocryptotrader/exchanges/orderbook"
	"github.com/thrasher-corp/gocryptotrader/exchanges/request"
	"github.com/thrasher-corp/gocryptotrader/exchanges/stream"
	"github.com/thrasher-corp/gocryptotrader/exchanges/subscription"
	"github.com/thrasher-corp/gocryptotrader/exchanges/ticker"
	"github.com/thrasher-corp/gocryptotrader/exchanges/trade"
	"github.com/thrasher-corp/gocryptotrader/log"
)

const (
	binanceDefaultWebsocketURL = "wss://stream.binance.com:9443/stream"
	pingDelay                  = time.Minute * 9

	wsSubscribeMethod         = "SUBSCRIBE"
	wsUnsubscribeMethod       = "UNSUBSCRIBE"
	wsListSubscriptionsMethod = "LIST_SUBSCRIPTIONS"
)

var listenKey string

var (
	// maxWSUpdateBuffer defines max websocket updates to apply when an
	// orderbook is initially fetched
	maxWSUpdateBuffer = 150
	// maxWSOrderbookJobs defines max websocket orderbook jobs in queue to fetch
	// an orderbook snapshot via REST
	maxWSOrderbookJobs = 2000
	// maxWSOrderbookWorkers defines a max amount of workers allowed to execute
	// jobs from the job channel
	maxWSOrderbookWorkers = 10
)

// WsConnect initiates a websocket connection
func (b *Binance) WsConnect() error {
	if !b.Websocket.IsEnabled() || !b.IsEnabled() {
		return stream.ErrWebsocketNotEnabled
	}

	var dialer websocket.Dialer
	dialer.HandshakeTimeout = b.Config.HTTPTimeout
	dialer.Proxy = http.ProxyFromEnvironment
	var err error
	if b.Websocket.CanUseAuthenticatedEndpoints() {
		listenKey, err = b.GetWsAuthStreamKey(context.TODO())
		if err != nil {
			b.Websocket.SetCanUseAuthenticatedEndpoints(false)
			log.Errorf(log.ExchangeSys,
				"%v unable to connect to authenticated Websocket. Error: %s",
				b.Name,
				err)
		} else {
			// cleans on failed connection
			clean := strings.Split(b.Websocket.GetWebsocketURL(), "?streams=")
			authPayload := clean[0] + "?streams=" + listenKey
			err = b.Websocket.SetWebsocketURL(authPayload, false, false)
			if err != nil {
				return err
			}
		}
	}

	err = b.Websocket.Conn.Dial(&dialer, http.Header{})
	if err != nil {
		return fmt.Errorf("%v - Unable to connect to Websocket. Error: %s",
			b.Name,
			err)
	}

	if b.Websocket.CanUseAuthenticatedEndpoints() {
		go b.KeepAuthKeyAlive()
	}

	b.Websocket.Conn.SetupPingHandler(request.Unset, stream.PingHandler{
		UseGorillaHandler: true,
		MessageType:       websocket.PongMessage,
		Delay:             pingDelay,
	})

	b.Websocket.Wg.Add(1)
	go b.wsReadData()

	b.setupOrderbookManager()

	err = b.WsConnectAPI()
	if err != nil {
		b.SetIsAPIStreamConnected(false)
		log.Errorf(log.ExchangeSys, "could not connect to API stream %v", err)
		return err
	}
	b.SetIsAPIStreamConnected(true)
	return nil
}

func (b *Binance) setupOrderbookManager() {
	if b.obm == nil {
		b.obm = &orderbookManager{
			state: make(map[currency.Code]map[currency.Code]map[asset.Item]*update),
			jobs:  make(chan job, maxWSOrderbookJobs),
		}
	} else {
		// Change state on reconnect for initial sync.
		for _, m1 := range b.obm.state {
			for _, m2 := range m1 {
				for _, update := range m2 {
					update.initialSync = true
					update.needsFetchingBook = true
					update.lastUpdateID = 0
				}
			}
		}
	}

	for range maxWSOrderbookWorkers {
		// 10 workers for synchronising book
		b.SynchroniseWebsocketOrderbook()
	}
}

// KeepAuthKeyAlive will continuously send messages to
// keep the WS auth key active
func (b *Binance) KeepAuthKeyAlive() {
	b.Websocket.Wg.Add(1)
	defer b.Websocket.Wg.Done()
	ticks := time.NewTicker(time.Minute * 30)
	for {
		select {
		case <-b.Websocket.ShutdownC:
			ticks.Stop()
			return
		case <-ticks.C:
			err := b.MaintainWsAuthStreamKey(context.TODO())
			if err != nil {
				b.Websocket.DataHandler <- err
				log.Warnf(log.ExchangeSys, "%s - Unable to renew auth websocket token, may experience shutdown", b.Name)
			}
		}
	}
}

// wsReadData receives and passes on websocket messages for processing
func (b *Binance) wsReadData() {
	defer b.Websocket.Wg.Done()

	for {
		resp := b.Websocket.Conn.ReadMessage()
		if resp.Raw == nil {
			return
		}
		err := b.wsHandleData(resp.Raw)
		if err != nil {
			b.Websocket.DataHandler <- err
		}
	}
}

func (b *Binance) wsHandleData(respRaw []byte) error {
	if id, err := jsonparser.GetInt(respRaw, "id"); err == nil {
		if b.Websocket.Match.IncomingWithData(id, respRaw) {
			return nil
		}
	}

	if resultString, err := jsonparser.GetUnsafeString(respRaw, "result"); err == nil {
		if resultString == "null" {
			return nil
		}
	}
	jsonData, _, _, err := jsonparser.Get(respRaw, "data")
	if err != nil {
		return fmt.Errorf("%s %s %s", b.Name, stream.UnhandledMessage, string(respRaw))
	}
	var event string
	event, err = jsonparser.GetUnsafeString(jsonData, "e")
	if err == nil {
		switch event {
		case "outboundAccountPosition":
			var data WsAccountPositionData
			err = json.Unmarshal(jsonData, &data)
			if err != nil {
				return fmt.Errorf("%v - Could not convert to outboundAccountPosition structure %s",
					b.Name,
					err)
			}
			b.Websocket.DataHandler <- data
			return nil
		case "balanceUpdate":
			var data WsBalanceUpdateData
			err = json.Unmarshal(jsonData, &data)
			if err != nil {
				return fmt.Errorf("%v - Could not convert to balanceUpdate structure %s",
					b.Name,
					err)
			}
			b.Websocket.DataHandler <- data
			return nil
		case "executionReport":
			var data WsOrderUpdateData
			err = json.Unmarshal(jsonData, &data)
			if err != nil {
				return fmt.Errorf("%v - Could not convert to executionReport structure %s",
					b.Name,
					err)
			}
			avgPrice := 0.0
			if data.CumulativeFilledQuantity != 0 {
				avgPrice = data.CumulativeQuoteTransactedQuantity / data.CumulativeFilledQuantity
			}
			remainingAmount := data.Quantity - data.CumulativeFilledQuantity
			var pair currency.Pair
			var assetType asset.Item
			pair, assetType, err = b.GetRequestFormattedPairAndAssetType(data.Symbol)
			if err != nil {
				return err
			}
			var feeAsset currency.Code
			if data.CommissionAsset != "" {
				feeAsset = currency.NewCode(data.CommissionAsset)
			}
			orderID := strconv.FormatInt(data.OrderID, 10)
			var orderStatus order.Status
			orderStatus, err = stringToOrderStatus(data.OrderStatus)
			if err != nil {
				b.Websocket.DataHandler <- order.ClassificationError{
					Exchange: b.Name,
					OrderID:  orderID,
					Err:      err,
				}
			}
			clientOrderID := data.ClientOrderID
			if orderStatus == order.Cancelled {
				clientOrderID = data.CancelledClientOrderID
			}
			var orderType order.Type
			orderType, err = order.StringToOrderType(data.OrderType)
			if err != nil {
				b.Websocket.DataHandler <- order.ClassificationError{
					Exchange: b.Name,
					OrderID:  orderID,
					Err:      err,
				}
			}
			var orderSide order.Side
			orderSide, err = order.StringToOrderSide(data.Side)
			if err != nil {
				b.Websocket.DataHandler <- order.ClassificationError{
					Exchange: b.Name,
					OrderID:  orderID,
					Err:      err,
				}
			}
			tif, err := order.StringToTimeInForce(data.Data.TimeInForce)
			if err != nil {
				return err
			}
			b.Websocket.DataHandler <- &order.Detail{
				Price:                data.Price,
				Amount:               data.Quantity,
				AverageExecutedPrice: avgPrice,
				ExecutedAmount:       data.CumulativeFilledQuantity,
				RemainingAmount:      remainingAmount,
				Cost:                 data.CumulativeQuoteTransactedQuantity,
				CostAsset:            pair.Quote,
				Fee:                  data.Commission,
				FeeAsset:             feeAsset,
				Exchange:             b.Name,
				OrderID:              orderID,
				ClientOrderID:        clientOrderID,
				Type:                 orderType,
				Side:                 orderSide,
				Status:               orderStatus,
				AssetType:            assetType,
<<<<<<< HEAD
				Date:                 data.Data.OrderCreationTime.Time(),
				LastUpdated:          data.Data.TransactionTime.Time(),
=======
				Date:                 data.OrderCreationTime.Time(),
				LastUpdated:          data.TransactionTime.Time(),
>>>>>>> e544e99c
				Pair:                 pair,
				TimeInForce:          tif,
			}
			return nil
		case "listStatus":
			var data WsListStatusData
			err = json.Unmarshal(jsonData, &data)
			if err != nil {
				return fmt.Errorf("%v - Could not convert to listStatus structure %s",
					b.Name,
					err)
			}
			b.Websocket.DataHandler <- data
			return nil
		case "outboundAccountInfo":
			var data wsAccountInfo
			err = json.Unmarshal(respRaw, &data)
			if err != nil {
				return fmt.Errorf("%v - Could not convert to outboundAccountInfo structure %s",
					b.Name,
					err)
			}
			b.Websocket.DataHandler <- data
			return nil
		}
	}

	streamStr, err := jsonparser.GetUnsafeString(respRaw, "stream")
	if err != nil {
		if errors.Is(err, jsonparser.KeyPathNotFoundError) {
			return fmt.Errorf("%s %s %s", b.Name, stream.UnhandledMessage, string(respRaw))
		}
		return err
	}
	streamType := strings.Split(streamStr, "@")
	if len(streamType) <= 1 {
		return fmt.Errorf("%s %s %s", b.Name, stream.UnhandledMessage, string(respRaw))
	}
	var (
		pair      currency.Pair
		isEnabled bool
		symbol    string
	)
	symbol, err = jsonparser.GetUnsafeString(jsonData, "s")
	if err != nil {
		// there should be a symbol returned for all data types below
		return err
	}
	pair, isEnabled, err = b.MatchSymbolCheckEnabled(symbol, asset.Spot, false)
	if err != nil {
		return err
	}
	if !isEnabled {
		return nil
	}
	switch streamType[1] {
	case "trade":
		saveTradeData := b.IsSaveTradeDataEnabled()
		if !saveTradeData &&
			!b.IsTradeFeedEnabled() {
			return nil
		}

		var t TradeStream
		err := json.Unmarshal(jsonData, &t)
		if err != nil {
			return fmt.Errorf("%v - Could not unmarshal trade data: %s",
				b.Name,
				err)
		}
<<<<<<< HEAD
		return b.Websocket.Trade.Update(saveTradeData,
			trade.Data{
				CurrencyPair: pair,
				Timestamp:    t.TimeStamp.Time(),
				Price:        t.Price.Float64(),
				Amount:       t.Quantity.Float64(),
				Exchange:     b.Name,
				AssetType:    asset.Spot,
				Side: func() order.Side {
					if t.IsBuyerMaker {
						return order.Sell
					}
					return order.Buy
				}(),
				TID: strconv.FormatInt(t.TradeID, 10),
			})
=======
		td := trade.Data{
			CurrencyPair: pair,
			Timestamp:    t.TimeStamp.Time(),
			Price:        t.Price.Float64(),
			Amount:       t.Quantity.Float64(),
			Exchange:     b.Name,
			AssetType:    asset.Spot,
			TID:          strconv.FormatInt(t.TradeID, 10),
		}

		if t.IsBuyerMaker { // Seller is Taker
			td.Side = order.Sell
		} else { // Buyer is Taker
			td.Side = order.Buy
		}
		return b.Websocket.Trade.Update(saveTradeData, td)
>>>>>>> e544e99c
	case "ticker":
		var t TickerStream
		err = json.Unmarshal(jsonData, &t)
		if err != nil {
			return fmt.Errorf("%v - Could not convert to a TickerStream structure %s",
				b.Name,
				err.Error())
		}
		b.Websocket.DataHandler <- &ticker.Price{
			ExchangeName: b.Name,
			Open:         t.OpenPrice.Float64(),
			Close:        t.ClosePrice.Float64(),
			Volume:       t.TotalTradedVolume.Float64(),
			QuoteVolume:  t.TotalTradedQuoteVolume.Float64(),
			High:         t.HighPrice.Float64(),
			Low:          t.LowPrice.Float64(),
			Bid:          t.BestBidPrice.Float64(),
			Ask:          t.BestAskPrice.Float64(),
			Last:         t.LastPrice.Float64(),
			LastUpdated:  t.EventTime.Time(),
			AssetType:    asset.Spot,
			Pair:         pair,
		}
		return nil
	case "kline_1m", "kline_3m", "kline_5m", "kline_15m", "kline_30m", "kline_1h", "kline_2h", "kline_4h",
		"kline_6h", "kline_8h", "kline_12h", "kline_1d", "kline_3d", "kline_1w", "kline_1M":
		var kline KlineStream
		err = json.Unmarshal(jsonData, &kline)
		if err != nil {
			return fmt.Errorf("%v - Could not convert to a KlineStream structure %s",
				b.Name,
				err)
		}
		b.Websocket.DataHandler <- stream.KlineData{
			Timestamp:  kline.EventTime.Time(),
			Pair:       pair,
			AssetType:  asset.Spot,
			Exchange:   b.Name,
			StartTime:  kline.Kline.StartTime.Time(),
			CloseTime:  kline.Kline.CloseTime.Time(),
			Interval:   kline.Kline.Interval,
			OpenPrice:  kline.Kline.OpenPrice.Float64(),
			ClosePrice: kline.Kline.ClosePrice.Float64(),
			HighPrice:  kline.Kline.HighPrice.Float64(),
			LowPrice:   kline.Kline.LowPrice.Float64(),
			Volume:     kline.Kline.Volume.Float64(),
		}
		return nil
	case "depth":
		var depth WebsocketDepthStream
		err = json.Unmarshal(jsonData, &depth)
		if err != nil {
			return fmt.Errorf("%v - Could not convert to depthStream structure %s",
				b.Name,
				err)
		}
		var init bool
		init, err = b.UpdateLocalBuffer(&depth)
		if err != nil {
			if init {
				return nil
			}
			return fmt.Errorf("%v - UpdateLocalCache error: %s",
				b.Name,
				err)
		}
		return nil
	default:
		return fmt.Errorf("%s %s %s", b.Name, stream.UnhandledMessage, string(respRaw))
	}
}

func stringToOrderStatus(status string) (order.Status, error) {
	switch status {
	case "NEW":
		return order.New, nil
	case "PARTIALLY_FILLED":
		return order.PartiallyFilled, nil
	case "FILLED":
		return order.Filled, nil
	case "CANCELED":
		return order.Cancelled, nil
	case "PENDING_CANCEL":
		return order.PendingCancel, nil
	case "REJECTED":
		return order.Rejected, nil
	case "EXPIRED":
		return order.Expired, nil
	default:
		return order.UnknownStatus, errors.New(status + " not recognised as order status")
	}
}

// SeedLocalCache seeds depth data
func (b *Binance) SeedLocalCache(ctx context.Context, p currency.Pair) error {
	ob, err := b.GetOrderBook(ctx,
		OrderBookDataRequestParams{
			Symbol: p,
			Limit:  1000,
		})
	if err != nil {
		return err
	}
	return b.SeedLocalCacheWithBook(p, ob)
}

// SeedLocalCacheWithBook seeds the local orderbook cache
func (b *Binance) SeedLocalCacheWithBook(p currency.Pair, orderbookNew *OrderBook) error {
	newOrderBook := orderbook.Base{
		Pair:            p,
		Asset:           asset.Spot,
		Exchange:        b.Name,
		LastUpdateID:    orderbookNew.LastUpdateID,
		VerifyOrderbook: b.CanVerifyOrderbook,
		LastUpdated:     time.Now(), // Time not provided in REST book.
		Bids:            orderbook.Tranches(orderbookNew.Bids),
		Asks:            orderbook.Tranches(orderbookNew.Asks),
	}
	return b.Websocket.Orderbook.LoadSnapshot(&newOrderBook)
}

// UpdateLocalBuffer updates and returns the most recent iteration of the orderbook
func (b *Binance) UpdateLocalBuffer(wsdp *WebsocketDepthStream) (bool, error) {
	pair, err := b.MatchSymbolWithAvailablePairs(wsdp.Pair, asset.Spot, false)
	if err != nil {
		return false, err
	}
	err = b.obm.stageWsUpdate(wsdp, pair, asset.Spot)
	if err != nil {
		init, err2 := b.obm.checkIsInitialSync(pair)
		if err2 != nil {
			return false, err2
		}
		return init, err
	}

	err = b.applyBufferUpdate(pair)
	if err != nil {
		b.flushAndCleanup(pair)
	}

	return false, err
}

func (b *Binance) generateSubscriptions() (subscription.List, error) {
	for _, s := range b.Features.Subscriptions {
		if s.Asset == asset.Empty {
			// Handle backwards compatibility with config without assets, all binance subs are spot
			s.Asset = asset.Spot
		}
	}
	return b.Features.Subscriptions.ExpandTemplates(b)
}

var subTemplate *template.Template

// GetSubscriptionTemplate returns a subscription channel template
func (b *Binance) GetSubscriptionTemplate(_ *subscription.Subscription) (*template.Template, error) {
	var err error
	if subTemplate == nil {
		subTemplate, err = template.New("subscriptions.tmpl").
			Funcs(template.FuncMap{
				"interval": formatChannelInterval,
				"levels":   formatChannelLevels,
				"fmt":      currency.EMPTYFORMAT.Format,
			}).
			Parse(subTplText)
	}
	return subTemplate, err
}

func formatChannelLevels(s *subscription.Subscription) string {
	if s.Levels != 0 {
		return strconv.Itoa(s.Levels)
	}
	return ""
}

func formatChannelInterval(s *subscription.Subscription) string {
	switch s.Channel {
	case subscription.OrderbookChannel:
		if s.Interval.Duration() == time.Second {
			return "@1000ms"
		}
		return "@" + s.Interval.Short()
	case subscription.CandlesChannel:
		return "_" + s.Interval.Short()
	}
	return ""
}

// Subscribe subscribes to a set of channels
func (b *Binance) Subscribe(channels subscription.List) error {
	return b.ParallelChanOp(channels, func(l subscription.List) error { return b.manageSubs(wsSubscribeMethod, l) }, 50)
}

// Unsubscribe unsubscribes from a set of channels
func (b *Binance) Unsubscribe(channels subscription.List) error {
	return b.ParallelChanOp(channels, func(l subscription.List) error { return b.manageSubs(wsUnsubscribeMethod, l) }, 50)
}

// manageSubs subscribes or unsubscribes from a list of subscriptions
func (b *Binance) manageSubs(op string, subs subscription.List) error {
	if op == wsSubscribeMethod {
		if err := b.Websocket.AddSubscriptions(b.Websocket.Conn, subs...); err != nil { // Note: AddSubscription will set state to subscribing
			return err
		}
	} else {
		if err := subs.SetStates(subscription.UnsubscribingState); err != nil {
			return err
		}
	}

	req := WsPayload{
		ID:     b.Websocket.Conn.GenerateMessageID(false),
		Method: op,
		Params: subs.QualifiedChannels(),
	}

	respRaw, err := b.Websocket.Conn.SendMessageReturnResponse(context.TODO(), request.Unset, req.ID, req)
	if err == nil {
		if v, d, _, rErr := jsonparser.Get(respRaw, "result"); rErr != nil {
			err = rErr
		} else if d != jsonparser.Null { // null is the only expected and acceptable response
			err = fmt.Errorf("%w: %s", common.ErrUnknownError, v)
		}
	}

	if err != nil {
		err = fmt.Errorf("%w; Channels: %s", err, strings.Join(subs.QualifiedChannels(), ", "))
		b.Websocket.DataHandler <- err

		if op == wsSubscribeMethod {
			if err2 := b.Websocket.RemoveSubscriptions(b.Websocket.Conn, subs...); err2 != nil {
				err = common.AppendError(err, err2)
			}
		}
	} else {
		if op == wsSubscribeMethod {
			err = common.AppendError(err, subs.SetStates(subscription.SubscribedState))
		} else {
			err = b.Websocket.RemoveSubscriptions(b.Websocket.Conn, subs...)
		}
	}

	return err
}

// ProcessUpdate processes the websocket orderbook update
func (b *Binance) ProcessUpdate(cp currency.Pair, a asset.Item, ws *WebsocketDepthStream) error {
	return b.Websocket.Orderbook.Update(&orderbook.Update{
		Bids:       ws.UpdateBids,
		Asks:       ws.UpdateAsks,
		Pair:       cp,
		UpdateID:   ws.LastUpdateID,
		UpdateTime: ws.Timestamp.Time(),
		Asset:      a,
	})
}

// applyBufferUpdate applies the buffer to the orderbook or initiates a new
// orderbook sync by the REST protocol which is off handed to go routine.
func (b *Binance) applyBufferUpdate(pair currency.Pair) error {
	fetching, needsFetching, err := b.obm.handleFetchingBook(pair)
	if err != nil {
		return err
	}
	if fetching {
		return nil
	}
	if needsFetching {
		if b.Verbose {
			log.Debugf(log.WebsocketMgr, "%s Orderbook: Fetching via REST\n", b.Name)
		}
		return b.obm.fetchBookViaREST(pair)
	}

	recent, err := b.Websocket.Orderbook.GetOrderbook(pair, asset.Spot)
	if err != nil {
		log.Errorf(
			log.WebsocketMgr,
			"%s error fetching recent orderbook when applying updates: %s\n",
			b.Name,
			err)
	}

	if recent != nil {
		err = b.obm.checkAndProcessUpdate(b.ProcessUpdate, pair, recent)
		if err != nil {
			log.Errorf(
				log.WebsocketMgr,
				"%s error processing update - initiating new orderbook sync via REST: %s\n",
				b.Name,
				err)
			err = b.obm.setNeedsFetchingBook(pair)
			if err != nil {
				return err
			}
		}
	}

	return nil
}

// setNeedsFetchingBook completes the book fetching initiation.
func (o *orderbookManager) setNeedsFetchingBook(pair currency.Pair) error {
	o.Lock()
	defer o.Unlock()
	state, ok := o.state[pair.Base][pair.Quote][asset.Spot]
	if !ok {
		return fmt.Errorf("could not match pair %s and asset type %s in hash table",
			pair,
			asset.Spot)
	}
	state.needsFetchingBook = true
	return nil
}

// SynchroniseWebsocketOrderbook synchronises full orderbook for currency pair
// asset
func (b *Binance) SynchroniseWebsocketOrderbook() {
	b.Websocket.Wg.Add(1)
	go func() {
		defer b.Websocket.Wg.Done()
		for {
			select {
			case <-b.Websocket.ShutdownC:
				for {
					select {
					case <-b.obm.jobs:
					default:
						return
					}
				}
			case j := <-b.obm.jobs:
				err := b.processJob(j.Pair)
				if err != nil {
					log.Errorf(log.WebsocketMgr,
						"%s processing websocket orderbook error %v",
						b.Name, err)
				}
			}
		}
	}()
}

// processJob fetches and processes orderbook updates
func (b *Binance) processJob(p currency.Pair) error {
	err := b.SeedLocalCache(context.TODO(), p)
	if err != nil {
		return fmt.Errorf("%s %s seeding local cache for orderbook error: %v",
			p, asset.Spot, err)
	}

	err = b.obm.stopFetchingBook(p)
	if err != nil {
		return err
	}

	// Immediately apply the buffer updates so we don't wait for a
	// new update to initiate this.
	err = b.applyBufferUpdate(p)
	if err != nil {
		b.flushAndCleanup(p)
		return err
	}
	return nil
}

// flushAndCleanup flushes orderbook and clean local cache
func (b *Binance) flushAndCleanup(p currency.Pair) {
	errClean := b.Websocket.Orderbook.FlushOrderbook(p, asset.Spot)
	if errClean != nil {
		log.Errorf(log.WebsocketMgr,
			"%s flushing websocket error: %v",
			b.Name,
			errClean)
	}
	errClean = b.obm.cleanup(p)
	if errClean != nil {
		log.Errorf(log.WebsocketMgr, "%s cleanup websocket error: %v",
			b.Name,
			errClean)
	}
}

// stageWsUpdate stages websocket update to roll through updates that need to
// be applied to a fetched orderbook via REST.
func (o *orderbookManager) stageWsUpdate(u *WebsocketDepthStream, pair currency.Pair, a asset.Item) error {
	o.Lock()
	defer o.Unlock()
	m1, ok := o.state[pair.Base]
	if !ok {
		m1 = make(map[currency.Code]map[asset.Item]*update)
		o.state[pair.Base] = m1
	}

	m2, ok := m1[pair.Quote]
	if !ok {
		m2 = make(map[asset.Item]*update)
		m1[pair.Quote] = m2
	}

	state, ok := m2[a]
	if !ok {
		state = &update{
			// 100ms update assuming we might have up to a 10 second delay.
			// There could be a potential 100 updates for the currency.
			buffer:            make(chan *WebsocketDepthStream, maxWSUpdateBuffer),
			fetchingBook:      false,
			initialSync:       true,
			needsFetchingBook: true,
		}
		m2[a] = state
	}

	if state.lastUpdateID != 0 && u.FirstUpdateID != state.lastUpdateID+1 {
		// While listening to the stream, each new event's U should be
		// equal to the previous event's u+1.
		return fmt.Errorf("websocket orderbook synchronisation failure for pair %s and asset %s", pair, a)
	}
	state.lastUpdateID = u.LastUpdateID

	select {
	// Put update in the channel buffer to be processed
	case state.buffer <- u:
		return nil
	default:
		<-state.buffer    // pop one element
		state.buffer <- u // to shift buffer on fail
		return fmt.Errorf("channel blockage for %s, asset %s and connection",
			pair, a)
	}
}

// handleFetchingBook checks if a full book is being fetched or needs to be
// fetched
func (o *orderbookManager) handleFetchingBook(pair currency.Pair) (fetching, needsFetching bool, err error) {
	o.Lock()
	defer o.Unlock()
	state, ok := o.state[pair.Base][pair.Quote][asset.Spot]
	if !ok {
		return false,
			false,
			fmt.Errorf("check is fetching book cannot match currency pair %s asset type %s",
				pair,
				asset.Spot)
	}

	if state.fetchingBook {
		return true, false, nil
	}

	if state.needsFetchingBook {
		state.needsFetchingBook = false
		state.fetchingBook = true
		return false, true, nil
	}
	return false, false, nil
}

// stopFetchingBook completes the book fetching.
func (o *orderbookManager) stopFetchingBook(pair currency.Pair) error {
	o.Lock()
	defer o.Unlock()
	state, ok := o.state[pair.Base][pair.Quote][asset.Spot]
	if !ok {
		return fmt.Errorf("could not match pair %s and asset type %s in hash table",
			pair,
			asset.Spot)
	}
	if !state.fetchingBook {
		return fmt.Errorf("fetching book already set to false for %s %s",
			pair,
			asset.Spot)
	}
	state.fetchingBook = false
	return nil
}

// completeInitialSync sets if an asset type has completed its initial sync
func (o *orderbookManager) completeInitialSync(pair currency.Pair) error {
	o.Lock()
	defer o.Unlock()
	state, ok := o.state[pair.Base][pair.Quote][asset.Spot]
	if !ok {
		return fmt.Errorf("complete initial sync cannot match currency pair %s asset type %s",
			pair,
			asset.Spot)
	}
	if !state.initialSync {
		return fmt.Errorf("initial sync already set to false for %s %s",
			pair,
			asset.Spot)
	}
	state.initialSync = false
	return nil
}

// checkIsInitialSync checks status if the book is Initial Sync being via the REST
// protocol.
func (o *orderbookManager) checkIsInitialSync(pair currency.Pair) (bool, error) {
	o.Lock()
	defer o.Unlock()
	state, ok := o.state[pair.Base][pair.Quote][asset.Spot]
	if !ok {
		return false,
			fmt.Errorf("checkIsInitialSync of orderbook cannot match currency pair %s asset type %s",
				pair,
				asset.Spot)
	}
	return state.initialSync, nil
}

// fetchBookViaREST pushes a job of fetching the orderbook via the REST protocol
// to get an initial full book that we can apply our buffered updates too.
func (o *orderbookManager) fetchBookViaREST(pair currency.Pair) error {
	o.Lock()
	defer o.Unlock()

	state, ok := o.state[pair.Base][pair.Quote][asset.Spot]
	if !ok {
		return fmt.Errorf("fetch book via rest cannot match currency pair %s asset type %s",
			pair,
			asset.Spot)
	}

	state.initialSync = true
	state.fetchingBook = true

	select {
	case o.jobs <- job{pair}:
		return nil
	default:
		return fmt.Errorf("%s %s book synchronisation channel blocked up",
			pair,
			asset.Spot)
	}
}

func (o *orderbookManager) checkAndProcessUpdate(processor func(currency.Pair, asset.Item, *WebsocketDepthStream) error, pair currency.Pair, recent *orderbook.Base) error {
	o.Lock()
	defer o.Unlock()
	state, ok := o.state[pair.Base][pair.Quote][asset.Spot]
	if !ok {
		return fmt.Errorf("could not match pair [%s] asset type [%s] in hash table to process websocket orderbook update",
			pair, asset.Spot)
	}

	// This will continuously remove updates from the buffered channel and
	// apply them to the current orderbook.
buffer:
	for {
		select {
		case d := <-state.buffer:
			process, err := state.validate(d, recent)
			if err != nil {
				return err
			}
			if process {
				err := processor(pair, asset.Spot, d)
				if err != nil {
					return fmt.Errorf("%s %s processing update error: %w",
						pair, asset.Spot, err)
				}
			}
		default:
			break buffer
		}
	}
	return nil
}

// validate checks for correct update alignment
func (u *update) validate(updt *WebsocketDepthStream, recent *orderbook.Base) (bool, error) {
	if updt.LastUpdateID <= recent.LastUpdateID {
		// Drop any event where u is <= lastUpdateId in the snapshot.
		return false, nil
	}

	id := recent.LastUpdateID + 1
	if u.initialSync {
		// The first processed event should have U <= lastUpdateId+1 AND
		// u >= lastUpdateId+1.
		if updt.FirstUpdateID > id || updt.LastUpdateID < id {
			return false, fmt.Errorf("initial websocket orderbook sync failure for pair %s and asset %s",
				recent.Pair,
				asset.Spot)
		}
		u.initialSync = false
	}
	return true, nil
}

// cleanup cleans up buffer and reset fetch and init
func (o *orderbookManager) cleanup(pair currency.Pair) error {
	o.Lock()
	state, ok := o.state[pair.Base][pair.Quote][asset.Spot]
	if !ok {
		o.Unlock()
		return fmt.Errorf("cleanup cannot match %s %s to hash table",
			pair,
			asset.Spot)
	}

bufferEmpty:
	for {
		select {
		case <-state.buffer:
			// bleed and discard buffer
		default:
			break bufferEmpty
		}
	}
	o.Unlock()
	// disable rest orderbook synchronisation
	_ = o.stopFetchingBook(pair)
	_ = o.completeInitialSync(pair)
	_ = o.stopNeedsFetchingBook(pair)
	return nil
}

// stopNeedsFetchingBook completes the book fetching initiation.
func (o *orderbookManager) stopNeedsFetchingBook(pair currency.Pair) error {
	o.Lock()
	defer o.Unlock()
	state, ok := o.state[pair.Base][pair.Quote][asset.Spot]
	if !ok {
		return fmt.Errorf("could not match pair %s and asset type %s in hash table",
			pair,
			asset.Spot)
	}
	if !state.needsFetchingBook {
		return fmt.Errorf("needs fetching book already set to false for %s %s",
			pair,
			asset.Spot)
	}
	state.needsFetchingBook = false
	return nil
}

const subTplText = `
{{ range $pair := index $.AssetPairs $.S.Asset }}
  {{ fmt $pair -}} @
  {{- with $c := $.S.Channel -}}
  {{ if eq $c "ticker"         -}} ticker
  {{ else if eq $c "allTrades" -}} trade
  {{ else if eq $c "candles"   -}} kline  {{- interval $.S }}
  {{ else if eq $c "orderbook" -}} depth  {{- levels $.S }}{{ interval $.S }}
  {{- end }}{{ end }}
  {{ $.PairSeparator }}
{{end}}
`<|MERGE_RESOLUTION|>--- conflicted
+++ resolved
@@ -267,7 +267,7 @@
 					Err:      err,
 				}
 			}
-			tif, err := order.StringToTimeInForce(data.Data.TimeInForce)
+			tif, err := order.StringToTimeInForce(data.TimeInForce)
 			if err != nil {
 				return err
 			}
@@ -288,13 +288,8 @@
 				Side:                 orderSide,
 				Status:               orderStatus,
 				AssetType:            assetType,
-<<<<<<< HEAD
-				Date:                 data.Data.OrderCreationTime.Time(),
-				LastUpdated:          data.Data.TransactionTime.Time(),
-=======
 				Date:                 data.OrderCreationTime.Time(),
 				LastUpdated:          data.TransactionTime.Time(),
->>>>>>> e544e99c
 				Pair:                 pair,
 				TimeInForce:          tif,
 			}
@@ -365,7 +360,6 @@
 				b.Name,
 				err)
 		}
-<<<<<<< HEAD
 		return b.Websocket.Trade.Update(saveTradeData,
 			trade.Data{
 				CurrencyPair: pair,
@@ -382,24 +376,6 @@
 				}(),
 				TID: strconv.FormatInt(t.TradeID, 10),
 			})
-=======
-		td := trade.Data{
-			CurrencyPair: pair,
-			Timestamp:    t.TimeStamp.Time(),
-			Price:        t.Price.Float64(),
-			Amount:       t.Quantity.Float64(),
-			Exchange:     b.Name,
-			AssetType:    asset.Spot,
-			TID:          strconv.FormatInt(t.TradeID, 10),
-		}
-
-		if t.IsBuyerMaker { // Seller is Taker
-			td.Side = order.Sell
-		} else { // Buyer is Taker
-			td.Side = order.Buy
-		}
-		return b.Websocket.Trade.Update(saveTradeData, td)
->>>>>>> e544e99c
 	case "ticker":
 		var t TickerStream
 		err = json.Unmarshal(jsonData, &t)
