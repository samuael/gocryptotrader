--- conflicted
+++ resolved
@@ -97,7 +97,9 @@
 		Delay:             pingDelay,
 	})
 
+	b.Websocket.Wg.Add(1)
 	go b.wsReadData()
+
 	b.setupOrderbookManager()
 	return nil
 }
@@ -130,17 +132,12 @@
 // KeepAuthKeyAlive will continuously send messages to
 // keep the WS auth key active
 func (b *Binance) KeepAuthKeyAlive() {
-	spotWebsocket, err := b.Websocket.GetAssetWebsocket(asset.Spot)
-	if err != nil {
-		log.Errorf(log.ExchangeSys, "%v asset type: %v", err, asset.Spot)
-		return
-	}
-	spotWebsocket.Wg.Add(1)
-	defer spotWebsocket.Wg.Done()
+	b.Websocket.Wg.Add(1)
+	defer b.Websocket.Wg.Done()
 	ticks := time.NewTicker(time.Minute * 30)
 	for {
 		select {
-		case <-spotWebsocket.ShutdownC:
+		case <-b.Websocket.ShutdownC:
 			ticks.Stop()
 			return
 		case <-ticks.C:
@@ -156,14 +153,11 @@
 
 // wsReadData receives and passes on websocket messages for processing
 func (b *Binance) wsReadData() {
+	defer b.Websocket.Wg.Done()
 	spotWebsocket, err := b.Websocket.GetAssetWebsocket(asset.Spot)
 	if err != nil {
-		log.Errorf(log.ExchangeSys, "%v asset type: %v", err, asset.Spot)
-		return
-	}
-	spotWebsocket.Wg.Add(1)
-	defer spotWebsocket.Wg.Done()
-
+		log.Errorf(log.ExchangeSys, "%w asset type: %v", err, asset.Spot)
+	}
 	for {
 		resp := spotWebsocket.Conn.ReadMessage()
 		if resp.Raw == nil {
@@ -568,51 +562,6 @@
 }
 
 // Subscribe subscribes to a set of channels
-<<<<<<< HEAD
-func (b *Binance) Subscribe(channelsToSubscribe []subscription.Subscription) error {
-	payload := WsPayload{
-		Method: "SUBSCRIBE",
-	}
-	spotWebsocket, err := b.Websocket.GetAssetWebsocket(asset.Spot)
-	if err != nil {
-		return fmt.Errorf("%w asset type: %v", err, asset.Spot)
-	}
-	for i := range channelsToSubscribe {
-		payload.Params = append(payload.Params, channelsToSubscribe[i].Channel)
-		if i%50 == 0 && i != 0 {
-			err := spotWebsocket.Conn.SendJSONMessage(payload)
-			if err != nil {
-				return err
-			}
-			payload.Params = []string{}
-		}
-	}
-	if len(payload.Params) > 0 {
-		err := spotWebsocket.Conn.SendJSONMessage(payload)
-		if err != nil {
-			return err
-		}
-	}
-	spotWebsocket.AddSuccessfulSubscriptions(channelsToSubscribe...)
-	return nil
-}
-
-// Unsubscribe unsubscribes from a set of channels
-func (b *Binance) Unsubscribe(channelsToUnsubscribe []subscription.Subscription) error {
-	payload := WsPayload{
-		Method: "UNSUBSCRIBE",
-	}
-	spotWebsocket, err := b.Websocket.GetAssetWebsocket(asset.Spot)
-	if err != nil {
-		return fmt.Errorf("%w asset type: %v", err, asset.Spot)
-	}
-	for i := range channelsToUnsubscribe {
-		payload.Params = append(payload.Params, channelsToUnsubscribe[i].Channel)
-		if i%50 == 0 && i != 0 {
-			err := spotWebsocket.Conn.SendJSONMessage(payload)
-			if err != nil {
-				return err
-=======
 func (b *Binance) Subscribe(channels subscription.List) error {
 	return b.ParallelChanOp(channels, b.subscribeToChan, 50)
 }
@@ -620,13 +569,17 @@
 // subscribeToChan handles a single subscription and parses the result
 // on success it adds the subscription to the websocket
 func (b *Binance) subscribeToChan(chans subscription.List) error {
-	id := b.Websocket.Conn.GenerateMessageID(false)
+	spotWebsocket, err := b.Websocket.GetAssetWebsocket(asset.Spot)
+	if err != nil {
+		return fmt.Errorf("%w asset type: %v", err, asset.Spot)
+	}
+	id := spotWebsocket.Conn.GenerateMessageID(false)
 
 	cNames := make([]string, len(chans))
 	for i := range chans {
 		c := chans[i]
 		cNames[i] = c.Channel
-		if err := b.Websocket.AddSubscriptions(c); err != nil {
+		if err := spotWebsocket.AddSubscriptions(c); err != nil {
 			return fmt.Errorf("%w Channel: %s Pair: %s Error: %w", stream.ErrSubscriptionFailure, c.Channel, c.Pairs, err)
 		}
 	}
@@ -637,7 +590,7 @@
 		ID:     id,
 	}
 
-	respRaw, err := b.Websocket.Conn.SendMessageReturnResponse(id, req)
+	respRaw, err := spotWebsocket.Conn.SendMessageReturnResponse(id, req)
 	if err == nil {
 		if v, d, _, rErr := jsonparser.Get(respRaw, "result"); rErr != nil {
 			err = rErr
@@ -647,7 +600,7 @@
 	}
 
 	if err != nil {
-		if err2 := b.Websocket.RemoveSubscriptions(chans...); err2 != nil {
+		if err2 := spotWebsocket.RemoveSubscriptions(chans...); err2 != nil {
 			err = common.AppendError(err, err2)
 		}
 		err = fmt.Errorf("%w: %w; Channels: %s", stream.ErrSubscriptionFailure, err, strings.Join(cNames, ", "))
@@ -656,20 +609,9 @@
 		for _, s := range chans {
 			if sErr := s.SetState(subscription.SubscribedState); sErr != nil {
 				err = common.AppendError(err, sErr)
->>>>>>> 59469331
-			}
-		}
-	}
-<<<<<<< HEAD
-	if len(payload.Params) > 0 {
-		err := spotWebsocket.Conn.SendJSONMessage(payload)
-		if err != nil {
-			return err
-		}
-	}
-	spotWebsocket.RemoveSubscriptions(channelsToUnsubscribe...)
-	return nil
-=======
+			}
+		}
+	}
 
 	return err
 }
@@ -681,7 +623,11 @@
 
 // unsubscribeFromChan sends a websocket message to stop receiving data from a channel
 func (b *Binance) unsubscribeFromChan(chans subscription.List) error {
-	id := b.Websocket.Conn.GenerateMessageID(false)
+	spotWebsocket, err := b.Websocket.GetAssetWebsocket(asset.Spot)
+	if err != nil {
+		return fmt.Errorf("%w asset type: %v", err, asset.Spot)
+	}
+	id := spotWebsocket.Conn.GenerateMessageID(false)
 
 	cNames := make([]string, len(chans))
 	for i := range chans {
@@ -694,7 +640,7 @@
 		ID:     id,
 	}
 
-	respRaw, err := b.Websocket.Conn.SendMessageReturnResponse(id, req)
+	respRaw, err := spotWebsocket.Conn.SendMessageReturnResponse(id, req)
 	if err == nil {
 		if v, d, _, rErr := jsonparser.Get(respRaw, "result"); rErr != nil {
 			err = rErr
@@ -707,11 +653,10 @@
 		err = fmt.Errorf("%w: %w; Channels: %s", stream.ErrUnsubscribeFailure, err, strings.Join(cNames, ", "))
 		b.Websocket.DataHandler <- err
 	} else {
-		err = b.Websocket.RemoveSubscriptions(chans...)
+		err = spotWebsocket.RemoveSubscriptions(chans...)
 	}
 
 	return err
->>>>>>> 59469331
 }
 
 // ProcessUpdate processes the websocket orderbook update
@@ -801,17 +746,12 @@
 // SynchroniseWebsocketOrderbook synchronises full orderbook for currency pair
 // asset
 func (b *Binance) SynchroniseWebsocketOrderbook() {
-	spotWebsocket, err := b.Websocket.GetAssetWebsocket(asset.Spot)
-	if err != nil {
-		log.Errorf(log.ExchangeSys, "%v asset type: %v", err, asset.Spot)
-		return
-	}
-	spotWebsocket.Wg.Add(1)
+	b.Websocket.Wg.Add(1)
 	go func() {
-		defer spotWebsocket.Wg.Done()
+		defer b.Websocket.Wg.Done()
 		for {
 			select {
-			case <-spotWebsocket.ShutdownC:
+			case <-b.Websocket.ShutdownC:
 				for {
 					select {
 					case <-b.obm.jobs:
