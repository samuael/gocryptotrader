--- conflicted
+++ resolved
@@ -355,7 +355,6 @@
 				b.Name,
 				err)
 		}
-<<<<<<< HEAD
 		return b.Websocket.Trade.Update(saveTradeData,
 			trade.Data{
 				CurrencyPair: pair,
@@ -364,25 +363,14 @@
 				Amount:       t.Quantity.Float64(),
 				Exchange:     b.Name,
 				AssetType:    asset.Spot,
-				TID:          strconv.FormatInt(t.TradeID, 10),
+				Side: func() order.Side {
+					if t.IsBuyerMaker {
+						return order.Sell
+					}
+					return order.Buy
+				}(),
+				TID: strconv.FormatInt(t.TradeID, 10),
 			})
-=======
-		td := trade.Data{
-			CurrencyPair: pair,
-			Timestamp:    t.TimeStamp,
-			Price:        t.Price.Float64(),
-			Amount:       t.Quantity.Float64(),
-			Exchange:     b.Name,
-			AssetType:    asset.Spot,
-			TID:          strconv.FormatInt(t.TradeID, 10)}
-
-		if t.IsBuyerMaker { // Seller is Taker
-			td.Side = order.Sell
-		} else { // Buyer is Taker
-			td.Side = order.Buy
-		}
-		return b.Websocket.Trade.Update(saveTradeData, td)
->>>>>>> 070f17ca
 	case "ticker":
 		var t TickerStream
 		err = json.Unmarshal(jsonData, &t)
