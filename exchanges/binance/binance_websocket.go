package binance

import (
	"context"
	"encoding/json"
	"errors"
	"fmt"
	"net/http"
	"strconv"
	"strings"
	"text/template"
	"time"

	"github.com/buger/jsonparser"
	"github.com/gorilla/websocket"
	"github.com/thrasher-corp/gocryptotrader/common"
	"github.com/thrasher-corp/gocryptotrader/currency"
	"github.com/thrasher-corp/gocryptotrader/exchanges/asset"
	"github.com/thrasher-corp/gocryptotrader/exchanges/order"
	"github.com/thrasher-corp/gocryptotrader/exchanges/orderbook"
	"github.com/thrasher-corp/gocryptotrader/exchanges/request"
	"github.com/thrasher-corp/gocryptotrader/exchanges/stream"
	"github.com/thrasher-corp/gocryptotrader/exchanges/subscription"
	"github.com/thrasher-corp/gocryptotrader/exchanges/ticker"
	"github.com/thrasher-corp/gocryptotrader/exchanges/trade"
	"github.com/thrasher-corp/gocryptotrader/log"
)

const (
	binanceDefaultWebsocketURL = "wss://stream.binance.com:9443/stream"
	pingDelay                  = time.Minute * 9

	wsSubscribeMethod         = "SUBSCRIBE"
	wsUnsubscribeMethod       = "UNSUBSCRIBE"
	wsListSubscriptionsMethod = "LIST_SUBSCRIPTIONS"
)

var listenKey string

var (
	// maxWSUpdateBuffer defines max websocket updates to apply when an
	// orderbook is initially fetched
	maxWSUpdateBuffer = 150
	// maxWSOrderbookJobs defines max websocket orderbook jobs in queue to fetch
	// an orderbook snapshot via REST
	maxWSOrderbookJobs = 2000
	// maxWSOrderbookWorkers defines a max amount of workers allowed to execute
	// jobs from the job channel
	maxWSOrderbookWorkers = 10
)

// WsConnect initiates a websocket connection
func (b *Binance) WsConnect() error {
	if !b.Websocket.IsEnabled() || !b.IsEnabled() {
		return stream.ErrWebsocketNotEnabled
	}

	var dialer websocket.Dialer
	dialer.HandshakeTimeout = b.Config.HTTPTimeout
	dialer.Proxy = http.ProxyFromEnvironment
	var err error
	if b.Websocket.CanUseAuthenticatedEndpoints() {
		listenKey, err = b.GetWsAuthStreamKey(context.TODO())
		if err != nil {
			b.Websocket.SetCanUseAuthenticatedEndpoints(false)
			log.Errorf(log.ExchangeSys,
				"%v unable to connect to authenticated Websocket. Error: %s",
				b.Name,
				err)
		} else {
			// cleans on failed connection
			clean := strings.Split(b.Websocket.GetWebsocketURL(), "?streams=")
			authPayload := clean[0] + "?streams=" + listenKey
			err = b.Websocket.SetWebsocketURL(authPayload, false, false)
			if err != nil {
				return err
			}
		}
	}

	err = b.Websocket.Conn.Dial(&dialer, http.Header{})
	if err != nil {
		return fmt.Errorf("%v - Unable to connect to Websocket. Error: %s",
			b.Name,
			err)
	}

	if b.Websocket.CanUseAuthenticatedEndpoints() {
		go b.KeepAuthKeyAlive()
	}

	b.Websocket.Conn.SetupPingHandler(request.Unset, stream.PingHandler{
		UseGorillaHandler: true,
		MessageType:       websocket.PongMessage,
		Delay:             pingDelay,
	})

	b.Websocket.Wg.Add(1)
	go b.wsReadData()

	b.setupOrderbookManager()

	err = b.WsConnectAPI()
	if err != nil {
		b.SetIsAPIStreamConnected(false)
		log.Errorf(log.ExchangeSys, "could not connect to API stream %v", err)
		return err
	}
	b.SetIsAPIStreamConnected(true)
	return nil
}

func (b *Binance) setupOrderbookManager() {
	if b.obm == nil {
		b.obm = &orderbookManager{
			state: make(map[currency.Code]map[currency.Code]map[asset.Item]*update),
			jobs:  make(chan job, maxWSOrderbookJobs),
		}
	} else {
		// Change state on reconnect for initial sync.
		for _, m1 := range b.obm.state {
			for _, m2 := range m1 {
				for _, update := range m2 {
					update.initialSync = true
					update.needsFetchingBook = true
					update.lastUpdateID = 0
				}
			}
		}
	}

	for range maxWSOrderbookWorkers {
		// 10 workers for synchronising book
		b.SynchroniseWebsocketOrderbook()
	}
}

// KeepAuthKeyAlive will continuously send messages to
// keep the WS auth key active
func (b *Binance) KeepAuthKeyAlive() {
	b.Websocket.Wg.Add(1)
	defer b.Websocket.Wg.Done()
	ticks := time.NewTicker(time.Minute * 30)
	for {
		select {
		case <-b.Websocket.ShutdownC:
			ticks.Stop()
			return
		case <-ticks.C:
			err := b.MaintainWsAuthStreamKey(context.TODO())
			if err != nil {
				b.Websocket.DataHandler <- err
				log.Warnf(log.ExchangeSys, "%s - Unable to renew auth websocket token, may experience shutdown", b.Name)
			}
		}
	}
}

// wsReadData receives and passes on websocket messages for processing
func (b *Binance) wsReadData() {
	defer b.Websocket.Wg.Done()

	for {
		resp := b.Websocket.Conn.ReadMessage()
		if resp.Raw == nil {
			return
		}
		err := b.wsHandleData(resp.Raw)
		if err != nil {
			b.Websocket.DataHandler <- err
		}
	}
}

func (b *Binance) wsHandleData(respRaw []byte) error {
	if id, err := jsonparser.GetInt(respRaw, "id"); err == nil {
		if b.Websocket.Match.IncomingWithData(id, respRaw) {
			return nil
		}
	}

	if resultString, err := jsonparser.GetUnsafeString(respRaw, "result"); err == nil {
		if resultString == "null" {
			return nil
		}
	}
	jsonData, _, _, err := jsonparser.Get(respRaw, "data")
	if err != nil {
		return fmt.Errorf("%s %s %s", b.Name, stream.UnhandledMessage, string(respRaw))
	}
	var event string
	event, err = jsonparser.GetUnsafeString(jsonData, "e")
	if err == nil {
		switch event {
		case "outboundAccountPosition":
			var data wsAccountPosition
			err = json.Unmarshal(respRaw, &data)
			if err != nil {
				return fmt.Errorf("%v - Could not convert to outboundAccountPosition structure %s",
					b.Name,
					err)
			}
			b.Websocket.DataHandler <- data
			return nil
		case "balanceUpdate":
			var data wsBalanceUpdate
			err = json.Unmarshal(respRaw, &data)
			if err != nil {
				return fmt.Errorf("%v - Could not convert to balanceUpdate structure %s",
					b.Name,
					err)
			}
			b.Websocket.DataHandler <- data
			return nil
		case "executionReport":
			var data wsOrderUpdate
			err = json.Unmarshal(respRaw, &data)
			if err != nil {
				return fmt.Errorf("%v - Could not convert to executionReport structure %s",
					b.Name,
					err)
			}
			avgPrice := 0.0
			if data.Data.CumulativeFilledQuantity != 0 {
				avgPrice = data.Data.CumulativeQuoteTransactedQuantity / data.Data.CumulativeFilledQuantity
			}
			remainingAmount := data.Data.Quantity - data.Data.CumulativeFilledQuantity
			var pair currency.Pair
			var assetType asset.Item
			pair, assetType, err = b.GetRequestFormattedPairAndAssetType(data.Data.Symbol)
			if err != nil {
				return err
			}
			var feeAsset currency.Code
			if data.Data.CommissionAsset != "" {
				feeAsset = currency.NewCode(data.Data.CommissionAsset)
			}
			orderID := strconv.FormatInt(data.Data.OrderID, 10)
			var orderStatus order.Status
			orderStatus, err = stringToOrderStatus(data.Data.OrderStatus)
			if err != nil {
				b.Websocket.DataHandler <- order.ClassificationError{
					Exchange: b.Name,
					OrderID:  orderID,
					Err:      err,
				}
			}
			clientOrderID := data.Data.ClientOrderID
			if orderStatus == order.Cancelled {
				clientOrderID = data.Data.CancelledClientOrderID
			}
			var orderType order.Type
			orderType, err = order.StringToOrderType(data.Data.OrderType)
			if err != nil {
				b.Websocket.DataHandler <- order.ClassificationError{
					Exchange: b.Name,
					OrderID:  orderID,
					Err:      err,
				}
			}
			var orderSide order.Side
			orderSide, err = order.StringToOrderSide(data.Data.Side)
			if err != nil {
				b.Websocket.DataHandler <- order.ClassificationError{
					Exchange: b.Name,
					OrderID:  orderID,
					Err:      err,
				}
			}
			b.Websocket.DataHandler <- &order.Detail{
				Price:                data.Data.Price,
				Amount:               data.Data.Quantity,
				AverageExecutedPrice: avgPrice,
				ExecutedAmount:       data.Data.CumulativeFilledQuantity,
				RemainingAmount:      remainingAmount,
				Cost:                 data.Data.CumulativeQuoteTransactedQuantity,
				CostAsset:            pair.Quote,
				Fee:                  data.Data.Commission,
				FeeAsset:             feeAsset,
				Exchange:             b.Name,
				OrderID:              orderID,
				ClientOrderID:        clientOrderID,
				Type:                 orderType,
				Side:                 orderSide,
				Status:               orderStatus,
				AssetType:            assetType,
				Date:                 data.Data.OrderCreationTime.Time(),
				LastUpdated:          data.Data.TransactionTime.Time(),
				Pair:                 pair,
			}
			return nil
		case "listStatus":
			var data wsListStatus
			err = json.Unmarshal(respRaw, &data)
			if err != nil {
				return fmt.Errorf("%v - Could not convert to listStatus structure %s",
					b.Name,
					err)
			}
			b.Websocket.DataHandler <- data
			return nil
		case "outboundAccountInfo":
			var data wsAccountInfo
			err = json.Unmarshal(respRaw, &data)
			if err != nil {
				return fmt.Errorf("%v - Could not convert to outboundAccountInfo structure %s",
					b.Name,
					err)
			}
			b.Websocket.DataHandler <- data
			return nil
		}
	}

	streamStr, err := jsonparser.GetUnsafeString(respRaw, "stream")
	if err != nil {
		if errors.Is(err, jsonparser.KeyPathNotFoundError) {
			return fmt.Errorf("%s %s %s", b.Name, stream.UnhandledMessage, string(respRaw))
		}
		return err
	}
	streamType := strings.Split(streamStr, "@")
	if len(streamType) <= 1 {
		return fmt.Errorf("%s %s %s", b.Name, stream.UnhandledMessage, string(respRaw))
	}
	var (
		pair      currency.Pair
		isEnabled bool
		symbol    string
	)
	symbol, err = jsonparser.GetUnsafeString(jsonData, "s")
	if err != nil {
		// there should be a symbol returned for all data types below
		return err
	}
	pair, isEnabled, err = b.MatchSymbolCheckEnabled(symbol, asset.Spot, false)
	if err != nil {
		return err
	}
	if !isEnabled {
		return nil
	}
	switch streamType[1] {
	case "trade":
		saveTradeData := b.IsSaveTradeDataEnabled()
		if !saveTradeData &&
			!b.IsTradeFeedEnabled() {
			return nil
		}

		var t TradeStream
		err = json.Unmarshal(jsonData, &t)
		if err != nil {
			return fmt.Errorf("%v - Could not unmarshal trade data: %s",
				b.Name,
				err)
		}
		return b.Websocket.Trade.Update(saveTradeData,
			trade.Data{
				CurrencyPair: pair,
				Timestamp:    t.TimeStamp.Time(),
				Price:        t.Price.Float64(),
				Amount:       t.Quantity.Float64(),
				Exchange:     b.Name,
				AssetType:    asset.Spot,
				TID:          strconv.FormatInt(t.TradeID, 10),
			})
	case "ticker":
		var t TickerStream
		err = json.Unmarshal(jsonData, &t)
		if err != nil {
			return fmt.Errorf("%v - Could not convert to a TickerStream structure %s",
				b.Name,
				err.Error())
		}
		b.Websocket.DataHandler <- &ticker.Price{
			ExchangeName: b.Name,
			Open:         t.OpenPrice.Float64(),
			Close:        t.ClosePrice.Float64(),
			Volume:       t.TotalTradedVolume.Float64(),
			QuoteVolume:  t.TotalTradedQuoteVolume.Float64(),
			High:         t.HighPrice.Float64(),
			Low:          t.LowPrice.Float64(),
			Bid:          t.BestBidPrice.Float64(),
			Ask:          t.BestAskPrice.Float64(),
			Last:         t.LastPrice.Float64(),
			LastUpdated:  t.EventTime.Time(),
			AssetType:    asset.Spot,
			Pair:         pair,
		}
		return nil
	case "kline_1m", "kline_3m", "kline_5m", "kline_15m", "kline_30m", "kline_1h", "kline_2h", "kline_4h",
		"kline_6h", "kline_8h", "kline_12h", "kline_1d", "kline_3d", "kline_1w", "kline_1M":
		var kline KlineStream
		err = json.Unmarshal(jsonData, &kline)
		if err != nil {
			return fmt.Errorf("%v - Could not convert to a KlineStream structure %s",
				b.Name,
				err)
		}
		b.Websocket.DataHandler <- stream.KlineData{
			Timestamp:  kline.EventTime.Time(),
			Pair:       pair,
			AssetType:  asset.Spot,
			Exchange:   b.Name,
			StartTime:  kline.Kline.StartTime.Time(),
			CloseTime:  kline.Kline.CloseTime.Time(),
			Interval:   kline.Kline.Interval,
			OpenPrice:  kline.Kline.OpenPrice.Float64(),
			ClosePrice: kline.Kline.ClosePrice.Float64(),
			HighPrice:  kline.Kline.HighPrice.Float64(),
			LowPrice:   kline.Kline.LowPrice.Float64(),
			Volume:     kline.Kline.Volume.Float64(),
		}
		return nil
	case "depth":
		var depth WebsocketDepthStream
		err = json.Unmarshal(jsonData, &depth)
		if err != nil {
			return fmt.Errorf("%v - Could not convert to depthStream structure %s",
				b.Name,
				err)
		}
		var init bool
		init, err = b.UpdateLocalBuffer(&depth)
		if err != nil {
			if init {
				return nil
			}
			return fmt.Errorf("%v - UpdateLocalCache error: %s",
				b.Name,
				err)
		}
		return nil
	default:
		return fmt.Errorf("%s %s %s", b.Name, stream.UnhandledMessage, string(respRaw))
	}
}

func stringToOrderStatus(status string) (order.Status, error) {
	switch status {
	case "NEW":
		return order.New, nil
	case "PARTIALLY_FILLED":
		return order.PartiallyFilled, nil
	case "FILLED":
		return order.Filled, nil
	case "CANCELED":
		return order.Cancelled, nil
	case "PENDING_CANCEL":
		return order.PendingCancel, nil
	case "REJECTED":
		return order.Rejected, nil
	case "EXPIRED":
		return order.Expired, nil
	default:
		return order.UnknownStatus, errors.New(status + " not recognised as order status")
	}
}

// SeedLocalCache seeds depth data
func (b *Binance) SeedLocalCache(ctx context.Context, p currency.Pair) error {
	ob, err := b.GetOrderBook(ctx,
		OrderBookDataRequestParams{
			Symbol: p,
			Limit:  1000,
		})
	if err != nil {
		return err
	}
	return b.SeedLocalCacheWithBook(p, ob)
}

// SeedLocalCacheWithBook seeds the local orderbook cache
func (b *Binance) SeedLocalCacheWithBook(p currency.Pair, orderbookNew *OrderBook) error {
	newOrderBook := orderbook.Base{
		Pair:            p,
		Asset:           asset.Spot,
		Exchange:        b.Name,
		LastUpdateID:    orderbookNew.LastUpdateID,
		VerifyOrderbook: b.CanVerifyOrderbook,
		Bids:            make(orderbook.Tranches, len(orderbookNew.Bids)),
		Asks:            make(orderbook.Tranches, len(orderbookNew.Asks)),
		LastUpdated:     time.Now(), // Time not provided in REST book.
	}
	for i := range orderbookNew.Bids {
		newOrderBook.Bids[i] = orderbook.Tranche{
			Amount: orderbookNew.Bids[i].Quantity,
			Price:  orderbookNew.Bids[i].Price,
		}
	}
	for i := range orderbookNew.Asks {
		newOrderBook.Asks[i] = orderbook.Tranche{
			Amount: orderbookNew.Asks[i].Quantity,
			Price:  orderbookNew.Asks[i].Price,
		}
	}
	return b.Websocket.Orderbook.LoadSnapshot(&newOrderBook)
}

// UpdateLocalBuffer updates and returns the most recent iteration of the orderbook
func (b *Binance) UpdateLocalBuffer(wsdp *WebsocketDepthStream) (bool, error) {
	pair, err := b.MatchSymbolWithAvailablePairs(wsdp.Pair, asset.Spot, false)
	if err != nil {
		return false, err
	}
	err = b.obm.stageWsUpdate(wsdp, pair, asset.Spot)
	if err != nil {
		init, err2 := b.obm.checkIsInitialSync(pair)
		if err2 != nil {
			return false, err2
		}
		return init, err
	}

	err = b.applyBufferUpdate(pair)
	if err != nil {
		b.flushAndCleanup(pair)
	}

	return false, err
}

func (b *Binance) generateSubscriptions() (subscription.List, error) {
	for _, s := range b.Features.Subscriptions {
		if s.Asset == asset.Empty {
			// Handle backwards compatibility with config without assets, all binance subs are spot
			s.Asset = asset.Spot
		}
	}
	return b.Features.Subscriptions.ExpandTemplates(b)
}

var subTemplate *template.Template

// GetSubscriptionTemplate returns a subscription channel template
func (b *Binance) GetSubscriptionTemplate(_ *subscription.Subscription) (*template.Template, error) {
	var err error
	if subTemplate == nil {
		subTemplate, err = template.New("subscriptions.tmpl").
			Funcs(template.FuncMap{
				"interval": formatChannelInterval,
				"levels":   formatChannelLevels,
				"fmt":      currency.EMPTYFORMAT.Format,
			}).
			Parse(subTplText)
	}
	return subTemplate, err
}

func formatChannelLevels(s *subscription.Subscription) string {
	if s.Levels != 0 {
		return strconv.Itoa(s.Levels)
	}
	return ""
}

func formatChannelInterval(s *subscription.Subscription) string {
	switch s.Channel {
	case subscription.OrderbookChannel:
		if s.Interval.Duration() == time.Second {
			return "@1000ms"
		}
		return "@" + s.Interval.Short()
	case subscription.CandlesChannel:
		return "_" + s.Interval.Short()
	}
	return ""
}

// Subscribe subscribes to a set of channels
func (b *Binance) Subscribe(channels subscription.List) error {
<<<<<<< HEAD
	return b.ParallelChanOp(channels, b.subscribeToChan, 50)
}

// subscribeToChan handles a single subscription and parses the result
// on success it adds the subscription to the websocket
func (b *Binance) subscribeToChan(chans subscription.List) error {
	id := b.Websocket.Conn.GenerateMessageID(false)

	cNames := make([]string, len(chans))
	for i := range chans {
		c := chans[i]
		cNames[i] = c.Channel
		if err := b.Websocket.AddSubscriptions(c); err != nil {
			return fmt.Errorf("%w Channel: %s Pair: %s Error: %w", stream.ErrSubscriptionFailure, c.Channel, c.Pairs, err)
		}
	}

	req := &struct {
		WsPayload
		Params []string `json:"params"`
	}{
		WsPayload: WsPayload{
			Method: wsUnsubscribeMethod,
			ID:     id,
		},
		Params: cNames,
	}

	respRaw, err := b.Websocket.Conn.SendMessageReturnResponse(id, req)
	if err == nil {
		if v, d, _, rErr := jsonparser.Get(respRaw, "result"); rErr != nil {
			err = rErr
		} else if d != jsonparser.Null { // null is the only expected and acceptable response
			err = fmt.Errorf("%w: %s", errUnknownError, v)
		}
	}

	if err != nil {
		if err2 := b.Websocket.RemoveSubscriptions(chans...); err2 != nil {
			err = common.AppendError(err, err2)
		}
		err = fmt.Errorf("%w: %w; Channels: %s", stream.ErrSubscriptionFailure, err, strings.Join(cNames, ", "))
		b.Websocket.DataHandler <- err
	} else {
		for _, s := range chans {
			if sErr := s.SetState(subscription.SubscribedState); sErr != nil {
				err = common.AppendError(err, sErr)
			}
		}
	}

	return err
=======
	return b.ParallelChanOp(channels, func(l subscription.List) error { return b.manageSubs(wsSubscribeMethod, l) }, 50)
>>>>>>> a09fefed
}

// Unsubscribe unsubscribes from a set of channels
func (b *Binance) Unsubscribe(channels subscription.List) error {
	return b.ParallelChanOp(channels, func(l subscription.List) error { return b.manageSubs(wsUnsubscribeMethod, l) }, 50)
}

// manageSubs subscribes or unsubscribes from a list of subscriptions
func (b *Binance) manageSubs(op string, subs subscription.List) error {
	if op == wsSubscribeMethod {
		if err := b.Websocket.AddSubscriptions(subs...); err != nil { // Note: AddSubscription will set state to subscribing
			return err
		}
	} else {
		if err := subs.SetStates(subscription.UnsubscribingState); err != nil {
			return err
		}
	}

<<<<<<< HEAD
	req := &struct {
		WsPayload
		Params []string `json:"params"`
	}{
		WsPayload: WsPayload{
			Method: wsUnsubscribeMethod,
			ID:     id,
		},
		Params: cNames,
=======
	req := WsPayload{
		ID:     b.Websocket.Conn.GenerateMessageID(false),
		Method: op,
		Params: subs.QualifiedChannels(),
>>>>>>> a09fefed
	}

	respRaw, err := b.Websocket.Conn.SendMessageReturnResponse(context.TODO(), request.Unset, req.ID, req)
	if err == nil {
		if v, d, _, rErr := jsonparser.Get(respRaw, "result"); rErr != nil {
			err = rErr
		} else if d != jsonparser.Null { // null is the only expected and acceptable response
			err = fmt.Errorf("%w: %s", common.ErrUnknownError, v)
		}
	}

	if err != nil {
		err = fmt.Errorf("%w; Channels: %s", err, strings.Join(subs.QualifiedChannels(), ", "))
		b.Websocket.DataHandler <- err

		if op == wsSubscribeMethod {
			if err2 := b.Websocket.RemoveSubscriptions(subs...); err2 != nil {
				err = common.AppendError(err, err2)
			}
		}
	} else {
		if op == wsSubscribeMethod {
			err = common.AppendError(err, subs.SetStates(subscription.SubscribedState))
		} else {
			err = b.Websocket.RemoveSubscriptions(subs...)
		}
	}

	return err
}

// ProcessUpdate processes the websocket orderbook update
func (b *Binance) ProcessUpdate(cp currency.Pair, a asset.Item, ws *WebsocketDepthStream) error {
	updateBid := make([]orderbook.Tranche, len(ws.UpdateBids))
	for i := range ws.UpdateBids {
		updateBid[i] = orderbook.Tranche{
			Price:  ws.UpdateBids[i][0].Float64(),
			Amount: ws.UpdateBids[i][1].Float64(),
		}
	}
	updateAsk := make([]orderbook.Tranche, len(ws.UpdateAsks))
	for i := range ws.UpdateAsks {
		updateAsk[i] = orderbook.Tranche{
			Price:  ws.UpdateAsks[i][0].Float64(),
			Amount: ws.UpdateAsks[i][1].Float64(),
		}
	}
	return b.Websocket.Orderbook.Update(&orderbook.Update{
		Bids:       updateBid,
		Asks:       updateAsk,
		Pair:       cp,
		UpdateID:   ws.LastUpdateID,
		UpdateTime: ws.Timestamp.Time(),
		Asset:      a,
	})
}

// applyBufferUpdate applies the buffer to the orderbook or initiates a new
// orderbook sync by the REST protocol which is off handed to go routine.
func (b *Binance) applyBufferUpdate(pair currency.Pair) error {
	fetching, needsFetching, err := b.obm.handleFetchingBook(pair)
	if err != nil {
		return err
	}
	if fetching {
		return nil
	}
	if needsFetching {
		if b.Verbose {
			log.Debugf(log.WebsocketMgr, "%s Orderbook: Fetching via REST\n", b.Name)
		}
		return b.obm.fetchBookViaREST(pair)
	}

	recent, err := b.Websocket.Orderbook.GetOrderbook(pair, asset.Spot)
	if err != nil {
		log.Errorf(
			log.WebsocketMgr,
			"%s error fetching recent orderbook when applying updates: %s\n",
			b.Name,
			err)
	}

	if recent != nil {
		err = b.obm.checkAndProcessUpdate(b.ProcessUpdate, pair, recent)
		if err != nil {
			log.Errorf(
				log.WebsocketMgr,
				"%s error processing update - initiating new orderbook sync via REST: %s\n",
				b.Name,
				err)
			err = b.obm.setNeedsFetchingBook(pair)
			if err != nil {
				return err
			}
		}
	}

	return nil
}

// setNeedsFetchingBook completes the book fetching initiation.
func (o *orderbookManager) setNeedsFetchingBook(pair currency.Pair) error {
	o.Lock()
	defer o.Unlock()
	state, ok := o.state[pair.Base][pair.Quote][asset.Spot]
	if !ok {
		return fmt.Errorf("could not match pair %s and asset type %s in hash table",
			pair,
			asset.Spot)
	}
	state.needsFetchingBook = true
	return nil
}

// SynchroniseWebsocketOrderbook synchronises full orderbook for currency pair
// asset
func (b *Binance) SynchroniseWebsocketOrderbook() {
	b.Websocket.Wg.Add(1)
	go func() {
		defer b.Websocket.Wg.Done()
		for {
			select {
			case <-b.Websocket.ShutdownC:
				for {
					select {
					case <-b.obm.jobs:
					default:
						return
					}
				}
			case j := <-b.obm.jobs:
				err := b.processJob(j.Pair)
				if err != nil {
					log.Errorf(log.WebsocketMgr,
						"%s processing websocket orderbook error %v",
						b.Name, err)
				}
			}
		}
	}()
}

// processJob fetches and processes orderbook updates
func (b *Binance) processJob(p currency.Pair) error {
	err := b.SeedLocalCache(context.TODO(), p)
	if err != nil {
		return fmt.Errorf("%s %s seeding local cache for orderbook error: %v",
			p, asset.Spot, err)
	}

	err = b.obm.stopFetchingBook(p)
	if err != nil {
		return err
	}

	// Immediately apply the buffer updates so we don't wait for a
	// new update to initiate this.
	err = b.applyBufferUpdate(p)
	if err != nil {
		b.flushAndCleanup(p)
		return err
	}
	return nil
}

// flushAndCleanup flushes orderbook and clean local cache
func (b *Binance) flushAndCleanup(p currency.Pair) {
	errClean := b.Websocket.Orderbook.FlushOrderbook(p, asset.Spot)
	if errClean != nil {
		log.Errorf(log.WebsocketMgr,
			"%s flushing websocket error: %v",
			b.Name,
			errClean)
	}
	errClean = b.obm.cleanup(p)
	if errClean != nil {
		log.Errorf(log.WebsocketMgr, "%s cleanup websocket error: %v",
			b.Name,
			errClean)
	}
}

// stageWsUpdate stages websocket update to roll through updates that need to
// be applied to a fetched orderbook via REST.
func (o *orderbookManager) stageWsUpdate(u *WebsocketDepthStream, pair currency.Pair, a asset.Item) error {
	o.Lock()
	defer o.Unlock()
	m1, ok := o.state[pair.Base]
	if !ok {
		m1 = make(map[currency.Code]map[asset.Item]*update)
		o.state[pair.Base] = m1
	}

	m2, ok := m1[pair.Quote]
	if !ok {
		m2 = make(map[asset.Item]*update)
		m1[pair.Quote] = m2
	}

	state, ok := m2[a]
	if !ok {
		state = &update{
			// 100ms update assuming we might have up to a 10 second delay.
			// There could be a potential 100 updates for the currency.
			buffer:            make(chan *WebsocketDepthStream, maxWSUpdateBuffer),
			fetchingBook:      false,
			initialSync:       true,
			needsFetchingBook: true,
		}
		m2[a] = state
	}

	if state.lastUpdateID != 0 && u.FirstUpdateID != state.lastUpdateID+1 {
		// While listening to the stream, each new event's U should be
		// equal to the previous event's u+1.
		return fmt.Errorf("websocket orderbook synchronisation failure for pair %s and asset %s", pair, a)
	}
	state.lastUpdateID = u.LastUpdateID

	select {
	// Put update in the channel buffer to be processed
	case state.buffer <- u:
		return nil
	default:
		<-state.buffer    // pop one element
		state.buffer <- u // to shift buffer on fail
		return fmt.Errorf("channel blockage for %s, asset %s and connection",
			pair, a)
	}
}

// handleFetchingBook checks if a full book is being fetched or needs to be
// fetched
func (o *orderbookManager) handleFetchingBook(pair currency.Pair) (fetching, needsFetching bool, err error) {
	o.Lock()
	defer o.Unlock()
	state, ok := o.state[pair.Base][pair.Quote][asset.Spot]
	if !ok {
		return false,
			false,
			fmt.Errorf("check is fetching book cannot match currency pair %s asset type %s",
				pair,
				asset.Spot)
	}

	if state.fetchingBook {
		return true, false, nil
	}

	if state.needsFetchingBook {
		state.needsFetchingBook = false
		state.fetchingBook = true
		return false, true, nil
	}
	return false, false, nil
}

// stopFetchingBook completes the book fetching.
func (o *orderbookManager) stopFetchingBook(pair currency.Pair) error {
	o.Lock()
	defer o.Unlock()
	state, ok := o.state[pair.Base][pair.Quote][asset.Spot]
	if !ok {
		return fmt.Errorf("could not match pair %s and asset type %s in hash table",
			pair,
			asset.Spot)
	}
	if !state.fetchingBook {
		return fmt.Errorf("fetching book already set to false for %s %s",
			pair,
			asset.Spot)
	}
	state.fetchingBook = false
	return nil
}

// completeInitialSync sets if an asset type has completed its initial sync
func (o *orderbookManager) completeInitialSync(pair currency.Pair) error {
	o.Lock()
	defer o.Unlock()
	state, ok := o.state[pair.Base][pair.Quote][asset.Spot]
	if !ok {
		return fmt.Errorf("complete initial sync cannot match currency pair %s asset type %s",
			pair,
			asset.Spot)
	}
	if !state.initialSync {
		return fmt.Errorf("initial sync already set to false for %s %s",
			pair,
			asset.Spot)
	}
	state.initialSync = false
	return nil
}

// checkIsInitialSync checks status if the book is Initial Sync being via the REST
// protocol.
func (o *orderbookManager) checkIsInitialSync(pair currency.Pair) (bool, error) {
	o.Lock()
	defer o.Unlock()
	state, ok := o.state[pair.Base][pair.Quote][asset.Spot]
	if !ok {
		return false,
			fmt.Errorf("checkIsInitialSync of orderbook cannot match currency pair %s asset type %s",
				pair,
				asset.Spot)
	}
	return state.initialSync, nil
}

// fetchBookViaREST pushes a job of fetching the orderbook via the REST protocol
// to get an initial full book that we can apply our buffered updates too.
func (o *orderbookManager) fetchBookViaREST(pair currency.Pair) error {
	o.Lock()
	defer o.Unlock()

	state, ok := o.state[pair.Base][pair.Quote][asset.Spot]
	if !ok {
		return fmt.Errorf("fetch book via rest cannot match currency pair %s asset type %s",
			pair,
			asset.Spot)
	}

	state.initialSync = true
	state.fetchingBook = true

	select {
	case o.jobs <- job{pair}:
		return nil
	default:
		return fmt.Errorf("%s %s book synchronisation channel blocked up",
			pair,
			asset.Spot)
	}
}

func (o *orderbookManager) checkAndProcessUpdate(processor func(currency.Pair, asset.Item, *WebsocketDepthStream) error, pair currency.Pair, recent *orderbook.Base) error {
	o.Lock()
	defer o.Unlock()
	state, ok := o.state[pair.Base][pair.Quote][asset.Spot]
	if !ok {
		return fmt.Errorf("could not match pair [%s] asset type [%s] in hash table to process websocket orderbook update",
			pair, asset.Spot)
	}

	// This will continuously remove updates from the buffered channel and
	// apply them to the current orderbook.
buffer:
	for {
		select {
		case d := <-state.buffer:
			process, err := state.validate(d, recent)
			if err != nil {
				return err
			}
			if process {
				err := processor(pair, asset.Spot, d)
				if err != nil {
					return fmt.Errorf("%s %s processing update error: %w",
						pair, asset.Spot, err)
				}
			}
		default:
			break buffer
		}
	}
	return nil
}

// validate checks for correct update alignment
func (u *update) validate(updt *WebsocketDepthStream, recent *orderbook.Base) (bool, error) {
	if updt.LastUpdateID <= recent.LastUpdateID {
		// Drop any event where u is <= lastUpdateId in the snapshot.
		return false, nil
	}

	id := recent.LastUpdateID + 1
	if u.initialSync {
		// The first processed event should have U <= lastUpdateId+1 AND
		// u >= lastUpdateId+1.
		if updt.FirstUpdateID > id || updt.LastUpdateID < id {
			return false, fmt.Errorf("initial websocket orderbook sync failure for pair %s and asset %s",
				recent.Pair,
				asset.Spot)
		}
		u.initialSync = false
	}
	return true, nil
}

// cleanup cleans up buffer and reset fetch and init
func (o *orderbookManager) cleanup(pair currency.Pair) error {
	o.Lock()
	state, ok := o.state[pair.Base][pair.Quote][asset.Spot]
	if !ok {
		o.Unlock()
		return fmt.Errorf("cleanup cannot match %s %s to hash table",
			pair,
			asset.Spot)
	}

bufferEmpty:
	for {
		select {
		case <-state.buffer:
			// bleed and discard buffer
		default:
			break bufferEmpty
		}
	}
	o.Unlock()
	// disable rest orderbook synchronisation
	_ = o.stopFetchingBook(pair)
	_ = o.completeInitialSync(pair)
	_ = o.stopNeedsFetchingBook(pair)
	return nil
}

// stopNeedsFetchingBook completes the book fetching initiation.
func (o *orderbookManager) stopNeedsFetchingBook(pair currency.Pair) error {
	o.Lock()
	defer o.Unlock()
	state, ok := o.state[pair.Base][pair.Quote][asset.Spot]
	if !ok {
		return fmt.Errorf("could not match pair %s and asset type %s in hash table",
			pair,
			asset.Spot)
	}
	if !state.needsFetchingBook {
		return fmt.Errorf("needs fetching book already set to false for %s %s",
			pair,
			asset.Spot)
	}
	state.needsFetchingBook = false
	return nil
}

const subTplText = `
{{ range $pair := index $.AssetPairs $.S.Asset }}
  {{ fmt $pair -}} @
  {{- with $c := $.S.Channel -}}
  {{ if eq $c "ticker"         -}} ticker
  {{ else if eq $c "allTrades" -}} trade
  {{ else if eq $c "candles"   -}} kline  {{- interval $.S }}
  {{ else if eq $c "orderbook" -}} depth  {{- levels $.S }}{{ interval $.S }}
  {{- end }}{{ end }}
  {{ $.PairSeparator }}
{{end}}
`<|MERGE_RESOLUTION|>--- conflicted
+++ resolved
@@ -570,62 +570,7 @@
 
 // Subscribe subscribes to a set of channels
 func (b *Binance) Subscribe(channels subscription.List) error {
-<<<<<<< HEAD
-	return b.ParallelChanOp(channels, b.subscribeToChan, 50)
-}
-
-// subscribeToChan handles a single subscription and parses the result
-// on success it adds the subscription to the websocket
-func (b *Binance) subscribeToChan(chans subscription.List) error {
-	id := b.Websocket.Conn.GenerateMessageID(false)
-
-	cNames := make([]string, len(chans))
-	for i := range chans {
-		c := chans[i]
-		cNames[i] = c.Channel
-		if err := b.Websocket.AddSubscriptions(c); err != nil {
-			return fmt.Errorf("%w Channel: %s Pair: %s Error: %w", stream.ErrSubscriptionFailure, c.Channel, c.Pairs, err)
-		}
-	}
-
-	req := &struct {
-		WsPayload
-		Params []string `json:"params"`
-	}{
-		WsPayload: WsPayload{
-			Method: wsUnsubscribeMethod,
-			ID:     id,
-		},
-		Params: cNames,
-	}
-
-	respRaw, err := b.Websocket.Conn.SendMessageReturnResponse(id, req)
-	if err == nil {
-		if v, d, _, rErr := jsonparser.Get(respRaw, "result"); rErr != nil {
-			err = rErr
-		} else if d != jsonparser.Null { // null is the only expected and acceptable response
-			err = fmt.Errorf("%w: %s", errUnknownError, v)
-		}
-	}
-
-	if err != nil {
-		if err2 := b.Websocket.RemoveSubscriptions(chans...); err2 != nil {
-			err = common.AppendError(err, err2)
-		}
-		err = fmt.Errorf("%w: %w; Channels: %s", stream.ErrSubscriptionFailure, err, strings.Join(cNames, ", "))
-		b.Websocket.DataHandler <- err
-	} else {
-		for _, s := range chans {
-			if sErr := s.SetState(subscription.SubscribedState); sErr != nil {
-				err = common.AppendError(err, sErr)
-			}
-		}
-	}
-
-	return err
-=======
 	return b.ParallelChanOp(channels, func(l subscription.List) error { return b.manageSubs(wsSubscribeMethod, l) }, 50)
->>>>>>> a09fefed
 }
 
 // Unsubscribe unsubscribes from a set of channels
@@ -645,22 +590,10 @@
 		}
 	}
 
-<<<<<<< HEAD
-	req := &struct {
-		WsPayload
-		Params []string `json:"params"`
-	}{
-		WsPayload: WsPayload{
-			Method: wsUnsubscribeMethod,
-			ID:     id,
-		},
-		Params: cNames,
-=======
 	req := WsPayload{
 		ID:     b.Websocket.Conn.GenerateMessageID(false),
 		Method: op,
 		Params: subs.QualifiedChannels(),
->>>>>>> a09fefed
 	}
 
 	respRaw, err := b.Websocket.Conn.SendMessageReturnResponse(context.TODO(), request.Unset, req.ID, req)
