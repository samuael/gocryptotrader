package binance

import (
	"bytes"
	"context"
	"encoding/json"
	"errors"
	"fmt"
	"log"
	"os"
	"reflect"
	"sync"
	"testing"
	"time"

	"github.com/gorilla/websocket"
	"github.com/stretchr/testify/assert"
	"github.com/stretchr/testify/require"
	"github.com/thrasher-corp/gocryptotrader/common"
	"github.com/thrasher-corp/gocryptotrader/common/key"
	"github.com/thrasher-corp/gocryptotrader/core"
	"github.com/thrasher-corp/gocryptotrader/currency"
	exchange "github.com/thrasher-corp/gocryptotrader/exchanges"
	"github.com/thrasher-corp/gocryptotrader/exchanges/asset"
	"github.com/thrasher-corp/gocryptotrader/exchanges/collateral"
	"github.com/thrasher-corp/gocryptotrader/exchanges/fundingrate"
	"github.com/thrasher-corp/gocryptotrader/exchanges/futures"
	"github.com/thrasher-corp/gocryptotrader/exchanges/kline"
	"github.com/thrasher-corp/gocryptotrader/exchanges/margin"
	"github.com/thrasher-corp/gocryptotrader/exchanges/order"
	"github.com/thrasher-corp/gocryptotrader/exchanges/sharedtestvalues"
	"github.com/thrasher-corp/gocryptotrader/exchanges/stream"
	"github.com/thrasher-corp/gocryptotrader/exchanges/subscription"
	testexch "github.com/thrasher-corp/gocryptotrader/internal/testing/exchange"
	"github.com/thrasher-corp/gocryptotrader/portfolio/withdraw"
)

// Please supply your own keys here for due diligence testing
const (
	apiKey                  = ""
	apiSecret               = ""
	canManipulateRealOrders = false
	useTestNet              = false

	apiStreamingIsNotConnected = "API streaming is not connected"
)

var (
	b = &Binance{}
	// this lock guards against orderbook tests race
	binanceOrderBookLock = &sync.Mutex{}

	errNoTradablePairFound = errors.New("no tradable pair found")

	// enabled and active tradable pairs used to test endpoints.
	spotTradablePair, usdtmTradablePair, coinmTradablePair, optionsTradablePair currency.Pair

	assetToTradablePairMap map[asset.Item]currency.Pair
)

func setFeeBuilder() *exchange.FeeBuilder {
	return &exchange.FeeBuilder{
		Amount:        1,
		FeeType:       exchange.CryptocurrencyTradeFee,
		Pair:          currency.NewPair(currency.BTC, currency.LTC),
		PurchasePrice: 1,
	}
}

// getTime returns a static time for mocking endpoints, if mock is not enabled
// this will default to time now with a window size of 30 days.
// Mock details are unix seconds; start = 1577836800 and end = 1580515200
func getTime() (start, end time.Time) {
	if mockTests {
		return time.Unix(1577836800, 0), time.Unix(1580515200, 0)
	}

	tn := time.Now()
	offset := time.Hour * 24 * 6
	return tn.Add(-offset), tn
}

func TestUServerTime(t *testing.T) {
	t.Parallel()
	result, err := b.UServerTime(context.Background())
	require.NoError(t, err)
	assert.NotNil(t, result)
}

func TestWrapperGetServerTime(t *testing.T) {
	t.Parallel()
	_, err := b.GetServerTime(context.Background(), asset.Empty)
	require.ErrorIs(t, err, asset.ErrNotSupported)

	st, err := b.GetServerTime(context.Background(), asset.Spot)
	require.NoError(t, err)
	require.NotEmpty(t, st)

	st, err = b.GetServerTime(context.Background(), asset.USDTMarginedFutures)
	require.NoError(t, err)
	require.NotEmpty(t, st)

	st, err = b.GetServerTime(context.Background(), asset.CoinMarginedFutures)
	require.NoError(t, err)
	require.NotEmpty(t, st)
}

func TestUpdateTicker(t *testing.T) {
	t.Parallel()
	for assetType, pair := range assetToTradablePairMap {
		r, err := b.UpdateTicker(context.Background(), pair, assetType)
		require.NoErrorf(t, err, "expected nil, got %v for asset type: %s pair: %v", err, assetType, pair)
		require.NotNilf(t, r, "unexpected value nil for asset type: %s pair: %v", assetType, pair)
	}
}

func TestUpdateTickers(t *testing.T) {
	t.Parallel()
	enabledAssets := b.GetAssetTypes(true)
	for _, assetType := range enabledAssets {
		err := b.UpdateTickers(context.Background(), assetType)
		require.NoError(t, err)
	}
}

func TestUpdateOrderbook(t *testing.T) {
	t.Parallel()
	assetPairMapTempo := map[asset.Item]currency.Pair{}
	if mockTests {
		cp, err := currency.NewPairFromString("BTCUSDT")
		require.NoError(t, err)
		assetPairMapTempo[asset.Spot], assetPairMapTempo[asset.Margin], assetPairMapTempo[asset.USDTMarginedFutures] = cp, cp, cp
		cp, err = currency.NewPairFromString("BTCUSD_PERP")
		require.NoError(t, err)
		assetPairMapTempo[asset.CoinMarginedFutures] = cp
		cp, err = currency.NewPairFromString("ETH-240927-3800-P")
		require.NoError(t, err)
		assetPairMapTempo[asset.Options] = cp
	} else {
		assetPairMapTempo = assetToTradablePairMap
	}
	for assetType, tp := range assetPairMapTempo {
		result, err := b.UpdateOrderbook(context.Background(), tp, assetType)
		require.NoError(t, err)
		require.NotNil(t, result)
	}
}

// USDT Margined Futures

func TestUExchangeInfo(t *testing.T) {
	t.Parallel()
	result, err := b.UExchangeInfo(context.Background())
	require.NoError(t, err)
	assert.NotNil(t, result)
}

func TestUFuturesOrderbook(t *testing.T) {
	t.Parallel()
	result, err := b.UFuturesOrderbook(context.Background(), currency.NewPair(currency.BTC, currency.USDT), 1000)
	require.NoError(t, err)
	assert.NotNil(t, result)
}

func TestURecentTrades(t *testing.T) {
	t.Parallel()
	result, err := b.URecentTrades(context.Background(), currency.NewPair(currency.BTC, currency.USDT), "", 1000)
	require.NoError(t, err)
	assert.NotNil(t, result)
}

func TestUCompressedTrades(t *testing.T) {
	t.Parallel()
	result, err := b.UCompressedTrades(context.Background(), currency.NewPair(currency.BTC, currency.USDT), "", 5, time.Time{}, time.Time{})
	require.NoError(t, err)
	require.NotNil(t, result)
	start, end := getTime()
	result, err = b.UCompressedTrades(context.Background(), currency.NewPair(currency.LTC, currency.USDT), "", 0, start, end)
	require.NoError(t, err)
	assert.NotNil(t, result)
}

func TestUKlineData(t *testing.T) {
	t.Parallel()
	result, err := b.UKlineData(context.Background(), usdtmTradablePair, "1d", 5, time.Time{}, time.Time{})
	require.NoError(t, err)
	require.NotNil(t, result)
	start, end := getTime()
	result, err = b.UKlineData(context.Background(), usdtmTradablePair, "5m", 0, start, end)
	require.NoError(t, err)
	assert.NotNil(t, result)
}

func TestGetUFuturesContinuousKlineData(t *testing.T) {
	t.Parallel()
	result, err := b.GetUFuturesContinuousKlineData(context.Background(), usdtmTradablePair, "CURRENT_QUARTER", "1d", time.Time{}, time.Time{}, 10)
	require.NoError(t, err)
	assert.NotNil(t, result)
}

func TestGetIndexOrCandlesticPriceKlineData(t *testing.T) {
	t.Parallel()
	result, err := b.GetIndexOrCandlesticPriceKlineData(context.Background(), currency.NewPair(currency.BTC, currency.USDT), "1d", time.Time{}, time.Now(), 0)
	require.NoError(t, err)
	assert.NotNil(t, result)
}

func TestGetMarkPriceKlineCandlesticks(t *testing.T) {
	t.Parallel()
	result, err := b.GetMarkPriceKlineCandlesticks(context.Background(), "BTCUSDT", "1d", time.Time{}, time.Time{}, 10)
	require.NoError(t, err)
	assert.NotNil(t, result)
}

func TestGetPremiumIndexKlineCandlesticks(t *testing.T) {
	t.Parallel()
	result, err := b.GetPremiumIndexKlineCandlesticks(context.Background(), "BTCUSDT", "1d", time.Time{}, time.Time{}, 10)
	require.NoError(t, err)
	assert.NotNil(t, result)
}

func TestUGetMarkPrice(t *testing.T) {
	t.Parallel()
	result, err := b.UGetMarkPrice(context.Background(), currency.NewPair(currency.BTC, currency.USDT))
	require.NoError(t, err)
	require.NotNil(t, result)
	result, err = b.UGetMarkPrice(context.Background(), currency.EMPTYPAIR)
	require.NoError(t, err)
	assert.NotNil(t, result)
}

func TestUGetFundingHistory(t *testing.T) {
	t.Parallel()
	result, err := b.UGetFundingHistory(context.Background(), currency.NewPair(currency.BTC, currency.USDT), 1000, time.Time{}, time.Time{})
	require.NoError(t, err)
	require.NotNil(t, result)
	start, end := getTime()
	result, err = b.UGetFundingHistory(context.Background(), currency.NewPair(currency.LTC, currency.USDT), 1000, start, end)
	require.NoError(t, err)
	assert.NotNil(t, result)
}

func TestU24HTickerPriceChangeStats(t *testing.T) {
	t.Parallel()
	result, err := b.U24HTickerPriceChangeStats(context.Background(), currency.NewPair(currency.BTC, currency.USDT))
	require.NoError(t, err)
	assert.NotNil(t, result)
	result, err = b.U24HTickerPriceChangeStats(context.Background(), currency.EMPTYPAIR)
	require.NoError(t, err)
	assert.NotNil(t, result)
}

func TestUSymbolPriceTicker(t *testing.T) {
	t.Parallel()
	result, err := b.USymbolPriceTickerV1(context.Background(), currency.NewPair(currency.BTC, currency.USDT))
	require.NoError(t, err)
	require.NotNil(t, result)
	result, err = b.USymbolPriceTickerV1(context.Background(), currency.EMPTYPAIR)
	require.NoError(t, err)
	require.NotNil(t, result)
}

func TestUSymbolPriceTickerV2(t *testing.T) {
	t.Parallel()
	result, err := b.USymbolPriceTickerV2(context.Background(), currency.NewPair(currency.BTC, currency.USDT))
	require.NoError(t, err)
	require.NotNil(t, result)
	result, err = b.USymbolPriceTickerV2(context.Background(), currency.EMPTYPAIR)
	require.NoError(t, err)
	assert.NotNil(t, result)
}

func TestUSymbolOrderbookTicker(t *testing.T) {
	t.Parallel()
	result, err := b.USymbolOrderbookTicker(context.Background(), currency.NewPair(currency.BTC, currency.USDT))
	require.NoError(t, err)
	require.NotNil(t, result)
	result, err = b.USymbolOrderbookTicker(context.Background(), currency.EMPTYPAIR)
	require.NoError(t, err)
	assert.NotNil(t, result)
}

func TestUOpenInterest(t *testing.T) {
	t.Parallel()
	result, err := b.UOpenInterest(context.Background(), currency.NewPair(currency.BTC, currency.USDT))
	require.NoError(t, err)
	assert.NotNil(t, result)
}

func TestGetQuarterlyContractSettlementPrice(t *testing.T) {
	t.Parallel()
	_, err := b.GetQuarterlyContractSettlementPrice(context.Background(), currency.EMPTYPAIR)
	assert.ErrorIs(t, err, currency.ErrCurrencyPairEmpty)

	result, err := b.GetQuarterlyContractSettlementPrice(context.Background(), currency.NewPair(currency.BTC, currency.USDT))
	require.NoError(t, err)
	require.NotNil(t, result)
}

func TestUOpenInterestStats(t *testing.T) {
	t.Parallel()
	result, err := b.UOpenInterestStats(context.Background(), currency.NewPair(currency.BTC, currency.USDT), "5m", 1, time.Time{}, time.Time{})
	require.NoError(t, err)
	require.NotNil(t, result)
	start, end := getTime()
	result, err = b.UOpenInterestStats(context.Background(), currency.NewPair(currency.BTC, currency.USDT), "1d", 10, start, end)
	require.NoError(t, err)
	assert.NotNil(t, result)
}

func TestUTopAcccountsLongShortRatio(t *testing.T) {
	t.Parallel()
	result, err := b.UTopAcccountsLongShortRatio(context.Background(), currency.NewPair(currency.BTC, currency.USDT), "5m", 2, time.Time{}, time.Time{})
	require.NoError(t, err)
	require.NotNil(t, result)
	start, end := getTime()
	result, err = b.UTopAcccountsLongShortRatio(context.Background(), currency.NewPair(currency.BTC, currency.USDT), "5m", 2, start, end)
	require.NoError(t, err)
	assert.NotNil(t, result)
}

func TestUTopPostionsLongShortRatio(t *testing.T) {
	t.Parallel()
	result, err := b.UTopPostionsLongShortRatio(context.Background(), currency.NewPair(currency.BTC, currency.USDT), "5m", 3, time.Time{}, time.Time{})
	require.NoError(t, err)
	require.NotNil(t, result)
	start, end := getTime()
	result, err = b.UTopPostionsLongShortRatio(context.Background(), currency.NewPair(currency.BTC, currency.USDT), "1d", 0, start, end)
	require.NoError(t, err)
	assert.NotNil(t, result)
}

func TestUGlobalLongShortRatio(t *testing.T) {
	t.Parallel()
	result, err := b.UGlobalLongShortRatio(context.Background(), currency.NewPair(currency.BTC, currency.USDT), "5m", 3, time.Time{}, time.Time{})
	require.NoError(t, err)
	require.NotNil(t, result)
	start, end := getTime()
	result, err = b.UGlobalLongShortRatio(context.Background(), currency.NewPair(currency.BTC, currency.USDT), "4h", 0, start, end)
	require.NoError(t, err)
	assert.NotNil(t, result)
}

func TestUTakerBuySellVol(t *testing.T) {
	t.Parallel()
	start, end := getTime()
	result, err := b.UTakerBuySellVol(context.Background(), currency.NewPair(currency.BTC, currency.USDT), "5m", 10, start, end)
	require.NoError(t, err)
	assert.NotNil(t, result)
}

func TestGetBasis(t *testing.T) {
	t.Parallel()
	result, err := b.GetBasis(context.Background(), currency.NewPair(currency.BTC, currency.USDT), "CURRENT_QUARTER", "15m", time.Time{}, time.Time{}, 20)
	require.NoError(t, err)
	require.NotNil(t, result)
	result, err = b.GetBasis(context.Background(), currency.NewPair(currency.BTC, currency.USDT), "NEXT_QUARTER", "15m", time.Time{}, time.Time{}, 20)
	require.NoError(t, err)
	require.NotNil(t, result)
	result, err = b.GetBasis(context.Background(), currency.NewPair(currency.BTC, currency.USDT), "PERPETUAL", "15m", time.Time{}, time.Time{}, 20)
	require.NoError(t, err)
	assert.NotNil(t, result)
}

func TestGetHistoricalBLVTNAVCandlesticks(t *testing.T) {
	t.Parallel()
	result, err := b.GetHistoricalBLVTNAVCandlesticks(context.Background(), "BTCDOWN", "15m", time.Time{}, time.Time{}, 100)
	require.NoError(t, err)
	assert.NotNil(t, result)
}

func TestUCompositeIndexInfo(t *testing.T) {
	t.Parallel()
	cp, err := currency.NewPairFromString("DEFI-USDT")
	require.NoError(t, err)
	result, err := b.UCompositeIndexInfo(context.Background(), cp)
	require.NoError(t, err)
	require.NotNil(t, result)
	result, err = b.UCompositeIndexInfo(context.Background(), currency.EMPTYPAIR)
	require.NoError(t, err)
	assert.NotNil(t, result)
}

func TestGetMultiAssetModeAssetIndex(t *testing.T) {
	t.Parallel()
	result, err := b.GetMultiAssetModeAssetIndex(context.Background(), "")
	require.NoError(t, err)
	require.NotNil(t, result)
	result, err = b.GetMultiAssetModeAssetIndex(context.Background(), "BTCUSD")
	require.NoError(t, err)
	assert.NotNil(t, result)
}

func TestGetIndexPriceConstituents(t *testing.T) {
	t.Parallel()
	result, err := b.GetIndexPriceConstituents(context.Background(), "BTCUSD")
	require.NoError(t, err)
	assert.NotNil(t, result)
}

func TestUFuturesNewOrder(t *testing.T) {
	t.Parallel()
	sharedtestvalues.SkipTestIfCredentialsUnset(t, b, canManipulateRealOrders)
	result, err := b.UFuturesNewOrder(context.Background(),
		&UFuturesNewOrderRequest{
			Symbol:      currency.NewPair(currency.BTC, currency.USDT),
			Side:        "BUY",
			OrderType:   "LIMIT",
			TimeInForce: "GTC",
			Quantity:    1,
			Price:       1,
		},
	)
	require.NoError(t, err)
	assert.NotNil(t, result)
}

func TestUModifyOrder(t *testing.T) {
	t.Parallel()
	sharedtestvalues.SkipTestIfCredentialsUnset(t, b, canManipulateRealOrders)
	result, err := b.UModifyOrder(context.Background(), &USDTOrderUpdateParams{
		OrderID:           1,
		OrigClientOrderID: "",
		Side:              "SELL",
		PriceMatch:        "TAKE_PROFIT",
		Symbol:            currency.NewPair(currency.BTC, currency.USD),
		Amount:            0.0000001,
		Price:             123455554,
	})
	require.NoError(t, err)
	require.NotNil(t, result)
}

func TestUPlaceBatchOrders(t *testing.T) {
	t.Parallel()
	sharedtestvalues.SkipTestIfCredentialsUnset(t, b, canManipulateRealOrders)
	var data []PlaceBatchOrderData
	var tempData PlaceBatchOrderData
	tempData.Symbol = "BTCUSDT"
	tempData.Side = "BUY"
	tempData.OrderType = "LIMIT"
	tempData.Quantity = 4
	tempData.Price = 1
	tempData.TimeInForce = "GTC"
	data = append(data, tempData)
	result, err := b.UPlaceBatchOrders(context.Background(), data)
	require.NoError(t, err)
	require.NotNil(t, result)
}

func TestModifyMultipleOrders(t *testing.T) {
	t.Parallel()
	sharedtestvalues.SkipTestIfCredentialsUnset(t, b, canManipulateRealOrders)
	result, err := b.UModifyMultipleOrders(context.Background(), []USDTOrderUpdateParams{
		{
			OrderID:           1,
			OrigClientOrderID: "",
			Side:              "SELL",
			PriceMatch:        "TAKE_PROFIT",
			Symbol:            currency.NewPair(currency.BTC, currency.USD),
			Amount:            0.0000001,
			Price:             123455554,
		},
		{
			OrderID:           1,
			OrigClientOrderID: "",
			Side:              "BUY",
			PriceMatch:        "LIMIT",
			Symbol:            currency.NewPair(currency.BTC, currency.USD),
			Amount:            0.0000001,
			Price:             123455554,
		},
	})
	require.NoError(t, err)
	assert.NotNil(t, result)
}

func TestGetUSDTOrderModifyHistory(t *testing.T) {
	t.Parallel()
	sharedtestvalues.SkipTestIfCredentialsUnset(t, b)
	result, err := b.GetUSDTOrderModifyHistory(context.Background(), currency.NewPair(currency.BTC, currency.USDT), "", 1234, 10, time.Time{}, time.Time{})
	require.NoError(t, err)
	assert.NotNil(t, result)
}

func TestUGetOrderData(t *testing.T) {
	t.Parallel()
	sharedtestvalues.SkipTestIfCredentialsUnset(t, b)
	result, err := b.UGetOrderData(context.Background(), currency.NewPair(currency.BTC, currency.USDT), "123", "")
	require.NoError(t, err)
	assert.NotNil(t, result)
}

func TestUCancelOrder(t *testing.T) {
	t.Parallel()
	sharedtestvalues.SkipTestIfCredentialsUnset(t, b, canManipulateRealOrders)
	result, err := b.UCancelOrder(context.Background(), currency.NewPair(currency.BTC, currency.USDT), "123", "")
	require.NoError(t, err)
	assert.NotNil(t, result)
}

func TestUCancelAllOpenOrders(t *testing.T) {
	t.Parallel()
	sharedtestvalues.SkipTestIfCredentialsUnset(t, b, canManipulateRealOrders)
	result, err := b.UCancelAllOpenOrders(context.Background(), currency.NewPair(currency.BTC, currency.USDT))
	require.NoError(t, err)
	assert.NotNil(t, result)
}

func TestUCancelBatchOrders(t *testing.T) {
	t.Parallel()
	sharedtestvalues.SkipTestIfCredentialsUnset(t, b, canManipulateRealOrders)
	result, err := b.UCancelBatchOrders(context.Background(), currency.NewPair(currency.BTC, currency.USDT), []string{"123"}, []string{})
	require.NoError(t, err)
	assert.NotNil(t, result)
}

func TestUAutoCancelAllOpenOrders(t *testing.T) {
	t.Parallel()
	sharedtestvalues.SkipTestIfCredentialsUnset(t, b, canManipulateRealOrders)
	result, err := b.UAutoCancelAllOpenOrders(context.Background(), currency.NewPair(currency.BTC, currency.USDT), 30)
	require.NoError(t, err)
	assert.NotNil(t, result)
}

func TestUFetchOpenOrder(t *testing.T) {
	t.Parallel()
	sharedtestvalues.SkipTestIfCredentialsUnset(t, b)
	result, err := b.UFetchOpenOrder(context.Background(), currency.NewPair(currency.BTC, currency.USDT), "123", "")
	require.NoError(t, err)
	assert.NotNil(t, result)
}

func TestUAllAccountOpenOrders(t *testing.T) {
	t.Parallel()
	sharedtestvalues.SkipTestIfCredentialsUnset(t, b)
	result, err := b.UAllAccountOpenOrders(context.Background(), currency.NewPair(currency.BTC, currency.USDT))
	require.NoError(t, err)
	assert.NotNil(t, result)
}

func TestUAllAccountOrders(t *testing.T) {
	t.Parallel()
	sharedtestvalues.SkipTestIfCredentialsUnset(t, b)
	result, err := b.UAllAccountOrders(context.Background(), currency.EMPTYPAIR, 0, 0, time.Time{}, time.Time{})
	require.NoError(t, err)
	require.NotNil(t, result)
	result, err = b.UAllAccountOrders(context.Background(), currency.NewPair(currency.BTC, currency.USDT), 0, 5, time.Now().Add(-time.Hour*4), time.Now())
	require.NoError(t, err)
	assert.NotNil(t, result)
}

func TestUAccountBalanceV2(t *testing.T) {
	t.Parallel()
	sharedtestvalues.SkipTestIfCredentialsUnset(t, b)
	result, err := b.UAccountBalanceV2(context.Background())
	require.NoError(t, err)
	assert.NotNil(t, result)
}

func TestUAccountInformationV2(t *testing.T) {
	t.Parallel()
	sharedtestvalues.SkipTestIfCredentialsUnset(t, b)
	result, err := b.UAccountInformationV2(context.Background())
	require.NoError(t, err)
	assert.NotNil(t, result)
}

func TestUChangeInitialLeverageRequest(t *testing.T) {
	t.Parallel()
	sharedtestvalues.SkipTestIfCredentialsUnset(t, b, canManipulateRealOrders)
	result, err := b.UChangeInitialLeverageRequest(context.Background(), currency.NewPair(currency.BTC, currency.USDT), 2)
	require.NoError(t, err)
	assert.NotNil(t, result)
}

func TestUChangeInitialMarginType(t *testing.T) {
	t.Parallel()
	sharedtestvalues.SkipTestIfCredentialsUnset(t, b, canManipulateRealOrders)
	err := b.UChangeInitialMarginType(context.Background(), currency.NewPair(currency.BTC, currency.USDT), "ISOLATED")
	assert.NoError(t, err)
}

func TestUModifyIsolatedPositionMarginReq(t *testing.T) {
	t.Parallel()
	sharedtestvalues.SkipTestIfCredentialsUnset(t, b, canManipulateRealOrders)
	result, err := b.UModifyIsolatedPositionMarginReq(context.Background(), currency.NewPair(currency.BTC, currency.USDT), "LONG", "add", 5)
	require.NoError(t, err)
	assert.NotNil(t, result)
}

func TestUPositionMarginChangeHistory(t *testing.T) {
	t.Parallel()
	sharedtestvalues.SkipTestIfCredentialsUnset(t, b, canManipulateRealOrders)
	result, err := b.UPositionMarginChangeHistory(context.Background(), currency.NewPair(currency.BTC, currency.USDT), "add", 5, time.Time{}, time.Time{})
	require.NoError(t, err)
	assert.NotNil(t, result)
}

func TestUPositionsInfoV2(t *testing.T) {
	t.Parallel()
	sharedtestvalues.SkipTestIfCredentialsUnset(t, b)
	result, err := b.UPositionsInfoV2(context.Background(), currency.NewPair(currency.BTC, currency.USDT))
	require.NoError(t, err)
	assert.NotNil(t, result)
}

func TestUGetCommissionRates(t *testing.T) {
	t.Parallel()
	_, err := b.UGetCommissionRates(context.Background(), currency.EMPTYPAIR)
	require.ErrorIs(t, err, currency.ErrCurrencyPairEmpty)

	sharedtestvalues.SkipTestIfCredentialsUnset(t, b)
	result, err := b.UGetCommissionRates(context.Background(), currency.NewPair(currency.BTC, currency.USDT))
	require.NoError(t, err)
	assert.NotNil(t, result)
}

func TestGetUSDTUserRateLimits(t *testing.T) {
	t.Parallel()
	sharedtestvalues.SkipTestIfCredentialsUnset(t, b)
	result, err := b.GetUSDTUserRateLimits(context.Background())
	require.NoError(t, err)
	assert.NotNil(t, result)
}

func TestGetDownloadIDForFuturesTransactionHistory(t *testing.T) {
	t.Parallel()
	sharedtestvalues.SkipTestIfCredentialsUnset(t, b)
	result, err := b.GetDownloadIDForFuturesTransactionHistory(context.Background(), time.Now().Add(-time.Hour*24*6), time.Now())
	require.NoError(t, err)
	assert.NotNil(t, result)
}

func TestGetFuturesTransactionHistoryDownloadLinkByID(t *testing.T) {
	t.Parallel()
	sharedtestvalues.SkipTestIfCredentialsUnset(t, b)
	result, err := b.GetFuturesTransactionHistoryDownloadLinkByID(context.Background(), "download-id-here")
	require.NoError(t, err)
	assert.NotNil(t, result)
}

func TestGetFuturesOrderHistoryDownloadLinkByID(t *testing.T) {
	t.Parallel()
	sharedtestvalues.SkipTestIfCredentialsUnset(t, b)
	result, err := b.GetFuturesOrderHistoryDownloadLinkByID(context.Background(), "download-id-here")
	require.NoError(t, err)
	assert.NotNil(t, result)
}

func TestFuturesTradeDownloadLinkByID(t *testing.T) {
	t.Parallel()
	sharedtestvalues.SkipTestIfCredentialsUnset(t, b)
	result, err := b.FuturesTradeDownloadLinkByID(context.Background(), "download-id-here")
	require.NoError(t, err)
	assert.NotNil(t, result)
}

func TestUFuturesOrderHistoryDownloadID(t *testing.T) {
	t.Parallel()
	sharedtestvalues.SkipTestIfCredentialsUnset(t, b)
	result, err := b.UFuturesOrderHistoryDownloadID(context.Background(), time.Now().Add(-time.Hour*24*6), time.Now())
	require.NoError(t, err)
	assert.NotNil(t, result)
}

func TestFuturesTradeHistoryDownloadID(t *testing.T) {
	t.Parallel()
	sharedtestvalues.SkipTestIfCredentialsUnset(t, b)
	result, err := b.FuturesTradeHistoryDownloadID(context.Background(), time.Now().Add(-time.Hour*24*6), time.Now())
	require.NoError(t, err)
	assert.NotNil(t, result)
}

func TestUAccountTradesHistory(t *testing.T) {
	t.Parallel()
	sharedtestvalues.SkipTestIfCredentialsUnset(t, b)
	result, err := b.UAccountTradesHistory(context.Background(), currency.NewPair(currency.BTC, currency.USDT), "", 5, time.Time{}, time.Time{})
	require.NoError(t, err)
	assert.NotNil(t, result)
}

func TestUAccountIncomeHistory(t *testing.T) {
	t.Parallel()
	sharedtestvalues.SkipTestIfCredentialsUnset(t, b)
	result, err := b.UAccountIncomeHistory(context.Background(), currency.NewPair(currency.BTC, currency.USDT), "", 5, time.Now().Add(-time.Hour*48), time.Now())
	require.NoError(t, err)
	assert.NotNil(t, result)
}

func TestUGetNotionalAndLeverageBrackets(t *testing.T) {
	t.Parallel()
	sharedtestvalues.SkipTestIfCredentialsUnset(t, b)
	result, err := b.UGetNotionalAndLeverageBrackets(context.Background(), currency.NewPair(currency.BTC, currency.USDT))
	require.NoError(t, err)
	assert.NotNil(t, result)
}

func TestUPositionsADLEstimate(t *testing.T) {
	t.Parallel()
	sharedtestvalues.SkipTestIfCredentialsUnset(t, b)
	result, err := b.UPositionsADLEstimate(context.Background(), currency.NewPair(currency.BTC, currency.USDT))
	require.NoError(t, err)
	assert.NotNil(t, result)
}

func TestUAccountForcedOrders(t *testing.T) {
	t.Parallel()
	sharedtestvalues.SkipTestIfCredentialsUnset(t, b)
	result, err := b.UAccountForcedOrders(context.Background(), currency.NewPair(currency.BTC, currency.USDT), "ADL", 5, time.Time{}, time.Time{})
	require.NoError(t, err)
	assert.NotNil(t, result)
}

func TestUFuturesTradingWuantitativeRulesIndicators(t *testing.T) {
	t.Parallel()
	sharedtestvalues.SkipTestIfCredentialsUnset(t, b)
	result, err := b.UFuturesTradingWuantitativeRulesIndicators(context.Background(), currency.EMPTYPAIR)
	require.NoError(t, err)
	assert.NotNil(t, result)
}

// Coin Margined Futures

func TestGetFuturesExchangeInfo(t *testing.T) {
	t.Parallel()
	result, err := b.FuturesExchangeInfo(context.Background())
	require.NoError(t, err)
	assert.NotNil(t, result)
}

func TestGetFuturesOrderbook(t *testing.T) {
	t.Parallel()
	result, err := b.GetFuturesOrderbook(context.Background(), currency.NewPairWithDelimiter("BTCUSD", "PERP", "_"), 1000)
	require.NoError(t, err)
	assert.NotNil(t, result)
}

func TestGetFuturesPublicTrades(t *testing.T) {
	t.Parallel()
	result, err := b.GetFuturesPublicTrades(context.Background(), currency.NewPairWithDelimiter("BTCUSD", "PERP", "_"), 5)
	require.NoError(t, err)
	assert.NotNil(t, result)
}

func TestGetPastPublicTrades(t *testing.T) {
	t.Parallel()
	result, err := b.GetPastPublicTrades(context.Background(), currency.NewPairWithDelimiter("BTCUSD", "PERP", "_"), 5, 0)
	require.NoError(t, err)
	assert.NotNil(t, result)
}

func TestGetAggregatedTradesList(t *testing.T) {
	t.Parallel()
	result, err := b.GetFuturesAggregatedTradesList(context.Background(), currency.NewPairWithDelimiter("BTCUSD", "PERP", "_"), 0, 5, time.Time{}, time.Time{})
	require.NoError(t, err)
	assert.NotNil(t, result)
}

func TestGetPerpsExchangeInfo(t *testing.T) {
	t.Parallel()
	result, err := b.GetPerpMarkets(context.Background())
	require.NoError(t, err)
	assert.NotNil(t, result)
}

func TestGetIndexAndMarkPrice(t *testing.T) {
	t.Parallel()
	result, err := b.GetIndexAndMarkPrice(context.Background(), "", "BTCUSD")
	require.NoError(t, err)
	assert.NotNil(t, result)
}

func TestGetFuturesKlineData(t *testing.T) {
	t.Parallel()
	result, err := b.GetFuturesKlineData(context.Background(), currency.NewPairWithDelimiter("BTCUSD", "PERP", "_"), "1M", 5, time.Time{}, time.Time{})
	require.NoError(t, err)
	require.NotNil(t, result)

	start, end := getTime()
	result, err = b.GetFuturesKlineData(context.Background(), currency.NewPairWithDelimiter("LTCUSD", "PERP", "_"), "5m", 5, start, end)
	require.NoError(t, err)
	assert.NotNil(t, result)
}

func TestGetContinuousKlineData(t *testing.T) {
	t.Parallel()
	result, err := b.GetContinuousKlineData(context.Background(), "BTCUSD", "CURRENT_QUARTER", "1M", 5, time.Time{}, time.Time{})
	require.NoError(t, err)
	require.NotNil(t, result)

	start, end := getTime()
	result, err = b.GetContinuousKlineData(context.Background(), "BTCUSD", "CURRENT_QUARTER", "1M", 5, start, end)
	require.NoError(t, err)
	assert.NotNil(t, result)
}

func TestGetIndexPriceKlines(t *testing.T) {
	t.Parallel()
	result, err := b.GetIndexPriceKlines(context.Background(), "BTCUSD", "1M", 5, time.Time{}, time.Time{})
	require.NoError(t, err)
	require.NotNil(t, result)

	start, end := getTime()
	result, err = b.GetIndexPriceKlines(context.Background(), "BTCUSD", "1M", 5, start, end)
	require.NoError(t, err)
	assert.NotNil(t, result)
}

func TestGetFuturesSwapTickerChangeStats(t *testing.T) {
	t.Parallel()
	result, err := b.GetFuturesSwapTickerChangeStats(context.Background(), currency.NewPairWithDelimiter("BTCUSD", "PERP", "_"), "")
	require.NoError(t, err)
	require.NotNil(t, result)
	result, err = b.GetFuturesSwapTickerChangeStats(context.Background(), currency.NewPairWithDelimiter("BTCUSD", "PERP", "_"), "")
	require.NoError(t, err)
	require.NotNil(t, result)
	result, err = b.GetFuturesSwapTickerChangeStats(context.Background(), currency.EMPTYPAIR, "")
	require.NoError(t, err)
	assert.NotNil(t, result)
}

func TestFuturesGetFundingHistory(t *testing.T) {
	t.Parallel()
	sharedtestvalues.SkipTestIfCredentialsUnset(t, b)
	result, err := b.FuturesGetFundingHistory(context.Background(), currency.NewPairWithDelimiter("BTCUSD", "PERP", "_"), 5, time.Time{}, time.Time{})
	require.NoError(t, err)
	require.NotNil(t, result)

	start, end := getTime()
	result, err = b.FuturesGetFundingHistory(context.Background(), currency.NewPairWithDelimiter("BTCUSD", "PERP", "_"), 50, start, end)
	require.NoError(t, err)
	assert.NotNil(t, result)
}

func TestGetFuturesHistoricalTrades(t *testing.T) {
	t.Parallel()
	sharedtestvalues.SkipTestIfCredentialsUnset(t, b)
	result, err := b.GetFuturesHistoricalTrades(context.Background(), currency.NewPairWithDelimiter("BTCUSD", "PERP", "_"), "", 5)
	require.NoError(t, err)
	require.NotNil(t, result)

	result, err = b.GetFuturesHistoricalTrades(context.Background(), currency.NewPairWithDelimiter("BTCUSD", "PERP", "_"), "", 0)
	require.NoError(t, err)
	assert.NotNil(t, result)
}

func TestGetFuturesSymbolPriceTicker(t *testing.T) {
	t.Parallel()
	result, err := b.GetFuturesSymbolPriceTicker(context.Background(), currency.NewPairWithDelimiter("BTCUSD", "PERP", "_"), "")
	require.NoError(t, err)
	assert.NotNil(t, result)
}

func TestGetFuturesOrderbookTicker(t *testing.T) {
	t.Parallel()
	result, err := b.GetFuturesOrderbookTicker(context.Background(), currency.EMPTYPAIR, "")
	require.NoError(t, err)
	require.NotNil(t, result)
	result, err = b.GetFuturesOrderbookTicker(context.Background(), currency.NewPairWithDelimiter("BTCUSD", "PERP", "_"), "")
	require.NoError(t, err)
	assert.NotNil(t, result)
}

func TestGetCFuturesIndexPriceConstituents(t *testing.T) {
	t.Parallel()
	_, err := b.GetCFuturesIndexPriceConstituents(context.Background(), currency.EMPTYPAIR)
	require.ErrorIs(t, err, currency.ErrSymbolStringEmpty)

	result, err := b.GetCFuturesIndexPriceConstituents(context.Background(), currency.NewPair(currency.BTC, currency.USD))
	require.NoError(t, err)
	assert.NotNil(t, result)
}

func TestOpenInterest(t *testing.T) {
	t.Parallel()
	result, err := b.OpenInterest(context.Background(), currency.NewPairWithDelimiter("BTCUSD", "PERP", "_"))
	require.NoError(t, err)
	assert.NotNil(t, result)
}

func TestCFuturesQuarterlyContractSettlementPrice(t *testing.T) {
	t.Parallel()
	result, err := b.CFuturesQuarterlyContractSettlementPrice(context.Background(), currency.NewPair(currency.BTC, currency.USD))
	require.NoError(t, err)
	assert.NotNil(t, result)
}

func TestGetOpenInterestStats(t *testing.T) {
	t.Parallel()
	result, err := b.GetOpenInterestStats(context.Background(), "BTCUSD", "CURRENT_QUARTER", "5m", 0, time.Time{}, time.Time{})
	require.NoError(t, err)
	require.NotNil(t, result)

	start, end := getTime()
	result, err = b.GetOpenInterestStats(context.Background(), "BTCUSD", "CURRENT_QUARTER", "5m", 0, start, end)
	require.NoError(t, err)
	assert.NotNil(t, result)
}

func TestGetTraderFuturesAccountRatio(t *testing.T) {
	t.Parallel()
	result, err := b.GetTraderFuturesAccountRatio(context.Background(), currency.NewPair(currency.BTC, currency.USD), "5m", 0, time.Time{}, time.Time{})
	require.NoError(t, err)
	require.NotNil(t, result)

	start, end := getTime()
	result, err = b.GetTraderFuturesAccountRatio(context.Background(), currency.NewPair(currency.BTC, currency.USD), "5m", 0, start, end)
	require.NoError(t, err)
	assert.NotNil(t, result)
}

func TestGetTraderFuturesPositionsRatio(t *testing.T) {
	t.Parallel()
	result, err := b.GetTraderFuturesPositionsRatio(context.Background(), currency.NewPair(currency.BTC, currency.USD), "5m", 0, time.Time{}, time.Time{})
	require.NoError(t, err)
	require.NotNil(t, result)

	start, end := getTime()
	result, err = b.GetTraderFuturesPositionsRatio(context.Background(), currency.NewPair(currency.BTC, currency.USD), "5m", 0, start, end)
	require.NoError(t, err)
	assert.NotNil(t, result)
}

func TestGetMarketRatio(t *testing.T) {
	t.Parallel()
	result, err := b.GetMarketRatio(context.Background(), currency.NewPair(currency.BTC, currency.USD), "5m", 0, time.Time{}, time.Time{})
	require.NoError(t, err)
	assert.NotNil(t, result)

	start, end := getTime()
	result, err = b.GetMarketRatio(context.Background(), currency.NewPair(currency.BTC, currency.USD), "5m", 0, start, end)
	require.NoError(t, err)
	assert.NotNil(t, result)
}

func TestGetFuturesTakerVolume(t *testing.T) {
	t.Parallel()
	result, err := b.GetFuturesTakerVolume(context.Background(), currency.NewPair(currency.BTC, currency.USD), "ALL", "5m", 0, time.Time{}, time.Time{})
	require.NoError(t, err)
	require.NotNil(t, result)

	start, end := getTime()
	result, err = b.GetFuturesTakerVolume(context.Background(), currency.NewPair(currency.BTC, currency.USD), "ALL", "5m", 0, start, end)
	require.NoError(t, err)
	assert.NotNil(t, result)
}

func TestFuturesBasisData(t *testing.T) {
	t.Parallel()
	result, err := b.GetFuturesBasisData(context.Background(), currency.NewPair(currency.BTC, currency.USD), "CURRENT_QUARTER", "5m", 0, time.Time{}, time.Time{})
	require.NoError(t, err)
	require.NotNil(t, result)

	start := time.UnixMilli(1577836800000)
	end := time.UnixMilli(1580515200000)
	if !mockTests {
		start = time.Now().Add(-time.Second * 240)
		end = time.Now()
	}
	result, err = b.GetFuturesBasisData(context.Background(), currency.NewPair(currency.BTC, currency.USD), "CURRENT_QUARTER", "5m", 0, start, end)
	require.NoError(t, err)
	assert.NotNil(t, result)
}

func TestFuturesNewOrder(t *testing.T) {
	t.Parallel()
	sharedtestvalues.SkipTestIfCredentialsUnset(t, b, canManipulateRealOrders)
	result, err := b.FuturesNewOrder(
		context.Background(),
		&FuturesNewOrderRequest{
			Symbol:      currency.NewPairWithDelimiter("BTCUSD", "PERP", "_"),
			Side:        "BUY",
			OrderType:   "LIMIT",
			TimeInForce: BinanceRequestParamsTimeGTC,
			Quantity:    1,
			Price:       1,
		},
	)
	require.NoError(t, err)
	assert.NotNil(t, result)
}

func TestFuturesBatchOrder(t *testing.T) {
	t.Parallel()
	sharedtestvalues.SkipTestIfCredentialsUnset(t, b, canManipulateRealOrders)
	var data []PlaceBatchOrderData
	var tempData PlaceBatchOrderData
	tempData.Symbol = "BTCUSD_PERP"
	tempData.Side = "BUY"
	tempData.OrderType = "LIMIT"
	tempData.Quantity = 1
	tempData.Price = 1
	tempData.TimeInForce = "GTC"

	data = append(data, tempData)
	result, err := b.FuturesBatchOrder(context.Background(), data)
	require.NoError(t, err)
	assert.NotNil(t, result)
}

func TestFuturesBatchCancelOrders(t *testing.T) {
	t.Parallel()
	sharedtestvalues.SkipTestIfCredentialsUnset(t, b, canManipulateRealOrders)
	result, err := b.FuturesBatchCancelOrders(context.Background(), currency.NewPairWithDelimiter("BTCUSD", "PERP", "_"), []string{"123"}, []string{})
	require.NoError(t, err)
	assert.NotNil(t, result)
}

func TestFuturesGetOrderData(t *testing.T) {
	t.Parallel()
	sharedtestvalues.SkipTestIfCredentialsUnset(t, b)
	result, err := b.FuturesGetOrderData(context.Background(), currency.NewPairWithDelimiter("BTCUSD", "PERP", "_"), "123", "")
	require.NoError(t, err)
	assert.NotNil(t, result)
}

func TestCancelAllOpenOrders(t *testing.T) {
	t.Parallel()
	sharedtestvalues.SkipTestIfCredentialsUnset(t, b, canManipulateRealOrders)
	result, err := b.FuturesCancelAllOpenOrders(context.Background(), currency.NewPairWithDelimiter("BTCUSD", "PERP", "_"))
	require.NoError(t, err)
	assert.NotNil(t, result)
}

func TestAutoCancelAllOpenOrders(t *testing.T) {
	t.Parallel()
	sharedtestvalues.SkipTestIfCredentialsUnset(t, b, canManipulateRealOrders)
	result, err := b.AutoCancelAllOpenOrders(context.Background(), currency.NewPairWithDelimiter("BTCUSD", "PERP", "_"), 30000)
	require.NoError(t, err)
	assert.NotNil(t, result)
}

func TestFuturesOpenOrderData(t *testing.T) {
	t.Parallel()
	sharedtestvalues.SkipTestIfCredentialsUnset(t, b)
	result, err := b.FuturesOpenOrderData(context.Background(), currency.NewPair(currency.BTC, currency.USD), "", "")
	require.NoError(t, err)
	assert.NotNil(t, result)
}

func TestGetFuturesAllOpenOrders(t *testing.T) {
	t.Parallel()
	sharedtestvalues.SkipTestIfCredentialsUnset(t, b)
	result, err := b.GetFuturesAllOpenOrders(context.Background(), currency.NewPairWithDelimiter("BTCUSD", "PERP", "_"), "")
	require.NoError(t, err)
	assert.NotNil(t, result)
}

func TestGetAllFuturesOrders(t *testing.T) {
	t.Parallel()
	sharedtestvalues.SkipTestIfCredentialsUnset(t, b)
	result, err := b.GetAllFuturesOrders(context.Background(), currency.NewPairWithDelimiter("BTCUSD", "PERP", "_"), currency.EMPTYPAIR, time.Time{}, time.Time{}, 0, 2)
	require.NoError(t, err)
	assert.NotNil(t, result)
}

func TestFuturesChangeMarginType(t *testing.T) {
	t.Parallel()
	sharedtestvalues.SkipTestIfCredentialsUnset(t, b, canManipulateRealOrders)
	result, err := b.FuturesChangeMarginType(context.Background(), currency.NewPairWithDelimiter("BTCUSD", "PERP", "_"), "ISOLATED")
	require.NoError(t, err)
	assert.NotNil(t, result)
}

func TestGetFuturesAccountBalance(t *testing.T) {
	t.Parallel()
	sharedtestvalues.SkipTestIfCredentialsUnset(t, b)
	result, err := b.GetFuturesAccountBalance(context.Background())
	require.NoError(t, err)
	assert.NotNil(t, result)
}

func TestGetFuturesAccountInfo(t *testing.T) {
	t.Parallel()
	sharedtestvalues.SkipTestIfCredentialsUnset(t, b)
	result, err := b.GetFuturesAccountInfo(context.Background())
	require.NoError(t, err)
	assert.NotNil(t, result)
}

func TestFuturesChangeInitialLeverage(t *testing.T) {
	t.Parallel()
	sharedtestvalues.SkipTestIfCredentialsUnset(t, b, canManipulateRealOrders)
	result, err := b.FuturesChangeInitialLeverage(context.Background(), currency.NewPairWithDelimiter("BTCUSD", "PERP", "_"), 5)
	require.NoError(t, err)
	assert.NotNil(t, result)
}

func TestModifyIsolatedPositionMargin(t *testing.T) {
	t.Parallel()
	sharedtestvalues.SkipTestIfCredentialsUnset(t, b, canManipulateRealOrders)
	result, err := b.ModifyIsolatedPositionMargin(context.Background(), currency.NewPairWithDelimiter("BTCUSD", "PERP", "_"), "BOTH", "add", 5)
	require.NoError(t, err)
	assert.NotNil(t, result)
}

func TestFuturesMarginChangeHistory(t *testing.T) {
	t.Parallel()
	sharedtestvalues.SkipTestIfCredentialsUnset(t, b)
	result, err := b.FuturesMarginChangeHistory(context.Background(), currency.NewPairWithDelimiter("BTCUSD", "PERP", "_"), "add", time.Time{}, time.Time{}, 10)
	require.NoError(t, err)
	assert.NotNil(t, result)
}

func TestFuturesPositionsInfo(t *testing.T) {
	t.Parallel()
	sharedtestvalues.SkipTestIfCredentialsUnset(t, b)
	result, err := b.FuturesPositionsInfo(context.Background(), "BTCUSD", "")
	require.NoError(t, err)
	assert.NotNil(t, result)
}

func TestFuturesTradeHistory(t *testing.T) {
	t.Parallel()
	sharedtestvalues.SkipTestIfCredentialsUnset(t, b)
	result, err := b.FuturesTradeHistory(context.Background(), currency.NewPairWithDelimiter("BTCUSD", "PERP", "_"), "", time.Time{}, time.Time{}, 5, 0)
	require.NoError(t, err)
	assert.NotNil(t, result)
}

func TestFuturesIncomeHistory(t *testing.T) {
	t.Parallel()
	sharedtestvalues.SkipTestIfCredentialsUnset(t, b)
	result, err := b.FuturesIncomeHistory(context.Background(), currency.EMPTYPAIR, "TRANSFER", time.Time{}, time.Time{}, 5)
	require.NoError(t, err)
	assert.NotNil(t, result)
}

func TestFuturesForceOrders(t *testing.T) {
	t.Parallel()
	sharedtestvalues.SkipTestIfCredentialsUnset(t, b)
	result, err := b.FuturesForceOrders(context.Background(), currency.EMPTYPAIR, "ADL", time.Time{}, time.Time{})
	require.NoError(t, err)
	assert.NotNil(t, result)
}

func TestUGetNotionalLeverage(t *testing.T) {
	t.Parallel()
	sharedtestvalues.SkipTestIfCredentialsUnset(t, b)
	result, err := b.FuturesNotionalBracket(context.Background(), "BTCUSD")
	require.NoError(t, err)
	require.NotNil(t, result)
	result, err = b.FuturesNotionalBracket(context.Background(), "")
	require.NoError(t, err)
	assert.NotNil(t, result)
}

func TestFuturesPositionsADLEstimate(t *testing.T) {
	t.Parallel()
	sharedtestvalues.SkipTestIfCredentialsUnset(t, b)
	result, err := b.FuturesPositionsADLEstimate(context.Background(), currency.EMPTYPAIR)
	require.NoError(t, err)
	assert.NotNil(t, result)
}

func TestGetMarkPriceKline(t *testing.T) {
	t.Parallel()
	result, err := b.GetMarkPriceKline(context.Background(), currency.NewPairWithDelimiter("BTCUSD", "PERP", "_"), "1M", 5, time.Time{}, time.Time{})
	require.NoError(t, err)
	assert.NotNil(t, result)
}

func TestGetPremiumIndexKlineData(t *testing.T) {
	t.Parallel()
	result, err := b.GetPremiumIndexKlineData(context.Background(), currency.NewPairWithDelimiter("BTCUSD", "PERP", "_"), "1M", 5, time.Time{}, time.Time{})
	require.NoError(t, err)
	assert.NotNil(t, result)
}

func TestGetExchangeInfo(t *testing.T) {
	t.Parallel()
	result, err := b.GetExchangeInfo(context.Background())
	require.NoError(t, err)
	assert.NotNil(t, result)
}

func TestFetchTradablePairs(t *testing.T) {
	t.Parallel()
	results, err := b.FetchTradablePairs(context.Background(), asset.Spot)
	require.NoError(t, err)
	require.NotNil(t, results)
	results, err = b.FetchTradablePairs(context.Background(), asset.CoinMarginedFutures)
	require.NoError(t, err)
	require.NotNil(t, results)
	results, err = b.FetchTradablePairs(context.Background(), asset.USDTMarginedFutures)
	require.NoError(t, err)
	require.NotNil(t, results)
	results, err = b.FetchTradablePairs(context.Background(), asset.Options)
	require.NoError(t, err)
	assert.NotNil(t, results)
}

func TestGetOrderBook(t *testing.T) {
	t.Parallel()
	result, err := b.GetOrderBook(context.Background(),
		OrderBookDataRequestParams{
			Symbol: currency.NewPair(currency.BTC, currency.USDT),
			Limit:  1000,
		})
	require.NoError(t, err)
	assert.NotNil(t, result)
}

func TestGetMostRecentTrades(t *testing.T) {
	t.Parallel()
	result, err := b.GetMostRecentTrades(context.Background(), &RecentTradeRequestParams{
		Symbol: currency.NewPair(currency.BTC, currency.USDT),
		Limit:  15})
	require.NoError(t, err)
	assert.NotNil(t, result)
}

func TestGetHistoricalTrades(t *testing.T) {
	t.Parallel()
	result, err := b.GetHistoricalTrades(context.Background(), "BTCUSDT", 5, -1)
	assert.NoError(t, err)
	assert.NotNil(t, result)
}

func TestGetAggregatedTrades(t *testing.T) {
	t.Parallel()
	result, err := b.GetAggregatedTrades(context.Background(),
		&AggregatedTradeRequestParams{
			Symbol: "BTCUSDT", Limit: 5})
	require.NoError(t, err)
	assert.NotNil(t, result)
}

func TestGetSpotKline(t *testing.T) {
	t.Parallel()
	start, end := getTime()
	result, err := b.GetSpotKline(context.Background(),
		&KlinesRequestParams{
			Symbol:   currency.NewPair(currency.BTC, currency.USDT),
			Interval: kline.FiveMin.Short(), Limit: 24,
			StartTime: start, EndTime: end})
	require.NoError(t, err)
	assert.NotNil(t, result)
}

func TestGetUIKline(t *testing.T) {
	t.Parallel()
	start, end := getTime()
	result, err := b.GetUIKline(context.Background(),
		&KlinesRequestParams{
			Symbol:   currency.NewPair(currency.BTC, currency.USDT),
			Interval: kline.FiveMin.Short(), Limit: 24,
			StartTime: start, EndTime: end})
	require.NoError(t, err)
	assert.NotNil(t, result)
}

func TestGetAveragePrice(t *testing.T) {
	t.Parallel()
	result, err := b.GetAveragePrice(context.Background(), currency.NewPair(currency.BTC, currency.USDT))
	require.NoError(t, err)
	assert.NotNil(t, result)
}

func TestGetPriceChangeStats(t *testing.T) {
	t.Parallel()
	result, err := b.GetPriceChangeStats(context.Background(), currency.NewPair(currency.BTC, currency.USDT), currency.Pairs{})
	require.NoError(t, err)
	assert.NotNil(t, result)
}

func TestGetLatestSpotPrice(t *testing.T) {
	t.Parallel()
	result, err := b.GetLatestSpotPrice(context.Background(), currency.NewPair(currency.BTC, currency.USDT), currency.Pairs{})
	require.NoError(t, err)
	assert.NotNil(t, result)
}

func TestGetBestPrice(t *testing.T) {
	t.Parallel()
	result, err := b.GetBestPrice(context.Background(), currency.NewPair(currency.BTC, currency.USDT), currency.Pairs{})
	require.NoError(t, err)
	assert.NotNil(t, result)
}

func TestGetTickerData(t *testing.T) {
	t.Parallel()
	_, err := b.GetTickerData(context.Background(), []currency.Pair{}, time.Minute*20, "FULL")
	require.ErrorIs(t, err, currency.ErrCurrencyPairsEmpty)

	result, err := b.GetTickerData(context.Background(), []currency.Pair{{Base: currency.BTC, Quote: currency.USDT}}, time.Minute*20, "FULL")
	require.NoError(t, err)
	assert.NotNil(t, result)
}

func TestGetDepositAddressForCurrency(t *testing.T) {
	t.Parallel()
	sharedtestvalues.SkipTestIfCredentialsUnset(t, b)
	result, err := b.GetDepositAddressForCurrency(context.Background(), "BTC", "")
	require.NoError(t, err)
	assert.NotNil(t, result)
}

func TestGetAssetsThatCanBeConvertedIntoBNB(t *testing.T) {
	t.Parallel()
	sharedtestvalues.SkipTestIfCredentialsUnset(t, b)
	result, err := b.GetAssetsThatCanBeConvertedIntoBNB(context.Background(), "MINI")
	require.NoError(t, err)
	assert.NotNil(t, result)
}

func TestDustTransfer(t *testing.T) {
	t.Parallel()
	sharedtestvalues.SkipTestIfCredentialsUnset(t, b, canManipulateRealOrders)
	result, err := b.DustTransfer(context.Background(), []string{"BTC", "USDT"}, "SPOT")
	require.NoError(t, err)
	assert.NotNil(t, result)
}

func TestGetAssetDevidendRecords(t *testing.T) {
	t.Parallel()
	sharedtestvalues.SkipTestIfCredentialsUnset(t, b)
	result, err := b.GetAssetDevidendRecords(context.Background(), currency.BTC, time.Now().Add(-time.Hour*48), time.Now(), 0)
	require.NoError(t, err)
	assert.NotNil(t, result)
}

func TestGetAssetDetail(t *testing.T) {
	t.Parallel()
	sharedtestvalues.SkipTestIfCredentialsUnset(t, b)
	result, err := b.GetAssetDetail(context.Background(), currency.BTC)
	require.NoError(t, err)
	assert.NotNil(t, result)
}

func TestGetTradeFees(t *testing.T) {
	t.Parallel()
	sharedtestvalues.SkipTestIfCredentialsUnset(t, b)
	result, err := b.GetTradeFees(context.Background(), currency.Pair{Base: currency.BTC, Quote: currency.USDT})
	require.NoError(t, err)
	assert.NotNil(t, result)
}

func TestUserUniversalTransfer(t *testing.T) {
	t.Parallel()
	sharedtestvalues.SkipTestIfCredentialsUnset(t, b, canManipulateRealOrders)
	result, err := b.UserUniversalTransfer(context.Background(), ttMainUMFuture, 123.234, currency.BTC, "", "")
	require.NoError(t, err)
	assert.NotNil(t, result)
}

func TestGetUserUniversalTransferHistory(t *testing.T) {
	t.Parallel()
	_, err := b.GetUserUniversalTransferHistory(context.Background(), ttUMFutureMargin, time.Time{}, time.Time{}, 0, 0, "BTC", "USDT")
	require.ErrorIs(t, err, order.ErrAmountBelowMin)

	sharedtestvalues.SkipTestIfCredentialsUnset(t, b)
	result, err := b.GetUserUniversalTransferHistory(context.Background(), ttUMFutureMargin, time.Time{}, time.Time{}, 1, 1234, "BTC", "USDT")
	require.NoError(t, err)
	assert.NotNil(t, result)
}

func TestGetFundingAssets(t *testing.T) {
	t.Parallel()
	sharedtestvalues.SkipTestIfCredentialsUnset(t, b)
	result, err := b.GetFundingAssets(context.Background(), currency.BTC, true)
	require.NoError(t, err)
	assert.NotNil(t, result)
}

func TestGetUserAssets(t *testing.T) {
	t.Parallel()
	sharedtestvalues.SkipTestIfCredentialsUnset(t, b)
	result, err := b.GetUserAssets(context.Background(), currency.BTC, true)
	require.NoError(t, err)
	assert.NotNil(t, result)
}

func TestConvertBUSD(t *testing.T) {
	t.Parallel()
	sharedtestvalues.SkipTestIfCredentialsUnset(t, b, canManipulateRealOrders)
	result, err := b.ConvertBUSD(context.Background(), "12321412312", "MAIN", currency.ETH, currency.USD, 1234)
	require.NoError(t, err)
	assert.NotNil(t, result)
}

func TestBUSDConvertHistory(t *testing.T) {
	t.Parallel()
	sharedtestvalues.SkipTestIfCredentialsUnset(t, b)
	result, err := b.BUSDConvertHistory(context.Background(), "transaction-id", "233423423", "CARD", currency.BTC, time.Now().Add(-time.Hour*48*10), time.Now(), 0, 20)
	require.NoError(t, err)
	assert.NotNil(t, result)
}

func TestGetCloudMiningPaymentAndRefundHistory(t *testing.T) {
	t.Parallel()
	sharedtestvalues.SkipTestIfCredentialsUnset(t, b)
	result, err := b.GetCloudMiningPaymentAndRefundHistory(context.Background(), "1234", currency.BTC, time.Now().Add(-time.Hour*480), time.Now(), 1232313, 0, 0)
	require.NoError(t, err)
	assert.NotNil(t, result)
}

func TestGetAPIKeyPermission(t *testing.T) {
	t.Parallel()
	sharedtestvalues.SkipTestIfCredentialsUnset(t, b)
	result, err := b.GetAPIKeyPermission(context.Background())
	require.NoError(t, err)
	assert.NotNil(t, result)
}

func TestGetAutoConvertingStableCoins(t *testing.T) {
	t.Parallel()
	sharedtestvalues.SkipTestIfCredentialsUnset(t, b)
	result, err := b.GetAutoConvertingStableCoins(context.Background())
	require.NoError(t, err)
	assert.NotNil(t, result)
}

func TestSwitchOnOffBUSDAndStableCoinsConversion(t *testing.T) {
	t.Parallel()
	sharedtestvalues.SkipTestIfCredentialsUnset(t, b, canManipulateRealOrders)
	err := b.SwitchOnOffBUSDAndStableCoinsConversion(context.Background(), currency.BTC, false)
	assert.NoError(t, err)
}

func TestOneClickArrivalDepositApply(t *testing.T) {
	t.Parallel()
	sharedtestvalues.SkipTestIfCredentialsUnset(t, b, canManipulateRealOrders)
	result, err := b.OneClickArrivalDepositApply(context.Background(), "", 0, 0, 0)
	require.NoError(t, err)
	assert.NotNil(t, result)
}

func TestGetDepositAddressListWithNetwork(t *testing.T) {
	t.Parallel()
	sharedtestvalues.SkipTestIfCredentialsUnset(t, b)
	result, err := b.GetDepositAddressListWithNetwork(context.Background(), currency.BTC, "")
	require.NoError(t, err)
	assert.NotNil(t, result)
}

func TestGetUserWalletBalance(t *testing.T) {
	t.Parallel()
	sharedtestvalues.SkipTestIfCredentialsUnset(t, b)
	result, err := b.GetUserWalletBalance(context.Background())
	require.NoError(t, err)
	assert.NotNil(t, result)
}

func TestGetUserDelegationHistory(t *testing.T) {
	t.Parallel()
	sharedtestvalues.SkipTestIfCredentialsUnset(t, b)
	result, err := b.GetUserDelegationHistory(context.Background(), "someone@thrasher.com", "Delegate", time.Now().Add(-time.Hour*24*12), time.Now(), currency.BTC, 0, 0)
	require.NoError(t, err)
	assert.NotNil(t, result)
}

func TestGetSymbolsDelistScheduleForSpot(t *testing.T) {
	t.Parallel()
	sharedtestvalues.SkipTestIfCredentialsUnset(t, b)
	result, err := b.GetSymbolsDelistScheduleForSpot(context.Background())
	require.NoError(t, err)
	assert.NotNil(t, result)
}

func TestCreateVirtualSubAccount(t *testing.T) {
	t.Parallel()
	sharedtestvalues.SkipTestIfCredentialsUnset(t, b, canManipulateRealOrders)
	result, err := b.CreateVirtualSubAccount(context.Background(), "something-string")
	require.NoError(t, err)
	assert.NotNil(t, result)
}

func TestGetSubAccountList(t *testing.T) {
	t.Parallel()
	sharedtestvalues.SkipTestIfCredentialsUnset(t, b)
	result, err := b.GetSubAccountList(context.Background(), "testsub@gmail.com", false, 0, 10)
	require.NoError(t, err)
	assert.NotNil(t, result)
}

func TestGetSubAccountSpotAssetTransferHistory(t *testing.T) {
	t.Parallel()
	sharedtestvalues.SkipTestIfCredentialsUnset(t, b)
	result, err := b.GetSubAccountSpotAssetTransferHistory(context.Background(), "", "", time.Time{}, time.Now(), 0, 10)
	require.NoError(t, err)
	assert.NotNil(t, result)
}

func TestGetSubAccountFuturesAssetTransferHistory(t *testing.T) {
	t.Parallel()
	sharedtestvalues.SkipTestIfCredentialsUnset(t, b)
	result, err := b.GetSubAccountFuturesAssetTransferHistory(context.Background(), "someone@gmail.com", time.Time{}, time.Now(), 2, 0, 0)
	require.NoError(t, err)
	assert.NotNil(t, result)
}

func TestSubAccountFuturesAssetTransfer(t *testing.T) {
	t.Parallel()
	sharedtestvalues.SkipTestIfCredentialsUnset(t, b, canManipulateRealOrders)
	result, err := b.SubAccountFuturesAssetTransfer(context.Background(), "from_someone@thrasher.io", "to_someont@thrasher.io", 1, currency.USDT, 0.1)
	require.NoError(t, err)
	assert.NotNil(t, result)
}

func TestGetSubAccountAssets(t *testing.T) {
	t.Parallel()
	sharedtestvalues.SkipTestIfCredentialsUnset(t, b)
	result, err := b.GetSubAccountAssets(context.Background(), "email_address@mail.com")
	require.NoError(t, err)
	assert.NotNil(t, result)
}

func TestGetManagedSubAccountList(t *testing.T) {
	t.Parallel()
	sharedtestvalues.SkipTestIfCredentialsUnset(t, b)
	result, err := b.GetManagedSubAccountList(context.Background(), "address@gmail.com", 0, 10)
	require.NoError(t, err)
	assert.NotNil(t, result)
}

func TestGetSubAccountTransactionStatistics(t *testing.T) {
	t.Parallel()
	sharedtestvalues.SkipTestIfCredentialsUnset(t, b)
	result, err := b.GetSubAccountTransactionStatistics(context.Background(), "address@thrasher.io")
	require.NoError(t, err)
	assert.NotNil(t, result)
}

func TestGetManagedSubAccountDepositAddress(t *testing.T) {
	t.Parallel()
<<<<<<< HEAD
	sharedtestvalues.SkipTestIfCredentialsUnset(t, b)
	result, err := b.GetManagedSubAccountDepositAddress(context.Background(), currency.ETH, "destination@thrasher.io", "")
	require.NoError(t, err)
	assert.NotNil(t, result)
=======
	p := currency.NewPair(currency.BTC, currency.USDT)
	start := time.Unix(1577977445, 0)  // 2020-01-02 15:04:05
	end := start.Add(15 * time.Minute) // 2020-01-02 15:19:05
	result, err := b.GetHistoricTrades(context.Background(), p, asset.Spot, start, end)
	assert.NoError(t, err, "GetHistoricTrades should not error")
	expected := 2134
	if mockTests {
		expected = 1002
	}
	assert.Equal(t, expected, len(result), "GetHistoricTrades should return correct number of entries")
	for _, r := range result {
		if !assert.WithinRange(t, r.Timestamp, start, end, "All trades should be within time range") {
			break
		}
	}
>>>>>>> 59469331
}

func TestEnableOptionsForSubAccount(t *testing.T) {
	t.Parallel()
	sharedtestvalues.SkipTestIfCredentialsUnset(t, b, canManipulateRealOrders)
	result, err := b.EnableOptionsForSubAccount(context.Background(), "address@mail.com")
	require.NoError(t, err)
	assert.NotNil(t, result)
}

func TestGetManagedSubAccountTransferLog(t *testing.T) {
	t.Parallel()
	sharedtestvalues.SkipTestIfCredentialsUnset(t, b)
	result, err := b.GetManagedSubAccountTransferLog(context.Background(), time.Now().Add(-time.Hour*24*50), time.Now().Add(-time.Hour*24*30), 1, 10, "", "MARGIN")
	require.NoError(t, err)
	assert.NotNil(t, result)
}

func TestGetSubAccountSpotAssetsSummary(t *testing.T) {
	t.Parallel()
	sharedtestvalues.SkipTestIfCredentialsUnset(t, b)
	result, err := b.GetSubAccountSpotAssetsSummary(context.Background(), "the_address@thrasher.io", 0, 10)
	require.NoError(t, err)
	assert.NotNil(t, result)
}

func TestGetSubAccountDepositAddress(t *testing.T) {
	t.Parallel()
	sharedtestvalues.SkipTestIfCredentialsUnset(t, b)
	result, err := b.GetSubAccountDepositAddress(context.Background(), "the_address@thrasher.io", "BTC", "", 0.1)
	require.NoError(t, err)
	assert.NotNil(t, result)
}

func TestGetSubAccountDepositHistory(t *testing.T) {
	t.Parallel()
	sharedtestvalues.SkipTestIfCredentialsUnset(t, b)
	result, err := b.GetSubAccountDepositHistory(context.Background(), "someone@thrasher.io", "BTC", time.Time{}, time.Now(), 0, 0, 10)
	require.NoError(t, err)
	assert.NotNil(t, result)
}

func TestGetSubAccountStatusOnMarginFutures(t *testing.T) {
	t.Parallel()
	sharedtestvalues.SkipTestIfCredentialsUnset(t, b)
	result, err := b.GetSubAccountStatusOnMarginFutures(context.Background(), "myemail@mail.com")
	require.NoError(t, err)
	assert.NotNil(t, result)
}

func TestEnableMarginForSubAccount(t *testing.T) {
	t.Parallel()
	sharedtestvalues.SkipTestIfCredentialsUnset(t, b, canManipulateRealOrders)
	result, err := b.EnableMarginForSubAccount(context.Background(), "sampleemail@email.com")
	require.NoError(t, err)
	assert.NotNil(t, result)
}

func TestGetDetailOnSubAccountMarginAccount(t *testing.T) {
	t.Parallel()
	_, err := b.GetDetailOnSubAccountMarginAccount(context.Background(), "com")
	require.ErrorIs(t, err, errValidEmailRequired)

	sharedtestvalues.SkipTestIfCredentialsUnset(t, b)
	result, err := b.GetDetailOnSubAccountMarginAccount(context.Background(), "test@gmail.com")
	require.NoError(t, err)
	assert.NotNil(t, result)
}

func TestGetSummaryOfSubAccountMarginAccount(t *testing.T) {
	t.Parallel()
	sharedtestvalues.SkipTestIfCredentialsUnset(t, b)
	result, err := b.GetSummaryOfSubAccountMarginAccount(context.Background())
	require.NoError(t, err)
	assert.NotNil(t, result)
}

func TestEnableFuturesSubAccount(t *testing.T) {
	t.Parallel()
	sharedtestvalues.SkipTestIfCredentialsUnset(t, b, canManipulateRealOrders)
	result, err := b.EnableFuturesSubAccount(context.Background(), "address@gmail.com")
	require.NoError(t, err)
	assert.NotNil(t, result)
}

func TestGetDetailSubAccountFuturesAccount(t *testing.T) {
	t.Parallel()
	sharedtestvalues.SkipTestIfCredentialsUnset(t, b)
	result, err := b.GetDetailSubAccountFuturesAccount(context.Background(), "address@gmail.com")
	require.NoError(t, err)
	assert.NotNil(t, result)
}

func TestGetSummaryOfSubAccountFuturesAccount(t *testing.T) {
	t.Parallel()
	sharedtestvalues.SkipTestIfCredentialsUnset(t, b, canManipulateRealOrders)
	result, err := b.GetSummaryOfSubAccountFuturesAccount(context.Background())
	require.NoError(t, err)
	assert.NotNil(t, result)
}

func TestGetV1FuturesPositionRiskSubAccount(t *testing.T) {
	t.Parallel()
	sharedtestvalues.SkipTestIfCredentialsUnset(t, b)
	result, err := b.GetV1FuturesPositionRiskSubAccount(context.Background(), "address@mail.com")
	require.NoError(t, err)
	assert.NotNil(t, result)
}
func TestGetFuturesPositionRiskSubAccount(t *testing.T) {
	t.Parallel()
	sharedtestvalues.SkipTestIfCredentialsUnset(t, b)
	result, err := b.GetV2FuturesPositionRiskSubAccount(context.Background(), "address@mail.com", 1)
	require.NoError(t, err)
	assert.NotNil(t, result)
}

func TestEnableLeverageTokenForSubAccount(t *testing.T) {
	t.Parallel()
	sharedtestvalues.SkipTestIfCredentialsUnset(t, b, canManipulateRealOrders)
	result, err := b.EnableLeverageTokenForSubAccount(context.Background(), "someone@thrasher.io", false)
	require.NoError(t, err)
	assert.NotNil(t, result)
}

func TestGetIPRestrictionForSubAccountAPIKey(t *testing.T) {
	t.Parallel()
	sharedtestvalues.SkipTestIfCredentialsUnset(t, b)
	result, err := b.GetIPRestrictionForSubAccountAPIKeyV2(context.Background(), "emailaddress@thrasher.io", apiKey)
	require.NoError(t, err)
	assert.NotNil(t, result)
}

func TestDeleteIPListForSubAccountAPIKey(t *testing.T) {
	t.Parallel()
	sharedtestvalues.SkipTestIfCredentialsUnset(t, b, canManipulateRealOrders)
	result, err := b.DeleteIPListForSubAccountAPIKey(context.Background(), "emailaddress@thrasher.io", apiKey, "196.168.4.1")
	require.NoError(t, err)
	assert.NotNil(t, result)
}

func TestAddIPRestrictionForSubAccountAPIkey(t *testing.T) {
	t.Parallel()
	sharedtestvalues.SkipTestIfCredentialsUnset(t, b, canManipulateRealOrders)
	result, err := b.AddIPRestrictionForSubAccountAPIkey(context.Background(), "address@thrasher.io", apiKey, "", true)
	require.NoError(t, err)
	assert.NotNil(t, result)
}

func TestDepositAssetsIntoTheManagedSubAccount(t *testing.T) {
	t.Parallel()
	sharedtestvalues.SkipTestIfCredentialsUnset(t, b, canManipulateRealOrders)
	result, err := b.DepositAssetsIntoTheManagedSubAccount(context.Background(), "toemail@mail.com", currency.BTC, 0.0001)
	require.NoError(t, err)
	assert.NotNil(t, result)
}

func TestGetManagedSubAccountAssetsDetails(t *testing.T) {
	t.Parallel()
	sharedtestvalues.SkipTestIfCredentialsUnset(t, b, canManipulateRealOrders)
	result, err := b.GetManagedSubAccountAssetsDetails(context.Background(), "emailaddress@thrashser.io")
	require.NoError(t, err)
	assert.NotNil(t, result)
}

func TestWithdrawAssetsFromManagedSubAccount(t *testing.T) {
	t.Parallel()
	sharedtestvalues.SkipTestIfCredentialsUnset(t, b, canManipulateRealOrders)
	result, err := b.WithdrawAssetsFromManagedSubAccount(context.Background(), "source@email.com", currency.BTC, 0.0000001, time.Now().Add(-time.Hour*24*50))
	require.NoError(t, err)
	assert.NotNil(t, result)
}

func TestGetManagedSubAccountSnapshot(t *testing.T) {
	t.Parallel()
	sharedtestvalues.SkipTestIfCredentialsUnset(t, b)
	result, err := b.GetManagedSubAccountSnapshot(context.Background(), "address@thrasher.io", "SPOT", time.Time{}, time.Now(), 10)
	require.NoError(t, err)
	assert.NotNil(t, result)
}

func TestGetManagedSubAccountTransferLogForInvestorMasterAccount(t *testing.T) {
	t.Parallel()
	sharedtestvalues.SkipTestIfCredentialsUnset(t, b)
	result, err := b.GetManagedSubAccountTransferLogForInvestorMasterAccount(context.Background(), "address@gmail.com", "TO", "SPOT", time.Now().Add(-time.Hour*24*50), time.Now().Add(-time.Hour*24*20), 1, 10)
	require.NoError(t, err)
	assert.NotNil(t, result)
}

func TestGetManagedSubAccountTransferLogForTradingTeam(t *testing.T) {
	t.Parallel()
	sharedtestvalues.SkipTestIfCredentialsUnset(t, b)
	result, err := b.GetManagedSubAccountTransferLogForTradingTeam(context.Background(), "address@gmail.com", "FROM", "ISOLATED_MARGIN", time.Now().Add(-time.Hour*24*50), time.Now().Add(-time.Hour*24*20), 1, 10)
	require.NoError(t, err)
	assert.NotNil(t, result)
}

func TestGetManagedSubAccountFutureesAssetDetails(t *testing.T) {
	t.Parallel()
	sharedtestvalues.SkipTestIfCredentialsUnset(t, b)
	result, err := b.GetManagedSubAccountFutureesAssetDetails(context.Background(), "address@email.com")
	require.NoError(t, err)
	assert.NotNil(t, result)
}

func TestGetManagedSubAccountMarginAssetDetails(t *testing.T) {
	t.Parallel()
	sharedtestvalues.SkipTestIfCredentialsUnset(t, b)
	result, err := b.GetManagedSubAccountMarginAssetDetails(context.Background(), "address@gmail.com")
	require.NoError(t, err)
	assert.NotNil(t, result)
}

func TestFuturesTransferSubAccount(t *testing.T) {
	t.Parallel()
	sharedtestvalues.SkipTestIfCredentialsUnset(t, b, canManipulateRealOrders)
	result, err := b.FuturesTransferSubAccount(context.Background(), "someone@mail.com", currency.BTC, 1.1, 1)
	require.NoError(t, err)
	assert.NotNil(t, result)
}

func TestMarginTransferForSubAccount(t *testing.T) {
	t.Parallel()
	sharedtestvalues.SkipTestIfCredentialsUnset(t, b, canManipulateRealOrders)
	result, err := b.MarginTransferForSubAccount(context.Background(), "someone@mail.com", currency.BTC, 1.1, 1)
	require.NoError(t, err)
	assert.NotNil(t, result)
}

func TestTransferToSubAccountOfSameMaster(t *testing.T) {
	t.Parallel()
	sharedtestvalues.SkipTestIfCredentialsUnset(t, b, canManipulateRealOrders)
	result, err := b.TransferToSubAccountOfSameMaster(context.Background(), "toEmail@thrasher.io", currency.ETH, 10)
	require.NoError(t, err)
	assert.NotNil(t, result)
}

func TestFromSubAccountTransferToMaster(t *testing.T) {
	t.Parallel()
	sharedtestvalues.SkipTestIfCredentialsUnset(t, b, canManipulateRealOrders)
	result, err := b.FromSubAccountTransferToMaster(context.Background(), currency.LTC, 0.1)
	require.NoError(t, err)
	assert.NotNil(t, result)
}

func TestSubAccountTransferHistory(t *testing.T) {
	t.Parallel()
	sharedtestvalues.SkipTestIfCredentialsUnset(t, b, canManipulateRealOrders)
	result, err := b.SubAccountTransferHistory(context.Background(), currency.BTC, 1, 10, time.Time{}, time.Now())
	require.NoError(t, err)
	assert.NotNil(t, result)
}

func TestSubAccountTransferHistoryForSubAccount(t *testing.T) {
	t.Parallel()
	sharedtestvalues.SkipTestIfCredentialsUnset(t, b, canManipulateRealOrders)
	result, err := b.SubAccountTransferHistoryForSubAccount(context.Background(), currency.LTC, 2, 0, time.Time{}, time.Now(), true)
	require.NoError(t, err)
	assert.NotNil(t, result)
}

func TestUniversalTransferForMasterAccount(t *testing.T) {
	t.Parallel()
	sharedtestvalues.SkipTestIfCredentialsUnset(t, b, canManipulateRealOrders)
	result, err := b.UniversalTransferForMasterAccount(context.Background(), &UniversalTransferParams{
		FromEmail:           "source@thrasher.io",
		ToEmail:             "destination@thrasher.io",
		FromAccountType:     "ISOLATED_MARGIN",
		ToAccountType:       "SPOT",
		ClientTransactionID: "transaction-id",
		Symbol:              "",
		Asset:               currency.BTC,
		Amount:              0.0003,
	})
	require.NoError(t, err)
	assert.NotNil(t, result)
}

func TestGetUniversalTransferHistoryForMasterAccount(t *testing.T) {
	t.Parallel()
<<<<<<< HEAD
	sharedtestvalues.SkipTestIfCredentialsUnset(t, b)
	result, err := b.GetUniversalTransferHistoryForMasterAccount(context.Background(), "", "", "", time.Time{}, time.Now(), 0, 10)
	require.NoError(t, err)
	assert.NotNil(t, result)
=======
	b := b
	channels := subscription.List{
		{Channel: "btcusdt@ticker"},
		{Channel: "btcusdt@trade"},
	}
	if mockTests {
		mock := func(msg []byte, w *websocket.Conn) error {
			var req WsPayload
			err := json.Unmarshal(msg, &req)
			require.NoError(t, err, "Unmarshal should not error")
			require.Len(t, req.Params, len(channels), "Params should only have 2 channel") // Failure might mean mockWSInstance default Subs is not empty
			assert.Equal(t, req.Params[0], channels[0].Channel, "Channel name should be correct")
			assert.Equal(t, req.Params[1], channels[1].Channel, "Channel name should be correct")
			return w.WriteMessage(websocket.TextMessage, []byte(fmt.Sprintf(`{"result":null,"id":%d}`, req.ID)))
		}
		b = testexch.MockWsInstance[Binance](t, testexch.CurryWsMockUpgrader(t, mock))
	} else {
		testexch.SetupWs(t, b)
	}
	err := b.Subscribe(channels)
	require.NoError(t, err, "Subscribe should not error")
	err = b.Unsubscribe(channels)
	require.NoError(t, err, "Unsubscribe should not error")
>>>>>>> 59469331
}

func TestGetDetailOnSubAccountsFuturesAccountV2(t *testing.T) {
	t.Parallel()
<<<<<<< HEAD
	sharedtestvalues.SkipTestIfCredentialsUnset(t, b)
	result, err := b.GetDetailOnSubAccountsFuturesAccountV2(context.Background(), "address@thrasher.io", 1)
	require.NoError(t, err)
	assert.NotNil(t, result)
=======
	channels := subscription.List{
		{Channel: "moons@ticker"},
	}
	mock := func(msg []byte, w *websocket.Conn) error {
		var req WsPayload
		err := json.Unmarshal(msg, &req)
		require.NoError(t, err, "Unmarshal should not error")
		return w.WriteMessage(websocket.TextMessage, []byte(fmt.Sprintf(`{"result":{"error":"carrots"},"id":%d}`, req.ID)))
	}
	b := testexch.MockWsInstance[Binance](t, testexch.CurryWsMockUpgrader(t, mock)) //nolint:govet // Intentional shadow to avoid future copy/paste mistakes
	err := b.Subscribe(channels)
	assert.ErrorIs(t, err, stream.ErrSubscriptionFailure, "Subscribe should error ErrSubscriptionFailure")
	assert.ErrorIs(t, err, errUnknownError, "Subscribe should error errUnknownError")
	assert.ErrorContains(t, err, "carrots", "Subscribe should error containing the carrots")
>>>>>>> 59469331
}

func TestGetSummaryOfSubAccountsFuturesAccountV2(t *testing.T) {
	t.Parallel()
	sharedtestvalues.SkipTestIfCredentialsUnset(t, b)
	result, err := b.GetSummaryOfSubAccountsFuturesAccountV2(context.Background(), 1, 0, 10)
	require.NoError(t, err)
	assert.NotNil(t, result)
}

func TestQueryOrder(t *testing.T) {
	t.Parallel()
	sharedtestvalues.SkipTestIfCredentialsUnset(t, b)
	_, err := b.QueryOrder(context.Background(), currency.NewPair(currency.BTC, currency.USDT), "", 1337)
	require.False(t, sharedtestvalues.AreAPICredentialsSet(b) && err != nil, err)
	require.False(t, !sharedtestvalues.AreAPICredentialsSet(b) && err == nil && !mockTests, "expecting an error when no keys are set")
	assert.False(t, mockTests && err != nil, err)
}

func TestCancelExistingOrderAndSendNewOrder(t *testing.T) {
	t.Parallel()
	sharedtestvalues.SkipTestIfCredentialsUnset(t, b, canManipulateRealOrders)
	result, err := b.CancelExistingOrderAndSendNewOrder(context.Background(), &CancelReplaceOrderParams{
		Symbol:            "BTCUSDT",
		Side:              "BUY",
		OrderType:         "LIMIT",
		CancelReplaceMode: "STOP_ON_FAILURE",
	})
	require.NoError(t, err)
	assert.NotNil(t, result)
}

func TestOpenOrders(t *testing.T) {
	t.Parallel()
	sharedtestvalues.SkipTestIfCredentialsUnset(t, b)
	result, err := b.OpenOrders(context.Background(), currency.EMPTYPAIR)
	require.NoError(t, err)
	require.NotNil(t, result)
	p := currency.NewPair(currency.BTC, currency.USDT)
	result, err = b.OpenOrders(context.Background(), p)
	require.NoError(t, err)
	assert.NotNil(t, result)
}

func TestCancelAllOpenOrderOnSymbol(t *testing.T) {
	t.Parallel()
	sharedtestvalues.SkipTestIfCredentialsUnset(t, b, canManipulateRealOrders)
	result, err := b.CancelAllOpenOrderOnSymbol(context.Background(), "BTCUSDT")
	require.NoError(t, err)
	assert.NotNil(t, result)
}

func TestAllOrders(t *testing.T) {
	t.Parallel()
	sharedtestvalues.SkipTestIfCredentialsUnset(t, b)
	_, err := b.AllOrders(context.Background(), currency.NewPair(currency.BTC, currency.USDT), "", "")
	require.False(t, sharedtestvalues.AreAPICredentialsSet(b) && err != nil, err)
	require.False(t, !sharedtestvalues.AreAPICredentialsSet(b) && err == nil && !mockTests, "expecting an error when no keys are set")
	assert.False(t, mockTests && err != nil, err)
}

func TestNewOCOOrder(t *testing.T) {
	t.Parallel()
	_, err := b.NewOCOOrder(context.Background(), &OCOOrderParam{})
	require.ErrorIs(t, err, errNilArgument)

	sharedtestvalues.SkipTestIfCredentialsUnset(t, b, canManipulateRealOrders)
	result, err := b.NewOCOOrder(context.Background(), &OCOOrderParam{
		Symbol:             currency.NewPair(currency.BTC, currency.USDT),
		ListClientOrderID:  "1231231231231",
		Side:               "Buy",
		Amount:             0.1,
		LimitClientOrderID: "3423423",
		Price:              0.001,
		StopPrice:          1234.21,
	})
	require.NoError(t, err)
	assert.NotNil(t, result)
}

func TestCancelOCOOrderList(t *testing.T) {
	t.Parallel()
	sharedtestvalues.SkipTestIfCredentialsUnset(t, b, canManipulateRealOrders)
	result, err := b.CancelOCOOrder(context.Background(), "LTCBTC", "", "newderID", "")
	require.NoError(t, err)
	assert.NotNil(t, result)
}

func TestGetOCOOrders(t *testing.T) {
	t.Parallel()
	sharedtestvalues.SkipTestIfCredentialsUnset(t, b)
	result, err := b.GetOCOOrders(context.Background(), "123456", "")
	require.NoError(t, err)
	assert.NotNil(t, result)
}

func TestGetAllOCOOrders(t *testing.T) {
	t.Parallel()
	sharedtestvalues.SkipTestIfCredentialsUnset(t, b)
	result, err := b.GetAllOCOOrders(context.Background(), "", time.Time{}, time.Now().Add(-time.Hour*24*10), 10)
	require.NoError(t, err)
	assert.NotNil(t, result)
}

func TestGetOpenOCOList(t *testing.T) {
	t.Parallel()
	sharedtestvalues.SkipTestIfCredentialsUnset(t, b)
	result, err := b.GetOpenOCOList(context.Background())
	require.NoError(t, err)
	assert.NotNil(t, result)
}

func TestNewOrderUsingSOR(t *testing.T) {
	t.Parallel()
	sharedtestvalues.SkipTestIfCredentialsUnset(t, b, canManipulateRealOrders)
	result, err := b.NewOrderUsingSOR(context.Background(), &SOROrderRequestParams{
		Symbol:    currency.Pair{Base: currency.BTC, Quote: currency.LTC},
		Side:      "Buy",
		OrderType: "LIMIT",
		Quantity:  0.001,
	})
	require.NoError(t, err)
	assert.NotNil(t, result)
}

func TestNewOrderUsingSORTest(t *testing.T) {
	t.Parallel()
	_, err := b.NewOrderUsingSORTest(context.Background(), &SOROrderRequestParams{})
	require.ErrorIs(t, err, errNilArgument)

	sharedtestvalues.SkipTestIfCredentialsUnset(t, b, canManipulateRealOrders)
	result, err := b.NewOrderUsingSORTest(context.Background(), &SOROrderRequestParams{
		Symbol:    currency.Pair{Base: currency.BTC, Quote: currency.LTC},
		Side:      "Buy",
		OrderType: "LIMIT",
		Quantity:  0.001,
	})
	require.NoError(t, err)
	assert.NotNil(t, result)
}

// TestGetFeeByTypeOfflineTradeFee logic test
func TestGetFeeByTypeOfflineTradeFee(t *testing.T) {
	t.Parallel()
	var feeBuilder = setFeeBuilder()
	result, err := b.GetFeeByType(context.Background(), feeBuilder)
	require.NoError(t, err)
	require.NotNil(t, result)

	if !sharedtestvalues.AreAPICredentialsSet(b) || mockTests {
		assert.Equal(t, exchange.OfflineTradeFee, feeBuilder.FeeType)
	} else {
		assert.Equal(t, exchange.CryptocurrencyTradeFee, feeBuilder.FeeType)
	}
}

func TestGetFee(t *testing.T) {
	t.Parallel()
	var feeBuilder = setFeeBuilder()
	if sharedtestvalues.AreAPICredentialsSet(b) && mockTests {
		// CryptocurrencyTradeFee Basic
		_, err := b.GetFee(context.Background(), feeBuilder)
		require.NoError(t, err)

		// CryptocurrencyTradeFee High quantity
		feeBuilder = setFeeBuilder()
		feeBuilder.Amount = 1000
		feeBuilder.PurchasePrice = 1000
		_, err = b.GetFee(context.Background(), feeBuilder)
		require.NoError(t, err)

		// CryptocurrencyTradeFee IsMaker
		feeBuilder = setFeeBuilder()
		feeBuilder.IsMaker = true
		_, err = b.GetFee(context.Background(), feeBuilder)
		require.NoError(t, err)

		// CryptocurrencyTradeFee Negative purchase price
		feeBuilder = setFeeBuilder()
		feeBuilder.PurchasePrice = -1000
		_, err = b.GetFee(context.Background(), feeBuilder)
		require.NoError(t, err)
	}

	// CryptocurrencyWithdrawalFee Basic
	feeBuilder = setFeeBuilder()
	feeBuilder.FeeType = exchange.CryptocurrencyWithdrawalFee
	_, err := b.GetFee(context.Background(), feeBuilder)
	require.NoError(t, err)

	// CryptocurrencyDepositFee Basic
	feeBuilder = setFeeBuilder()
	feeBuilder.FeeType = exchange.CryptocurrencyDepositFee
	_, err = b.GetFee(context.Background(), feeBuilder)
	require.NoError(t, err)

	// InternationalBankDepositFee Basic
	feeBuilder = setFeeBuilder()
	feeBuilder.FeeType = exchange.InternationalBankDepositFee
	feeBuilder.FiatCurrency = currency.HKD
	_, err = b.GetFee(context.Background(), feeBuilder)
	require.NoError(t, err)

	// InternationalBankWithdrawalFee Basic
	feeBuilder = setFeeBuilder()
	feeBuilder.FeeType = exchange.InternationalBankWithdrawalFee
	feeBuilder.FiatCurrency = currency.HKD
	_, err = b.GetFee(context.Background(), feeBuilder)
	assert.NoError(t, err)
}

func TestFormatWithdrawPermissions(t *testing.T) {
	t.Parallel()
	expectedResult := exchange.AutoWithdrawCryptoText + " & " + exchange.NoFiatWithdrawalsText
	withdrawPermissions := b.FormatWithdrawPermissions()
	require.Equal(t, expectedResult, withdrawPermissions)
}

func TestGetActiveOrders(t *testing.T) {
	t.Parallel()
	sharedtestvalues.SkipTestIfCredentialsUnset(t, b)
	pair, err := currency.NewPairFromString("BTC_USDT")
	require.NoError(t, err)
	var getOrdersRequest = order.MultiOrderRequest{
		Type:      order.AnyType,
		Pairs:     currency.Pairs{pair},
		AssetType: asset.Spot,
		Side:      order.AnySide,
	}
	result, err := b.GetActiveOrders(context.Background(), &getOrdersRequest)
	require.NoError(t, err)
	assert.NotNil(t, result)
}

func TestGetOrderHistory(t *testing.T) {
	t.Parallel()
	var getOrdersRequest = order.MultiOrderRequest{
		Type:      order.AnyType,
		AssetType: asset.Spot,
		Side:      order.AnySide,
	}
	_, err := b.GetOrderHistory(context.Background(), &getOrdersRequest)
	require.ErrorIs(t, err, currency.ErrCurrencyPairsEmpty)

	getOrdersRequest.Pairs = []currency.Pair{
		currency.NewPair(currency.LTC,
			currency.BTC)}

	sharedtestvalues.SkipTestIfCredentialsUnset(t, b)
	result, err := b.GetOrderHistory(context.Background(), &getOrdersRequest)
	require.NoError(t, err)
	assert.NotNil(t, result)
}

func TestNewOrderTest(t *testing.T) {
	t.Parallel()
	sharedtestvalues.SkipTestIfCredentialsUnset(t, b)
	err := b.NewOrderTest(context.Background(), &NewOrderRequest{
		Symbol:      currency.NewPair(currency.LTC, currency.BTC),
		Side:        order.Buy.String(),
		TradeType:   BinanceRequestParamsOrderLimit,
		Price:       0.0025,
		Quantity:    100000,
		TimeInForce: BinanceRequestParamsTimeGTC,
	}, false)
	require.NoError(t, err)

	err = b.NewOrderTest(context.Background(), &NewOrderRequest{
		Symbol:        currency.NewPair(currency.LTC, currency.BTC),
		Side:          order.Sell.String(),
		TradeType:     BinanceRequestParamsOrderMarket,
		Price:         0.0045,
		QuoteOrderQty: 10,
	}, true)
	assert.NoError(t, err)
}

func TestGetHistoricTrades(t *testing.T) {
	t.Parallel()
	p := currency.NewPair(currency.BTC, currency.USDT)
	start := time.Unix(1577977445, 0)  // 2020-01-02 15:04:05
	end := start.Add(15 * time.Minute) // 2020-01-02 15:19:05
	if b.IsAPIStreamConnected() {
		start = time.Now().Add(-time.Hour * 10)
		end = time.Now().Add(-time.Hour)
	}
	result, err := b.GetHistoricTrades(context.Background(), p, asset.Spot, start, end)
	require.NoError(t, err)
	expected := 2134
	if b.IsAPIStreamConnected() {
		expected = len(result)
	} else if mockTests {
		expected = 1002
	}
	require.Equal(t, expected, len(result), "GetHistoricTrades should return correct number of entries") //nolint:testifylint // assert.Len doesn't produce clear messages on result
	for _, r := range result {
		if !assert.WithinRange(t, r.Timestamp, start, end, "All trades should be within time range") {
			break
		}
	}
	result, err = b.GetHistoricTrades(context.Background(), optionsTradablePair, asset.Options, start, end)
	require.NoError(t, err)
	assert.NotNil(t, result)
}

func TestGetAggregatedTradesErrors(t *testing.T) {
	t.Parallel()
	start, err := time.Parse(time.RFC3339, "2020-01-02T15:04:05Z")
	require.NoError(t, err)
	tests := []struct {
		name string
		args *AggregatedTradeRequestParams
	}{
		{
			name: "get recent trades does not support custom limit",
			args: &AggregatedTradeRequestParams{
				Symbol: "BTCUSDT",
				Limit:  1001,
			},
		},
		{
			name: "start time and fromId cannot be both set",
			args: &AggregatedTradeRequestParams{
				Symbol:    "BTCUSDT",
				StartTime: start,
				EndTime:   start.Add(75 * time.Minute),
				FromID:    2,
			},
		},
		{
			name: "can't get most recent 5000 (more than 1000 not allowed)",
			args: &AggregatedTradeRequestParams{
				Symbol: "BTCUSDT",
				Limit:  5000,
			},
		},
	}
	for _, tt := range tests {
		tt := tt
		t.Run(tt.name, func(t *testing.T) {
			t.Parallel()
			_, err := b.GetAggregatedTrades(context.Background(), tt.args)
			require.Error(t, err)
		})
	}
}

// Any tests below this line have the ability to impact your orders on the exchange. Enable canManipulateRealOrders to run them
// -----------------------------------------------------------------------------------------------------------------------------

func TestSubmitOrder(t *testing.T) {
	t.Parallel()
	sharedtestvalues.SkipTestIfCredentialsUnset(t, b, canManipulateRealOrders)
	result, err := b.SubmitOrder(context.Background(), &order.Submit{
		Exchange: b.Name,
		Pair: currency.Pair{
			Delimiter: "_",
			Base:      currency.LTC,
			Quote:     currency.BTC,
		},
		Side:      order.Buy,
		Type:      order.Limit,
		Price:     1,
		Amount:    1000000000,
		ClientID:  "meowOrder",
		AssetType: asset.Spot,
	})
	require.NoError(t, err)
	assert.NotNil(t, result)
}

func TestCancelExchangeOrder(t *testing.T) {
	t.Parallel()
	sharedtestvalues.SkipTestIfCredentialsUnset(t, b, canManipulateRealOrders)
	err := b.CancelOrder(context.Background(), &order.Cancel{
		OrderID:       "1",
		WalletAddress: core.BitcoinDonationAddress,
		AccountID:     "1",
		Pair:          currency.NewPair(currency.LTC, currency.BTC),
		AssetType:     asset.Spot,
	})
	assert.NoError(t, err)
}

func TestCancelAllExchangeOrders(t *testing.T) {
	t.Parallel()
	sharedtestvalues.SkipTestIfCredentialsUnset(t, b, canManipulateRealOrders)
	result, err := b.CancelAllOrders(context.Background(), &order.Cancel{
		OrderID:       "1",
		WalletAddress: core.BitcoinDonationAddress,
		AccountID:     "1",
		Pair:          spotTradablePair,
		AssetType:     asset.Spot,
	})
	require.NoError(t, err)
	require.NotNil(t, result)

	result, err = b.CancelAllOrders(context.Background(), &order.Cancel{
		OrderID:       "1",
		WalletAddress: core.BitcoinDonationAddress,
		AccountID:     "1",
		Pair:          optionsTradablePair,
		AssetType:     asset.Options,
	})
	require.NoError(t, err)
	assert.NotNil(t, result)
}

func TestGetAccountInfo(t *testing.T) {
	t.Parallel()
	sharedtestvalues.SkipTestIfCredentialsUnset(t, b)
	items := asset.Items{
		asset.CoinMarginedFutures,
		asset.USDTMarginedFutures,
		asset.Spot,
		asset.Margin,
	}
	for i := range items {
		assetType := items[i]
		t.Run(fmt.Sprintf("Update info of account [%s]", assetType.String()), func(t *testing.T) {
			t.Parallel()
			result, err := b.UpdateAccountInfo(context.Background(), assetType)
			require.NoError(t, err)
			require.NotNil(t, result)
		})
	}
}

func TestWrapperGetActiveOrders(t *testing.T) {
	t.Parallel()
	sharedtestvalues.SkipTestIfCredentialsUnset(t, b)
	result, err := b.GetActiveOrders(context.Background(), &order.MultiOrderRequest{
		Type:      order.AnyType,
		Side:      order.AnySide,
		Pairs:     currency.Pairs{spotTradablePair},
		AssetType: asset.Spot,
	})
	require.NoError(t, err)
	require.NotNil(t, result)

	result, err = b.GetActiveOrders(context.Background(), &order.MultiOrderRequest{
		Type:      order.AnyType,
		Side:      order.AnySide,
		Pairs:     currency.Pairs{coinmTradablePair},
		AssetType: asset.CoinMarginedFutures,
	})
	require.NoError(t, err)
	require.NotNil(t, result)

	result, err = b.GetActiveOrders(context.Background(), &order.MultiOrderRequest{
		Type:      order.AnyType,
		Side:      order.AnySide,
		Pairs:     currency.Pairs{usdtmTradablePair},
		AssetType: asset.USDTMarginedFutures,
	})
	require.NoError(t, err)
	require.NotNil(t, result)

	result, err = b.GetActiveOrders(context.Background(), &order.MultiOrderRequest{
		Type:      order.AnyType,
		Side:      order.AnySide,
		Pairs:     currency.Pairs{optionsTradablePair},
		AssetType: asset.Options,
	})
	require.NoError(t, err)
	assert.NotNil(t, result)
}

func TestWrapperGetOrderHistory(t *testing.T) {
	t.Parallel()
	_, err := b.GetOrderHistory(context.Background(), &order.MultiOrderRequest{
		AssetType: asset.USDTMarginedFutures,
	})
	assert.Error(t, err, "expecting an error since invalid param combination is given. Got err: %v", err)

	sharedtestvalues.SkipTestIfCredentialsUnset(t, b)
	p, err := currency.NewPairFromString("EOSUSD_PERP")
	require.NoError(t, err)
	result, err := b.GetOrderHistory(context.Background(), &order.MultiOrderRequest{
		Type:        order.AnyType,
		Side:        order.AnySide,
		FromOrderID: "123",
		Pairs:       currency.Pairs{p},
		AssetType:   asset.CoinMarginedFutures,
	})
	require.NoError(t, err)
	require.NotNil(t, result)

	p2, err := currency.NewPairFromString("BTCUSDT")
	require.NoError(t, err)

	result, err = b.GetOrderHistory(context.Background(), &order.MultiOrderRequest{
		Type:        order.AnyType,
		Side:        order.AnySide,
		FromOrderID: "123",
		Pairs:       currency.Pairs{p2},
		AssetType:   asset.USDTMarginedFutures,
	})
	require.NoError(t, err)
	require.NotNil(t, result)
}

func TestCancelOrder(t *testing.T) {
	t.Parallel()
	sharedtestvalues.SkipTestIfCredentialsUnset(t, b, canManipulateRealOrders)
	p, err := currency.NewPairFromString("EOS-USDT")
	require.NoError(t, err)
	fPair, err := b.FormatExchangeCurrency(p, asset.CoinMarginedFutures)
	require.NoError(t, err)
	err = b.CancelOrder(context.Background(), &order.Cancel{
		AssetType: asset.CoinMarginedFutures,
		Pair:      fPair,
		OrderID:   "1234",
	})
	require.NoError(t, err)
	p2, err := currency.NewPairFromString("BTC-USDT")
	require.NoError(t, err)
	fpair2, err := b.FormatExchangeCurrency(p2, asset.USDTMarginedFutures)
	require.NoError(t, err)
	err = b.CancelOrder(context.Background(), &order.Cancel{
		AssetType: asset.USDTMarginedFutures,
		Pair:      fpair2,
		OrderID:   "1234",
	})
	require.NoError(t, err)
	err = b.CancelOrder(context.Background(), &order.Cancel{
		AssetType: asset.Options,
		Pair:      fpair2,
		OrderID:   "1234",
	})
	assert.NoError(t, err)
}

func TestGetOrderInfo(t *testing.T) {
	t.Parallel()
	sharedtestvalues.SkipTestIfCredentialsUnset(t, b)
	tradablePairs, err := b.FetchTradablePairs(context.Background(),
		asset.CoinMarginedFutures)
	require.NoError(t, err)
	require.NotEmpty(t, tradablePairs, "no tradable pairs")
	result, err := b.GetOrderInfo(context.Background(), "123", tradablePairs[0], asset.CoinMarginedFutures)
	require.NoError(t, err)
	assert.NotNil(t, result)
}

func TestModifyOrder(t *testing.T) {
	t.Parallel()
	_, err := b.ModifyOrder(context.Background(),
		&order.Modify{AssetType: asset.Spot})
	assert.ErrorIs(t, err, common.ErrFunctionNotSupported)
}

func TestGetAllCoinsInfo(t *testing.T) {
	t.Parallel()
	sharedtestvalues.SkipTestIfCredentialsUnset(t, b)
	result, err := b.GetAllCoinsInfo(context.Background())
	require.NoError(t, err)
	assert.NotNil(t, result)
}

func TestWithdraw(t *testing.T) {
	t.Parallel()
	sharedtestvalues.SkipTestIfCredentialsUnset(t, b, canManipulateRealOrders)
	result, err := b.WithdrawCryptocurrencyFunds(context.Background(),
		&withdraw.Request{
			Exchange:    b.Name,
			Amount:      -1,
			Currency:    currency.BTC,
			Description: "WITHDRAW IT ALL",
			Crypto: withdraw.CryptoRequest{
				Address: core.BitcoinDonationAddress,
			},
		})
	require.NoError(t, err)
	assert.NotNil(t, result)
}

func TestDepositHistory(t *testing.T) {
	t.Parallel()
	sharedtestvalues.SkipTestIfCredentialsUnset(t, b)
	result, err := b.DepositHistory(context.Background(), currency.ETH, "", time.Time{}, time.Time{}, 0, 10000)
	require.NoError(t, err)
	assert.NotNil(t, result)
}

func TestWithdrawHistory(t *testing.T) {
	t.Parallel()
	sharedtestvalues.SkipTestIfCredentialsUnset(t, b)
	result, err := b.GetWithdrawalsHistory(context.Background(), currency.ETH, asset.Spot)
	require.NoError(t, err)
	assert.NotNil(t, result)
}

func TestWithdrawFiat(t *testing.T) {
	t.Parallel()
	_, err := b.WithdrawFiatFunds(context.Background(),
		&withdraw.Request{})
	assert.Equal(t, err, common.ErrFunctionNotSupported)
}

func TestWithdrawInternationalBank(t *testing.T) {
	t.Parallel()
	_, err := b.WithdrawFiatFundsToInternationalBank(context.Background(),
		&withdraw.Request{})
	require.Equal(t, err, common.ErrFunctionNotSupported)
}

func TestGetDepositAddress(t *testing.T) {
	t.Parallel()
	_, err := b.GetDepositAddress(context.Background(), currency.USDT, "", currency.BNB.String())
	require.False(t, sharedtestvalues.AreAPICredentialsSet(b) && err != nil, err)
	require.False(t, !sharedtestvalues.AreAPICredentialsSet(b) && err == nil && !mockTests, "error cannot be nil")
	assert.False(t, mockTests && err != nil, err)
}

func BenchmarkWsHandleData(bb *testing.B) {
	bb.ReportAllocs()
	ap, err := b.CurrencyPairs.GetPairs(asset.Spot, false)
	require.NoError(bb, err)
	err = b.CurrencyPairs.StorePairs(asset.Spot, ap, true)
	require.NoError(bb, err)

	data, err := os.ReadFile("testdata/wsHandleData.json")
	require.NoError(bb, err)
	lines := bytes.Split(data, []byte("\n"))
	require.Len(bb, lines, 8)
	go func() {
		for {
			<-b.Websocket.DataHandler
		}
	}()
	bb.ResetTimer()
	for i := 0; i < bb.N; i++ {
		for x := range lines {
			require.NoError(bb, b.wsHandleData(lines[x]))
		}
	}
}

func TestSubscribe(t *testing.T) {
	t.Parallel()
	b := b
	channels := []subscription.Subscription{
		{Channel: "btcusdt@ticker"},
		{Channel: "btcusdt@trade"},
	}
	if mockTests {
		mock := func(msg []byte, w *websocket.Conn) error {
			var req WsPayload
			err := json.Unmarshal(msg, &req)
			require.NoError(t, err, "unmarshal should not error")
			require.Len(t, req.Params, len(channels), "Params should only have 2 channel") // Failure might mean mockWSInstance default Subs is not empty
			require.Equal(t, req.Params[0], channels[0].Channel, "Channel name should be correct")
			require.Equal(t, req.Params[1], channels[1].Channel, "Channel name should be correct")
			return w.WriteMessage(websocket.TextMessage, []byte(fmt.Sprintf(`{"result":null,"id":%d}`, req.ID)))
		}
		b = testexch.MockWsInstance[Binance](t, testexch.CurryWsMockUpgrader(t, mock))
	} else {
		testexch.SetupWs(t, b)
	}
	err := b.Subscribe(channels)
	require.NoError(t, err)
	err = b.Unsubscribe(channels)
	assert.NoError(t, err)
}

func TestSubscribeBadResp(t *testing.T) {
	t.Parallel()
	channels := []subscription.Subscription{
		{Channel: "moons@ticker"},
	}
	mock := func(msg []byte, w *websocket.Conn) error {
		var req WsPayload
		err := json.Unmarshal(msg, &req)
		require.NoError(t, err, "Unmarshal should not error")
		return w.WriteMessage(websocket.TextMessage, []byte(fmt.Sprintf(`{"result":{"error":"carrots"},"id":%d}`, req.ID)))
	}
	b := testexch.MockWsInstance[Binance](t, testexch.CurryWsMockUpgrader(t, mock)) //nolint:govet // Intentional shadow to avoid future copy/paste mistakes
	err := b.Subscribe(channels)
	require.ErrorIs(t, err, stream.ErrSubscriptionFailure, "Subscribe should error ErrSubscriptionFailure")
	require.ErrorIs(t, err, errUnknownError, "Subscribe should error errUnknownError")
	assert.ErrorContains(t, err, "carrots", "Subscribe should error containing the carrots")
}

func TestWsTickerUpdate(t *testing.T) {
	t.Parallel()
	pressXToJSON := []byte(`{"stream":"btcusdt@ticker","data":{"e":"24hrTicker","E":1580254809477,"s":"BTCUSDT","p":"420.97000000","P":"4.720","w":"9058.27981278","x":"8917.98000000","c":"9338.96000000","Q":"0.17246300","b":"9338.03000000","B":"0.18234600","a":"9339.70000000","A":"0.14097600","o":"8917.99000000","h":"9373.19000000","l":"8862.40000000","v":"72229.53692000","q":"654275356.16896672","O":1580168409456,"C":1580254809456,"F":235294268,"L":235894703,"n":600436}}`)
	err := b.wsHandleData(pressXToJSON)
	assert.NoError(t, err)
}

func TestWsKlineUpdate(t *testing.T) {
	t.Parallel()
	pressXToJSON := []byte(`{"stream":"btcusdt@kline_1m","data":{
	  "e": "kline",
	  "E": 123456789,   
	  "s": "BTCUSDT",    
	  "k": {
		"t": 123400000, 
		"T": 123460000, 
		"s": "BTCUSDT",  
		"i": "1m",      
		"f": 100,       
		"L": 200,       
		"o": "0.0010",  
		"c": "0.0020",  
		"h": "0.0025",  
		"l": "0.0015",  
		"v": "1000",    
		"n": 100,       
		"x": false,     
		"q": "1.0000",  
		"V": "500",     
		"Q": "0.500",   
		"B": "123456"   
	  }
	}}`)
	err := b.wsHandleData(pressXToJSON)
	assert.NoError(t, err)
}

func TestWsTradeUpdate(t *testing.T) {
	t.Parallel()
	b.SetSaveTradeDataStatus(true)
	pressXToJSON := []byte(`{"stream":"btcusdt@trade","data":{
	  "e": "trade",     
	  "E": 123456789,   
	  "s": "BTCUSDT",    
	  "t": 12345,       
	  "p": "0.001",     
	  "q": "100",       
	  "b": 88,          
	  "a": 50,          
	  "T": 123456785,   
	  "m": true,        
	  "M": true         
	}}`)
	err := b.wsHandleData(pressXToJSON)
	assert.NoError(t, err)
}

func TestWsDepthUpdate(t *testing.T) {
	binanceOrderBookLock.Lock()
	defer binanceOrderBookLock.Unlock()
	b.setupOrderbookManager()
	seedLastUpdateID := int64(161)
	book := OrderBook{
		Asks: []OrderbookItem{
			{Price: 6621.80000000, Quantity: 0.00198100},
			{Price: 6622.14000000, Quantity: 4.00000000},
			{Price: 6622.46000000, Quantity: 2.30000000},
			{Price: 6622.47000000, Quantity: 1.18633300},
			{Price: 6622.64000000, Quantity: 4.00000000},
			{Price: 6622.73000000, Quantity: 0.02900000},
			{Price: 6622.76000000, Quantity: 0.12557700},
			{Price: 6622.81000000, Quantity: 2.08994200},
			{Price: 6622.82000000, Quantity: 0.01500000},
			{Price: 6623.17000000, Quantity: 0.16831300},
		},
		Bids: []OrderbookItem{
			{Price: 6621.55000000, Quantity: 0.16356700},
			{Price: 6621.45000000, Quantity: 0.16352600},
			{Price: 6621.41000000, Quantity: 0.86091200},
			{Price: 6621.25000000, Quantity: 0.16914100},
			{Price: 6621.23000000, Quantity: 0.09193600},
			{Price: 6621.22000000, Quantity: 0.00755100},
			{Price: 6621.13000000, Quantity: 0.08432000},
			{Price: 6621.03000000, Quantity: 0.00172000},
			{Price: 6620.94000000, Quantity: 0.30506700},
			{Price: 6620.93000000, Quantity: 0.00200000},
		},
		LastUpdateID: seedLastUpdateID,
	}

	update1 := []byte(`{"stream":"btcusdt@depth","data":{
	  "e": "depthUpdate", 
	  "E": 123456788,     
	  "s": "BTCUSDT",      
	  "U": 157,           
	  "u": 160,           
	  "b": [              
		["6621.45", "0.3"]
	  ],
	  "a": [              
		["6622.46", "1.5"]
	  ]
	}}`)

	p := currency.NewPairWithDelimiter("BTC", "USDT", "-")
	err := b.SeedLocalCacheWithBook(p, &book)
	require.NoError(t, err)

	err = b.wsHandleData(update1)
	require.NoError(t, err)

	b.obm.state[currency.BTC][currency.USDT][asset.Spot].fetchingBook = false

	ob, err := b.Websocket.Orderbook.GetOrderbook(p, asset.Spot)
	require.NoError(t, err)

	exp, got := seedLastUpdateID, ob.LastUpdateID
	require.Equalf(t, exp, got, "Last update id of orderbook for old update. Exp: %d, got: %d", exp, got)
	expAmnt, gotAmnt := 2.3, ob.Asks[2].Amount
	require.Equalf(t, expAmnt, gotAmnt, "Ask altered by outdated update. Exp: %f, got %f", expAmnt, gotAmnt)
	expAmnt, gotAmnt = 0.163526, ob.Bids[1].Amount
	require.Equalf(t, expAmnt, gotAmnt, "Bid altered by outdated update. Exp: %f, got %f", expAmnt, gotAmnt)

	update2 := []byte(`{"stream":"btcusdt@depth","data":{
	  "e": "depthUpdate", 
	  "E": 123456789,     
	  "s": "BTCUSDT",      
	  "U": 161,           
	  "u": 165,           
	  "b": [           
		["6621.45", "0.163526"]
	  ],
	  "a": [             
		["6622.46", "2.3"], 
		["6622.47", "1.9"]
	  ]
	}}`)

	err = b.wsHandleData(update2)
	require.NoError(t, err)

	ob, err = b.Websocket.Orderbook.GetOrderbook(p, asset.Spot)
	require.NoError(t, err)
	exp, got = int64(165), ob.LastUpdateID
	require.Equalf(t, exp, got, "Unexpected Last update id of orderbook for new update. Exp: %d, got: %d", exp, got)
	expAmnt, gotAmnt = 2.3, ob.Asks[2].Amount
	require.Equalf(t, expAmnt, gotAmnt, "Unexpected Ask amount. Exp: %f, got %f", expAmnt, gotAmnt)
	expAmnt, gotAmnt = 1.9, ob.Asks[3].Amount
	require.Equal(t, expAmnt, gotAmnt, "Unexpected Ask amount. Exp: %f, got %f", exp, got)
	expAmnt, gotAmnt = 0.163526, ob.Bids[1].Amount
	require.Equal(t, expAmnt, gotAmnt, "Unexpected Bid amount. Exp: %f, got %f", exp, got)

	// reset order book sync status
	b.obm.state[currency.BTC][currency.USDT][asset.Spot].lastUpdateID = 0
}

func TestWsBalanceUpdate(t *testing.T) {
	t.Parallel()
	pressXToJSON := []byte(`{"stream":"jTfvpakT2yT0hVIo5gYWVihZhdM2PrBgJUZ5PyfZ4EVpCkx4Uoxk5timcrQc","data":{
	"e": "balanceUpdate",         
	"E": 1573200697110,           
	"a": "BTC",                   
	"d": "100.00000000",          
	"T": 1573200697068            
	}}`)
	err := b.wsHandleData(pressXToJSON)
	assert.NoError(t, err)
}

func TestWsOCO(t *testing.T) {
	t.Parallel()
	pressXToJSON := []byte(`{"stream":"jTfvpakT2yT0hVIo5gYWVihZhdM2PrBgJUZ5PyfZ4EVpCkx4Uoxk5timcrQc","data":{
	"e": "listStatus",                
	"E": 1564035303637,               
	"s": "ETHBTC",                    
	"g": 2,                           
	"c": "OCO",                       
	"l": "EXEC_STARTED",              
	"L": "EXECUTING",                 
	"r": "NONE",                      
	"C": "F4QN4G8DlFATFlIUQ0cjdD",    
	"T": 1564035303625,               
	"O": [                            
		{
		"s": "ETHBTC",                
		"i": 17,                      
		"c": "AJYsMjErWJesZvqlJCTUgL" 
		},
		{
		"s": "ETHBTC",
		"i": 18,
		"c": "bfYPSQdLoqAJeNrOr9adzq"
		}
	]
	}}`)
	err := b.wsHandleData(pressXToJSON)
	assert.NoError(t, err)
}

func TestGetWsAuthStreamKey(t *testing.T) {
	sharedtestvalues.SkipTestIfCredentialsUnset(t, b)
	key, err := b.GetWsAuthStreamKey(context.Background())
	require.NoError(t, err)
	assert.NotEmpty(t, key)
}

func TestMaintainWsAuthStreamKey(t *testing.T) {
	sharedtestvalues.SkipTestIfCredentialsUnset(t, b)
	err := b.MaintainWsAuthStreamKey(context.Background())
	require.NoError(t, err)
}

func TestExecutionTypeToOrderStatus(t *testing.T) {
	type TestCases struct {
		Case   string
		Result order.Status
	}
	testCases := []TestCases{
		{Case: "NEW", Result: order.New},
		{Case: "PARTIALLY_FILLED", Result: order.PartiallyFilled},
		{Case: "FILLED", Result: order.Filled},
		{Case: "CANCELED", Result: order.Cancelled},
		{Case: "PENDING_CANCEL", Result: order.PendingCancel},
		{Case: "REJECTED", Result: order.Rejected},
		{Case: "EXPIRED", Result: order.Expired},
		{Case: "LOL", Result: order.UnknownStatus},
	}
	for i := range testCases {
		result, _ := stringToOrderStatus(testCases[i].Case)
		require.Equal(t, result, testCases[i].Result, "Expected: %v, received: %v", testCases[i].Result, result)
	}
}

func TestGetHistoricCandles(t *testing.T) {
	t.Parallel()
	start, end := getTime()
	result, err := b.GetHistoricCandles(context.Background(), spotTradablePair, asset.Spot, kline.OneDay, start, end)
	require.NoErrorf(t, err, "%v %v", asset.Spot, err)
	require.NotNil(t, result)
	result, err = b.GetHistoricCandles(context.Background(), usdtmTradablePair, asset.USDTMarginedFutures, kline.OneDay, start, end)
	require.NoErrorf(t, err, "%v %v", asset.USDTMarginedFutures, err)
	require.NotNil(t, result)
	result, err = b.GetHistoricCandles(context.Background(), coinmTradablePair, asset.CoinMarginedFutures, kline.OneDay, start, end)
	require.NoErrorf(t, err, "%v %v", asset.CoinMarginedFutures, err)
	require.NotNil(t, result)
	result, err = b.GetHistoricCandles(context.Background(), optionsTradablePair, asset.Options, kline.OneDay, start, end)
	require.NoErrorf(t, err, "%v %v", asset.Options, err)
	assert.NotNil(t, result)
}

func TestGetHistoricCandlesExtended(t *testing.T) {
	t.Parallel()
	start, end := getTime()
	result, err := b.GetHistoricCandlesExtended(context.Background(), spotTradablePair, asset.Spot, kline.OneDay, start, end)
	require.NoError(t, err)
	require.NotNil(t, result)
	result, err = b.GetHistoricCandlesExtended(context.Background(), usdtmTradablePair, asset.USDTMarginedFutures, kline.OneDay, start, end)
	require.NoError(t, err)
	require.NotNil(t, result)
	result, err = b.GetHistoricCandlesExtended(context.Background(), coinmTradablePair, asset.CoinMarginedFutures, kline.OneDay, start, end)
	require.NoError(t, err)
	require.NotNil(t, result)
	result, err = b.GetHistoricCandlesExtended(context.Background(), optionsTradablePair, asset.Options, kline.OneDay, start, end)
	require.NoError(t, err)
	assert.NotNil(t, result)
}

func TestBinance_FormatExchangeKlineInterval(t *testing.T) {
	testCases := []struct {
		name     string
		interval kline.Interval
		output   string
	}{
		{
			"OneMin",
			kline.OneMin,
			"1m",
		},
		{
			"OneDay",
			kline.OneDay,
			"1d",
		},
		{
			"OneWeek",
			kline.OneWeek,
			"1w",
		},
		{
			"OneMonth",
			kline.OneMonth,
			"1M",
		},
	}

	for x := range testCases {
		test := testCases[x]

		t.Run(test.name, func(t *testing.T) {
			ret := b.FormatExchangeKlineInterval(test.interval)
			require.Equal(t, ret, test.output, "unexpected result return expected: %v received: %v", test.output, ret)
		})
	}
}

func TestGetRecentTrades(t *testing.T) {
	t.Parallel()
	pair := currency.NewPair(currency.BTC, currency.USDT)
	result, err := b.GetRecentTrades(context.Background(),
		pair, asset.Spot)
	require.NoError(t, err)
	require.NotNil(t, result)
	result, err = b.GetRecentTrades(context.Background(),
		pair, asset.USDTMarginedFutures)
	require.NoError(t, err)
	require.NotNil(t, result)
	pair.Base = currency.NewCode("BTCUSD")
	pair.Quote = currency.PERP
	result, err = b.GetRecentTrades(context.Background(), pair, asset.CoinMarginedFutures)
	require.NoError(t, err)
	assert.NotNil(t, result)
}

func TestGetAvailableTransferChains(t *testing.T) {
	t.Parallel()
	_, err := b.GetAvailableTransferChains(context.Background(), currency.BTC)
	require.False(t, sharedtestvalues.AreAPICredentialsSet(b) && err != nil, err)
	require.False(t, !sharedtestvalues.AreAPICredentialsSet(b) && err == nil && !mockTests, "error cannot be nil")
	assert.False(t, mockTests && err != nil, err)
}

func TestSeedLocalCache(t *testing.T) {
	t.Parallel()
	err := b.SeedLocalCache(context.Background(), currency.NewPair(currency.BTC, currency.USDT))
	require.NoError(t, err)
}

func TestGenerateSubscriptions(t *testing.T) {
	t.Parallel()
	expected := []subscription.Subscription{}
	pairs, err := b.GetEnabledPairs(asset.Spot)
	require.NoError(t, err)
	for _, p := range pairs {
		for _, c := range []string{"kline_1m", "depth@100ms", "ticker", "trade"} {
			expected = append(expected, subscription.Subscription{
				Channel: p.Format(currency.PairFormat{Delimiter: "", Uppercase: false}).String() + "@" + c,
				Pair:    p,
				Asset:   asset.Spot,
			})
		}
	}
	subs, err := b.GenerateSubscriptions()
	require.NoError(t, err)
	if assert.Len(t, subs, len(expected), "Should have the correct number of subs") {
		require.ElementsMatch(t, subs, expected, "Should get the correct subscriptions")
	}
}

func TestChannelName(t *testing.T) {
	_, err := channelName(&subscription.Subscription{Channel: "Wobbegongs"})
	require.ErrorIs(t, err, stream.ErrSubscriptionNotSupported, "Invalid channel name should return ErrSubNotSupported")
	require.ErrorContains(t, err, "Wobbegong", "Invalid channel name error should contain at least one shark")

	n, err := channelName(&subscription.Subscription{Channel: subscription.TickerChannel})
	require.NoError(t, err)
	require.Equal(t, "ticker", n, "Ticker channel name should be correct")

	n, err = channelName(&subscription.Subscription{Channel: subscription.AllTradesChannel})
	require.NoError(t, err)
	require.Equal(t, "trade", n, "Trades channel name should be correct")

	n, err = channelName(&subscription.Subscription{Channel: subscription.OrderbookChannel})
	require.NoError(t, err)
	require.Equal(t, "depth@0s", n, "Orderbook with no update rate should return 0s") // It's not channelName's job to supply defaults

	n, err = channelName(&subscription.Subscription{Channel: subscription.OrderbookChannel, Interval: kline.Interval(time.Second)})
	require.NoError(t, err)
	require.Equal(t, "depth@1000ms", n, "Orderbook with 1s update rate should 1000ms")

	n, err = channelName(&subscription.Subscription{Channel: subscription.OrderbookChannel, Interval: kline.HundredMilliseconds})
	require.NoError(t, err)
	require.Equal(t, "depth@100ms", n, "Orderbook with update rate should return it in the depth channel name")

	n, err = channelName(&subscription.Subscription{Channel: subscription.OrderbookChannel, Interval: kline.HundredMilliseconds, Levels: 5})
	require.NoError(t, err)
	require.Equal(t, "depth@5@100ms", n, "Orderbook with Level should return it in the depth channel name")

	n, err = channelName(&subscription.Subscription{Channel: subscription.CandlesChannel, Interval: kline.FifteenMin})
	require.NoError(t, err)
	require.Equal(t, "kline_15m", n, "Candles with interval should return it in the depth channel name")

	n, err = channelName(&subscription.Subscription{Channel: subscription.CandlesChannel})
	require.NoError(t, err)
	assert.Equal(t, "kline_0s", n, "Candles with no interval should return 0s") // It's not channelName's job to supply defaults
}

var websocketDepthUpdate = []byte(`{"E":1608001030784,"U":7145637266,"a":[["19455.19000000","0.59490200"],["19455.37000000","0.00000000"],["19456.11000000","0.00000000"],["19456.16000000","0.00000000"],["19458.67000000","0.06400000"],["19460.73000000","0.05139800"],["19461.43000000","0.00000000"],["19464.59000000","0.00000000"],["19466.03000000","0.45000000"],["19466.36000000","0.00000000"],["19508.67000000","0.00000000"],["19572.96000000","0.00217200"],["24386.00000000","0.00256600"]],"b":[["19455.18000000","2.94649200"],["19453.15000000","0.01233600"],["19451.18000000","0.00000000"],["19446.85000000","0.11427900"],["19446.74000000","0.00000000"],["19446.73000000","0.00000000"],["19444.45000000","0.14937800"],["19426.75000000","0.00000000"],["19416.36000000","0.36052100"]],"e":"depthUpdate","s":"BTCUSDT","u":7145637297}`)

func TestProcessUpdate(t *testing.T) {
	t.Parallel()
	binanceOrderBookLock.Lock()
	defer binanceOrderBookLock.Unlock()
	p := currency.NewPair(currency.BTC, currency.USDT)
	var depth WebsocketDepthStream
	err := json.Unmarshal(websocketDepthUpdate, &depth)
	require.NoError(t, err)

	err = b.obm.stageWsUpdate(&depth, p, asset.Spot)
	require.NoError(t, err)

	err = b.obm.fetchBookViaREST(p)
	require.NoError(t, err)

	err = b.obm.cleanup(p)
	require.NoError(t, err)

	// reset order book sync status
	b.obm.state[currency.BTC][currency.USDT][asset.Spot].lastUpdateID = 0
}

func TestUFuturesHistoricalTrades(t *testing.T) {
	t.Parallel()
	sharedtestvalues.SkipTestIfCredentialsUnset(t, b)
	cp, err := currency.NewPairFromString("BTCUSDT")
	require.NoError(t, err)

	result, err := b.UFuturesHistoricalTrades(context.Background(), cp, "", 5)
	require.NoError(t, err)
	require.NotNil(t, result)

	result, err = b.UFuturesHistoricalTrades(context.Background(), cp, "", 0)
	require.NoError(t, err)
	assert.NotNil(t, result)
}

func TestSetExchangeOrderExecutionLimits(t *testing.T) {
	t.Parallel()
	err := b.UpdateOrderExecutionLimits(context.Background(), asset.Spot)
	require.NoError(t, err)
	err = b.UpdateOrderExecutionLimits(context.Background(), asset.CoinMarginedFutures)
	require.NoError(t, err)

	err = b.UpdateOrderExecutionLimits(context.Background(), asset.USDTMarginedFutures)
	require.NoError(t, err)

	err = b.UpdateOrderExecutionLimits(context.Background(), asset.Options)
	require.NoError(t, err)

	err = b.UpdateOrderExecutionLimits(context.Background(), asset.Binary)
	require.ErrorIs(t, err, asset.ErrNotSupported)

	cmfCP, err := currency.NewPairFromStrings("BTCUSD", "PERP")
	require.NoError(t, err)

	limit, err := b.GetOrderExecutionLimits(asset.CoinMarginedFutures, cmfCP)
	require.NoError(t, err)
	require.NotEmpty(t, limit, "exchange limit should be loaded")

	err = limit.Conforms(0.000001, 0.1, order.Limit)
	require.ErrorIs(t, err, order.ErrAmountBelowMin)

	err = limit.Conforms(0.01, 1, order.Limit)
	assert.ErrorIs(t, err, order.ErrPriceBelowMin)
}

func TestWsOrderExecutionReport(t *testing.T) {
	// cannot run in parallel due to inspecting the DataHandler result
	payload := []byte(`{"stream":"jTfvpakT2yT0hVIo5gYWVihZhdM2PrBgJUZ5PyfZ4EVpCkx4Uoxk5timcrQc","data":{"e":"executionReport","E":1616627567900,"s":"BTCUSDT","c":"c4wyKsIhoAaittTYlIVLqk","S":"BUY","o":"LIMIT","f":"GTC","q":"0.00028400","p":"52789.10000000","P":"0.00000000","F":"0.00000000","g":-1,"C":"","x":"NEW","X":"NEW","r":"NONE","i":5340845958,"l":"0.00000000","z":"0.00000000","L":"0.00000000","n":"0","N":"BTC","T":1616627567900,"t":-1,"I":11388173160,"w":true,"m":false,"M":false,"O":1616627567900,"Z":"0.00000000","Y":"0.00000000","Q":"0.00000000","W":1616627567900}}`)
	// this is a buy BTC order, normally commission is charged in BTC, vice versa.
	expectedResult := order.Detail{
		Price:                52789.1,
		Amount:               0.00028400,
		AverageExecutedPrice: 0,
		QuoteAmount:          0,
		ExecutedAmount:       0,
		RemainingAmount:      0.00028400,
		Cost:                 0,
		CostAsset:            currency.USDT,
		Fee:                  0,
		FeeAsset:             currency.BTC,
		Exchange:             "Binance",
		OrderID:              "5340845958",
		ClientOrderID:        "c4wyKsIhoAaittTYlIVLqk",
		Type:                 order.Limit,
		Side:                 order.Buy,
		Status:               order.New,
		AssetType:            asset.Spot,
		Date:                 time.UnixMilli(1616627567900),
		LastUpdated:          time.UnixMilli(1616627567900),
		Pair:                 currency.NewPair(currency.BTC, currency.USDT),
	}
	// empty the channel. otherwise mock_test will fail
	for len(b.Websocket.DataHandler) > 0 {
		<-b.Websocket.DataHandler
	}

	err := b.wsHandleData(payload)
	require.NoError(t, err)
	res := <-b.Websocket.DataHandler
	switch r := res.(type) {
	case *order.Detail:
		require.True(t, reflect.DeepEqual(expectedResult, *r), "results do not match:\nexpected: %v\nreceived: %v", expectedResult, *r)
	default:
		t.Fatalf("expected type order.Detail, found %T", res)
	}

	payload = []byte(`{"stream":"jTfvpakT2yT0hVIo5gYWVihZhdM2PrBgJUZ5PyfZ4EVpCkx4Uoxk5timcrQc","data":{"e":"executionReport","E":1616633041556,"s":"BTCUSDT","c":"YeULctvPAnHj5HXCQo9Mob","S":"BUY","o":"LIMIT","f":"GTC","q":"0.00028600","p":"52436.85000000","P":"0.00000000","F":"0.00000000","g":-1,"C":"","x":"TRADE","X":"FILLED","r":"NONE","i":5341783271,"l":"0.00028600","z":"0.00028600","L":"52436.85000000","n":"0.00000029","N":"BTC","T":1616633041555,"t":726946523,"I":11390206312,"w":false,"m":false,"M":true,"O":1616633041555,"Z":"14.99693910","Y":"14.99693910","Q":"0.00000000","W":1616633041555}}`)
	err = b.wsHandleData(payload)
	assert.NoError(t, err)
}

func TestWsOutboundAccountPosition(t *testing.T) {
	t.Parallel()
	payload := []byte(`{"stream":"jTfvpakT2yT0hVIo5gYWVihZhdM2PrBgJUZ5PyfZ4EVpCkx4Uoxk5timcrQc","data":{"e":"outboundAccountPosition","E":1616628815745,"u":1616628815745,"B":[{"a":"BTC","f":"0.00225109","l":"0.00123000"},{"a":"BNB","f":"0.00000000","l":"0.00000000"},{"a":"USDT","f":"54.43390661","l":"0.00000000"}]}}`)
	err := b.wsHandleData(payload)
	assert.NoError(t, err)
}

func TestFormatExchangeCurrency(t *testing.T) {
	t.Parallel()
	type testos struct {
		name              string
		pair              currency.Pair
		asset             asset.Item
		expectedDelimiter string
	}
	testerinos := []testos{
		{
			name:              "spot-btcusdt",
			pair:              currency.NewPairWithDelimiter("BTC", "USDT", currency.UnderscoreDelimiter),
			asset:             asset.Spot,
			expectedDelimiter: "",
		},
		{
			name:              "coinmarginedfutures-btcusd_perp",
			pair:              currency.NewPairWithDelimiter("BTCUSD", "PERP", currency.DashDelimiter),
			asset:             asset.CoinMarginedFutures,
			expectedDelimiter: currency.UnderscoreDelimiter,
		},
		{
			name:              "coinmarginedfutures-btcusd_211231",
			pair:              currency.NewPairWithDelimiter("BTCUSD", "211231", currency.DashDelimiter),
			asset:             asset.CoinMarginedFutures,
			expectedDelimiter: currency.UnderscoreDelimiter,
		},
		{
			name:              "margin-ltousdt",
			pair:              currency.NewPairWithDelimiter("LTO", "USDT", currency.UnderscoreDelimiter),
			asset:             asset.Margin,
			expectedDelimiter: "",
		},
		{
			name:              "usdtmarginedfutures-btcusdt",
			pair:              currency.NewPairWithDelimiter("btc", "usdt", currency.DashDelimiter),
			asset:             asset.USDTMarginedFutures,
			expectedDelimiter: "",
		},
		{
			name:              "usdtmarginedfutures-btcusdt_211231",
			pair:              currency.NewPairWithDelimiter("btcusdt", "211231", currency.UnderscoreDelimiter),
			asset:             asset.USDTMarginedFutures,
			expectedDelimiter: currency.UnderscoreDelimiter,
		},
	}
	for i := range testerinos {
		tt := testerinos[i]
		t.Run(tt.name, func(t *testing.T) {
			t.Parallel()
			result, err := b.FormatExchangeCurrency(tt.pair, tt.asset)
			require.NoError(t, err)
			require.Equal(t, tt.expectedDelimiter, result.Delimiter)
		})
	}
}

func TestFormatSymbol(t *testing.T) {
	t.Parallel()
	type testos struct {
		name           string
		pair           currency.Pair
		asset          asset.Item
		expectedString string
	}
	testerinos := []testos{
		{
			name:           "spot-BTCUSDT",
			pair:           currency.NewPairWithDelimiter("BTC", "USDT", currency.UnderscoreDelimiter),
			asset:          asset.Spot,
			expectedString: "BTCUSDT",
		},
		{
			name:           "coinmarginedfutures-btcusdperp",
			pair:           currency.NewPairWithDelimiter("BTCUSD", "PERP", currency.DashDelimiter),
			asset:          asset.CoinMarginedFutures,
			expectedString: "BTCUSD_PERP",
		},
		{
			name:           "coinmarginedfutures-BTCUSD_211231",
			pair:           currency.NewPairWithDelimiter("BTCUSD", "211231", currency.DashDelimiter),
			asset:          asset.CoinMarginedFutures,
			expectedString: "BTCUSD_211231",
		},
		{
			name:           "margin-LTOUSDT",
			pair:           currency.NewPairWithDelimiter("LTO", "USDT", currency.UnderscoreDelimiter),
			asset:          asset.Margin,
			expectedString: "LTOUSDT",
		},
		{
			name:           "usdtmarginedfutures-BTCUSDT",
			pair:           currency.NewPairWithDelimiter("btc", "usdt", currency.DashDelimiter),
			asset:          asset.USDTMarginedFutures,
			expectedString: "BTCUSDT",
		},
		{
			name:           "usdtmarginedfutures-BTCUSDT_211231",
			pair:           currency.NewPairWithDelimiter("btcusdt", "211231", currency.UnderscoreDelimiter),
			asset:          asset.USDTMarginedFutures,
			expectedString: "BTCUSDT_211231",
		},
	}
	for i := range testerinos {
		tt := testerinos[i]
		t.Run(tt.name, func(t *testing.T) {
			t.Parallel()
			result, err := b.FormatSymbol(tt.pair, tt.asset)
			require.NoError(t, err)
			require.Equal(t, tt.expectedString, result)
		})
	}
}

func TestFormatUSDTMarginedFuturesPair(t *testing.T) {
	t.Parallel()
	pairFormat := currency.PairFormat{Uppercase: true}
	resp := b.formatUSDTMarginedFuturesPair(currency.NewPair(currency.DOGE, currency.USDT), pairFormat)
	require.Equal(t, "DOGEUSDT", resp.String())

	resp = b.formatUSDTMarginedFuturesPair(currency.NewPair(currency.DOGE, currency.NewCode("1234567890")), pairFormat)
	assert.Equal(t, "DOGE_1234567890", resp.String())
}

func TestFetchExchangeLimits(t *testing.T) {
	t.Parallel()
	limits, err := b.FetchExchangeLimits(context.Background(), asset.Spot)
	require.NoError(t, err)
	require.NotEmpty(t, limits, "Should get some limits back")

	limits, err = b.FetchExchangeLimits(context.Background(), asset.Margin)
	require.NoError(t, err)
	require.NotEmpty(t, limits, "Should get some limits back")

	_, err = b.FetchExchangeLimits(context.Background(), asset.Futures)
	assert.ErrorIs(t, err, asset.ErrNotSupported, "FetchExchangeLimits should error on other asset types")
}

func TestUpdateOrderExecutionLimits(t *testing.T) {
	t.Parallel()
	tests := map[asset.Item]currency.Pair{
		asset.Spot:   currency.NewPair(currency.BTC, currency.USDT),
		asset.Margin: currency.NewPair(currency.ETH, currency.BTC),
	}
	for _, a := range []asset.Item{asset.CoinMarginedFutures, asset.USDTMarginedFutures, asset.Options} {
		pairs, err := b.FetchTradablePairs(context.Background(), a)
		require.NoErrorf(t, err, "FetchTradablePairs should not error for %s", a)
		require.NotEmptyf(t, pairs, "Should get some pairs for %s", a)
		tests[a] = pairs[0]
	}
	for _, a := range b.GetAssetTypes(false) {
		err := b.UpdateOrderExecutionLimits(context.Background(), a)
		require.NoErrorf(t, err, "UpdateOrderExecutionLimits should not error for %v: but %v", a, err)
		p := tests[a]
		limits, err := b.GetOrderExecutionLimits(a, p)
		require.NoErrorf(t, err, "GetOrderExecutionLimits should not error for %s pair %s : %v", a, p, err)
		require.Positivef(t, limits.MinPrice, "MinPrice must be positive for %s pair %s", a, p)
		require.Positivef(t, limits.MaxPrice, "MaxPrice must be positive for %s pair %s", a, p)
		require.Positivef(t, limits.PriceStepIncrementSize, "PriceStepIncrementSize must be positive for %s pair %s", a, p)
		require.Positivef(t, limits.MinimumBaseAmount, "MinimumBaseAmount must be positive for %s pair %s", a, p)
		require.Positivef(t, limits.MaximumBaseAmount, "MaximumBaseAmount must be positive for %s pair %s", a, p)
		require.Positivef(t, limits.AmountStepIncrementSize, "AmountStepIncrementSize must be positive for %s pair %s", a, p)
		require.Positivef(t, limits.MarketMaxQty, "MarketMaxQty must be positive for %s pair %s", a, p)
		require.Positivef(t, limits.MaxTotalOrders, "MaxTotalOrders must be positive for %s pair %s", a, p)
		switch a {
		case asset.Spot, asset.Margin:
			require.Positivef(t, limits.MaxIcebergParts, "MaxIcebergParts must be positive for %s pair %s", a, p)
		case asset.USDTMarginedFutures:
			require.Positivef(t, limits.MinNotional, "MinNotional must be positive for %s pair %s", a, p)
			fallthrough
		case asset.CoinMarginedFutures:
			require.Positivef(t, limits.MultiplierUp, "MultiplierUp must be positive for %s pair %s", a, p)
			require.Positivef(t, limits.MultiplierDown, "MultiplierDown must be positive for %s pair %s", a, p)
			require.Positivef(t, limits.MarketMinQty, "MarketMinQty must be positive for %s pair %s", a, p)
			require.Positivef(t, limits.MarketStepIncrementSize, "MarketStepIncrementSize must be positive for %s pair %s", a, p)
			require.Positivef(t, limits.MaxAlgoOrders, "MaxAlgoOrders must be positive for %s pair %s", a, p)
		}
	}
}

func TestGetFundingRates(t *testing.T) {
	t.Parallel()
	s, e := getTime()
	_, err := b.GetHistoricalFundingRates(context.Background(), &fundingrate.HistoricalRatesRequest{
		Asset:                asset.USDTMarginedFutures,
		Pair:                 currency.NewPair(currency.BTC, currency.USDT),
		StartDate:            s,
		EndDate:              e,
		IncludePayments:      true,
		IncludePredictedRate: true,
	})
	require.ErrorIs(t, err, common.ErrFunctionNotSupported)

	_, err = b.GetHistoricalFundingRates(context.Background(), &fundingrate.HistoricalRatesRequest{
		Asset:           asset.USDTMarginedFutures,
		Pair:            currency.NewPair(currency.BTC, currency.USDT),
		StartDate:       s,
		EndDate:         e,
		PaymentCurrency: currency.DOGE,
	})
	require.ErrorIs(t, err, common.ErrFunctionNotSupported)

	r := &fundingrate.HistoricalRatesRequest{
		Asset:     asset.USDTMarginedFutures,
		Pair:      currency.NewPair(currency.BTC, currency.USDT),
		StartDate: s,
		EndDate:   e,
	}
	if sharedtestvalues.AreAPICredentialsSet(b) {
		r.IncludePayments = true
	}
	result, err := b.GetHistoricalFundingRates(context.Background(), r)
	require.NoError(t, err)
	require.NotNil(t, result)

	r.Asset = asset.CoinMarginedFutures
	r.Pair, err = currency.NewPairFromString("BTCUSD_PERP")
	require.NoError(t, err)

	result, err = b.GetHistoricalFundingRates(context.Background(), r)
	require.NoError(t, err)
	assert.NotNil(t, result)
}

func TestGetLatestFundingRates(t *testing.T) {
	t.Parallel()
	cp := currency.NewPair(currency.BTC, currency.USDT)
	_, err := b.GetLatestFundingRates(context.Background(), &fundingrate.LatestRateRequest{
		Asset:                asset.USDTMarginedFutures,
		Pair:                 cp,
		IncludePredictedRate: true,
	})
	require.ErrorIs(t, err, common.ErrFunctionNotSupported)
	err = b.CurrencyPairs.EnablePair(asset.USDTMarginedFutures, cp)
	require.True(t, err == nil || errors.Is(err, currency.ErrPairAlreadyEnabled), err)

	result, err := b.GetLatestFundingRates(context.Background(), &fundingrate.LatestRateRequest{
		Asset: asset.USDTMarginedFutures,
		Pair:  cp,
	})
	require.NoError(t, err)
	require.NotNil(t, result)

	result, err = b.GetLatestFundingRates(context.Background(), &fundingrate.LatestRateRequest{
		Asset: asset.CoinMarginedFutures,
	})
	require.NoError(t, err)
	assert.NotNil(t, result)
}

func TestIsPerpetualFutureCurrency(t *testing.T) {
	t.Parallel()
	is, err := b.IsPerpetualFutureCurrency(asset.Binary, currency.NewPair(currency.BTC, currency.USDT))
	require.NoError(t, err)
	require.False(t, is)

	is, err = b.IsPerpetualFutureCurrency(asset.CoinMarginedFutures, currency.NewPair(currency.BTC, currency.USDT))
	require.NoError(t, err)
	require.False(t, is)
	is, err = b.IsPerpetualFutureCurrency(asset.CoinMarginedFutures, currency.NewPair(currency.BTC, currency.PERP))
	require.NoError(t, err)
	require.True(t, is)

	is, err = b.IsPerpetualFutureCurrency(asset.USDTMarginedFutures, currency.NewPair(currency.BTC, currency.USDT))
	require.NoError(t, err)
	require.True(t, is)

	is, err = b.IsPerpetualFutureCurrency(asset.USDTMarginedFutures, currency.NewPair(currency.BTC, currency.PERP))
	require.NoError(t, err)
	assert.False(t, is)
}

func TestGetUserMarginInterestHistory(t *testing.T) {
	t.Parallel()
	sharedtestvalues.SkipTestIfCredentialsUnset(t, b)
	result, err := b.GetUserMarginInterestHistory(context.Background(), currency.USDT, "BTCUSDT", time.Now().Add(-time.Hour*24), time.Now(), 1, 10)
	require.NoError(t, err)
	assert.NotNil(t, result)
}

func TestGetForceLiquidiationRecord(t *testing.T) {
	t.Parallel()
	sharedtestvalues.SkipTestIfCredentialsUnset(t, b)
	result, err := b.GetForceLiquidiationRecord(context.Background(), time.Now().Add(-time.Hour*24), time.Now(), "BTCUSDT", 0, 12)
	require.NoError(t, err)
	assert.NotNil(t, result)
}

func TestGetCrossMarginAccountDetail(t *testing.T) {
	t.Parallel()
	sharedtestvalues.SkipTestIfCredentialsUnset(t, b)
	result, err := b.GetCrossMarginAccountDetail(context.Background())
	require.NoError(t, err)
	assert.NotNil(t, result)
}

func TestGetMarginAccountsOrder(t *testing.T) {
	t.Parallel()
	sharedtestvalues.SkipTestIfCredentialsUnset(t, b)
	result, err := b.GetMarginAccountsOrder(context.Background(), "BTCUSDT", "", false, 112233424)
	require.NoError(t, err)
	assert.NotNil(t, result)
}

func TestGetMarginAccountsOpenOrders(t *testing.T) {
	t.Parallel()
	sharedtestvalues.SkipTestIfCredentialsUnset(t, b)
	result, err := b.GetMarginAccountsOpenOrders(context.Background(), "BNBBTC", false)
	require.NoError(t, err)
	assert.NotNil(t, result)
}

func TestGetMarginAccountAllOrders(t *testing.T) {
	t.Parallel()
	sharedtestvalues.SkipTestIfCredentialsUnset(t, b)
	result, err := b.GetMarginAccountAllOrders(context.Background(), "BNBBTC", true, time.Time{}, time.Time{}, 0, 20)
	require.NoError(t, err)
	assert.NotNil(t, result)
}

func TestSetAssetsMode(t *testing.T) {
	t.Parallel()
	sharedtestvalues.SkipTestIfCredentialsUnset(t, b)
	is, err := b.GetAssetsMode(context.Background())
	require.NoError(t, err)

	err = b.SetAssetsMode(context.Background(), !is)
	require.NoError(t, err)

	err = b.SetAssetsMode(context.Background(), is)
	assert.NoError(t, err)
}

func TestGetAssetsMode(t *testing.T) {
	t.Parallel()
	sharedtestvalues.SkipTestIfCredentialsUnset(t, b)
	result, err := b.GetAssetsMode(context.Background())
	require.NoError(t, err)
	assert.NotNil(t, result)
}

func TestGetCollateralMode(t *testing.T) {
	t.Parallel()
	_, err := b.GetCollateralMode(context.Background(), asset.Spot)
	require.ErrorIs(t, err, asset.ErrNotSupported)
	_, err = b.GetCollateralMode(context.Background(), asset.CoinMarginedFutures)
	require.ErrorIs(t, err, asset.ErrNotSupported)

	sharedtestvalues.SkipTestIfCredentialsUnset(t, b, canManipulateRealOrders)
	result, err := b.GetCollateralMode(context.Background(), asset.USDTMarginedFutures)
	require.NoError(t, err)
	assert.NotNil(t, result)
}

func TestSetCollateralMode(t *testing.T) {
	t.Parallel()
	err := b.SetCollateralMode(context.Background(), asset.USDTMarginedFutures, collateral.PortfolioMode)
	assert.ErrorIs(t, err, order.ErrCollateralInvalid)
	err = b.SetCollateralMode(context.Background(), asset.Spot, collateral.SingleMode)
	require.ErrorIs(t, err, asset.ErrNotSupported)
	err = b.SetCollateralMode(context.Background(), asset.CoinMarginedFutures, collateral.SingleMode)
	require.ErrorIs(t, err, asset.ErrNotSupported)

	sharedtestvalues.SkipTestIfCredentialsUnset(t, b, canManipulateRealOrders)
	err = b.SetCollateralMode(context.Background(), asset.USDTMarginedFutures, collateral.MultiMode)
	require.NoError(t, err)
}

func TestChangePositionMargin(t *testing.T) {
	t.Parallel()
	sharedtestvalues.SkipTestIfCredentialsUnset(t, b, canManipulateRealOrders)
	result, err := b.ChangePositionMargin(context.Background(), &margin.PositionChangeRequest{
		Pair:                    currency.NewBTCUSDT(),
		Asset:                   asset.USDTMarginedFutures,
		MarginType:              margin.Isolated,
		OriginalAllocatedMargin: 1337,
		NewAllocatedMargin:      1333337,
	})
	require.NoError(t, err)
	assert.NotNil(t, result)
}

func TestGetPositionSummary(t *testing.T) {
	t.Parallel()
	p, err := currency.NewPairFromString("BTCUSD_PERP")
	require.NoError(t, err)
	_, err = b.GetFuturesPositionSummary(context.Background(), &futures.PositionSummaryRequest{
		Asset:          asset.Spot,
		Pair:           p,
		UnderlyingPair: currency.NewPair(currency.BTC, currency.USD),
	})
	assert.ErrorIs(t, err, asset.ErrNotSupported)

	sharedtestvalues.SkipTestIfCredentialsUnset(t, b)
	bb := currency.NewBTCUSDT()
	result, err := b.GetFuturesPositionSummary(context.Background(), &futures.PositionSummaryRequest{
		Asset: asset.USDTMarginedFutures,
		Pair:  bb,
	})
	require.NoError(t, err)
	require.NotNil(t, result)

	bb.Quote = currency.BUSD
	result, err = b.GetFuturesPositionSummary(context.Background(), &futures.PositionSummaryRequest{
		Asset: asset.USDTMarginedFutures,
		Pair:  bb,
	})
	require.NoError(t, err)
	require.NotNil(t, result)

	bb.Quote = currency.USD
	result, err = b.GetFuturesPositionSummary(context.Background(), &futures.PositionSummaryRequest{
		Asset:          asset.CoinMarginedFutures,
		Pair:           p,
		UnderlyingPair: bb,
	})
	require.NoError(t, err)
	assert.NotNil(t, result)
}

func TestGetFuturesPositionOrders(t *testing.T) {
	t.Parallel()
	sharedtestvalues.SkipTestIfCredentialsUnset(t, b)
	result, err := b.GetFuturesPositionOrders(context.Background(), &futures.PositionsRequest{
		Asset:                     asset.USDTMarginedFutures,
		Pairs:                     []currency.Pair{currency.NewBTCUSDT()},
		StartDate:                 time.Now().Add(-time.Hour * 24 * 70),
		RespectOrderHistoryLimits: true,
	})
	require.NoError(t, err)
	require.NotNil(t, result)

	result, err = b.GetFuturesPositionOrders(context.Background(), &futures.PositionsRequest{
		Asset:                     asset.CoinMarginedFutures,
		Pairs:                     []currency.Pair{coinmTradablePair},
		StartDate:                 time.Now().Add(time.Hour * 24 * -70),
		RespectOrderHistoryLimits: true,
	})
	require.NoError(t, err)
	assert.NotNil(t, result)
}

func TestSetMarginType(t *testing.T) {
	t.Parallel()
	err := b.SetMarginType(context.Background(), asset.Spot, currency.NewPair(currency.BTC, currency.USDT), margin.Isolated)
	assert.ErrorIs(t, err, asset.ErrNotSupported)

	sharedtestvalues.SkipTestIfCredentialsUnset(t, b, canManipulateRealOrders)
	err = b.SetMarginType(context.Background(), asset.USDTMarginedFutures, currency.NewPair(currency.BTC, currency.USDT), margin.Isolated)
	require.NoError(t, err)

	err = b.SetMarginType(context.Background(), asset.CoinMarginedFutures, coinmTradablePair, margin.Isolated)
	assert.NoError(t, err)
}

func TestGetLeverage(t *testing.T) {
	t.Parallel()
	_, err := b.GetLeverage(context.Background(), asset.Spot, currency.NewBTCUSDT(), 0, order.UnknownSide)
	assert.ErrorIs(t, err, asset.ErrNotSupported)

	sharedtestvalues.SkipTestIfCredentialsUnset(t, b)
	result, err := b.GetLeverage(context.Background(), asset.USDTMarginedFutures, currency.NewBTCUSDT(), 0, order.UnknownSide)
	require.NoError(t, err)
	require.NotNil(t, result)

	result, err = b.GetLeverage(context.Background(), asset.CoinMarginedFutures, coinmTradablePair, 0, order.UnknownSide)
	require.NoError(t, err)
	assert.NotNil(t, result)
}

func TestSetLeverage(t *testing.T) {
	t.Parallel()
	err := b.SetLeverage(context.Background(), asset.Spot, spotTradablePair, margin.Multi, 5, order.UnknownSide)
	assert.ErrorIs(t, err, asset.ErrNotSupported)

	sharedtestvalues.SkipTestIfCredentialsUnset(t, b, canManipulateRealOrders)
	err = b.SetLeverage(context.Background(), asset.USDTMarginedFutures, currency.NewBTCUSDT(), margin.Multi, 5, order.UnknownSide)
	require.NoError(t, err)
	err = b.SetLeverage(context.Background(), asset.CoinMarginedFutures, coinmTradablePair, margin.Multi, 5, order.UnknownSide)
	require.NoError(t, err)
}

func TestGetCryptoLoansIncomeHistory(t *testing.T) {
	t.Parallel()
	sharedtestvalues.SkipTestIfCredentialsUnset(t, b)
	result, err := b.CryptoLoanIncomeHistory(context.Background(), currency.USDT, "", time.Time{}, time.Time{}, 100)
	require.NoError(t, err)
	assert.NotNil(t, result)
}

func TestCryptoLoanBorrow(t *testing.T) {
	t.Parallel()
	_, err := b.CryptoLoanBorrow(context.Background(), currency.EMPTYCODE, 1000, currency.BTC, 1, 7)
	require.ErrorIs(t, err, errLoanCoinMustBeSet)
	_, err = b.CryptoLoanBorrow(context.Background(), currency.USDT, 1000, currency.EMPTYCODE, 1, 7)
	require.ErrorIs(t, err, errCollateralCoinMustBeSet)
	_, err = b.CryptoLoanBorrow(context.Background(), currency.USDT, 0, currency.BTC, 1, 0)
	require.ErrorIs(t, err, errLoanTermMustBeSet)
	_, err = b.CryptoLoanBorrow(context.Background(), currency.USDT, 0, currency.BTC, 0, 7)
	require.ErrorIs(t, err, errEitherLoanOrCollateralAmountsMustBeSet)

	sharedtestvalues.SkipTestIfCredentialsUnset(t, b, canManipulateRealOrders)
	result, err := b.CryptoLoanBorrow(context.Background(), currency.USDT, 1000, currency.BTC, 1, 7)
	require.NoError(t, err)
	assert.NotNil(t, result)
}

func TestCryptoLoanBorrowHistory(t *testing.T) {
	t.Parallel()
	sharedtestvalues.SkipTestIfCredentialsUnset(t, b)
	result, err := b.CryptoLoanBorrowHistory(context.Background(), 0, currency.USDT, currency.BTC, time.Time{}, time.Time{}, 0, 0)
	require.NoError(t, err)
	assert.NotNil(t, result)
}

func TestCryptoLoanOngoingOrders(t *testing.T) {
	t.Parallel()
	sharedtestvalues.SkipTestIfCredentialsUnset(t, b)
	result, err := b.CryptoLoanOngoingOrders(context.Background(), 0, currency.USDT, currency.BTC, 0, 0)
	require.NoError(t, err)
	assert.NotNil(t, result)
}

func TestCryptoLoanRepay(t *testing.T) {
	t.Parallel()
	_, err := b.CryptoLoanRepay(context.Background(), 0, 1000, 1, false)
	require.ErrorIs(t, err, errOrderIDMustBeSet)
	_, err = b.CryptoLoanRepay(context.Background(), 42069, 0, 1, false)
	require.ErrorIs(t, err, errAmountMustBeSet)

	sharedtestvalues.SkipTestIfCredentialsUnset(t, b, canManipulateRealOrders)
	result, err := b.CryptoLoanRepay(context.Background(), 42069, 1000, 1, false)
	require.NoError(t, err)
	assert.NotNil(t, result)
}

func TestCryptoLoanRepaymentHistory(t *testing.T) {
	t.Parallel()
	sharedtestvalues.SkipTestIfCredentialsUnset(t, b)
	result, err := b.CryptoLoanRepaymentHistory(context.Background(), 0, currency.USDT, currency.BTC, time.Time{}, time.Time{}, 0, 0)
	require.NoError(t, err)
	assert.NotNil(t, result)
}

func TestCryptoLoanAdjustLTV(t *testing.T) {
	t.Parallel()
	_, err := b.CryptoLoanAdjustLTV(context.Background(), 0, true, 1)
	require.ErrorIs(t, err, errOrderIDMustBeSet)
	_, err = b.CryptoLoanAdjustLTV(context.Background(), 42069, true, 0)
	require.ErrorIs(t, err, errAmountMustBeSet)

	sharedtestvalues.SkipTestIfCredentialsUnset(t, b, canManipulateRealOrders)
	result, err := b.CryptoLoanAdjustLTV(context.Background(), 42069, true, 1)
	require.NoError(t, err)
	assert.NotNil(t, result)
}

func TestCryptoLoanLTVAdjustmentHistory(t *testing.T) {
	t.Parallel()
	sharedtestvalues.SkipTestIfCredentialsUnset(t, b)
	result, err := b.CryptoLoanLTVAdjustmentHistory(context.Background(), 0, currency.USDT, currency.BTC, time.Time{}, time.Time{}, 0, 0)
	require.NoError(t, err)
	assert.NotNil(t, result)
}

func TestCryptoLoanAssetsData(t *testing.T) {
	t.Parallel()
	sharedtestvalues.SkipTestIfCredentialsUnset(t, b)
	result, err := b.CryptoLoanAssetsData(context.Background(), currency.EMPTYCODE, 0)
	require.NoError(t, err)
	assert.NotNil(t, result)
}

func TestCryptoLoanCollateralAssetsData(t *testing.T) {
	t.Parallel()
	sharedtestvalues.SkipTestIfCredentialsUnset(t, b)
	result, err := b.CryptoLoanCollateralAssetsData(context.Background(), currency.EMPTYCODE, 0)
	require.NoError(t, err)
	assert.NotNil(t, result)
}

func TestCryptoLoanCheckCollateralRepayRate(t *testing.T) {
	t.Parallel()
	_, err := b.CryptoLoanCheckCollateralRepayRate(context.Background(), currency.EMPTYCODE, currency.BNB, 69)
	require.ErrorIs(t, err, errLoanCoinMustBeSet)
	_, err = b.CryptoLoanCheckCollateralRepayRate(context.Background(), currency.BUSD, currency.EMPTYCODE, 69)
	require.ErrorIs(t, err, errCollateralCoinMustBeSet)
	_, err = b.CryptoLoanCheckCollateralRepayRate(context.Background(), currency.BUSD, currency.BNB, 0)
	require.ErrorIs(t, err, errAmountMustBeSet)

	sharedtestvalues.SkipTestIfCredentialsUnset(t, b)
	result, err := b.CryptoLoanCheckCollateralRepayRate(context.Background(), currency.BUSD, currency.BNB, 69)
	require.NoError(t, err)
	assert.NotNil(t, result)
}

func TestCryptoLoanCustomiseMarginCall(t *testing.T) {
	t.Parallel()
	_, err := b.CryptoLoanCustomiseMarginCall(context.Background(), 0, currency.BTC, 0)
	assert.NotEmpty(t, err)

	sharedtestvalues.SkipTestIfCredentialsUnset(t, b, canManipulateRealOrders)
	result, err := b.CryptoLoanCustomiseMarginCall(context.Background(), 1337, currency.BTC, .70)
	require.NoError(t, err)
	assert.NotNil(t, result)
}

func TestFlexibleLoanBorrow(t *testing.T) {
	t.Parallel()
	_, err := b.FlexibleLoanBorrow(context.Background(), currency.EMPTYCODE, currency.USDC, 1, 0)
	require.ErrorIs(t, err, errLoanCoinMustBeSet)
	_, err = b.FlexibleLoanBorrow(context.Background(), currency.ATOM, currency.EMPTYCODE, 1, 0)
	require.ErrorIs(t, err, errCollateralCoinMustBeSet)
	_, err = b.FlexibleLoanBorrow(context.Background(), currency.ATOM, currency.USDC, 0, 0)
	require.ErrorIs(t, err, errEitherLoanOrCollateralAmountsMustBeSet)

	sharedtestvalues.SkipTestIfCredentialsUnset(t, b, canManipulateRealOrders)
	result, err := b.FlexibleLoanBorrow(context.Background(), currency.ATOM, currency.USDC, 1, 0)
	require.NoError(t, err)
	assert.NotNil(t, result)
}

func TestFlexibleLoanOngoingOrders(t *testing.T) {
	t.Parallel()
	sharedtestvalues.SkipTestIfCredentialsUnset(t, b)
	result, err := b.FlexibleLoanOngoingOrders(context.Background(), currency.EMPTYCODE, currency.EMPTYCODE, 0, 0)
	require.NoError(t, err)
	assert.NotNil(t, result)
}

func TestFlexibleLoanBorrowHistory(t *testing.T) {
	t.Parallel()
	sharedtestvalues.SkipTestIfCredentialsUnset(t, b)
	result, err := b.FlexibleLoanBorrowHistory(context.Background(), currency.EMPTYCODE, currency.EMPTYCODE, time.Time{}, time.Time{}, 0, 0)
	require.NoError(t, err)
	assert.NotNil(t, result)
}

func TestFlexibleLoanRepay(t *testing.T) {
	t.Parallel()
	_, err := b.FlexibleLoanRepay(context.Background(), currency.EMPTYCODE, currency.BTC, 1, false, false)
	require.ErrorIs(t, err, errLoanCoinMustBeSet)
	_, err = b.FlexibleLoanRepay(context.Background(), currency.USDT, currency.EMPTYCODE, 1, false, false)
	require.ErrorIs(t, err, errCollateralCoinMustBeSet)
	_, err = b.FlexibleLoanRepay(context.Background(), currency.USDT, currency.BTC, 0, false, false)
	require.ErrorIs(t, err, errAmountMustBeSet)

	sharedtestvalues.SkipTestIfCredentialsUnset(t, b, canManipulateRealOrders)
	result, err := b.FlexibleLoanRepay(context.Background(), currency.ATOM, currency.USDC, 1, false, false)
	require.NoError(t, err)
	assert.NotNil(t, result)
}

func TestFlexibleLoanRepayHistory(t *testing.T) {
	t.Parallel()
	sharedtestvalues.SkipTestIfCredentialsUnset(t, b)
	result, err := b.FlexibleLoanRepayHistory(context.Background(), currency.EMPTYCODE, currency.EMPTYCODE, time.Time{}, time.Time{}, 0, 0)
	require.NoError(t, err)
	assert.NotNil(t, result)
}

func TestFlexibleLoanAdjustLTV(t *testing.T) {
	t.Parallel()
	_, err := b.FlexibleLoanAdjustLTV(context.Background(), currency.EMPTYCODE, currency.BTC, 1, true)
	require.ErrorIs(t, err, errLoanCoinMustBeSet)
	_, err = b.FlexibleLoanAdjustLTV(context.Background(), currency.USDT, currency.EMPTYCODE, 1, true)
	require.ErrorIs(t, err, errCollateralCoinMustBeSet)

	sharedtestvalues.SkipTestIfCredentialsUnset(t, b, canManipulateRealOrders)
	result, err := b.FlexibleLoanAdjustLTV(context.Background(), currency.USDT, currency.BTC, 1, true)
	require.NoError(t, err)
	assert.NotNil(t, result)
}

func TestFlexibleLoanLTVAdjustmentHistory(t *testing.T) {
	t.Parallel()
	sharedtestvalues.SkipTestIfCredentialsUnset(t, b)
	result, err := b.FlexibleLoanLTVAdjustmentHistory(context.Background(), currency.EMPTYCODE, currency.EMPTYCODE, time.Time{}, time.Time{}, 0, 0)
	require.NoError(t, err)
	assert.NotNil(t, result)
}

func TestFlexibleLoanAssetsData(t *testing.T) {
	t.Parallel()
	sharedtestvalues.SkipTestIfCredentialsUnset(t, b)
	result, err := b.FlexibleLoanAssetsData(context.Background(), currency.EMPTYCODE)
	require.NoError(t, err)
	assert.NotNil(t, result)
}

func TestFlexibleCollateralAssetsData(t *testing.T) {
	t.Parallel()
	sharedtestvalues.SkipTestIfCredentialsUnset(t, b)
	result, err := b.FlexibleCollateralAssetsData(context.Background(), currency.EMPTYCODE)
	require.NoError(t, err)
	assert.NotNil(t, result)
}

func TestGetFuturesContractDetails(t *testing.T) {
	t.Parallel()
	_, err := b.GetFuturesContractDetails(context.Background(), asset.Spot)
	require.ErrorIs(t, err, futures.ErrNotFuturesAsset)
	_, err = b.GetFuturesContractDetails(context.Background(), asset.Futures)
	require.ErrorIs(t, err, asset.ErrNotSupported)
	result, err := b.GetFuturesContractDetails(context.Background(), asset.USDTMarginedFutures)
	require.NoError(t, err)
	require.NotNil(t, result)
	result, err = b.GetFuturesContractDetails(context.Background(), asset.CoinMarginedFutures)
	require.NoError(t, err)
	assert.NotNil(t, result)
}

func TestGetFundingRateInfo(t *testing.T) {
	t.Parallel()
	result, err := b.GetFundingRateInfo(context.Background())
	require.NoError(t, err)
	assert.NotNil(t, result)
}

func TestUGetFundingRateInfo(t *testing.T) {
	t.Parallel()
	result, err := b.UGetFundingRateInfo(context.Background())
	require.NoError(t, err)
	assert.NotNil(t, result)
}

func TestWsUFuturesConnect(t *testing.T) {
	t.Parallel()
	if mockTests {
		t.SkipNow()
	}
	err := b.WsUFuturesConnect()
	require.NoError(t, err)
}

var messageMap = map[string]string{
	"Asset Index":                   `{"stream": "!assetIndex@arr", "data": [{ "e":"assetIndexUpdate", "E":1686749230000, "s":"ADAUSD", "i":"0.27462452", "b":"0.10000000", "a":"0.10000000", "B":"0.24716207", "A":"0.30208698", "q":"0.05000000", "g":"0.05000000", "Q":"0.26089330", "G":"0.28835575" }, { "e":"assetIndexUpdate", "E":1686749230000, "s":"USDTUSD", "i":"0.99987691", "b":"0.00010000", "a":"0.00010000", "B":"0.99977692", "A":"0.99997689", "q":"0.00010000", "g":"0.00010000", "Q":"0.99977692", "G":"0.99997689" } ]}`,
	"Contract Info":                 `{"stream": "!contractInfo", "data": {"e":"contractInfo", "E":1669356423908, "s":"IOTAUSDT", "ps":"IOTAUSDT", "ct":"PERPETUAL", "dt":4133404800000, "ot":1569398400000, "cs":"TRADING", "bks":[ { "bs":1, "bnf":0, "bnc":5000, "mmr":0.01, "cf":0, "mi":21, "ma":50 }, { "bs":2, "bnf":5000, "bnc":25000, "mmr":0.025, "cf":75, "mi":11, "ma":20 } ] }}`,
	"Force Order":                   `{"stream": "!forceOrder@arr", "data": {"e":"forceOrder", "E":1568014460893, "o":{ "s":"BTCUSDT", "S":"SELL", "o":"LIMIT", "f":"IOC", "q":"0.014", "p":"9910", "ap":"9910", "X":"FILLED", "l":"0.014", "z":"0.014", "T":1568014460893 }}}`,
	"All BookTicker":                `{"stream": "!bookTicker","data":{"e":"bookTicker","u":3682854202063,"s":"NEARUSDT","b":"2.4380","B":"20391","a":"2.4390","A":"271","T":1703015198639,"E":1703015198640}}`,
	"Multiple Market Ticker":        `{"stream": "!ticker@arr", "data": [{"e":"24hrTicker","E":1703018247910,"s":"ICPUSDT","p":"-0.540000","P":"-5.395","w":"9.906194","c":"9.470000","Q":"1","o":"10.010000","h":"10.956000","l":"9.236000","v":"34347035","q":"340248403.001000","O":1702931820000,"C":1703018247909,"F":78723309,"L":80207941,"n":1484628},{"e":"24hrTicker","E":1703018247476,"s":"MEMEUSDT","p":"0.0020900","P":"7.331","w":"0.0300554","c":"0.0305980","Q":"7568","o":"0.0285080","h":"0.0312730","l":"0.0284120","v":"5643663185","q":"169622568.3721920","O":1702931820000,"C":1703018247475,"F":88665791,"L":89517438,"n":851643},{"e":"24hrTicker","E":1703018247822,"s":"SOLUSDT","p":"0.8680","P":"1.192","w":"74.4933","c":"73.6900","Q":"21","o":"72.8220","h":"76.3840","l":"71.8000","v":"26283647","q":"1957955612.4830","O":1702931820000,"C":1703018247820,"F":1126774871,"L":1129007642,"n":2232761},{"e":"24hrTicker","E":1703018247254,"s":"IMXUSDT","p":"0.0801","P":"3.932","w":"2.1518","c":"2.1171","Q":"225","o":"2.0370","h":"2.2360","l":"2.0319","v":"59587050","q":"128216496.4538","O":1702931820000,"C":1703018247252,"F":169814879,"L":170587124,"n":772246},{"e":"24hrTicker","E":1703018247309,"s":"DYDXUSDT","p":"-0.036","P":"-1.255","w":"2.896","c":"2.832","Q":"169.6","o":"2.868","h":"2.987","l":"2.782","v":"81690098.5","q":"236599791.383","O":1702931820000,"C":1703018247308,"F":385238821,"L":385888621,"n":649799},{"e":"24hrTicker","E":1703018247240,"s":"ONTUSDT","p":"0.0022","P":"1.011","w":"0.2213","c":"0.2197","Q":"45.7","o":"0.2175","h":"0.2251","l":"0.2157","v":"60880132.6","q":"13471239.8637","O":1702931820000,"C":1703018247238,"F":186008331,"L":186088275,"n":79945},{"e":"24hrTicker","E":1703018247658,"s":"AAVEUSDT","p":"4.660","P":"4.778","w":"102.969","c":"102.190","Q":"0.4","o":"97.530","h":"108.000","l":"97.370","v":"1205430.6","q":"124121750.870","O":1702931820000,"C":1703018247657,"F":343017862,"L":343487276,"n":469414},{"e":"24hrTicker","E":1703018247545,"s":"USTCUSDT","p":"0.0018500","P":"5.628","w":"0.0348991","c":"0.0347200","Q":"2316","o":"0.0328700","h":"0.0371100","l":"0.0328000","v":"2486985654","q":"86793545.3903700","O":1702931820000,"C":1703018247544,"F":32136013,"L":32601947,"n":465935},{"e":"24hrTicker","E":1703018247997,"s":"FTMUSDT","p":"-0.005000","P":"-1.221","w":"0.409721","c":"0.404400","Q":"1421","o":"0.409400","h":"0.421200","l":"0.392100","v":"471077518","q":"193010517.884400","O":1702931820000,"C":1703018247996,"F":716077491,"L":716712548,"n":635055},{"e":"24hrTicker","E":1703018247338,"s":"LRCUSDT","p":"-0.00290","P":"-1.104","w":"0.26531","c":"0.25980","Q":"113","o":"0.26270","h":"0.27190","l":"0.25590","v":"142488749","q":"37803477.10260","O":1702931820000,"C":1703018247336,"F":318115460,"L":318317340,"n":201880},{"e":"24hrTicker","E":1703018247776,"s":"TRBUSDT","p":"25.037","P":"21.840","w":"131.860","c":"139.677","Q":"0.3","o":"114.640","h":"143.900","l":"113.600","v":"3955845.0","q":"521616257.947","O":1702931820000,"C":1703018247775,"F":417041483,"L":419226886,"n":2185249},{"e":"24hrTicker","E":1703018247513,"s":"ACEUSDT","p":"0.108200","P":"0.826","w":"13.544944","c":"13.211400","Q":"14.37","o":"13.103200","h":"15.131200","l":"12.402900","v":"41359842.25","q":"560216757.038015","O":1702931820000,"C":1703018247512,"F":2261106,"L":4779982,"n":2518828},{"e":"24hrTicker","E":1703018247995,"s":"KEYUSDT","p":"0.0000270","P":"0.506","w":"0.0054583","c":"0.0053660","Q":"3540","o":"0.0053390","h":"0.0056230","l":"0.0053220","v":"1658962254","q":"9055176.9144700","O":1702931820000,"C":1703018247993,"F":32127330,"L":32236546,"n":109217},{"e":"24hrTicker","E":1703018247825,"s":"SUIUSDT","p":"0.094400","P":"15.783","w":"0.658766","c":"0.692500","Q":"157.6","o":"0.598100","h":"0.719600","l":"0.596400","v":"538807943.2","q":"354948524.988570","O":1702931820000,"C":1703018247824,"F":129572611,"L":130637476,"n":1064863},{"e":"24hrTicker","E":1703018247328,"s":"AGLDUSDT","p":"0.0738000","P":"7.016","w":"1.1222224","c":"1.1257000","Q":"49","o":"1.0519000","h":"1.1936000","l":"1.0471000","v":"63230369","q":"70958539.3508000","O":1702931820000,"C":1703018247327,"F":40498492,"L":41170995,"n":672503},{"e":"24hrTicker","E":1703018247882,"s":"BTCUSDT","p":"412.30","P":"0.986","w":"42651.76","c":"42247.00","Q":"0.003","o":"41834.70","h":"43550.00","l":"41792.00","v":"366582.423","q":"15635385730.76","O":1702931820000,"C":1703018247880,"F":4392041494,"L":4395950440,"n":3908934},{"e":"24hrTicker","E":1703018247531,"s":"WLDUSDT","p":"-0.0475000","P":"-1.232","w":"3.9879959","c":"3.8089000","Q":"50","o":"3.8564000","h":"4.3320000","l":"3.7237000","v":"119350666","q":"475969966.2747000","O":1702931820000,"C":1703018247530,"F":183723717,"L":186154953,"n":2431230},{"e":"24hrTicker","E":1703018247595,"s":"WAVESUSDT","p":"0.1108","P":"4.876","w":"2.4490","c":"2.3833","Q":"8.1","o":"2.2725","h":"2.5775","l":"2.2658","v":"54051344.0","q":"132369622.6356","O":1702931820000,"C":1703018247593,"F":503343992,"L":504167968,"n":823975},{"e":"24hrTicker","E":1703018247943,"s":"BLZUSDT","p":"0.00441","P":"1.274","w":"0.34477","c":"0.35043","Q":"35","o":"0.34602","h":"0.35844","l":"0.33146","v":"224686045","q":"77465133.09517","O":1702931820000,"C":1703018247942,"F":301286442,"L":301919432,"n":632991},{"e":"24hrTicker","E":1703018248027,"s":"ALGOUSDT","p":"0.0044","P":"2.329","w":"0.1982","c":"0.1933","Q":"1724.4","o":"0.1889","h":"0.2053","l":"0.1883","v":"418107041.7","q":"82860752.3534","O":1702931820000,"C":1703018248025,"F":317274252,"L":317530189,"n":255937},{"e":"24hrTicker","E":1703018247795,"s":"LUNA2USDT","p":"0.0849000","P":"9.610","w":"0.9622720","c":"0.9684000","Q":"91","o":"0.8835000","h":"1.0234000","l":"0.8800000","v":"132211955","q":"127223857.1990000","O":1702931820000,"C":1703018247793,"F":143814989,"L":144504341,"n":689350},{"e":"24hrTicker","E":1703018247557,"s":"DOGEUSDT","p":"-0.000290","P":"-0.320","w":"0.091710","c":"0.090210","Q":"1211","o":"0.090500","h":"0.093550","l":"0.089300","v":"4695249277","q":"430603554.425970","O":1702931820000,"C":1703018247556,"F":1408300026,"L":1409042131,"n":742103},{"e":"24hrTicker","E":1703018247578,"s":"SUSHIUSDT","p":"0.0024","P":"0.217","w":"1.1263","c":"1.1097","Q":"34","o":"1.1073","h":"1.1479","l":"1.0921","v":"34830643","q":"39229338.9293","O":1702931820000,"C":1703018247576,"F":389676753,"L":389892337,"n":215584},{"e":"24hrTicker","E":1703018247636,"s":"ROSEUSDT","p":"0.00859","P":"9.826","w":"0.09344","c":"0.09601","Q":"300","o":"0.08742","h":"0.09842","l":"0.08724","v":"768803655","q":"71837497.60153","O":1702931820000,"C":1703018247635,"F":145874088,"L":146347778,"n":473689},{"e":"24hrTicker","E":1703018247446,"s":"CTKUSDT","p":"0.05240","P":"6.933","w":"0.76993","c":"0.80820","Q":"16","o":"0.75580","h":"0.81760","l":"0.73560","v":"39275735","q":"30239750.04250","O":1702931820000,"C":1703018247445,"F":129601557,"L":129911270,"n":309714},{"e":"24hrTicker","E":1703018247083,"s":"MATICUSDT","p":"-0.02260","P":"-2.883","w":"0.78657","c":"0.76130","Q":"11","o":"0.78390","h":"0.82380","l":"0.74930","v":"510723474","q":"401719478.20480","O":1702931820000,"C":1703018247081,"F":899425701,"L":900164133,"n":738432},{"e":"24hrTicker","E":1703018247954,"s":"INJUSDT","p":"3.554000","P":"10.740","w":"37.577625","c":"36.646000","Q":"9.3","o":"33.092000","h":"39.988000","l":"32.803000","v":"30119373.7","q":"1131814520.584100","O":1702931820000,"C":1703018247953,"F":210846748,"L":214612851,"n":3766053},{"e":"24hrTicker","E":1703018247559,"s":"OCEANUSDT","p":"0.00890","P":"1.805","w":"0.50791","c":"0.50200","Q":"147","o":"0.49310","h":"0.52090","l":"0.49170","v":"42754656","q":"21715597.51239","O":1702931820000,"C":1703018247557,"F":243729859,"L":243879437,"n":149578},{"e":"24hrTicker","E":1703018247779,"s":"UNIUSDT","p":"0.0220","P":"0.378","w":"5.9288","c":"5.8470","Q":"10","o":"5.8250","h":"6.0440","l":"5.7520","v":"11324960","q":"67143423.4300","O":1702931820000,"C":1703018247778,"F":356204442,"L":356430119,"n":225678},{"e":"24hrTicker","E":1703018247999,"s":"1000BONKUSDT","p":"-0.0004410","P":"-2.245","w":"0.0205588","c":"0.0192000","Q":"1562","o":"0.0196410","h":"0.0231060","l":"0.0188770","v":"30632634003","q":"629769968.4590968","O":1702931820000,"C":1703018247998,"F":75958362,"L":80131721,"n":4173351},{"e":"24hrTicker","E":1703018247559,"s":"ARUSDT","p":"-0.382","P":"-4.176","w":"9.030","c":"8.765","Q":"4.5","o":"9.147","h":"9.467","l":"8.571","v":"3178087.5","q":"28698158.147","O":1702931820000,"C":1703018247557,"F":143756455,"L":143985699,"n":229244},{"e":"24hrTicker","E":1703018247344,"s":"AUCTIONUSDT","p":"9.690000","P":"31.369","w":"38.302392","c":"40.580000","Q":"0.65","o":"30.890000","h":"43.400000","l":"30.650000","v":"15656989.13","q":"599700134.856300","O":1702931820000,"C":1703018247343,"F":2451094,"L":5013398,"n":2561767},{"e":"24hrTicker","E":1703018247959,"s":"XRPUSDT","p":"-0.0021","P":"-0.346","w":"0.6083","c":"0.6045","Q":"396.3","o":"0.6066","h":"0.6170","l":"0.5973","v":"744301855.7","q":"452752948.7478","O":1702931820000,"C":1703018247957,"F":1344388341,"L":1344913573,"n":525224},{"e":"24hrTicker","E":1703018247813,"s":"EGLDUSDT","p":"-0.130","P":"-0.223","w":"58.569","c":"58.070","Q":"1.1","o":"58.200","h":"60.240","l":"56.670","v":"802381.7","q":"46994956.463","O":1702931820000,"C":1703018247811,"F":235206699,"L":235456030,"n":249331},{"e":"24hrTicker","E":1703018247990,"s":"ETHUSDT","p":"-10.21","P":"-0.468","w":"2206.89","c":"2170.39","Q":"0.060","o":"2180.60","h":"2256.64","l":"2135.03","v":"3187161.031","q":"7033700225.77","O":1702931820000,"C":1703018247988,"F":3443398114,"L":3446512406,"n":3114283},{"e":"24hrTicker","E":1703018247096,"s":"PENDLEUSDT","p":"-0.0059000","P":"-0.569","w":"1.0590403","c":"1.0319000","Q":"12","o":"1.0378000","h":"1.0960000","l":"1.0120000","v":"7593669","q":"8042001.5937000","O":1702931820000,"C":1703018247095,"F":16663914,"L":16782530,"n":118617}]}`,
	"Single Market Ticker":          `{"stream": "<symbol>@ticker", "data": { "e": "24hrTicker", "E": 123456789, "s": "BTCUSDT", "p": "0.0015", "P": "250.00", "w": "0.0018", "c": "0.0025", "Q": "10", "o": "0.0010", "h": "0.0025", "l": "0.0010", "v": "10000", "q": "18", "O": 0, "C": 86400000, "F": 0, "L": 18150, "n": 18151 } }`,
	"Multiple Mini Tickers":         `{"stream": "!miniTicker@arr","data":[{"e":"24hrMiniTicker","E":1703019429455,"s":"BICOUSDT","c":"0.3667000","o":"0.3792000","h":"0.3892000","l":"0.3639000","v":"28768370","q":"10779000.9922000"},{"e":"24hrMiniTicker","E":1703019429985,"s":"API3USDT","c":"1.6834","o":"1.7326","h":"1.8406","l":"1.6699","v":"12371516.4","q":"21642153.0574"},{"e":"24hrMiniTicker","E":1703019429111,"s":"ICPUSDT","c":"9.414000","o":"10.126000","h":"10.956000","l":"9.236000","v":"34262192","q":"339148145.539000"},{"e":"24hrMiniTicker","E":1703019429945,"s":"SOLUSDT","c":"73.0930","o":"73.2180","h":"76.3840","l":"71.8000","v":"26319095","q":"1960871540.2620"}]}`,
	"Multi Asset Mode Asset":        `{"stream": "!assetIndex@arr", "data":[{ "e":"assetIndexUpdate", "E":1686749230000, "s":"ADAUSD","i":"0.27462452","b":"0.10000000","a":"0.10000000","B":"0.24716207","A":"0.30208698","q":"0.05000000","g":"0.05000000","Q":"0.26089330","G":"0.28835575"}, { "e":"assetIndexUpdate", "E":1686749230000, "s":"USDTUSD", "i":"0.99987691", "b":"0.00010000", "a":"0.00010000", "B":"0.99977692", "A":"0.99997689", "q":"0.00010000", "g":"0.00010000", "Q":"0.99977692", "G":"0.99997689" }]}`,
	"Composite Index Symbol":        `{"stream": "<symbol>@compositeIndex", "data":{ "e":"compositeIndex", "E":1602310596000, "s":"DEFIUSDT", "p":"554.41604065", "C":"baseAsset", "c":[ { "b":"BAL", "q":"USDT", "w":"1.04884844", "W":"0.01457800", "i":"24.33521021" }, { "b":"BAND", "q":"USDT" , "w":"3.53782729", "W":"0.03935200", "i":"7.26420084" } ] } }`,
	"Diff Book Depth Stream":        `{"stream": "<symbol>@depth@500ms", "data": { "e": "depthUpdate", "E": 123456789, "T": 123456788, "s": "BTCUSDT", "U": 157, "u": 160, "pu": 149, "b": [ [ "0.0024", "10" ] ], "a": [ [ "0.0026", "100" ] ] } }`,
	"Partial Book Depth Stream":     `{"stream": "<symbol>@depth<levels>", "data":{ "e": "depthUpdate", "E": 1571889248277, "T": 1571889248276, "s": "BTCUSDT", "U": 390497796, "u": 390497878, "pu": 390497794, "b": [ [ "7403.89", "0.002" ], [ "7403.90", "3.906" ], [ "7404.00", "1.428" ], [ "7404.85", "5.239" ], [ "7405.43", "2.562" ] ], "a": [ [ "7405.96", "3.340" ], [ "7406.63", "4.525" ], [ "7407.08", "2.475" ], [ "7407.15", "4.800" ], [ "7407.20","0.175"]]}}`,
	"Individual Symbol Mini Ticker": `{"stream": "<symbol>@miniTicker", "data": { "e": "24hrMiniTicker", "E": 123456789, "s": "BTCUSDT", "c": "0.0025", "o": "0.0010", "h": "0.0025", "l": "0.0010", "v": "10000", "q": "18"}}`,
}

func TestHandleData(t *testing.T) {
	t.Parallel()
	for x := range messageMap {
		err := b.wsHandleFuturesData([]byte(messageMap[x]), asset.USDTMarginedFutures)
		require.NoError(t, err)
	}
}

func TestListSubscriptions(t *testing.T) {
	t.Parallel()
	if mockTests {
		t.SkipNow()
	}
	if !b.Websocket.IsConnected() {
		err := b.WsUFuturesConnect()
		require.NoError(t, err)
	}
	result, err := b.ListSubscriptions()
	require.NoError(t, err)
	assert.NotNil(t, result)
}

func TestSetProperty(t *testing.T) {
	t.Parallel()
	if mockTests {
		t.SkipNow()
	}
	if !b.Websocket.IsConnected() {
		err := b.WsUFuturesConnect()
		require.NoError(t, err)
	}
	err := b.SetProperty("combined", true)
	require.NoError(t, err)
}

func TestGetWsOrderbook(t *testing.T) {
	t.Parallel()
	if mockTests {
		t.SkipNow()
	}
	if !b.IsAPIStreamConnected() {
		t.Skip(apiStreamingIsNotConnected)
	}
	result, err := b.GetWsOrderbook(&OrderBookDataRequestParams{Symbol: currency.NewPair(currency.BTC, currency.USDT), Limit: 1000})
	require.NoError(t, err)
	assert.NotNil(t, result)
}

func TestGetWsMostRecentTrades(t *testing.T) {
	t.Parallel()
	if mockTests {
		t.SkipNow()
	}
	if !b.IsAPIStreamConnected() {
		t.Skip(apiStreamingIsNotConnected)
	}
	result, err := b.GetWsMostRecentTrades(&RecentTradeRequestParams{
		Symbol: currency.NewPair(currency.BTC, currency.USDT),
		Limit:  15,
	})
	require.NoError(t, err)
	assert.NotNil(t, result)
}

func TestGetWsAggregatedTrades(t *testing.T) {
	t.Parallel()
	if mockTests {
		t.SkipNow()
	}
	if !b.IsAPIStreamConnected() {
		t.Skip(apiStreamingIsNotConnected)
	}
	result, err := b.GetWsAggregatedTrades(&WsAggregateTradeRequestParams{
		Symbol: "BTCUSDT",
		Limit:  5,
	})
	require.NoError(t, err)
	assert.NotNil(t, result)
}

func TestGetWsKlines(t *testing.T) {
	t.Parallel()
	if mockTests {
		t.SkipNow()
	}
	start, end := getTime()
	if !b.IsAPIStreamConnected() {
		t.Skip(apiStreamingIsNotConnected)
	}
	result, err := b.GetWsCandlestick(&KlinesRequestParams{
		Symbol:    currency.NewPair(currency.BTC, currency.USDT),
		Interval:  kline.FiveMin.Short(),
		Limit:     24,
		StartTime: start,
		EndTime:   end,
	})
	require.NoError(t, err)
	assert.NotNil(t, result)
}

func TestGetWsOptimizedCandlestick(t *testing.T) {
	t.Parallel()
	if mockTests {
		t.SkipNow()
	}
	start, end := getTime()
	if !b.IsAPIStreamConnected() {
		t.Skip(apiStreamingIsNotConnected)
	}
	result, err := b.GetWsOptimizedCandlestick(&KlinesRequestParams{
		Symbol:    currency.NewPair(currency.BTC, currency.USDT),
		Interval:  kline.FiveMin.Short(),
		Limit:     24,
		StartTime: start,
		EndTime:   end,
	})
	require.NoError(t, err)
	assert.NotNil(t, result)
}

func setupWs() {
	err := b.WsConnect()
	if err != nil {
		log.Fatal(err)
	}
}

func TestGetCurrenctAveragePrice(t *testing.T) {
	t.Parallel()
	if mockTests {
		t.SkipNow()
	}
	if !b.IsAPIStreamConnected() {
		t.Skip(apiStreamingIsNotConnected)
	}
	result, err := b.GetWsCurrenctAveragePrice(currency.NewPair(currency.BTC, currency.USDT))
	require.NoError(t, err)
	assert.NotNil(t, result)
}

func TestGetWs24HourPriceChanges(t *testing.T) {
	t.Parallel()
	if mockTests {
		t.SkipNow()
	}
	if !b.IsAPIStreamConnected() {
		t.Skip(apiStreamingIsNotConnected)
	}
	result, err := b.GetWs24HourPriceChanges(&PriceChangeRequestParam{
		Symbols: []currency.Pair{currency.NewPair(currency.BTC, currency.USDT)},
	})
	require.NoError(t, err)
	assert.NotNil(t, result)
}

func TestGetWsTradingDayTickers(t *testing.T) {
	t.Parallel()
	if mockTests {
		t.SkipNow()
	}
	if !b.IsAPIStreamConnected() {
		t.Skip(apiStreamingIsNotConnected)
	}
	result, err := b.GetWsTradingDayTickers(&PriceChangeRequestParam{
		Symbols: []currency.Pair{currency.NewPair(currency.BTC, currency.USDT)},
	})
	require.NoError(t, err)
	assert.NotNil(t, result)
}

func TestGetSymbolPriceTicker(t *testing.T) {
	t.Parallel()
	if mockTests {
		t.SkipNow()
	}
	if !b.IsAPIStreamConnected() {
		t.Skip(apiStreamingIsNotConnected)
	}
	result, err := b.GetSymbolPriceTicker(currency.NewPair(currency.BTC, currency.USDT))
	require.NoError(t, err)
	assert.NotNil(t, result)
}

func TestGetWsSymbolOrderbookTicker(t *testing.T) {
	t.Parallel()
	if mockTests {
		t.SkipNow()
	}
	if !b.IsAPIStreamConnected() {
		t.Skip(apiStreamingIsNotConnected)
	}
	result, err := b.GetWsSymbolOrderbookTicker([]currency.Pair{currency.NewPair(currency.BTC, currency.USDT)})
	require.NoError(t, err)
	require.NotNil(t, result)

	result, err = b.GetWsSymbolOrderbookTicker([]currency.Pair{
		currency.NewPair(currency.BTC, currency.USDT),
		currency.NewPair(currency.ETH, currency.USDT),
	})
	require.NoError(t, err)
	assert.NotNil(t, result)
}

func TestGetQuerySessionStatus(t *testing.T) {
	t.Parallel()
	sharedtestvalues.SkipTestIfCredentialsUnset(t, b)
	if !b.IsAPIStreamConnected() {
		t.Skip(apiStreamingIsNotConnected)
	}
	result, err := b.GetQuerySessionStatus()
	require.NoError(t, err)
	assert.NotNil(t, result)
}

func TestGetLogOutOfSession(t *testing.T) {
	t.Parallel()
	sharedtestvalues.SkipTestIfCredentialsUnset(t, b)
	if !b.IsAPIStreamConnected() {
		t.Skip(apiStreamingIsNotConnected)
	}
	result, err := b.GetLogOutOfSession()
	require.NoError(t, err)
	assert.NotNil(t, result)
}

func TestPlaceNewOrder(t *testing.T) {
	t.Parallel()
	sharedtestvalues.SkipTestIfCredentialsUnset(t, b, canManipulateRealOrders)
	if !b.IsAPIStreamConnected() {
		t.Skip(apiStreamingIsNotConnected)
	}
	result, err := b.WsPlaceNewOrder(&TradeOrderRequestParam{
		Symbol:      "BTCUSDT",
		Side:        "SELL",
		OrderType:   "LIMIT",
		TimeInForce: "GTC",
		Price:       1234,
		Quantity:    1,
	})
	require.NoError(t, err)
	assert.NotNil(t, result)
}

func TestValidatePlaceNewOrderRequest(t *testing.T) {
	t.Parallel()
	sharedtestvalues.SkipTestIfCredentialsUnset(t, b, canManipulateRealOrders)
	if !b.IsAPIStreamConnected() {
		t.Skip(apiStreamingIsNotConnected)
	}
	err := b.ValidatePlaceNewOrderRequest(&TradeOrderRequestParam{
		Symbol:      "BTCUSDT",
		Side:        "SELL",
		OrderType:   "LIMIT",
		TimeInForce: "GTC",
		Price:       1234,
		Quantity:    1,
	})
	require.NoError(t, err)
}

func TestWsQueryOrder(t *testing.T) {
	t.Parallel()
	sharedtestvalues.SkipTestIfCredentialsUnset(t, b)
	if !b.IsAPIStreamConnected() {
		t.Skip(apiStreamingIsNotConnected)
	}
	result, err := b.WsQueryOrder(&QueryOrderParam{
		Symbol:  "BTCUSDT",
		OrderID: 12345,
	})
	require.NoError(t, err)
	assert.NotNil(t, result)
}

func TestSignRequest(t *testing.T) {
	t.Parallel()
	sharedtestvalues.SkipTestIfCredentialsUnset(t, b, canManipulateRealOrders)
	if !b.IsAPIStreamConnected() {
		t.Skip(apiStreamingIsNotConnected)
	}
	_, signature, err := b.SignRequest(map[string]interface{}{
		"name": "nameValue",
	})
	require.NoError(t, err)
	assert.NotEmpty(t, signature, "unexpected signature")
}

func TestWsCancelAndReplaceTradeOrder(t *testing.T) {
	t.Parallel()
	sharedtestvalues.SkipTestIfCredentialsUnset(t, b, canManipulateRealOrders)
	if !b.IsAPIStreamConnected() {
		t.Skip(apiStreamingIsNotConnected)
	}
	result, err := b.WsCancelAndReplaceTradeOrder(&WsCancelAndReplaceParam{
		Symbol:                    "BTCUSDT",
		CancelReplaceMode:         "ALLOW_FAILURE",
		CancelOriginClientOrderID: "4d96324ff9d44481926157",
		Side:                      "SELL",
		OrderType:                 "LIMIT",
		TimeInForce:               "GTC",
		Price:                     23416.10000000,
		Quantity:                  0.00847000,
	})
	require.NoError(t, err)
	assert.NotNil(t, result)
}

func TestWsCurrentOpenOrders(t *testing.T) {
	t.Parallel()
	sharedtestvalues.SkipTestIfCredentialsUnset(t, b, canManipulateRealOrders)
	if !b.IsAPIStreamConnected() {
		t.Skip(apiStreamingIsNotConnected)
	}
	result, err := b.WsCurrentOpenOrders(currency.NewPair(currency.BTC, currency.USDT), 6000)
	require.NoError(t, err)
	assert.NotNil(t, result)
}

func TestWsCancelOpenOrders(t *testing.T) {
	t.Parallel()
	sharedtestvalues.SkipTestIfCredentialsUnset(t, b, canManipulateRealOrders)
	if !b.IsAPIStreamConnected() {
		t.Skip(apiStreamingIsNotConnected)
	}
	result, err := b.WsCancelOpenOrders(currency.NewPair(currency.BTC, currency.USDT), 6000)
	require.NoError(t, err)
	assert.NotNil(t, result)
}

func TestWsPlaceOCOOrder(t *testing.T) {
	t.Parallel()
	sharedtestvalues.SkipTestIfCredentialsUnset(t, b, canManipulateRealOrders)
	if !b.IsAPIStreamConnected() {
		t.Skip(apiStreamingIsNotConnected)
	}
	result, err := b.WsPlaceOCOOrder(&PlaceOCOOrderParam{
		Symbol:               "BTCUSDT",
		Side:                 "SELL",
		Price:                23420.00000000,
		Quantity:             0.00650000,
		StopPrice:            23410.00000000,
		StopLimitPrice:       23405.00000000,
		StopLimitTimeInForce: "GTC",
		NewOrderRespType:     "RESULT",
	})
	require.NoError(t, err)
	assert.NotNil(t, result)
}

func TestWsQueryOCOOrder(t *testing.T) {
	t.Parallel()
	sharedtestvalues.SkipTestIfCredentialsUnset(t, b)
	if !b.IsAPIStreamConnected() {
		t.Skip(apiStreamingIsNotConnected)
	}
	result, err := b.WsQueryOCOOrder("123456788", 0, 0)
	require.NoError(t, err)
	assert.NotNil(t, result)
}

func TestWsCancelOCOOrder(t *testing.T) {
	t.Parallel()
	sharedtestvalues.SkipTestIfCredentialsUnset(t, b, canManipulateRealOrders)
	if !b.IsAPIStreamConnected() {
		t.Skip(apiStreamingIsNotConnected)
	}
	result, err := b.WsCancelOCOOrder(
		currency.NewPair(currency.BTC, currency.USDT), "someID", "12354", "")
	require.NoError(t, err)
	assert.NotNil(t, result)
}

func TestWsCurrentOpenOCOOrders(t *testing.T) {
	t.Parallel()
	sharedtestvalues.SkipTestIfCredentialsUnset(t, b)
	if !b.IsAPIStreamConnected() {
		t.Skip(apiStreamingIsNotConnected)
	}
	result, err := b.WsCurrentOpenOCOOrders(0)
	require.NoError(t, err)
	assert.NotNil(t, result)
}

func TestWsPlaceNewSOROrder(t *testing.T) {
	t.Parallel()
	sharedtestvalues.SkipTestIfCredentialsUnset(t, b, canManipulateRealOrders)
	if !b.IsAPIStreamConnected() {
		t.Skip(apiStreamingIsNotConnected)
	}
	result, err := b.WsPlaceNewSOROrder(&WsOSRPlaceOrderParams{
		Symbol:      "BTCUSDT",
		Side:        "BUY",
		OrderType:   "LIMIT",
		Quantity:    0.5,
		TimeInForce: "GTC",
		Price:       31000,
	})
	require.NoError(t, err)
	assert.NotNil(t, result)
}

func TestWsTestNewOrderUsingSOR(t *testing.T) {
	t.Parallel()
	sharedtestvalues.SkipTestIfCredentialsUnset(t, b, canManipulateRealOrders)
	if !b.IsAPIStreamConnected() {
		t.Skip(apiStreamingIsNotConnected)
	}
	err := b.WsTestNewOrderUsingSOR(&WsOSRPlaceOrderParams{
		Symbol:      "BTCUSDT",
		Side:        "BUY",
		OrderType:   "LIMIT",
		Quantity:    0.5,
		TimeInForce: "GTC",
		Price:       31000,
	})
	require.NoError(t, err)
}

func TestToMap(t *testing.T) {
	t.Parallel()
	input := &struct {
		Zebiba bool   `json:"zebiba"`
		Value  int64  `json:"value"`
		Abebe  string `json:"abebe"`
		Name   string `json:"name"`
	}{
		Name:  "theName",
		Value: 347,
	}
	result, err := b.ToMap(input)
	require.NoError(t, err)
	require.NotNil(t, result)
}

func TestSortingTest(t *testing.T) {
	params := map[string]interface{}{"apiKey": "wwhj3r3amR", "signature": "f89c6e5c0b", "timestamp": 1704873175325, "symbol": "BTCUSDT", "startTime": 1704009175325, "endTime": 1704873175325, "limit": 5}
	sortedKeys := []string{"apiKey", "endTime", "limit", "signature", "startTime", "symbol", "timestamp"}
	keys := SortMap(params)
	require.Len(t, keys, len(sortedKeys), "unexptected keys length")
	for a := range keys {
		require.Equal(t, keys[a], sortedKeys[a])
	}
}

func TestGetAccountInformation(t *testing.T) {
	t.Parallel()
	sharedtestvalues.SkipTestIfCredentialsUnset(t, b)
	if !b.IsAPIStreamConnected() {
		t.Skip(apiStreamingIsNotConnected)
	}
	result, err := b.GetWsAccountInfo(0)
	require.NoError(t, err)
	assert.NotNil(t, result)
}

func TestWsQueryAccountOrderRateLimits(t *testing.T) {
	t.Parallel()
	sharedtestvalues.SkipTestIfCredentialsUnset(t, b)
	if !b.IsAPIStreamConnected() {
		t.Skip(apiStreamingIsNotConnected)
	}
	result, err := b.WsQueryAccountOrderRateLimits(0)
	require.NoError(t, err)
	assert.NotNil(t, result)
}

func TestWsQueryAccountOrderHistory(t *testing.T) {
	t.Parallel()
	sharedtestvalues.SkipTestIfCredentialsUnset(t, b)
	if !b.IsAPIStreamConnected() {
		t.Skip(apiStreamingIsNotConnected)
	}
	result, err := b.WsQueryAccountOrderHistory(&AccountOrderRequestParam{
		Symbol:    "BTCUSDT",
		StartTime: time.Now().Add(-time.Hour * 24 * 10).UnixMilli(),
		EndTime:   time.Now().Add(-time.Hour * 6).UnixMilli(),
		Limit:     5,
	})
	require.NoError(t, err)
	assert.NotNil(t, result)
}

func TestWsQueryAccountOCOOrderHistory(t *testing.T) {
	t.Parallel()
	sharedtestvalues.SkipTestIfCredentialsUnset(t, b)
	if !b.IsAPIStreamConnected() {
		t.Skip(apiStreamingIsNotConnected)
	}
	result, err := b.WsQueryAccountOCOOrderHistory(0, 0, 0, time.Time{}, time.Time{})
	require.NoError(t, err)
	assert.NotNil(t, result)
}

func TestWsAccountTradeHistory(t *testing.T) {
	t.Parallel()
	sharedtestvalues.SkipTestIfCredentialsUnset(t, b)
	if !b.IsAPIStreamConnected() {
		t.Skip(apiStreamingIsNotConnected)
	}
	result, err := b.WsAccountTradeHistory(&AccountOrderRequestParam{
		Symbol:  "BTCUSDT",
		OrderID: 1234,
	})
	require.NoError(t, err)
	assert.NotNil(t, result)
}

func TestWsAccountPreventedMatches(t *testing.T) {
	t.Parallel()
	sharedtestvalues.SkipTestIfCredentialsUnset(t, b)
	if !b.IsAPIStreamConnected() {
		t.Skip(apiStreamingIsNotConnected)
	}
	result, err := b.WsAccountPreventedMatches(currency.NewPair(currency.BTC, currency.USDT), 1223456, 0, 0, 0, 0)
	require.NoError(t, err)
	assert.NotNil(t, result)
}

func TestWsAccountAllocation(t *testing.T) {
	t.Parallel()
	sharedtestvalues.SkipTestIfCredentialsUnset(t, b)
	if !b.IsAPIStreamConnected() {
		t.Skip(apiStreamingIsNotConnected)
	}
	result, err := b.WsAccountAllocation(currency.NewPair(currency.BTC, currency.USDT), time.Time{}, time.Now(), 0, 0, 0, 19)
	require.NoError(t, err)
	assert.NotNil(t, result)
}

func TestWsAccountCommissionRates(t *testing.T) {
	t.Parallel()
	sharedtestvalues.SkipTestIfCredentialsUnset(t, b)
	if !b.IsAPIStreamConnected() {
		t.Skip(apiStreamingIsNotConnected)
	}
	result, err := b.WsAccountCommissionRates(currency.NewPair(currency.BTC, currency.USDT))
	require.NoError(t, err)
	assert.NotNil(t, result)
}

func TestWsStartUserDataStream(t *testing.T) {
	t.Parallel()
	sharedtestvalues.SkipTestIfCredentialsUnset(t, b)
	if !b.IsAPIStreamConnected() {
		t.Skip(apiStreamingIsNotConnected)
	}
	result, err := b.WsStartUserDataStream()
	require.NoError(t, err)
	assert.NotNil(t, result)
}

func TestWsPingUserDataStream(t *testing.T) {
	t.Parallel()
	sharedtestvalues.SkipTestIfCredentialsUnset(t, b)
	if !b.IsAPIStreamConnected() {
		t.Skip(apiStreamingIsNotConnected)
	}
	err := b.WsPingUserDataStream("xs0mRXdAKlIPDRFrlPcw0qI41Eh3ixNntmymGyhrhgqo7L6FuLaWArTD7RLP")
	require.NoError(t, err)
}

func TestWsStopUserDataStream(t *testing.T) {
	t.Parallel()
	sharedtestvalues.SkipTestIfCredentialsUnset(t, b, canManipulateRealOrders)
	if !b.IsAPIStreamConnected() {
		t.Skip(apiStreamingIsNotConnected)
	}
	err := b.WsStopUserDataStream("xs0mRXdAKlIPDRFrlPcw0qI41Eh3ixNntmymGyhrhgqo7L6FuLaWArTD7RLP")
	require.NoError(t, err)
}
func TestGetOpenInterest(t *testing.T) {
	t.Parallel()
	_, err := b.GetOpenInterest(context.Background(), key.PairAsset{
		Base:  currency.BTC.Item,
		Quote: currency.USDT.Item,
		Asset: asset.Spot,
	})
	assert.ErrorIs(t, err, asset.ErrNotSupported)

	result, err := b.GetOpenInterest(context.Background(), key.PairAsset{
		Base:  currency.BTC.Item,
		Quote: currency.USDT.Item,
		Asset: asset.USDTMarginedFutures,
	})
	require.NoError(t, err)
	require.NotEmpty(t, result)

	result, err = b.GetOpenInterest(context.Background(), key.PairAsset{
		Base:  currency.NewCode("BTCUSD").Item,
		Quote: currency.PERP.Item,
		Asset: asset.CoinMarginedFutures,
	})
	require.NoError(t, err)
	assert.NotEmpty(t, result)
}

func TestSystemStatus(t *testing.T) {
	t.Parallel()
	result, err := b.GetSystemStatus(context.Background())
	require.NoError(t, err)
	assert.NotNil(t, result)
}

func TestGetDailyAccountSnapshot(t *testing.T) {
	t.Parallel()
	sharedtestvalues.SkipTestIfCredentialsUnset(t, b)
	result, err := b.GetDailyAccountSnapshot(context.Background(), "SPOT", time.Time{}, time.Now(), 0)
	require.NoError(t, err)
	assert.NotNil(t, result)
}

func TestDisableFastWithdrawalSwitch(t *testing.T) {
	t.Parallel()
	sharedtestvalues.SkipTestIfCredentialsUnset(t, b, canManipulateRealOrders)
	err := b.DisableFastWithdrawalSwitch(context.Background())
	assert.NoError(t, err)
}

func TestEnableFastWithdrawalSwitch(t *testing.T) {
	t.Parallel()
	sharedtestvalues.SkipTestIfCredentialsUnset(t, b, canManipulateRealOrders)
	err := b.EnableFastWithdrawalSwitch(context.Background())
	assert.NoError(t, err)
}

func TestGetAccountStatus(t *testing.T) {
	t.Parallel()
	sharedtestvalues.SkipTestIfCredentialsUnset(t, b)
	result, err := b.GetAccountStatus(context.Background())
	require.NoError(t, err)
	assert.NotNil(t, result)
}

func TestGetAccountTradingAPIStatus(t *testing.T) {
	t.Parallel()
	sharedtestvalues.SkipTestIfCredentialsUnset(t, b)
	result, err := b.GetAccountTradingAPIStatus(context.Background())
	require.NoError(t, err)
	assert.NotNil(t, result)
}

func TestGetDustLog(t *testing.T) {
	t.Parallel()
	sharedtestvalues.SkipTestIfCredentialsUnset(t, b)
	result, err := b.GetDustLog(context.Background(), "MARGIN", time.Time{}, time.Now())
	require.NoError(t, err)
	assert.NotNil(t, result)
}

func TestCheckServerTime(t *testing.T) {
	t.Parallel()
	result, err := b.GetExchangeServerTime(context.Background())
	require.NoError(t, err)
	assert.NotNil(t, result)
}

func TestGetAccount(t *testing.T) {
	t.Parallel()
	sharedtestvalues.SkipTestIfCredentialsUnset(t, b)
	result, err := b.GetAccount(context.Background(), true)
	require.NoError(t, err)
	assert.NotNil(t, result)
}

func TestGetAccountTradeList(t *testing.T) {
	t.Parallel()
	sharedtestvalues.SkipTestIfCredentialsUnset(t, b)
	result, err := b.GetAccountTradeList(context.Background(), "BNBBTC", "", time.Now().Add(-time.Hour*5), time.Now(), 0, 10)
	require.NoError(t, err)
	assert.NotNil(t, result)
}

func TestGetCurrentOrderCountUsage(t *testing.T) {
	t.Parallel()
	sharedtestvalues.SkipTestIfCredentialsUnset(t, b)
	result, err := b.GetCurrentOrderCountUsage(context.Background())
	require.NoError(t, err)
	assert.NotNil(t, result)
}

func TestGetPreventedMatches(t *testing.T) {
	t.Parallel()
	sharedtestvalues.SkipTestIfCredentialsUnset(t, b)
	result, err := b.GetPreventedMatches(context.Background(), "BTCUSDT", 0, 12, 0, 10)
	require.NoError(t, err)
	assert.NotNil(t, result)
}

func TestGetAllocations(t *testing.T) {
	t.Parallel()
	sharedtestvalues.SkipTestIfCredentialsUnset(t, b)
	result, err := b.GetAllocations(context.Background(), "BTCUSDT", time.Time{}, time.Time{}, 10, 10, 0)
	require.NoError(t, err)
	assert.NotNil(t, result)
}

func TestGetCommissionRate(t *testing.T) {
	t.Parallel()
	sharedtestvalues.SkipTestIfCredentialsUnset(t, b)
	result, err := b.GetCommissionRates(context.Background(), "BTCUSDT")
	require.NoError(t, err)
	assert.NotNil(t, result)
}

func TestMarginAccountBorrowRepay(t *testing.T) {
	t.Parallel()
	sharedtestvalues.SkipTestIfCredentialsUnset(t, b, canManipulateRealOrders)
	result, err := b.MarginAccountBorrowRepay(context.Background(), currency.ETH, "BTCUSDT", "BORROW", false, 0.1234)
	require.NoError(t, err)
	assert.NotNil(t, result)
}

func TestGetBorrowOrRepayRecordsInMarginAccount(t *testing.T) {
	t.Parallel()
	sharedtestvalues.SkipTestIfCredentialsUnset(t, b)
	result, err := b.GetBorrowOrRepayRecordsInMarginAccount(context.Background(), currency.LTC, "", "REPAY", 0, 10, 0, time.Now().Add(-time.Hour*12), time.Now().Add(-time.Hour*6))
	require.NoError(t, err)
	assert.NotNil(t, result)
}

func TestGetAllMarginAssets(t *testing.T) {
	t.Parallel()
	sharedtestvalues.SkipTestIfCredentialsUnset(t, b)
	result, err := b.GetAllMarginAssets(context.Background(), currency.BTC)
	require.NoError(t, err)
	assert.NotNil(t, result)
}

func TestGetAllCrossMarginPairs(t *testing.T) {
	t.Parallel()
	sharedtestvalues.SkipTestIfCredentialsUnset(t, b)
	result, err := b.GetAllCrossMarginPairs(context.Background(), "BNBBTC")
	require.NoError(t, err)
	assert.NotNil(t, result)
}

func TestGetMarginPriceIndex(t *testing.T) {
	t.Parallel()
	sharedtestvalues.SkipTestIfCredentialsUnset(t, b)
	result, err := b.GetMarginPriceIndex(context.Background(), "BNBBTC")
	require.NoError(t, err)
	assert.NotNil(t, result)
}

func TestPostMarginAccountOrder(t *testing.T) {
	t.Parallel()
	sharedtestvalues.SkipTestIfCredentialsUnset(t, b, canManipulateRealOrders)
	result, err := b.PostMarginAccountOrder(context.Background(), &MarginAccountOrderParam{
		Symbol:    currency.NewPair(currency.BTC, currency.USDT),
		Side:      order.Buy.String(),
		OrderType: order.Limit.String(),
	})
	require.NoError(t, err)
	assert.NotNil(t, result)
}

func TestCancelMarginAccountOrder(t *testing.T) {
	t.Parallel()
	sharedtestvalues.SkipTestIfCredentialsUnset(t, b, canManipulateRealOrders)
	result, err := b.CancelMarginAccountOrder(context.Background(), "BTCUSDT", "", "", true, 12314234)
	require.NoError(t, err)
	assert.NotNil(t, result)
}

func TestMarginAccountCancelAllOpenOrdersOnSymbol(t *testing.T) {
	t.Parallel()
	sharedtestvalues.SkipTestIfCredentialsUnset(t, b)
	result, err := b.MarginAccountCancelAllOpenOrdersOnSymbol(context.Background(), "BTCUSDT", true)
	require.NoError(t, err)
	assert.NotNil(t, result)
}

func TestUnmarshalJSONForAssetIndex(t *testing.T) {
	t.Parallel()
	var resp AssetIndexResponse
	data := [][]byte{
		[]byte(`{ "symbol": "ADAUSD", "time": 1635740268004, "index": "1.92957370", "bidBuffer": "0.10000000", "askBuffer": "0.10000000", "bidRate": "1.73661633", "askRate": "2.12253107", "autoExchangeBidBuffer": "0.05000000", "autoExchangeAskBuffer": "0.05000000", "autoExchangeBidRate": "1.83309501", "autoExchangeAskRate": "2.02605238" }`),
		[]byte(`[ { "symbol": "ADAUSD", "time": 1635740268004, "index": "1.92957370", "bidBuffer": "0.10000000", "askBuffer": "0.10000000", "bidRate": "1.73661633", "askRate": "2.12253107", "autoExchangeBidBuffer": "0.05000000", "autoExchangeAskBuffer": "0.05000000", "autoExchangeBidRate": "1.83309501", "autoExchangeAskRate": "2.02605238" } ]`),
	}
	err := json.Unmarshal(data[0], &resp)
	require.NoError(t, err)
	err = json.Unmarshal(data[1], &resp)
	assert.NoError(t, err)
}

func TestChangePositionMode(t *testing.T) {
	t.Parallel()
	sharedtestvalues.SkipTestIfCredentialsUnset(t, b, canManipulateRealOrders)
	err := b.ChangePositionMode(context.Background(), false)
	assert.NoError(t, err)
}

func TestGetCurrentPositionMode(t *testing.T) {
	t.Parallel()
	sharedtestvalues.SkipTestIfCredentialsUnset(t, b)
	result, err := b.GetCurrentPositionMode(context.Background())
	require.NoError(t, err)
	assert.NotNil(t, result)
}

// ---------------------------  European Option Endpoints test -----------------------------------

func TestCheckEOptionsServerTime(t *testing.T) {
	t.Parallel()
	serverTime, err := b.CheckEOptionsServerTime(context.Background())
	require.NoError(t, err)
	assert.NotEmpty(t, serverTime)
}

func TestGetEOptionsOrderbook(t *testing.T) {
	t.Parallel()
	optionsTradablePairString := "ETH-240927-3800-P"
	if !mockTests {
		optionsTradablePairString = optionsTradablePair.String()
	}
	result, err := b.GetEOptionsOrderbook(context.Background(), optionsTradablePairString, 10)
	require.NoError(t, err)
	assert.NotNil(t, result)
}

func TestGetEOptionsRecentTrades(t *testing.T) {
	t.Parallel()
	_, err := b.GetEOptionsRecentTrades(context.Background(), "", 10)
	require.ErrorIs(t, err, currency.ErrSymbolStringEmpty)

	sharedtestvalues.SkipTestIfCredentialsUnset(t, b)
	result, err := b.GetEOptionsRecentTrades(context.Background(), "BTC-240330-80500-P", 10)
	require.NoError(t, err)
	assert.NotNil(t, result)
}

func TestGetEOptionsTradeHistory(t *testing.T) {
	t.Parallel()
	_, err := b.GetEOptionsTradeHistory(context.Background(), "", 0, 10)
	require.ErrorIs(t, err, currency.ErrSymbolStringEmpty)

	sharedtestvalues.SkipTestIfCredentialsUnset(t, b)
	result, err := b.GetEOptionsTradeHistory(context.Background(), "BTC-240330-80500-P", 0, 10)
	require.NoError(t, err)
	assert.NotNil(t, result)
}

func TestGetEOptionsCandlesticks(t *testing.T) {
	t.Parallel()
	optionsTradablePairString := "ETH-240927-3800-P"
	if !mockTests {
		optionsTradablePairString = optionsTradablePair.String()
	}
	start, end := getTime()
	result, err := b.GetEOptionsCandlesticks(context.Background(), optionsTradablePairString, kline.OneDay, start, end, 1000)
	require.NoError(t, err)
	assert.NotNil(t, result)
}

func TestGetOptionMarkPrice(t *testing.T) {
	t.Parallel()
	optionsTradablePairString := "ETH-240927-3800-P"
	if !mockTests {
		optionsTradablePairString = optionsTradablePair.String()
	}
	result, err := b.GetOptionMarkPrice(context.Background(), optionsTradablePairString)
	require.NoError(t, err)
	assert.NotNil(t, result)
}

func TestGetEOptions24hrTickerPriceChangeStatistics(t *testing.T) {
	t.Parallel()
	optionsTradablePairString := "ETH-240927-3800-P"
	if !mockTests {
		optionsTradablePairString = optionsTradablePair.String()
	}
	result, err := b.GetEOptions24hrTickerPriceChangeStatistics(context.Background(), optionsTradablePairString)
	require.NoError(t, err)
	assert.NotNil(t, result)
}

func TestGetEOptionsSymbolPriceTicker(t *testing.T) {
	t.Parallel()
	result, err := b.GetEOptionsSymbolPriceTicker(context.Background(), "BTCUSDT")
	require.NoError(t, err)
	assert.NotNil(t, result)
}

func TestGetEOptionsHistoricalExerciseRecords(t *testing.T) {
	t.Parallel()
	result, err := b.GetEOptionsHistoricalExerciseRecords(context.Background(), "BTCUSDT", time.Time{}, time.Now(), 10)
	require.NoError(t, err)
	assert.NotNil(t, result)
}

func TestGetEOptionsOpenInterests(t *testing.T) {
	t.Parallel()
	if mockTests {
		t.Skip("endpoint has problem")
	}
	result, err := b.GetEOptionsOpenInterests(context.Background(), "ETH", time.Now().Add(time.Hour*24))
	require.NoError(t, err)
	assert.NotNil(t, result)
}

func TestGetOptionsAccountInformation(t *testing.T) {
	t.Parallel()
	sharedtestvalues.SkipTestIfCredentialsUnset(t, b)
	result, err := b.GetOptionsAccountInformation(context.Background())
	require.NoError(t, err)
	assert.NotNil(t, result)
}

func TestNewOptionsOrder(t *testing.T) {
	t.Parallel()
	sharedtestvalues.SkipTestIfCredentialsUnset(t, b, canManipulateRealOrders)
	result, err := b.NewOptionsOrder(context.Background(), &OptionsOrderParams{
		Symbol:                  currency.Pair{Base: currency.NewCode("BTC"), Delimiter: currency.DashDelimiter, Quote: currency.NewCode("200730-9000-C")},
		Side:                    "Sell",
		OrderType:               "LIMIT",
		Amount:                  0.00001,
		Price:                   0.00001,
		ReduceOnly:              false,
		PostOnly:                true,
		NewOrderResponseType:    "RESULT",
		ClientOrderID:           "the-client-order-id",
		IsMarketMakerProtection: true,
	})
	require.NoError(t, err)
	assert.NotNil(t, result)
}

func TestPlaceEOptionsOrder(t *testing.T) {
	t.Parallel()
	sharedtestvalues.SkipTestIfCredentialsUnset(t, b, canManipulateRealOrders)
	result, err := b.PlaceBatchEOptionsOrder(context.Background(), []OptionsOrderParams{
		{
			Symbol:                  currency.Pair{Base: currency.NewCode("BTC"), Delimiter: currency.DashDelimiter, Quote: currency.NewCode("200730-9000-C")},
			Side:                    "Sell",
			OrderType:               "LIMIT",
			Amount:                  0.00001,
			Price:                   0.00001,
			ReduceOnly:              false,
			PostOnly:                true,
			NewOrderResponseType:    "RESULT",
			ClientOrderID:           "the-client-order-id",
			IsMarketMakerProtection: true,
		}, {
			Symbol:                  currency.Pair{Base: currency.NewCode("BTC"), Delimiter: currency.DashDelimiter, Quote: currency.NewCode("200730-9000-C")},
			Side:                    "Buy",
			OrderType:               "Market",
			Amount:                  0.00001,
			PostOnly:                true,
			NewOrderResponseType:    "RESULT",
			ClientOrderID:           "the-client-order-id-2",
			IsMarketMakerProtection: true,
		}})
	require.NoError(t, err)
	assert.NotNil(t, result)
}

func TestGetSingleEOptionsOrder(t *testing.T) {
	t.Parallel()
	sharedtestvalues.SkipTestIfCredentialsUnset(t, b)
	result, err := b.GetSingleEOptionsOrder(context.Background(), "BTC-200730-9000-C", "", 4611875134427365377)
	require.NoError(t, err)
	assert.NotNil(t, result)
}

func TestCancelOptionsOrder(t *testing.T) {
	t.Parallel()
	sharedtestvalues.SkipTestIfCredentialsUnset(t, b, canManipulateRealOrders)
	result, err := b.CancelOptionsOrder(context.Background(), "BTC-200730-9000-C", "213123", 4611875134427365377)
	require.NoError(t, err)
	assert.NotNil(t, result)
}

func TestCancelBatchOptionsOrders(t *testing.T) {
	t.Parallel()
	sharedtestvalues.SkipTestIfCredentialsUnset(t, b, canManipulateRealOrders)
	result, err := b.CancelBatchOptionsOrders(context.Background(), "BTC-200730-9000-C", []int64{4611875134427365377}, []string{})
	require.NoError(t, err)
	assert.NotNil(t, result)
}

func TestCancelAllOptionOrdersOnSpecificSymbol(t *testing.T) {
	t.Parallel()
	sharedtestvalues.SkipTestIfCredentialsUnset(t, b, canManipulateRealOrders)
	err := b.CancelAllOptionOrdersOnSpecificSymbol(context.Background(), "BTC-200730-9000-C")
	assert.NoError(t, err)
}

func TestCancelAllOptionsOrdersByUnderlying(t *testing.T) {
	t.Parallel()
	sharedtestvalues.SkipTestIfCredentialsUnset(t, b, canManipulateRealOrders)
	result, err := b.CancelAllOptionsOrdersByUnderlying(context.Background(), "BTCUSDT")
	require.NoError(t, err)
	assert.NotNil(t, result)
}

func TestGetCurrentOpenOptionsOrders(t *testing.T) {
	t.Parallel()
	sharedtestvalues.SkipTestIfCredentialsUnset(t, b)
	results, err := b.GetCurrentOpenOptionsOrders(context.Background(), "BTC-200730-9000-C", time.Time{}, time.Time{}, 4611875134427365377, 0)
	require.NoError(t, err)
	assert.NotNil(t, results)
}

func TestGetOptionsOrdersHistory(t *testing.T) {
	t.Parallel()
	sharedtestvalues.SkipTestIfCredentialsUnset(t, b)
	results, err := b.GetOptionsOrdersHistory(context.Background(), "BTC-200730-9000-C", time.Time{}, time.Time{}, 4611875134427365377, 0)
	require.NoError(t, err)
	assert.NotNil(t, results)
}

func TestGetOptionPositionInformation(t *testing.T) {
	t.Parallel()
	sharedtestvalues.SkipTestIfCredentialsUnset(t, b)
	result, err := b.GetOptionPositionInformation(context.Background(), "BTC-200730-9000-C")
	require.NoError(t, err)
	assert.NotNil(t, result)
}

func TestGetEOptionsAccountTradeList(t *testing.T) {
	t.Parallel()
	sharedtestvalues.SkipTestIfCredentialsUnset(t, b)
	result, err := b.GetEOptionsAccountTradeList(context.Background(), "BTC-200730-9000-C", 0, 0, time.Time{}, time.Time{})
	require.NoError(t, err)
	assert.NotNil(t, result)
}

func TestGetUserOptionsExerciseRecord(t *testing.T) {
	t.Parallel()
	sharedtestvalues.SkipTestIfCredentialsUnset(t, b)
	result, err := b.GetUserOptionsExerciseRecord(context.Background(), "BTC-200730-9000-C", time.Time{}, time.Time{}, 0)
	require.NoError(t, err)
	assert.NotNil(t, result)
}

func TestGetAccountFundingFlow(t *testing.T) {
	t.Parallel()
	sharedtestvalues.SkipTestIfCredentialsUnset(t, b)
	result, err := b.GetAccountFundingFlow(context.Background(), currency.USDT, 0, 0, time.Time{}, time.Time{})
	require.NoError(t, err)
	assert.NotNil(t, result)
}

func TestGetDownloadIDForOptionTransactionHistory(t *testing.T) {
	t.Parallel()
	sharedtestvalues.SkipTestIfCredentialsUnset(t, b)
	result, err := b.GetDownloadIDForOptionTransactionHistory(context.Background(), time.Now().Add(-time.Hour*24*10), time.Now())
	require.NoError(t, err)
	assert.NotNil(t, result)
}

func TestGetOptionTransactionHistoryDownloadLinkByID(t *testing.T) {
	t.Parallel()
	sharedtestvalues.SkipTestIfCredentialsUnset(t, b)
	result, err := b.GetOptionTransactionHistoryDownloadLinkByID(context.Background(), "download-id")
	require.NoError(t, err)
	assert.NotNil(t, result)
}

func TestGetOptionMarginAccountInformation(t *testing.T) {
	t.Parallel()
	sharedtestvalues.SkipTestIfCredentialsUnset(t, b)
	result, err := b.GetOptionMarginAccountInformation(context.Background())
	require.NoError(t, err)
	assert.NotNil(t, result)
}

func TestSetMarketMakerProtectionConfig(t *testing.T) {
	t.Parallel()
	sharedtestvalues.SkipTestIfCredentialsUnset(t, b, canManipulateRealOrders)
	result, err := b.SetOptionsMarketMakerProtectionConfig(context.Background(), &MarketMakerProtectionConfig{
		Underlying:               "BTCUSDT",
		WindowTimeInMilliseconds: 3000,
		FrozenTimeInMilliseconds: 300000,
		QuantityLimit:            1.5,
		NetDeltaLimit:            1.5,
	})
	require.NoError(t, err)
	assert.NotNil(t, result)
}

func TestGetOptionsMarketMakerProtection(t *testing.T) {
	t.Parallel()
	sharedtestvalues.SkipTestIfCredentialsUnset(t, b)
	result, err := b.GetOptionsMarketMakerProtection(context.Background(), "BTCUSDT")
	require.NoError(t, err)
	assert.NotNil(t, result)
}

func TestResetMarketMaketProtection(t *testing.T) {
	t.Parallel()
	sharedtestvalues.SkipTestIfCredentialsUnset(t, b)
	result, err := b.ResetMarketMaketProtection(context.Background(), "BTCUSDT")
	require.NoError(t, err)
	assert.NotNil(t, result)
}

func TestSetOptionsAutoCancelAllOpenOrders(t *testing.T) {
	t.Parallel()
	sharedtestvalues.SkipTestIfCredentialsUnset(t, b)
	result, err := b.SetOptionsAutoCancelAllOpenOrders(context.Background(), "BTCUSDT", 30000)
	require.NoError(t, err)
	assert.NotNil(t, result)
}

func TestGetAutoCancelAllOpenOrdersConfig(t *testing.T) {
	t.Parallel()
	sharedtestvalues.SkipTestIfCredentialsUnset(t, b)
	result, err := b.GetAutoCancelAllOpenOrdersConfig(context.Background(), "BTCUSDT")
	require.NoError(t, err)
	assert.NotNil(t, result)
}

func TestGetOptionsAutoCancelAllOpenOrdersHeartbeat(t *testing.T) {
	t.Parallel()
	sharedtestvalues.SkipTestIfCredentialsUnset(t, b, canManipulateRealOrders)
	result, err := b.GetOptionsAutoCancelAllOpenOrdersHeartbeat(context.Background(), []string{"ETHUSDT"})
	require.NoError(t, err)
	assert.NotNil(t, result)
}
func TestWsOptionsConnect(t *testing.T) {
	t.Parallel()
	err := b.WsOptionsConnect()
	assert.NoError(t, err)
}

func TestGetOptionsExchangeInformation(t *testing.T) {
	t.Parallel()
	exchangeinformation, err := b.GetOptionsExchangeInformation(context.Background())
	require.NoError(t, err)
	assert.NotNil(t, exchangeinformation)
}

// ---------------------------------------   Portfolio Margin  ---------------------------------------------

func TestNewUMOrder(t *testing.T) {
	t.Parallel()
	sharedtestvalues.SkipTestIfCredentialsUnset(t, b, canManipulateRealOrders)
	result, err := b.NewUMOrder(context.Background(), &UMOrderParam{
		Symbol:       "BTCUSDT",
		Side:         "BUY",
		PositionSide: "BOTH",
		OrderType:    "market",
		Quantity:     1,
		ReduceOnly:   false,
	})
	require.NoError(t, err)
	assert.NotNil(t, result)
}

func TestNewCMOrder(t *testing.T) {
	t.Parallel()
	sharedtestvalues.SkipTestIfCredentialsUnset(t, b, canManipulateRealOrders)
	result, err := b.NewCMOrder(context.Background(), &UMOrderParam{
		Symbol:       "BTCUSDT",
		Side:         "BUY",
		PositionSide: "BOTH",
		OrderType:    "limit",
		Quantity:     1,
		ReduceOnly:   false,
		TimeInForce:  "GTD",
		Price:        000.1,
	})
	require.NoError(t, err)
	assert.NotNil(t, result)
}

func TestMarginAccountBorrow(t *testing.T) {
	t.Parallel()
	sharedtestvalues.SkipTestIfCredentialsUnset(t, b, canManipulateRealOrders)
	result, err := b.MarginAccountBorrow(context.Background(), currency.USDT, 0.001)
	require.NoError(t, err)
	assert.NotNil(t, result)
}

func TestMarginAccountRepay(t *testing.T) {
	t.Parallel()
	sharedtestvalues.SkipTestIfCredentialsUnset(t, b, canManipulateRealOrders)
	result, err := b.MarginAccountRepay(context.Background(), currency.USDT, 0.001)
	require.NoError(t, err)
	assert.NotNil(t, result)
}

func TestMarginAccountNewOCO(t *testing.T) {
	t.Parallel()
	_, err := b.MarginAccountNewOCO(context.Background(), &OCOOrderParam{})
	require.ErrorIs(t, err, errNilArgument)

	sharedtestvalues.SkipTestIfCredentialsUnset(t, b, canManipulateRealOrders)
	result, err := b.NewOCOOrder(context.Background(), &OCOOrderParam{
		Symbol:             currency.NewPair(currency.BTC, currency.USDT),
		ListClientOrderID:  "1231231231231",
		Side:               "Buy",
		Amount:             0.1,
		LimitClientOrderID: "3423423",
		Price:              0.001,
		StopPrice:          1234.21,
	})
	require.NoError(t, err)
	assert.NotNil(t, result)
}

func TestNewOCOOrderList(t *testing.T) {
	t.Parallel()
	sharedtestvalues.SkipTestIfCredentialsUnset(t, b)
	result, err := b.NewOCOOrderList(context.Background(), &OCOOrderListParams{
		Symbol:     "LTCBTC",
		Side:       "SELL",
		Quantity:   1,
		AbovePrice: 100,
		AboveType:  "STOP_LOSS_LIMIT",
		BelowType:  "LIMIT_MAKER",
		BelowPrice: 25,
	})
	require.NoError(t, err)
	assert.NotNil(t, result)
}

func TestNewUMConditionalOrder(t *testing.T) {
	t.Parallel()
	sharedtestvalues.SkipTestIfCredentialsUnset(t, b, canManipulateRealOrders)
	result, err := b.NewUMConditionalOrder(context.Background(), &ConditionalOrderParam{
		Symbol:       "BTCUSDT",
		Side:         "Sell",
		PositionSide: "SHORT",
		StrategyType: "STOP_MARKET",
		PriceProtect: true,
	})
	require.NoError(t, err)
	assert.NotNil(t, result)
}

func TestNewCMConditionalOrder(t *testing.T) {
	t.Parallel()
	sharedtestvalues.SkipTestIfCredentialsUnset(t, b, canManipulateRealOrders)
	result, err := b.NewCMConditionalOrder(context.Background(), &ConditionalOrderParam{
		Symbol:       "BTCUSD_200925",
		Side:         "Buy",
		PositionSide: "LONG",
		StrategyType: "TAKE_PROFIT",
	})
	require.NoError(t, err)
	assert.NotNil(t, result)
}

func TestCancelUMOrder(t *testing.T) {
	t.Parallel()
	sharedtestvalues.SkipTestIfCredentialsUnset(t, b, canManipulateRealOrders)
	result, err := b.CancelUMOrder(context.Background(), "BTCUSDT", "", 1234132)
	require.NoError(t, err)
	assert.NotNil(t, result)
}

func TestCancelCMOrder(t *testing.T) {
	t.Parallel()
	sharedtestvalues.SkipTestIfCredentialsUnset(t, b, canManipulateRealOrders)
	result, err := b.CancelCMOrder(context.Background(), "BTCUSDT", "", 21321312)
	require.NoError(t, err)
	assert.NotNil(t, result)
}

func TestCancelAllUMOrders(t *testing.T) {
	t.Parallel()
	sharedtestvalues.SkipTestIfCredentialsUnset(t, b, canManipulateRealOrders)
	result, err := b.CancelAllUMOrders(context.Background(), "BTCUSDT")
	require.NoError(t, err)
	assert.NotNil(t, result)
	assert.Equal(t, 200, result.Code)
}

func TestCancelAllCMOrders(t *testing.T) {
	t.Parallel()
	sharedtestvalues.SkipTestIfCredentialsUnset(t, b, canManipulateRealOrders)
	result, err := b.CancelAllCMOrders(context.Background(), "BTCUSDT")
	require.NoError(t, err)
	assert.NotNil(t, result)
}

func TestPMCancelMarginAccountOrder(t *testing.T) {
	t.Parallel()
	sharedtestvalues.SkipTestIfCredentialsUnset(t, b, canManipulateRealOrders)
	result, err := b.PMCancelMarginAccountOrder(context.Background(), "LTCBTC", "", 12314)
	require.NoError(t, err)
	assert.NotNil(t, result)
}

func TestCancelAllMarginOpenOrdersBySymbol(t *testing.T) {
	t.Parallel()
	sharedtestvalues.SkipTestIfCredentialsUnset(t, b, canManipulateRealOrders)
	result, err := b.CancelAllMarginOpenOrdersBySymbol(context.Background(), "BTCUSDT")
	require.NoError(t, err)
	assert.NotNil(t, result)
}

func TestCancelMarginAccountOCOOrders(t *testing.T) {
	t.Parallel()
	sharedtestvalues.SkipTestIfCredentialsUnset(t, b, canManipulateRealOrders)
	result, err := b.CancelMarginAccountOCOOrders(context.Background(), "LTCBTC", "", "", 0)
	require.NoError(t, err)
	assert.NotNil(t, result)
}

func TestCancelUMConditionalOrder(t *testing.T) {
	t.Parallel()
	sharedtestvalues.SkipTestIfCredentialsUnset(t, b, canManipulateRealOrders)
	result, err := b.CancelUMConditionalOrder(context.Background(), "LTCBTC", "", 2000)
	require.NoError(t, err)
	assert.NotNil(t, result)
}

func TestCancelCMConditionalOrder(t *testing.T) {
	t.Parallel()
	sharedtestvalues.SkipTestIfCredentialsUnset(t, b, canManipulateRealOrders)
	result, err := b.CancelCMConditionalOrder(context.Background(), "LTCBTC", "", 1231231)
	require.NoError(t, err)
	assert.NotNil(t, result)
}

func TestCancelAllUMOpenConditionalOrders(t *testing.T) {
	t.Parallel()
	sharedtestvalues.SkipTestIfCredentialsUnset(t, b, canManipulateRealOrders)
	result, err := b.CancelAllUMOpenConditionalOrders(context.Background(), "BTCUSDT")
	require.NoError(t, err)
	assert.NotNil(t, result)
}

func TestCancelAllCMOpenConditionalOrders(t *testing.T) {
	t.Parallel()
	sharedtestvalues.SkipTestIfCredentialsUnset(t, b, canManipulateRealOrders)
	result, err := b.CancelAllCMOpenConditionalOrders(context.Background(), "BTCUSDT")
	require.NoError(t, err)
	assert.NotNil(t, result)
}

func TestGetUMOrder(t *testing.T) {
	t.Parallel()
	sharedtestvalues.SkipTestIfCredentialsUnset(t, b)
	result, err := b.GetUMOrder(context.Background(), "BTCUSDT", "", 1234)
	require.NoError(t, err)
	assert.NotNil(t, result)
}

func TestGetUMOpenOrder(t *testing.T) {
	t.Parallel()
	sharedtestvalues.SkipTestIfCredentialsUnset(t, b)
	result, err := b.GetUMOpenOrder(context.Background(), "BTCUSDT", "", 1234)
	require.NoError(t, err)
	assert.NotNil(t, result)
}

func TestGetAllUMOpenOrders(t *testing.T) {
	t.Parallel()
	sharedtestvalues.SkipTestIfCredentialsUnset(t, b)
	result, err := b.GetAllUMOpenOrders(context.Background(), "BTCUSDT")
	require.NoError(t, err)
	assert.NotNil(t, result)
}

func TestGetAllUMOrders(t *testing.T) {
	t.Parallel()
	sharedtestvalues.SkipTestIfCredentialsUnset(t, b)
	result, err := b.GetAllUMOrders(context.Background(), "BTCUSDT", time.Now().Add(-time.Hour*24*6), time.Now().Add(-time.Hour*2), 0, 20)
	require.NoError(t, err)
	assert.NotNil(t, result)
}

func TestGetCMOrder(t *testing.T) {
	t.Parallel()
	sharedtestvalues.SkipTestIfCredentialsUnset(t, b)
	result, err := b.GetCMOrder(context.Background(), "BTCLTC", "", 1234)
	require.NoError(t, err)
	assert.NotNil(t, result)
}

func TestGetCMOpenOrder(t *testing.T) {
	t.Parallel()
	sharedtestvalues.SkipTestIfCredentialsUnset(t, b)
	result, err := b.GetCMOpenOrder(context.Background(), "BTCLTC", "", 1234)
	require.NoError(t, err)
	assert.NotNil(t, result)
}

func TestGetAllCMOpenOrders(t *testing.T) {
	t.Parallel()
	sharedtestvalues.SkipTestIfCredentialsUnset(t, b)
	result, err := b.GetAllCMOpenOrders(context.Background(), "BTCUSD_200925", "BTCUSD")
	require.NoError(t, err)
	assert.NotNil(t, result)
}

func TestGetAllCMOrders(t *testing.T) {
	t.Parallel()
	sharedtestvalues.SkipTestIfCredentialsUnset(t, b)
	result, err := b.GetAllCMOrders(context.Background(), "BTCUSD_200925", "BTCUSD", time.Time{}, time.Time{}, 0, 20)
	require.NoError(t, err)
	assert.NotNil(t, result)
}

func TestGetOpenUMConditionalOrder(t *testing.T) {
	t.Parallel()
	sharedtestvalues.SkipTestIfCredentialsUnset(t, b)
	result, err := b.GetOpenUMConditionalOrder(context.Background(), "BTCUSDT", "newClientStrategyId", 0)
	require.NoError(t, err)
	assert.NotNil(t, result)
}

func TestGetAllUMOpenConditionalOrders(t *testing.T) {
	t.Parallel()
	sharedtestvalues.SkipTestIfCredentialsUnset(t, b)
	result, err := b.GetAllUMOpenConditionalOrders(context.Background(), "BTCUSDT")
	require.NoError(t, err)
	assert.NotNil(t, result)
}

func TestGetAllUMConditionalOrderHistory(t *testing.T) {
	t.Parallel()
	sharedtestvalues.SkipTestIfCredentialsUnset(t, b)
	result, err := b.GetAllUMConditionalOrderHistory(context.Background(), "BTCUSDT", "abc", 123432423)
	require.NoError(t, err)
	assert.NotNil(t, result)
}

func TestGetAllUMConditionalOrders(t *testing.T) {
	t.Parallel()
	sharedtestvalues.SkipTestIfCredentialsUnset(t, b)
	result, err := b.GetAllUMConditionalOrders(context.Background(), "BTCUSDT", time.Time{}, time.Now(), 0, 123432423)
	require.NoError(t, err)
	assert.NotNil(t, result)
}

func TestGetOpenCMConditionalOrder(t *testing.T) {
	t.Parallel()
	sharedtestvalues.SkipTestIfCredentialsUnset(t, b)
	result, err := b.GetOpenCMConditionalOrder(context.Background(), "BTCUSD", "", 1234)
	require.NoError(t, err)
	assert.NotNil(t, result)
}

func TestGetAllCMOpenConditionalOrders(t *testing.T) {
	t.Parallel()
	sharedtestvalues.SkipTestIfCredentialsUnset(t, b)
	result, err := b.GetAllCMOpenConditionalOrders(context.Background(), "BTCUSDT")
	require.NoError(t, err)
	assert.NotNil(t, result)
}

func TestGetAllCMConditionalOrderHistory(t *testing.T) {
	t.Parallel()
	sharedtestvalues.SkipTestIfCredentialsUnset(t, b)
	result, err := b.GetAllCMConditionalOrderHistory(context.Background(), "BTCUSDT", "abc", 123432423)
	require.NoError(t, err)
	assert.NotNil(t, result)
}

func TestGetAllCMConditionalOrders(t *testing.T) {
	t.Parallel()
	sharedtestvalues.SkipTestIfCredentialsUnset(t, b)
	result, err := b.GetAllCMConditionalOrders(context.Background(), "BTCUSDT", time.Time{}, time.Now(), 0, 123432423)
	require.NoError(t, err)
	assert.NotNil(t, result)
}

func TestGetMarginAccountOrder(t *testing.T) {
	t.Parallel()
	sharedtestvalues.SkipTestIfCredentialsUnset(t, b)
	result, err := b.GetMarginAccountOrder(context.Background(), "BNBBTC", "", 12434)
	require.NoError(t, err)
	assert.NotNil(t, result)
}

func TestGetCurrentMarginOpenOrder(t *testing.T) {
	t.Parallel()
	sharedtestvalues.SkipTestIfCredentialsUnset(t, b)
	result, err := b.GetCurrentMarginOpenOrder(context.Background(), "BNBBTC")
	require.NoError(t, err)
	assert.NotNil(t, result)
}

func TestGetAllMarginAccountOrders(t *testing.T) {
	t.Parallel()
	sharedtestvalues.SkipTestIfCredentialsUnset(t, b)
	result, err := b.GetAllMarginAccountOrders(context.Background(), "BNBBTC", time.Time{}, time.Time{}, 0, 10)
	require.NoError(t, err)
	assert.NotNil(t, result)
}

func TestGetMarginAccountOCO(t *testing.T) {
	t.Parallel()
	sharedtestvalues.SkipTestIfCredentialsUnset(t, b)
	result, err := b.GetMarginAccountOCO(context.Background(), 0, "123421-abcde")
	require.NoError(t, err)
	assert.NotNil(t, result)
}

func TestGetPMMarginAccountAllOCO(t *testing.T) {
	t.Parallel()
	sharedtestvalues.SkipTestIfCredentialsUnset(t, b)
	result, err := b.GetPMMarginAccountAllOCO(context.Background(), time.Now().Add(-time.Hour*24), time.Now(), 0, 12)
	require.NoError(t, err)
	assert.NotNil(t, result)
}

func TestGetMarginAccountsOpenOCO(t *testing.T) {
	t.Parallel()
	sharedtestvalues.SkipTestIfCredentialsUnset(t, b)
	result, err := b.GetMarginAccountsOpenOCO(context.Background())
	require.NoError(t, err)
	assert.NotNil(t, result)
}

func TestGetPMMarginAccountTradeList(t *testing.T) {
	t.Parallel()
	sharedtestvalues.SkipTestIfCredentialsUnset(t, b)
	result, err := b.GetPMMarginAccountTradeList(context.Background(), "BNBBTC", time.Time{}, time.Time{}, 0, 0, 0)
	require.NoError(t, err)
	assert.NotNil(t, result)
}

func TestGetAccountBalance(t *testing.T) {
	t.Parallel()
	sharedtestvalues.SkipTestIfCredentialsUnset(t, b)
	result, err := b.GetAccountBalance(context.Background(), currency.EMPTYCODE)
	require.NoError(t, err)
	assert.NotNil(t, result)
}

func TestGetPortfolioMarginAccountInformation(t *testing.T) {
	t.Parallel()
	sharedtestvalues.SkipTestIfCredentialsUnset(t, b)
	result, err := b.GetPortfolioMarginAccountInformation(context.Background())
	require.NoError(t, err)
	assert.NotNil(t, result)
}

func TestGetMarginMaxBorrow(t *testing.T) {
	t.Parallel()
	sharedtestvalues.SkipTestIfCredentialsUnset(t, b)
	result, err := b.GetPMMarginMaxBorrow(context.Background(), currency.ETH)
	require.NoError(t, err)
	assert.NotNil(t, result)
}

func TestGetMarginMaxWithdrawal(t *testing.T) {
	t.Parallel()
	sharedtestvalues.SkipTestIfCredentialsUnset(t, b)
	result, err := b.GetMarginMaxWithdrawal(context.Background(), currency.BTC)
	require.NoError(t, err)
	assert.NotNil(t, result)
}

func TestGetUMPositionInformation(t *testing.T) {
	t.Parallel()
	sharedtestvalues.SkipTestIfCredentialsUnset(t, b)
	result, err := b.GetUMPositionInformation(context.Background(), "BTCUSDT")
	require.NoError(t, err)
	assert.NotNil(t, result)
}

func TestGetCMPositionInformation(t *testing.T) {
	t.Parallel()
	sharedtestvalues.SkipTestIfCredentialsUnset(t, b)
	result, err := b.GetCMPositionInformation(context.Background(), currency.ETH, "")
	require.NoError(t, err)
	assert.NotNil(t, result)
}

func TestChangeUMInitialLeverage(t *testing.T) {
	t.Parallel()
	sharedtestvalues.SkipTestIfCredentialsUnset(t, b, canManipulateRealOrders)
	result, err := b.ChangeUMInitialLeverage(context.Background(), "BTCUSDT", 29)
	require.NoError(t, err)
	assert.NotNil(t, result)
}

func TestChangeCMInitialLeverage(t *testing.T) {
	t.Parallel()
	sharedtestvalues.SkipTestIfCredentialsUnset(t, b, canManipulateRealOrders)
	result, err := b.ChangeCMInitialLeverage(context.Background(), "BTCUSDT", 29)
	require.NoError(t, err)
	assert.NotNil(t, result)
}

func TestChangeUMPositionMode(t *testing.T) {
	t.Parallel()
	sharedtestvalues.SkipTestIfCredentialsUnset(t, b, canManipulateRealOrders)
	result, err := b.ChangeUMPositionMode(context.Background(), true)
	require.NoError(t, err)
	assert.NotNil(t, result)
}

func TestChangeCMPositionMode(t *testing.T) {
	t.Parallel()
	sharedtestvalues.SkipTestIfCredentialsUnset(t, b, canManipulateRealOrders)
	result, err := b.ChangeCMPositionMode(context.Background(), true)
	require.NoError(t, err)
	assert.NotNil(t, result)
}

func TestGetUMCurrentPositionMode(t *testing.T) {
	t.Parallel()
	sharedtestvalues.SkipTestIfCredentialsUnset(t, b)
	result, err := b.GetUMCurrentPositionMode(context.Background())
	require.NoError(t, err)
	assert.NotNil(t, result)
}

func TestGetCMCurrentPositionMode(t *testing.T) {
	t.Parallel()
	sharedtestvalues.SkipTestIfCredentialsUnset(t, b)
	result, err := b.GetCMCurrentPositionMode(context.Background())
	require.NoError(t, err)
	assert.NotNil(t, result)
}

func TestGetUMAccountTradeList(t *testing.T) {
	t.Parallel()
	sharedtestvalues.SkipTestIfCredentialsUnset(t, b)
	result, err := b.GetUMAccountTradeList(context.Background(), "BTCUSDT", time.Now().Add(-time.Hour*24*5), time.Now().Add(-time.Hour*24), 0, 0)
	require.NoError(t, err)
	assert.NotNil(t, result)
}

func TestGetCMAccountTradeList(t *testing.T) {
	t.Parallel()
	sharedtestvalues.SkipTestIfCredentialsUnset(t, b)
	result, err := b.GetCMAccountTradeList(context.Background(), "BTCUSD_200626", "BTCUSDT", time.Now().Add(-time.Hour*24*5), time.Now().Add(-time.Hour*24), 0, 0)
	require.NoError(t, err)
	assert.NotNil(t, result)
}

func TestGetUMNotionalAndLeverageBrackets(t *testing.T) {
	t.Parallel()
	sharedtestvalues.SkipTestIfCredentialsUnset(t, b)
	result, err := b.GetUMNotionalAndLeverageBrackets(context.Background(), "BTCUSDT")
	require.NoError(t, err)
	assert.NotNil(t, result)
}

func TestGetCMNotionalAndLeverageBrackets(t *testing.T) {
	t.Parallel()
	sharedtestvalues.SkipTestIfCredentialsUnset(t, b)
	result, err := b.GetCMNotionalAndLeverageBrackets(context.Background(), "BTCUSDT")
	require.NoError(t, err)
	assert.NotNil(t, result)
}

func TestGetUsersMarginForceOrders(t *testing.T) {
	t.Parallel()
	sharedtestvalues.SkipTestIfCredentialsUnset(t, b)
	result, err := b.GetUsersMarginForceOrders(context.Background(), time.Now().Add(-time.Hour*24*5), time.Now().Add(-time.Hour*24), 0, 5)
	require.NoError(t, err)
	assert.NotNil(t, result)
}

func TestGetUsersUMForceOrderst(t *testing.T) {
	t.Parallel()
	sharedtestvalues.SkipTestIfCredentialsUnset(t, b)
	result, err := b.GetUsersUMForceOrders(context.Background(), "BTCUSDT", "", time.Time{}, time.Time{}, 10)
	require.NoError(t, err)
	assert.NotNil(t, result)
}

func TestGetUsersCMForceOrderst(t *testing.T) {
	t.Parallel()
	sharedtestvalues.SkipTestIfCredentialsUnset(t, b)
	result, err := b.GetUsersCMForceOrders(context.Background(), "BTCUSDT", "", time.Time{}, time.Time{}, 10)
	require.NoError(t, err)
	assert.NotNil(t, result)
}

func TestGetPortfolioMarginUMTradingQuantitativeRulesIndicator(t *testing.T) {
	t.Parallel()
	sharedtestvalues.SkipTestIfCredentialsUnset(t, b)
	result, err := b.GetPortfolioMarginUMTradingQuantitativeRulesIndicator(context.Background(), currency.EMPTYPAIR)
	require.NoError(t, err)
	assert.NotNil(t, result)
}

func TestGetUMUserCommissionRate(t *testing.T) {
	t.Parallel()
	sharedtestvalues.SkipTestIfCredentialsUnset(t, b)
	result, err := b.GetUMUserCommissionRate(context.Background(), "BTCUSDT")
	require.NoError(t, err)
	assert.NotNil(t, result)
}
func TestGetCMUserCommissionRate(t *testing.T) {
	t.Parallel()
	sharedtestvalues.SkipTestIfCredentialsUnset(t, b)
	result, err := b.GetCMUserCommissionRate(context.Background(), "BTCUSD_PERP")
	require.NoError(t, err)
	assert.NotNil(t, result)
}

func TestGetMarginLoanRecord(t *testing.T) {
	t.Parallel()
	sharedtestvalues.SkipTestIfCredentialsUnset(t, b)
	result, err := b.GetMarginLoanRecord(context.Background(), currency.ETH, time.Now().Add(-time.Hour*24*5), time.Now().Add(-time.Hour*24), 0, 10, 1)
	require.NoError(t, err)
	assert.NotNil(t, result)
}

func TestGetMarginRepayRecord(t *testing.T) {
	t.Parallel()
	sharedtestvalues.SkipTestIfCredentialsUnset(t, b)
	result, err := b.GetMarginRepayRecord(context.Background(), currency.ETH, time.Now().Add(-time.Hour*24*5), time.Now().Add(-time.Hour*24), 0, 10, 1)
	require.NoError(t, err)
	assert.NotNil(t, result)
}

func TestGetMarginBorrowOrLoanInterestHistory(t *testing.T) {
	t.Parallel()
	sharedtestvalues.SkipTestIfCredentialsUnset(t, b)
	result, err := b.GetMarginBorrowOrLoanInterestHistory(context.Background(), currency.ETH, time.Now().Add(-time.Hour*24*5), time.Now().Add(-time.Hour*24), 0, 10, 1)
	require.NoError(t, err)
	assert.NotNil(t, result)
}

func TestGetPortfolioMarginNegativeBalanceInterestHistory(t *testing.T) {
	t.Parallel()
	sharedtestvalues.SkipTestIfCredentialsUnset(t, b)
	result, err := b.GetPortfolioMarginNegativeBalanceInterestHistory(context.Background(), currency.ETH, time.Now().Add(-time.Hour*24*5), time.Now().Add(-time.Hour*24), 10)
	require.NoError(t, err)
	assert.NotNil(t, result)
}

func TestFundAutoCollection(t *testing.T) {
	t.Parallel()
	sharedtestvalues.SkipTestIfCredentialsUnset(t, b, canManipulateRealOrders)
	result, err := b.FundAutoCollection(context.Background())
	require.NoError(t, err)
	assert.NotNil(t, result)
}

func TestFundCollectionByAsset(t *testing.T) {
	t.Parallel()
	_, err := b.FundCollectionByAsset(context.Background(), currency.EMPTYCODE)
	require.ErrorIs(t, err, currency.ErrCurrencyCodeEmpty)

	sharedtestvalues.SkipTestIfCredentialsUnset(t, b, canManipulateRealOrders)
	result, err := b.FundCollectionByAsset(context.Background(), currency.ETH)
	require.NoError(t, err)
	assert.NotNil(t, result)
}

func TestBNBTransferClassic(t *testing.T) {
	t.Parallel()
	sharedtestvalues.SkipTestIfCredentialsUnset(t, b, canManipulateRealOrders)
	result, err := b.BNBTransferClassic(context.Background(), 0.0001, "TO_UM")
	require.NoError(t, err)
	assert.NotNil(t, result)
}

func TestBNBTransfer(t *testing.T) {
	t.Parallel()
	sharedtestvalues.SkipTestIfCredentialsUnset(t, b, canManipulateRealOrders)
	result, err := b.BNBTransfer(context.Background(), 0.0001, "TO_UM")
	require.NoError(t, err)
	assert.NotNil(t, result)
}

func TestGetUMAccountDetail(t *testing.T) {
	t.Parallel()
	sharedtestvalues.SkipTestIfCredentialsUnset(t, b)
	result, err := b.GetUMAccountDetail(context.Background())
	require.NoError(t, err)
	assert.NotNil(t, result)
}

func TestGetCMAccountDetail(t *testing.T) {
	t.Parallel()
	sharedtestvalues.SkipTestIfCredentialsUnset(t, b)
	result, err := b.GetCMAccountDetail(context.Background())
	require.NoError(t, err)
	assert.NotNil(t, result)
}

func TestChangeAutoRepayFuturesStatus(t *testing.T) {
	t.Parallel()
	sharedtestvalues.SkipTestIfCredentialsUnset(t, b)
	result, err := b.ChangeAutoRepayFuturesStatus(context.Background(), false)
	require.NoError(t, err)
	assert.NotNil(t, result)
}

func TestGetAutoRepayFuturesStatus(t *testing.T) {
	t.Parallel()
	sharedtestvalues.SkipTestIfCredentialsUnset(t, b)
	result, err := b.GetAutoRepayFuturesStatus(context.Background())
	require.NoError(t, err)
	assert.NotNil(t, result)
}

func TestRepayFuturesNegativeBalance(t *testing.T) {
	t.Parallel()
	sharedtestvalues.SkipTestIfCredentialsUnset(t, b, canManipulateRealOrders)
	result, err := b.RepayFuturesNegativeBalance(context.Background())
	require.NoError(t, err)
	assert.NotNil(t, result)
}

func TestGetUMPositionADLQuantileEstimation(t *testing.T) {
	t.Parallel()
	sharedtestvalues.SkipTestIfCredentialsUnset(t, b)
	result, err := b.GetUMPositionADLQuantileEstimation(context.Background(), "BTCUSDT")
	require.NoError(t, err)
	assert.NotNil(t, result)
}

func TestGetCMPositionADLQuantileEstimation(t *testing.T) {
	t.Parallel()
	sharedtestvalues.SkipTestIfCredentialsUnset(t, b)
	result, err := b.GetCMPositionADLQuantileEstimation(context.Background(), "BTCUSD_200925")
	require.NoError(t, err)
	assert.NotNil(t, result)
}

func TestAdjustCrossMarginMaxLeverage(t *testing.T) {
	t.Parallel()
	sharedtestvalues.SkipTestIfCredentialsUnset(t, b)
	result, err := b.AdjustCrossMarginMaxLeverage(context.Background(), 10)
	require.NoError(t, err)
	assert.NotNil(t, result)
}

func TestGetCrossMarginTransferHistory(t *testing.T) {
	t.Parallel()
	sharedtestvalues.SkipTestIfCredentialsUnset(t, b)
	result, err := b.GetCrossMarginTransferHistory(context.Background(), currency.ETH, "ROLL_IN", "", time.Time{}, time.Time{}, 10, 30)
	require.NoError(t, err)
	assert.NotNil(t, result)
}

func TestNewMarginAccountOCOOrder(t *testing.T) {
	t.Parallel()
	sharedtestvalues.SkipTestIfCredentialsUnset(t, b, canManipulateRealOrders)
	result, err := b.NewMarginAccountOCOOrder(context.Background(), &MarginOCOOrderParam{
		Symbol:    currency.NewPair(currency.BTC, currency.USDT),
		Side:      order.Buy.String(),
		Quantity:  0.000001,
		Price:     12312,
		StopPrice: 12345,
	})
	require.NoError(t, err)
	assert.NotNil(t, result)
}

func TestCancelMarginAccountOCOOrder(t *testing.T) {
	t.Parallel()
	sharedtestvalues.SkipTestIfCredentialsUnset(t, b, canManipulateRealOrders)
	result, err := b.CancelMarginAccountOCOOrder(context.Background(), "LTCBTC", "12345678", "", true, 0)
	require.NoError(t, err)
	assert.NotNil(t, result)
}

func TestGetMarginAccountOCOOrder(t *testing.T) {
	t.Parallel()
	sharedtestvalues.SkipTestIfCredentialsUnset(t, b)
	result, err := b.GetMarginAccountOCOOrder(context.Background(), "LTCBTC", "12345", 0, false)
	require.NoError(t, err)
	assert.NotNil(t, result)
}

func TestGetMarginAccountAllOCO(t *testing.T) {
	t.Parallel()
	sharedtestvalues.SkipTestIfCredentialsUnset(t, b)
	result, err := b.GetMarginAccountAllOCO(context.Background(), "LTCBTC", true, time.Now().Add(-time.Hour*24), time.Now(), 0, 12)
	require.NoError(t, err)
	assert.NotNil(t, result)
}

func TestGetMarginAccountsOpenOCOOrder(t *testing.T) {
	t.Parallel()
	sharedtestvalues.SkipTestIfCredentialsUnset(t, b)
	result, err := b.GetMarginAccountsOpenOCOOrder(context.Background(), true, usdtmTradablePair.String())
	require.NoError(t, err)
	assert.NotNil(t, result)
}

func TestGetMarginAccountTradeList(t *testing.T) {
	t.Parallel()
	sharedtestvalues.SkipTestIfCredentialsUnset(t, b)
	result, err := b.GetMarginAccountTradeList(context.Background(), "BNBBTC", true, time.Time{}, time.Time{}, 0, 0, 0)
	require.NoError(t, err)
	assert.NotNil(t, result)
}

func TestGetMaxBorrow(t *testing.T) {
	t.Parallel()
	sharedtestvalues.SkipTestIfCredentialsUnset(t, b)
	result, err := b.GetMaxBorrow(context.Background(), currency.ETH, "BTCETH")
	require.NoError(t, err)
	assert.NotNil(t, result)
}

func TestGetMaxTransferOutAmount(t *testing.T) {
	t.Parallel()
	sharedtestvalues.SkipTestIfCredentialsUnset(t, b)
	result, err := b.GetMaxTransferOutAmount(context.Background(), currency.ETH, "")
	require.NoError(t, err)
	assert.NotNil(t, result)
}

func TestGetSummaryOfMarginAccount(t *testing.T) {
	t.Parallel()
	sharedtestvalues.SkipTestIfCredentialsUnset(t, b)
	result, err := b.GetSummaryOfMarginAccount(context.Background())
	require.NoError(t, err)
	assert.NotNil(t, result)
}

func TestGetIsolatedMarginAccountInfo(t *testing.T) {
	t.Parallel()
	sharedtestvalues.SkipTestIfCredentialsUnset(t, b)
	result, err := b.GetIsolatedMarginAccountInfo(context.Background(), []string{"BTCUSDT"})
	require.NoError(t, err)
	assert.NotNil(t, result)
}

func TestDisableIsolatedMarginAccount(t *testing.T) {
	t.Parallel()
	sharedtestvalues.SkipTestIfCredentialsUnset(t, b)
	result, err := b.DisableIsolatedMarginAccount(context.Background(), "BTCUSDT")
	require.NoError(t, err)
	assert.NotNil(t, result)
}

func TestEnableIsolatedMarginAccount(t *testing.T) {
	t.Parallel()
	sharedtestvalues.SkipTestIfCredentialsUnset(t, b)
	result, err := b.EnableIsolatedMarginAccount(context.Background(), "BTCUSDT")
	require.NoError(t, err)
	assert.NotNil(t, result)
}

func TestGetEnabledIsolatedMarginAccountLimit(t *testing.T) {
	t.Parallel()
	sharedtestvalues.SkipTestIfCredentialsUnset(t, b)
	result, err := b.GetEnabledIsolatedMarginAccountLimit(context.Background())
	require.NoError(t, err)
	assert.NotNil(t, result)
}

func TestGetAllIsolatedMarginSymbols(t *testing.T) {
	t.Parallel()
	sharedtestvalues.SkipTestIfCredentialsUnset(t, b)
	result, err := b.GetAllIsolatedMarginSymbols(context.Background(), "")
	require.NoError(t, err)
	assert.NotNil(t, result)
}

func TestToggleBNBBurn(t *testing.T) {
	t.Parallel()
	sharedtestvalues.SkipTestIfCredentialsUnset(t, b, canManipulateRealOrders)
	result, err := b.ToggleBNBBurn(context.Background(), true, false)
	require.NoError(t, err)
	assert.NotNil(t, result)
}

func TestGetBNBBurnStatus(t *testing.T) {
	t.Parallel()
	sharedtestvalues.SkipTestIfCredentialsUnset(t, b, canManipulateRealOrders)
	result, err := b.GetBNBBurnStatus(context.Background())
	require.NoError(t, err)
	assert.NotNil(t, result)
}

func TestGetMarginInterestRateHistory(t *testing.T) {
	t.Parallel()
	sharedtestvalues.SkipTestIfCredentialsUnset(t, b)
	result, err := b.GetMarginInterestRateHistory(context.Background(), currency.ETH, 0, time.Time{}, time.Time{})
	require.NoError(t, err)
	assert.NotNil(t, result)
}

func TestGetCrossMarginFeeData(t *testing.T) {
	t.Parallel()
	sharedtestvalues.SkipTestIfCredentialsUnset(t, b)
	result, err := b.GetCrossMarginFeeData(context.Background(), 0, currency.BTC)
	require.NoError(t, err)
	assert.NotNil(t, result)
}

func TestGetIsolatedMaringFeeData(t *testing.T) {
	t.Parallel()
	sharedtestvalues.SkipTestIfCredentialsUnset(t, b)
	result, err := b.GetIsolatedMaringFeeData(context.Background(), 1, "BTCUSDT")
	require.NoError(t, err)
	assert.NotNil(t, result)
}

func TestGetIsolatedMarginTierData(t *testing.T) {
	t.Parallel()
	sharedtestvalues.SkipTestIfCredentialsUnset(t, b)
	result, err := b.GetIsolatedMarginTierData(context.Background(), "BTCUSDT", 10)
	require.NoError(t, err)
	assert.NotNil(t, result)
}

func TestGetCurrencyMarginOrderCountUsage(t *testing.T) {
	t.Parallel()
	sharedtestvalues.SkipTestIfCredentialsUnset(t, b)
	result, err := b.GetCurrencyMarginOrderCountUsage(context.Background(), true, "BTCUSDT")
	require.NoError(t, err)
	assert.NotNil(t, result)
}

func TestCrossMarginCollateralRatio(t *testing.T) {
	t.Parallel()
	sharedtestvalues.SkipTestIfCredentialsUnset(t, b)
	result, err := b.GetCrossMarginCollateralRatio(context.Background())
	require.NoError(t, err)
	assert.NotNil(t, result)
}

func TestGetSmallLiabilityExchangeCoinList(t *testing.T) {
	t.Parallel()
	sharedtestvalues.SkipTestIfCredentialsUnset(t, b)
	result, err := b.GetSmallLiabilityExchangeCoinList(context.Background())
	require.NoError(t, err)
	assert.NotNil(t, result)
}

func TestMarginSmallLiabilityExchange(t *testing.T) {
	t.Parallel()
	sharedtestvalues.SkipTestIfCredentialsUnset(t, b)
	result, err := b.MarginSmallLiabilityExchange(context.Background(), []string{"BTC", "ETH"})
	require.NoError(t, err)
	assert.NotNil(t, result)
}

func TestGetSmallLiabilityExchangeHistory(t *testing.T) {
	t.Parallel()
	sharedtestvalues.SkipTestIfCredentialsUnset(t, b)
	result, err := b.GetSmallLiabilityExchangeHistory(context.Background(), 1, 10, time.Time{}, time.Time{})
	require.NoError(t, err)
	assert.NotNil(t, result)
}

func TestGetFutureHourlyInterestRate(t *testing.T) {
	t.Parallel()
	sharedtestvalues.SkipTestIfCredentialsUnset(t, b)
	result, err := b.GetFutureHourlyInterestRate(context.Background(), []string{"BTC", "ETH"}, true)
	require.NoError(t, err)
	assert.NotNil(t, result)
}

func TestGetCrossOrIsolatedMarginCapitalFlow(t *testing.T) {
	t.Parallel()
	sharedtestvalues.SkipTestIfCredentialsUnset(t, b)
	result, err := b.GetCrossOrIsolatedMarginCapitalFlow(context.Background(), currency.ETH, "", "BORROW", time.Time{}, time.Time{}, 10, 20)
	require.NoError(t, err)
	assert.NotNil(t, result)
}

func TestGetTokensOrSymbolsDelistSchedule(t *testing.T) {
	t.Parallel()
	sharedtestvalues.SkipTestIfCredentialsUnset(t, b)
	result, err := b.GetTokensOrSymbolsDelistSchedule(context.Background())
	require.NoError(t, err)
	assert.NotNil(t, result)
}

func TestGetMarginAvailableInventory(t *testing.T) {
	t.Parallel()
	sharedtestvalues.SkipTestIfCredentialsUnset(t, b)
	result, err := b.GetMarginAvailableInventory(context.Background(), "ISOLATED")
	require.NoError(t, err)
	assert.NotNil(t, result)
}

func TestMarginManualLiquidiation(t *testing.T) {
	t.Parallel()
	sharedtestvalues.SkipTestIfCredentialsUnset(t, b, canManipulateRealOrders)
	result, err := b.MarginManualLiquidiation(context.Background(), "ISOLATED", "")
	require.NoError(t, err)
	assert.NotNil(t, result)
}

func TestGetLiabilityCoinLeverageBracketInCrossMarginProMode(t *testing.T) {
	t.Parallel()
	sharedtestvalues.SkipTestIfCredentialsUnset(t, b)
	result, err := b.GetLiabilityCoinLeverageBracketInCrossMarginProMode(context.Background())
	require.NoError(t, err)
	assert.NotNil(t, result)
}

func TestGetSimpleEarnFlexibleProductList(t *testing.T) {
	t.Parallel()
	sharedtestvalues.SkipTestIfCredentialsUnset(t, b)
	result, err := b.GetSimpleEarnFlexibleProductList(context.Background(), currency.BTC, 2, 10)
	require.NoError(t, err)
	assert.NotNil(t, result)
}

func TestGetSimpleEarnLockedProducts(t *testing.T) {
	t.Parallel()
	sharedtestvalues.SkipTestIfCredentialsUnset(t, b)
	result, err := b.GetSimpleEarnLockedProducts(context.Background(), currency.BTC, 2, 10)
	require.NoError(t, err)
	assert.NotNil(t, result)
}

func TestSubscribeToFlexibleProducts(t *testing.T) {
	t.Parallel()
	sharedtestvalues.SkipTestIfCredentialsUnset(t, b, canManipulateRealOrders)
	result, err := b.SubscribeToFlexibleProducts(context.Background(), "product-id", "FUND", 1, true)
	require.NoError(t, err)
	assert.NotNil(t, result)
}

func TestSubscribeToLockedProducts(t *testing.T) {
	t.Parallel()
	sharedtestvalues.SkipTestIfCredentialsUnset(t, b, canManipulateRealOrders)
	result, err := b.SubscribeToLockedProducts(context.Background(), "project-id", "SPOT", 1, false)
	require.NoError(t, err)
	assert.NotNil(t, result)
}

func TestRedeemFlexibleProduct(t *testing.T) {
	t.Parallel()
	sharedtestvalues.SkipTestIfCredentialsUnset(t, b, canManipulateRealOrders)
	result, err := b.RedeemFlexibleProduct(context.Background(), "product-id", "FUND", true, 0.1234)
	require.NoError(t, err)
	assert.NotNil(t, result)
}

func TestRedeemLockedProduct(t *testing.T) {
	t.Parallel()
	sharedtestvalues.SkipTestIfCredentialsUnset(t, b, canManipulateRealOrders)
	result, err := b.RedeemLockedProduct(context.Background(), 12345)
	require.NoError(t, err)
	assert.NotNil(t, result)
}

func TestGetFlexibleProductPosition(t *testing.T) {
	t.Parallel()
	sharedtestvalues.SkipTestIfCredentialsUnset(t, b)
	result, err := b.GetFlexibleProductPosition(context.Background(), currency.BTC, "", 0, 10)
	require.NoError(t, err)
	assert.NotNil(t, result)
}

func TestGetLockedProductPosition(t *testing.T) {
	t.Parallel()
	sharedtestvalues.SkipTestIfCredentialsUnset(t, b)
	result, err := b.GetLockedProductPosition(context.Background(), currency.ETH, "", "", 0, 12)
	require.NoError(t, err)
	assert.NotNil(t, result)
}

func TestSimpleAccount(t *testing.T) {
	t.Parallel()
	sharedtestvalues.SkipTestIfCredentialsUnset(t, b)
	result, err := b.SimpleAccount(context.Background())
	require.NoError(t, err)
	assert.NotNil(t, result)
}

func TestGetFlexibleSubscriptionRecord(t *testing.T) {
	t.Parallel()
	sharedtestvalues.SkipTestIfCredentialsUnset(t, b)
	result, err := b.GetFlexibleSubscriptionRecord(context.Background(), "", "", currency.ETH, time.Now().Add(-time.Hour*48), time.Now(), 0, 12)
	require.NoError(t, err)
	assert.NotNil(t, result)
}

func TestGetLockedSubscriptionsRecords(t *testing.T) {
	t.Parallel()
	sharedtestvalues.SkipTestIfCredentialsUnset(t, b)
	result, err := b.GetLockedSubscriptionsRecords(context.Background(), "", currency.ETH, time.Now().Add(-time.Hour*480), time.Now(), 0, 12)
	require.NoError(t, err)
	assert.NotNil(t, result)
}

func TestGetFlexibleRedemptionRecord(t *testing.T) {
	t.Parallel()
	sharedtestvalues.SkipTestIfCredentialsUnset(t, b)
	result, err := b.GetFlexibleRedemptionRecord(context.Background(), "", "1234", currency.LTC, time.Now().Add(-time.Hour*48), time.Now(), 0, 12)
	require.NoError(t, err)
	assert.NotNil(t, result)
}

func TestGetLockedRedemptionRecord(t *testing.T) {
	t.Parallel()
	sharedtestvalues.SkipTestIfCredentialsUnset(t, b)
	result, err := b.GetLockedRedemptionRecord(context.Background(), "", "1234", currency.LTC, time.Now().Add(-time.Hour*48), time.Now(), 0, 12)
	require.NoError(t, err)
	assert.NotNil(t, result)
}

func TestGetFlexibleRewardHistory(t *testing.T) {
	t.Parallel()
	sharedtestvalues.SkipTestIfCredentialsUnset(t, b)
	result, err := b.GetFlexibleRewardHistory(context.Background(), "product-type", "", currency.BTC, time.Now().Add(-time.Hour*48), time.Now().Add(-time.Hour*2), 1, 10)
	require.NoError(t, err)
	assert.NotNil(t, result)
}

func TestGetLockedRewardHistory(t *testing.T) {
	t.Parallel()
	sharedtestvalues.SkipTestIfCredentialsUnset(t, b)
	result, err := b.GetLockedRewardHistory(context.Background(), "12345", currency.BTC, time.Now().Add(-time.Hour*48), time.Now().Add(-time.Hour*2), 10, 40)
	require.NoError(t, err)
	assert.NotNil(t, result)
}

func TestSetFlexibleAutoSusbcribe(t *testing.T) {
	t.Parallel()
	sharedtestvalues.SkipTestIfCredentialsUnset(t, b, canManipulateRealOrders)
	result, err := b.SetFlexibleAutoSusbcribe(context.Background(), "product-id", true)
	require.NoError(t, err)
	assert.NotNil(t, result)
}

func TestSetLockedAutoSubscribe(t *testing.T) {
	t.Parallel()
	sharedtestvalues.SkipTestIfCredentialsUnset(t, b, canManipulateRealOrders)
	result, err := b.SetLockedAutoSubscribe(context.Background(), "position-id", true)
	require.NoError(t, err)
	assert.NotNil(t, result)
}

func TestGetFlexiblePersonalLeftQuota(t *testing.T) {
	t.Parallel()
	sharedtestvalues.SkipTestIfCredentialsUnset(t, b)
	result, err := b.GetFlexiblePersonalLeftQuota(context.Background(), "12345")
	require.NoError(t, err)
	assert.NotNil(t, result)
}

func TestGetLockedPersonalLeftQuota(t *testing.T) {
	t.Parallel()
	sharedtestvalues.SkipTestIfCredentialsUnset(t, b)
	result, err := b.GetLockedPersonalLeftQuota(context.Background(), "12345")
	require.NoError(t, err)
	assert.NotNil(t, result)
}

func TestGetFlexibleSubscriptionPreview(t *testing.T) {
	t.Parallel()
	sharedtestvalues.SkipTestIfCredentialsUnset(t, b)
	result, err := b.GetFlexibleSubscriptionPreview(context.Background(), "1234", 0.0001)
	require.NoError(t, err)
	assert.NotNil(t, result)
}

func TestGetLockedSubscriptionPreview(t *testing.T) {
	t.Parallel()
	sharedtestvalues.SkipTestIfCredentialsUnset(t, b)
	result, err := b.GetLockedSubscriptionPreview(context.Background(), "12345", 0.1234, false)
	require.NoError(t, err)
	assert.NotNil(t, result)
}

func TestGetSimpleEarnRatehistory(t *testing.T) {
	t.Parallel()
	sharedtestvalues.SkipTestIfCredentialsUnset(t, b)
	result, err := b.GetSimpleEarnRatehistory(context.Background(), "project-id", time.Now().Add(-time.Hour*48), time.Now().Add(-time.Hour*2), 0, 10)
	require.NoError(t, err)
	assert.NotNil(t, result)
}

func TestGetSimpleEarnCollateralRecord(t *testing.T) {
	t.Parallel()
	sharedtestvalues.SkipTestIfCredentialsUnset(t, b)
	result, err := b.GetSimpleEarnCollateralRecord(context.Background(), "project-id", time.Now().Add(-time.Hour*48), time.Now().Add(-time.Hour*2), 0, 10)
	require.NoError(t, err)
	assert.NotNil(t, result)
}

func TestGetDualInvestmentProductList(t *testing.T) {
	t.Parallel()
	sharedtestvalues.SkipTestIfCredentialsUnset(t, b, canManipulateRealOrders)
	result, err := b.GetDualInvestmentProductList(context.Background(), "CALL", currency.BTC, currency.ETH, 0, 0)
	require.NoError(t, err)
	assert.NotNil(t, result)
}

func TestSubscribeDualInvestmentProducts(t *testing.T) {
	t.Parallel()
	sharedtestvalues.SkipTestIfCredentialsUnset(t, b, canManipulateRealOrders)
	result, err := b.SubscribeDualInvestmentProducts(context.Background(), "1234", "order-id", "STANDARD", 0.1)
	require.NoError(t, err)
	assert.NotNil(t, result)
}

func TestGetDualInvestmentPositions(t *testing.T) {
	t.Parallel()
	sharedtestvalues.SkipTestIfCredentialsUnset(t, b)
	result, err := b.GetDualInvestmentPositions(context.Background(), "PURCHASE_FAIL", 0, 10)
	require.NoError(t, err)
	assert.NotNil(t, result)
}

func TestCheckDualInvestmentAccounts(t *testing.T) {
	t.Parallel()
	sharedtestvalues.SkipTestIfCredentialsUnset(t, b)
	result, err := b.CheckDualInvestmentAccounts(context.Background())
	require.NoError(t, err)
	assert.NotNil(t, result)
}

func TestChangeAutoCompoundStatus(t *testing.T) {
	t.Parallel()
<<<<<<< HEAD
	sharedtestvalues.SkipTestIfCredentialsUnset(t, b, canManipulateRealOrders)
	result, err := b.ChangeAutoCompoundStatus(context.Background(), "123456789", "STANDARD")
	require.NoError(t, err)
	assert.NotNil(t, result)
=======
	expected := subscription.List{}
	pairs, err := b.GetEnabledPairs(asset.Spot)
	assert.NoError(t, err, "GetEnabledPairs should not error")
	for _, p := range pairs {
		for _, c := range []string{"kline_1m", "depth@100ms", "ticker", "trade"} {
			expected = append(expected, &subscription.Subscription{
				Channel: p.Format(currency.PairFormat{Delimiter: "", Uppercase: false}).String() + "@" + c,
				Pairs:   currency.Pairs{p},
				Asset:   asset.Spot,
			})
		}
	}
	subs, err := b.generateSubscriptions()
	assert.NoError(t, err, "GenerateSubscriptions should not error")
	if assert.Len(t, subs, len(expected), "Should have the correct number of subs") {
		assert.ElementsMatch(t, subs, expected, "Should get the correct subscriptions")
	}
>>>>>>> 59469331
}

func TestGetTargetAssetList(t *testing.T) {
	t.Parallel()
	sharedtestvalues.SkipTestIfCredentialsUnset(t, b)
	result, err := b.GetTargetAssetList(context.Background(), currency.BTC, 10, 40)
	require.NoError(t, err)
	assert.NotNil(t, result)
}

func TestGetTargetAssetROIData(t *testing.T) {
	t.Parallel()
	sharedtestvalues.SkipTestIfCredentialsUnset(t, b)
	result, err := b.GetTargetAssetROIData(context.Background(), currency.ETH, "THREE_YEAR")
	require.NoError(t, err)
	assert.NotNil(t, result)
}

func TestGetAllSourceAssetAndTargetAsset(t *testing.T) {
	t.Parallel()
	sharedtestvalues.SkipTestIfCredentialsUnset(t, b)
	result, err := b.GetAllSourceAssetAndTargetAsset(context.Background())
	require.NoError(t, err)
	assert.NotNil(t, result)
}

func TestGetSourceAssetList(t *testing.T) {
	t.Parallel()
	sharedtestvalues.SkipTestIfCredentialsUnset(t, b)
	result, err := b.GetSourceAssetList(context.Background(), currency.BTC, 123, "RECURRING", "MAIN_SITE", true)
	require.NoError(t, err)
	assert.NotNil(t, result)
}

func TestInvestmentPlanCreation(t *testing.T) {
	t.Parallel()
	_, err := b.InvestmentPlanCreation(context.Background(), &InvestmentPlanParams{})
	require.ErrorIs(t, errNilArgument, err)

	sharedtestvalues.SkipTestIfCredentialsUnset(t, b, canManipulateRealOrders)
	result, err := b.InvestmentPlanCreation(context.Background(), &InvestmentPlanParams{
		SourceType:            "MAIN_SITE",
		PlanType:              "SINGLE",
		SubscriptionAmount:    4,
		SubscriptionCycle:     "H4",
		SubscriptionStartTime: 8,
		SourceAsset:           currency.USDT,
		Details: []PortfolioDetail{
			{
				TargetAsset: currency.ETH,
				Percentage:  12,
			},
			{
				TargetAsset: currency.ETH,
				Percentage:  20,
			},
		},
	})
	require.NoError(t, err)
	assert.NotNil(t, result)
}

func TestInvestmentPlanAdjustment(t *testing.T) {
	t.Parallel()
	_, err := b.InvestmentPlanAdjustment(context.Background(), nil)
	require.ErrorIs(t, err, errNilArgument)

	sharedtestvalues.SkipTestIfCredentialsUnset(t, b, canManipulateRealOrders)
	result, err := b.InvestmentPlanAdjustment(context.Background(), &AdjustInvestmentPlan{
		PlanID:                1234232,
		SubscriptionAmount:    4,
		SubscriptionCycle:     "H4",
		SubscriptionStartTime: 8,
		SourceAsset:           currency.USDT,
		Details: []PortfolioDetail{
			{
				TargetAsset: currency.ETH,
				Percentage:  12,
			},
			{
				TargetAsset: currency.ETH,
				Percentage:  20,
			},
		},
	})
	require.NoError(t, err)
	assert.NotNil(t, result)
}

func TestChangePlanStatus(t *testing.T) {
	t.Parallel()
	sharedtestvalues.SkipTestIfCredentialsUnset(t, b, canManipulateRealOrders)
	result, err := b.ChangePlanStatus(context.Background(), 12345, "PAUSED")
	require.NoError(t, err)
	assert.NotNil(t, result)
}

func TestGetListOfPlans(t *testing.T) {
	t.Parallel()
	sharedtestvalues.SkipTestIfCredentialsUnset(t, b)
	result, err := b.GetListOfPlans(context.Background(), "SINGLE")
	require.NoError(t, err)
	assert.NotNil(t, result)
}

func TestGetHoldingDetailsOfPlan(t *testing.T) {
	t.Parallel()
	sharedtestvalues.SkipTestIfCredentialsUnset(t, b)
	result, err := b.GetHoldingDetailsOfPlan(context.Background(), 1234, "")
	require.NoError(t, err)
	assert.NotNil(t, result)
}

func TestGetSubscriptionsTransactionHistory(t *testing.T) {
	t.Parallel()
	sharedtestvalues.SkipTestIfCredentialsUnset(t, b)
	result, err := b.GetSubscriptionsTransactionHistory(context.Background(), 1232, 20, 0, time.Time{}, time.Time{}, currency.BTC, "PORTFOLIO")
	require.NoError(t, err)
	assert.NotNil(t, result)
}

func TestGetIndexDetail(t *testing.T) {
	t.Parallel()
	sharedtestvalues.SkipTestIfCredentialsUnset(t, b)
	result, err := b.GetIndexDetail(context.Background(), 1234)
	require.NoError(t, err)
	assert.NotNil(t, result)
}

func TestGetIndexLinkedPlanPositionDetails(t *testing.T) {
	t.Parallel()
	sharedtestvalues.SkipTestIfCredentialsUnset(t, b)
	result, err := b.GetIndexLinkedPlanPositionDetails(context.Background(), 123)
	require.NoError(t, err)
	assert.NotNil(t, result)
}

func TestOneTimeTransaction(t *testing.T) {
	t.Parallel()
	_, err := b.OneTimeTransaction(context.Background(), nil)
	require.ErrorIs(t, err, errNilArgument)

	sharedtestvalues.SkipTestIfCredentialsUnset(t, b, canManipulateRealOrders)
	result, err := b.OneTimeTransaction(context.Background(), &OneTimeTransactionParams{
		SourceType:         "MAIN_SITE",
		SubscriptionAmount: 12,
		SourceAsset:        currency.USDT,
		Details: []PortfolioDetail{
			{
				TargetAsset: currency.BTC,
				Percentage:  30,
			},
			{
				TargetAsset: currency.ETH,
				Percentage:  50,
			},
		},
	})
	require.NoError(t, err)
	assert.NotNil(t, result)
}

func TestGetOneTimeTransactionStatus(t *testing.T) {
	t.Parallel()
	sharedtestvalues.SkipTestIfCredentialsUnset(t, b)
	result, err := b.GetOneTimeTransactionStatus(context.Background(), 1234, "")
	require.NoError(t, err)
	assert.NotNil(t, result)
}

func TestIndexLinkedPlanRedemption(t *testing.T) {
	t.Parallel()
	sharedtestvalues.SkipTestIfCredentialsUnset(t, b)
	result, err := b.IndexLinkedPlanRedemption(context.Background(), 12333, 30, "")
	require.NoError(t, err)
	assert.NotNil(t, result)
}

func TestGetIndexLinkedPlanRedemption(t *testing.T) {
	t.Parallel()
	sharedtestvalues.SkipTestIfCredentialsUnset(t, b, canManipulateRealOrders)
	result, err := b.GetIndexLinkedPlanRedemption(context.Background(), "123123", time.Now().Add(-time.Hour*48), time.Now(), currency.ETH, 0, 10)
	require.NoError(t, err)
	assert.NotNil(t, result)
}

func TestGetIndexLinkedPlanRebalanceDetails(t *testing.T) {
	t.Parallel()
	sharedtestvalues.SkipTestIfCredentialsUnset(t, b)
	result, err := b.GetIndexLinkedPlanRebalanceDetails(context.Background(), time.Time{}, time.Time{}, 0, 10)
	require.NoError(t, err)
	assert.NotNil(t, result)
}

func TestGetSubscribeETHStaking(t *testing.T) {
	t.Parallel()
	sharedtestvalues.SkipTestIfCredentialsUnset(t, b)
	result, err := b.GetSubscribeETHStaking(context.Background(), 0.001)
	require.NoError(t, err)
	assert.NotNil(t, result)
}

func TestSusbcribeETHStakingV2(t *testing.T) {
	t.Parallel()
	sharedtestvalues.SkipTestIfCredentialsUnset(t, b)
	result, err := b.SusbcribeETHStakingV2(context.Background(), 0.123)
	require.NoError(t, err)
	assert.NotNil(t, result)
}

func TestRedeemETH(t *testing.T) {
	t.Parallel()
	sharedtestvalues.SkipTestIfCredentialsUnset(t, b, canManipulateRealOrders)
	result, err := b.RedeemETH(context.Background(), 0.123, currency.ETH)
	require.NoError(t, err)
	assert.NotNil(t, result)
}

func TestGetETHStakingHistory(t *testing.T) {
	t.Parallel()
	sharedtestvalues.SkipTestIfCredentialsUnset(t, b)
	result, err := b.GetETHStakingHistory(context.Background(), time.Now().Add(-time.Hour*48), time.Now(), 0, 10)
	require.NoError(t, err)
	assert.NotNil(t, result)
}

func TestGetETHRedemptionHistory(t *testing.T) {
	t.Parallel()
	sharedtestvalues.SkipTestIfCredentialsUnset(t, b)
	result, err := b.GetETHRedemptionHistory(context.Background(), time.Now().Add(-time.Hour*48), time.Now(), 0, 10)
	require.NoError(t, err)
	assert.NotNil(t, result)
}

func TestGetBETHRewardsDistributionHistory(t *testing.T) {
	t.Parallel()
	sharedtestvalues.SkipTestIfCredentialsUnset(t, b)
	result, err := b.GetBETHRewardsDistributionHistory(context.Background(), time.Now().Add(-time.Hour*48), time.Now(), 0, 10)
	require.NoError(t, err)
	assert.NotNil(t, result)
}

func TestGetCurrentETHStakingQuota(t *testing.T) {
	t.Parallel()
	sharedtestvalues.SkipTestIfCredentialsUnset(t, b)
	result, err := b.GetCurrentETHStakingQuota(context.Background())
	require.NoError(t, err)
	assert.NotNil(t, result)
}

func TestGetWBETHRateHistory(t *testing.T) {
	t.Parallel()
	sharedtestvalues.SkipTestIfCredentialsUnset(t, b)
	result, err := b.GetWBETHRateHistory(context.Background(), time.Now().Add(-time.Hour*48), time.Now(), 0, 10)
	require.NoError(t, err)
	assert.NotNil(t, result)
}

func TestGetETHStakingAccount(t *testing.T) {
	t.Parallel()
	sharedtestvalues.SkipTestIfCredentialsUnset(t, b)
	result, err := b.GetETHStakingAccount(context.Background())
	require.NoError(t, err)
	assert.NotNil(t, result)
}

func TestGetETHStakingAccountV2(t *testing.T) {
	t.Parallel()
	sharedtestvalues.SkipTestIfCredentialsUnset(t, b)
	result, err := b.GetETHStakingAccountV2(context.Background())
	require.NoError(t, err)
	assert.NotNil(t, result)
}

func TestWrapBETH(t *testing.T) {
	t.Parallel()
	_, err := b.WrapBETH(context.Background(), 0)
	require.ErrorIs(t, err, order.ErrAmountBelowMin)

	sharedtestvalues.SkipTestIfCredentialsUnset(t, b)
	result, err := b.WrapBETH(context.Background(), 0.001)
	require.NoError(t, err)
	assert.NotNil(t, result)
}

func TestGetWBETHWrapHistory(t *testing.T) {
	t.Parallel()
	sharedtestvalues.SkipTestIfCredentialsUnset(t, b)
	result, err := b.GetWBETHWrapHistory(context.Background(), time.Now().Add(-time.Hour*48), time.Now(), 0, 10)
	require.NoError(t, err)
	assert.NotNil(t, result)
}

func TestGetWBETHUnwrapHistory(t *testing.T) {
	t.Parallel()
	sharedtestvalues.SkipTestIfCredentialsUnset(t, b)
	result, err := b.GetWBETHUnwrapHistory(context.Background(), time.Now().Add(-time.Hour*48), time.Now(), 0, 10)
	require.NoError(t, err)
	assert.NotNil(t, result)
}

func TestGetWBETHRewardHistory(t *testing.T) {
	t.Parallel()
	sharedtestvalues.SkipTestIfCredentialsUnset(t, b)
	result, err := b.GetWBETHRewardHistory(context.Background(), time.Now().Add(-time.Hour*48), time.Now(), 0, 10)
	require.NoError(t, err)
	assert.NotNil(t, result)
}

func TestAcquiringAlgorithm(t *testing.T) {
	t.Parallel()
	sharedtestvalues.SkipTestIfCredentialsUnset(t, b)
	result, err := b.AcquiringAlgorithm(context.Background())
	require.NoError(t, err)
	assert.NotNil(t, result)
}

func TestGetCoinNames(t *testing.T) {
	t.Parallel()
	sharedtestvalues.SkipTestIfCredentialsUnset(t, b)
	result, err := b.GetCoinNames(context.Background())
	require.NoError(t, err)
	assert.NotNil(t, result)
}

func TestGetDetailMinerList(t *testing.T) {
	t.Parallel()
	sharedtestvalues.SkipTestIfCredentialsUnset(t, b)
	result, err := b.GetDetailMinerList(context.Background(), "sha256", "sams", "bhdc1.16A10404B")
	require.NoError(t, err)
	assert.NotNil(t, result)
}

func TestGetMinersList(t *testing.T) {
	t.Parallel()
	sharedtestvalues.SkipTestIfCredentialsUnset(t, b)
	result, err := b.GetMinersList(context.Background(), "sha256", "sams", true, 0, 10, 10)
	require.NoError(t, err)
	assert.NotNil(t, result)
}

func TestGetEarningList(t *testing.T) {
	t.Parallel()
	sharedtestvalues.SkipTestIfCredentialsUnset(t, b)
	result, err := b.GetEarningList(context.Background(), "sha256", "sams", currency.ETH, time.Time{}, time.Time{}, 0, 10)
	require.NoError(t, err)
	assert.NotNil(t, result)
}

func TestExtraBonousList(t *testing.T) {
	t.Parallel()
	sharedtestvalues.SkipTestIfCredentialsUnset(t, b)
	result, err := b.ExtraBonousList(context.Background(), "sha256", "sams", currency.ETH, time.Time{}, time.Time{}, 0, 10)
	require.NoError(t, err)
	assert.NotNil(t, result)
}

func TestGetHashrateRescaleList(t *testing.T) {
	t.Parallel()
	sharedtestvalues.SkipTestIfCredentialsUnset(t, b)
	result, err := b.GetHashrateRescaleList(context.Background(), 10, 20)
	require.NoError(t, err)
	assert.NotNil(t, result)
}

func TestGetHashrateRescaleDetail(t *testing.T) {
	t.Parallel()
	sharedtestvalues.SkipTestIfCredentialsUnset(t, b)
	result, err := b.GetHashrateRescaleDetail(context.Background(), "168", "sams", 10, 20)
	require.NoError(t, err)
	assert.NotNil(t, result)
}

func TestHashrateRescaleRequest(t *testing.T) {
	t.Parallel()
	sharedtestvalues.SkipTestIfCredentialsUnset(t, b, canManipulateRealOrders)
	result, err := b.HashrateRescaleRequest(context.Background(), "sams", "sha256", "S19pro", time.Time{}, time.Time{}, 10000)
	require.NoError(t, err)
	assert.NotNil(t, result)
}

func TestCancelHashrateRescaleConfiguration(t *testing.T) {
	t.Parallel()
	sharedtestvalues.SkipTestIfCredentialsUnset(t, b, canManipulateRealOrders)
	result, err := b.CancelHashrateRescaleConfiguration(context.Background(), "189", "sams")
	require.NoError(t, err)
	assert.NotNil(t, result)
}

func TestStatisticsList(t *testing.T) {
	t.Parallel()
	sharedtestvalues.SkipTestIfCredentialsUnset(t, b)
	result, err := b.StatisticsList(context.Background(), "sha256", "sams")
	require.NoError(t, err)
	assert.NotNil(t, result)
}

func TestGetAccountList(t *testing.T) {
	t.Parallel()
	sharedtestvalues.SkipTestIfCredentialsUnset(t, b)
	result, err := b.GetAccountList(context.Background(), "sha256", "sams")
	require.NoError(t, err)
	assert.NotNil(t, result)
}

func TestGetMiningAccountEarningRate(t *testing.T) {
	t.Parallel()
	sharedtestvalues.SkipTestIfCredentialsUnset(t, b)
	result, err := b.GetMiningAccountEarningRate(context.Background(), "sha256", time.Now().Add(-time.Hour*240), time.Now(), 0, 10)
	require.NoError(t, err)
	assert.NotNil(t, result)
}

func TestNewFuturesAccountTransfer(t *testing.T) {
	t.Parallel()
	sharedtestvalues.SkipTestIfCredentialsUnset(t, b, canManipulateRealOrders)
	result, err := b.NewFuturesAccountTransfer(context.Background(), currency.ETH, 0.001, 2)
	require.NoError(t, err)
	assert.NotNil(t, result)
}

func TestGetFuturesAccountTransactionHistoryList(t *testing.T) {
	t.Parallel()
	sharedtestvalues.SkipTestIfCredentialsUnset(t, b, canManipulateRealOrders)
	result, err := b.GetFuturesAccountTransactionHistoryList(context.Background(), currency.BTC, time.Now().Add(-time.Hour*20), time.Time{}, 10, 20)
	require.NoError(t, err)
	assert.NotNil(t, result)
}

func TestGetFutureTickLevelOrderbookHistoricalDataDownloadLink(t *testing.T) {
	t.Parallel()
	sharedtestvalues.SkipTestIfCredentialsUnset(t, b)
	result, err := b.GetFutureTickLevelOrderbookHistoricalDataDownloadLink(context.Background(), "BTCUSDT", "T_DEPTH", time.Now().Add(-time.Hour*48), time.Now().Add(-time.Hour*3))
	require.NoError(t, err)
	assert.NotNil(t, result)
}

func TestVolumeParticipationNewOrder(t *testing.T) {
	t.Parallel()
	_, err := b.VolumeParticipationNewOrder(context.Background(), &VolumeParticipationOrderParams{})
	require.ErrorIs(t, err, errNilArgument)

	sharedtestvalues.SkipTestIfCredentialsUnset(t, b, canManipulateRealOrders)
	result, err := b.VolumeParticipationNewOrder(context.Background(), &VolumeParticipationOrderParams{
		Symbol:       "BTCUSDT",
		Side:         "SELL",
		PositionSide: "BOTH",
		Quantity:     0.012,
		Urgency:      "HIGH",
	})
	require.NoError(t, err)
	assert.NotNil(t, result)
}

func TestTWAPOrder(t *testing.T) {
	t.Parallel()
	_, err := b.FuturesTWAPOrder(context.Background(), &TWAPOrderParams{})
	require.ErrorIs(t, err, errNilArgument)

	sharedtestvalues.SkipTestIfCredentialsUnset(t, b, canManipulateRealOrders)
	result, err := b.FuturesTWAPOrder(context.Background(), &TWAPOrderParams{
		Symbol:       "BTCUSDT",
		Side:         "SELL",
		PositionSide: "BOTH",
		Quantity:     0.012,
		Duration:     1000,
	})
	require.NoError(t, err)
	assert.NotNil(t, result)
}

func TestCancelAlgoOrder(t *testing.T) {
	t.Parallel()
	sharedtestvalues.SkipTestIfCredentialsUnset(t, b, canManipulateRealOrders)
	result, err := b.CancelFuturesAlgoOrder(context.Background(), 1234)
	require.NoError(t, err)
	assert.NotNil(t, result)
}

func TestGetCurrentAlgoOpenOrders(t *testing.T) {
	t.Parallel()
	sharedtestvalues.SkipTestIfCredentialsUnset(t, b)
	result, err := b.GetFuturesCurrentAlgoOpenOrders(context.Background())
	require.NoError(t, err)
	assert.NotNil(t, result)
}

func TestGetHistoricalAlgoOrders(t *testing.T) {
	t.Parallel()
	sharedtestvalues.SkipTestIfCredentialsUnset(t, b)
	result, err := b.GetFuturesHistoricalAlgoOrders(context.Background(), "BNBUSDT", "BUY", time.Time{}, time.Time{}, 10, 100)
	require.NoError(t, err)
	assert.NotNil(t, result)
}

func TestGetSubOrders(t *testing.T) {
	t.Parallel()
	sharedtestvalues.SkipTestIfCredentialsUnset(t, b)
	result, err := b.GetFuturesSubOrders(context.Background(), 1234, 0, 40)
	require.NoError(t, err)
	assert.NotNil(t, result)
}

func TestTWAPNewOrder(t *testing.T) {
	t.Parallel()
	_, err := b.SpotTWAPNewOrder(context.Background(), &SpotTWAPOrderParam{})
	require.ErrorIs(t, err, errNilArgument)

	sharedtestvalues.SkipTestIfCredentialsUnset(t, b, canManipulateRealOrders)
	result, err := b.SpotTWAPNewOrder(context.Background(), &SpotTWAPOrderParam{
		Symbol:   "BTCUSDT",
		Side:     "SELL",
		Quantity: 0.012,
		Duration: 86400,
	})
	require.NoError(t, err)
	assert.NotNil(t, result)
}

func TestCancelSpotAlgoOrder(t *testing.T) {
	t.Parallel()
	sharedtestvalues.SkipTestIfCredentialsUnset(t, b, canManipulateRealOrders)
	result, err := b.CancelSpotAlgoOrder(context.Background(), 1234)
	require.NoError(t, err)
	assert.NotNil(t, result)
}

func TestGetCurrentSpotAlgoOpenOrder(t *testing.T) {
	t.Parallel()
	sharedtestvalues.SkipTestIfCredentialsUnset(t, b)
	result, err := b.GetCurrentSpotAlgoOpenOrder(context.Background())
	require.NoError(t, err)
	assert.NotNil(t, result)
}

func TestGetSpotHistoricalAlgoOrders(t *testing.T) {
	t.Parallel()
	sharedtestvalues.SkipTestIfCredentialsUnset(t, b)
	result, err := b.GetSpotHistoricalAlgoOrders(context.Background(), "BNBUSDT", "BUY", time.Time{}, time.Time{}, 10, 100)
	require.NoError(t, err)
	assert.NotNil(t, result)
}

func TestGetSpotSubOrders(t *testing.T) {
	t.Parallel()
	sharedtestvalues.SkipTestIfCredentialsUnset(t, b)
	result, err := b.GetSpotSubOrders(context.Background(), 1234, 0, 40)
	require.NoError(t, err)
	assert.NotNil(t, result)
}

func TestGetClassicPortfolioMarginAccountInfo(t *testing.T) {
	t.Parallel()
	sharedtestvalues.SkipTestIfCredentialsUnset(t, b)
	result, err := b.GetClassicPortfolioMarginAccountInfo(context.Background())
	require.NoError(t, err)
	assert.NotNil(t, result)
}

func TestGetClassicPortfolioMarginCollateralRate(t *testing.T) {
	t.Parallel()
	sharedtestvalues.SkipTestIfCredentialsUnset(t, b)
	result, err := b.GetClassicPortfolioMarginCollateralRate(context.Background())
	require.NoError(t, err)
	assert.NotNil(t, result)
}

func TestGetClassicPortfolioMarginBankruptacyLoanAmount(t *testing.T) {
	t.Parallel()
	sharedtestvalues.SkipTestIfCredentialsUnset(t, b)
	result, err := b.GetClassicPortfolioMarginBankruptacyLoanAmount(context.Background())
	require.NoError(t, err)
	assert.NotNil(t, result)
}

func TestRepayClassicPMBankruptacyLoan(t *testing.T) {
	t.Parallel()
	sharedtestvalues.SkipTestIfCredentialsUnset(t, b, canManipulateRealOrders)
	result, err := b.RepayClassicPMBankruptacyLoan(context.Background(), "SPOT")
	require.NoError(t, err)
	assert.NotNil(t, result)
}

func TestGetClassicPMNegativeBalanceInterestHistory(t *testing.T) {
	t.Parallel()
	sharedtestvalues.SkipTestIfCredentialsUnset(t, b)
	result, err := b.GetClassicPMNegativeBalanceInterestHistory(context.Background(), currency.ETH, time.Now().Add(-time.Hour*48*100), time.Now(), 0)
	require.NoError(t, err)
	assert.NotNil(t, result)
}

func TestGetPMAssetIndexPrice(t *testing.T) {
	t.Parallel()
	sharedtestvalues.SkipTestIfCredentialsUnset(t, b)
	result, err := b.GetPMAssetIndexPrice(context.Background(), currency.ETH)
	require.NoError(t, err)
	assert.NotNil(t, result)
}

func TestClassicPMFundAutoCollection(t *testing.T) {
	t.Parallel()
	sharedtestvalues.SkipTestIfCredentialsUnset(t, b, canManipulateRealOrders)
	result, err := b.ClassicPMFundAutoCollection(context.Background())
	require.NoError(t, err)
	assert.NotNil(t, result)
}

func TestClassicFundCollectionByAsset(t *testing.T) {
	t.Parallel()
	sharedtestvalues.SkipTestIfCredentialsUnset(t, b, canManipulateRealOrders)
	result, err := b.ClassicFundCollectionByAsset(context.Background(), currency.LTC)
	require.NoError(t, err)
	assert.NotNil(t, result)
}

func TestChangeAutoRepayFuturesStatusClassic(t *testing.T) {
	t.Parallel()
	sharedtestvalues.SkipTestIfCredentialsUnset(t, b, canManipulateRealOrders)
	result, err := b.ChangeAutoRepayFuturesStatusClassic(context.Background(), false)
	require.NoError(t, err)
	assert.NotNil(t, result)
}

func TestGetAutoRepayFuturesStatusClassic(t *testing.T) {
	t.Parallel()
	sharedtestvalues.SkipTestIfCredentialsUnset(t, b)
	result, err := b.GetAutoRepayFuturesStatusClassic(context.Background())
	require.NoError(t, err)
	assert.NotNil(t, result)
}

func TestRepayFuturesNegativeBalanceClassic(t *testing.T) {
	t.Parallel()
	sharedtestvalues.SkipTestIfCredentialsUnset(t, b, canManipulateRealOrders)
	result, err := b.RepayFuturesNegativeBalanceClassic(context.Background())
	require.NoError(t, err)
	assert.NotNil(t, result)
}

func TestGetPortfolioMarginAssetLeverage(t *testing.T) {
	t.Parallel()
	sharedtestvalues.SkipTestIfCredentialsUnset(t, b)
	result, err := b.GetPortfolioMarginAssetLeverage(context.Background())
	require.NoError(t, err)
	assert.NotNil(t, result)
}

func TestGetBLVTInfo(t *testing.T) {
	t.Parallel()
	sharedtestvalues.SkipTestIfCredentialsUnset(t, b)
	result, err := b.GetBLVTInfo(context.Background(), "BTCDOWN")
	require.NoError(t, err)
	assert.NotNil(t, result)
}

func TestSubscribeBLVT(t *testing.T) {
	t.Parallel()
	sharedtestvalues.SkipTestIfCredentialsUnset(t, b, canManipulateRealOrders)
	result, err := b.SubscribeBLVT(context.Background(), "BTCUP", 0.011)
	require.NoError(t, err)
	assert.NotNil(t, result)
}

func TestGetSusbcriptionRecords(t *testing.T) {
	t.Parallel()
	sharedtestvalues.SkipTestIfCredentialsUnset(t, b)
	result, err := b.GetSusbcriptionRecords(context.Background(), "BTCDOWN", time.Time{}, time.Time{}, 10, 20)
	require.NoError(t, err)
	assert.NotNil(t, result)
}

func TestRedeemBLVT(t *testing.T) {
	t.Parallel()
	sharedtestvalues.SkipTestIfCredentialsUnset(t, b)
	result, err := b.RedeemBLVT(context.Background(), "BTCUSDT", 2)
	require.NoError(t, err)
	assert.NotNil(t, result)
}

func TestGetRedemptionRecord(t *testing.T) {
	t.Parallel()
	sharedtestvalues.SkipTestIfCredentialsUnset(t, b)
	result, err := b.GetRedemptionRecord(context.Background(), "BTCDOWN", time.Time{}, time.Time{}, 0, 20)
	require.NoError(t, err)
	assert.NotNil(t, result)
}

func TestGetBLVTUserLimitInfo(t *testing.T) {
	t.Parallel()
	sharedtestvalues.SkipTestIfCredentialsUnset(t, b)
	result, err := b.GetBLVTUserLimitInfo(context.Background(), "")
	require.NoError(t, err)
	assert.NotNil(t, result)
}

func TestGetFiatDepositAndWithdrawalHistory(t *testing.T) {
	t.Parallel()
	sharedtestvalues.SkipTestIfCredentialsUnset(t, b)
	result, err := b.GetFiatDepositAndWithdrawalHistory(context.Background(), time.Time{}, time.Time{}, 1, 0, 50)
	require.NoError(t, err)
	assert.NotNil(t, result)
}

func TestGetFiatPaymentHistory(t *testing.T) {
	t.Parallel()
	sharedtestvalues.SkipTestIfCredentialsUnset(t, b)
	result, err := b.GetFiatPaymentHistory(context.Background(), time.Time{}, time.Time{}, 1, 0, 50)
	require.NoError(t, err)
	assert.NotNil(t, result)
}

func TestGetC2CTradeHistory(t *testing.T) {
	t.Parallel()
	sharedtestvalues.SkipTestIfCredentialsUnset(t, b)
	result, err := b.GetC2CTradeHistory(context.Background(), "SELL", time.Time{}, time.Time{}, 0, 50)
	require.NoError(t, err)
	assert.NotNil(t, result)
}

func TestGetVIPLoanOngoingOrders(t *testing.T) {
	t.Parallel()
	sharedtestvalues.SkipTestIfCredentialsUnset(t, b)
	result, err := b.GetVIPLoanOngoingOrders(context.Background(), 1232, 21231, 0, 10, currency.BTC, currency.ETH)
	require.NoError(t, err)
	assert.NotNil(t, result)
}

func TestGetVIPLoanRepay(t *testing.T) {
	t.Parallel()
	sharedtestvalues.SkipTestIfCredentialsUnset(t, b, canManipulateRealOrders)
	result, err := b.VIPLoanRepay(context.Background(), 1234, 0.2)
	require.NoError(t, err)
	assert.NotNil(t, result)
}

func TestGetPayTradeHistory(t *testing.T) {
	t.Parallel()
	sharedtestvalues.SkipTestIfCredentialsUnset(t, b)
	result, err := b.GetPayTradeHistory(context.Background(), time.Now().Add(-time.Hour*480), time.Now().Add(-time.Hour*24), 10)
	require.NoError(t, err)
	assert.NotNil(t, result)
}

func TestGetAllConvertPairs(t *testing.T) {
	t.Parallel()
	result, err := b.GetAllConvertPairs(context.Background(), currency.BTC, currency.EMPTYCODE)
	require.NoError(t, err)
	assert.NotNil(t, result)
}

func TestGetOrderQuantityPrecisionPerAsset(t *testing.T) {
	t.Parallel()
	sharedtestvalues.SkipTestIfCredentialsUnset(t, b)
	result, err := b.GetOrderQuantityPrecisionPerAsset(context.Background())
	require.NoError(t, err)
	assert.NotNil(t, result)
}

func TestSendQuoteRequest(t *testing.T) {
	t.Parallel()
	sharedtestvalues.SkipTestIfCredentialsUnset(t, b, canManipulateRealOrders)
	result, err := b.SendQuoteRequest(context.Background(), currency.BTC, currency.USDT, 10, 20, "FUNDING", "1m")
	require.NoError(t, err)
	assert.NotNil(t, result)
}

func TestAcceptQuote(t *testing.T) {
	t.Parallel()
	sharedtestvalues.SkipTestIfCredentialsUnset(t, b, canManipulateRealOrders)
	result, err := b.AcceptQuote(context.Background(), "933256278426274426")
	require.NoError(t, err)
	assert.NotNil(t, result)
}

func TestGetConvertOrderStatus(t *testing.T) {
	t.Parallel()
	sharedtestvalues.SkipTestIfCredentialsUnset(t, b)
	result, err := b.GetConvertOrderStatus(context.Background(), "933256278426274426", "")
	require.NoError(t, err)
	assert.NotNil(t, result)
}

func TestPlaceLimitOrder(t *testing.T) {
	t.Parallel()
	sharedtestvalues.SkipTestIfCredentialsUnset(t, b, canManipulateRealOrders)
	result, err := b.PlaceLimitOrder(context.Background(), &ConvertPlaceLimitOrderParam{
		BaseAsset:   currency.BTC,
		QuoteAsset:  currency.ETH,
		LimitPrice:  0.0122,
		Side:        "SELL",
		ExpiredType: "7_D",
	})
	require.NoError(t, err)
	assert.NotNil(t, result)
}

func TestCancelLimitOrder(t *testing.T) {
	t.Parallel()
	sharedtestvalues.SkipTestIfCredentialsUnset(t, b, canManipulateRealOrders)
	result, err := b.CancelLimitOrder(context.Background(), "123434")
	require.NoError(t, err)
	assert.NotNil(t, result)
}

func TestGetLimitOpenOrders(t *testing.T) {
	t.Parallel()
	sharedtestvalues.SkipTestIfCredentialsUnset(t, b)
	result, err := b.GetLimitOpenOrders(context.Background())
	require.NoError(t, err)
	assert.NotNil(t, result)
}

func TestGetConvertTradeHistory(t *testing.T) {
	t.Parallel()
	sharedtestvalues.SkipTestIfCredentialsUnset(t, b)
	result, err := b.GetConvertTradeHistory(context.Background(), time.Now().Add(-time.Hour*240), time.Now().Add(-time.Hour*120), 10)
	require.NoError(t, err)
	assert.NotNil(t, result)
}

func TestGetSpotRebateHistoryRecords(t *testing.T) {
	t.Parallel()
	sharedtestvalues.SkipTestIfCredentialsUnset(t, b)
	result, err := b.GetSpotRebateHistoryRecords(context.Background(), time.Now().Add(-time.Hour*240), time.Now().Add(-time.Hour*120), 10)
	require.NoError(t, err)
	assert.NotNil(t, result)
}

func TestGetNFTTransactionHistory(t *testing.T) {
	t.Parallel()
	sharedtestvalues.SkipTestIfCredentialsUnset(t, b)
	result, err := b.GetNFTTransactionHistory(context.Background(), 1, time.Now().Add(-time.Hour*240), time.Now().Add(-time.Hour*120), 10, 40)
	require.NoError(t, err)
	assert.NotNil(t, result)
}

func TestGetNFTDepositHistory(t *testing.T) {
	t.Parallel()
	sharedtestvalues.SkipTestIfCredentialsUnset(t, b)
	result, err := b.GetNFTDepositHistory(context.Background(), time.Now().Add(-time.Hour*240), time.Now().Add(-time.Hour*120), 10, 40)
	require.NoError(t, err)
	assert.NotNil(t, result)
}

func TestGetNFTWithdrawalHistory(t *testing.T) {
	t.Parallel()
	sharedtestvalues.SkipTestIfCredentialsUnset(t, b)
	result, err := b.GetNFTWithdrawalHistory(context.Background(), time.Now().Add(-time.Hour*240), time.Now().Add(-time.Hour*120), 10, 40)
	require.NoError(t, err)
	assert.NotNil(t, result)
}

func TestGetNFTAsset(t *testing.T) {
	t.Parallel()
	sharedtestvalues.SkipTestIfCredentialsUnset(t, b)
	result, err := b.GetNFTAsset(context.Background(), 10, 20)
	require.NoError(t, err)
	assert.NotNil(t, result)
}

func TestCreateSingleTokenGiftCard(t *testing.T) {
	t.Parallel()
	sharedtestvalues.SkipTestIfCredentialsUnset(t, b, canManipulateRealOrders)
	result, err := b.CreateSingleTokenGiftCard(context.Background(), "BUSD", 0.1234)
	require.NoError(t, err)
	assert.NotNil(t, result)
}

func TestCreateDualTokenGiftCard(t *testing.T) {
	t.Parallel()
	sharedtestvalues.SkipTestIfCredentialsUnset(t, b, canManipulateRealOrders)
	result, err := b.CreateDualTokenGiftCard(context.Background(), currency.BUSD.String(), currency.BNB.String(), 10, 10)
	require.NoError(t, err)
	assert.NotNil(t, result)
}

func TestRedeemBinanaceGiftCard(t *testing.T) {
	t.Parallel()
	sharedtestvalues.SkipTestIfCredentialsUnset(t, b, canManipulateRealOrders)
	result, err := b.RedeemBinanaceGiftCard(context.Background(), "0033002328060227", "12345")
	require.NoError(t, err)
	assert.NotNil(t, result)
}

func TestVerifyBinanceGiftCardNumber(t *testing.T) {
	t.Parallel()
	sharedtestvalues.SkipTestIfCredentialsUnset(t, b)
	result, err := b.VerifyBinanceGiftCardNumber(context.Background(), "123456")
	require.NoError(t, err)
	assert.NotNil(t, result)
}

func TestFetchRSAPublicKey(t *testing.T) {
	t.Parallel()
	sharedtestvalues.SkipTestIfCredentialsUnset(t, b)
	result, err := b.FetchRSAPublicKey(context.Background())
	require.NoError(t, err)
	assert.NotNil(t, result)
}

func TestFetchTokenLimit(t *testing.T) {
	t.Parallel()
	sharedtestvalues.SkipTestIfCredentialsUnset(t, b)
	result, err := b.FetchTokenLimit(context.Background(), currency.BUSD.String())
	require.NoError(t, err)
	assert.NotNil(t, result)
}

func TestGetVIPLoanRepaymentHistory(t *testing.T) {
	t.Parallel()
	sharedtestvalues.SkipTestIfCredentialsUnset(t, b)
	result, err := b.GetVIPLoanRepaymentHistory(context.Background(), currency.ETH, time.Now().Add(-time.Hour*48), time.Now(), 1234, 0, 20)
	require.NoError(t, err)
	assert.NotNil(t, result)
}

func TestVIPLoanRenew(t *testing.T) {
	t.Parallel()
	sharedtestvalues.SkipTestIfCredentialsUnset(t, b, canManipulateRealOrders)
	result, err := b.VIPLoanRenew(context.Background(), 1234, 60)
	require.NoError(t, err)
	assert.NotNil(t, result)
}

func TestCheckLockedValueVIPCollateralAccount(t *testing.T) {
	t.Parallel()
	sharedtestvalues.SkipTestIfCredentialsUnset(t, b)
	result, err := b.CheckLockedValueVIPCollateralAccount(context.Background(), 1223, 40)
	require.NoError(t, err)
	assert.NotNil(t, result)
}

func TestVIPLoanBorrow(t *testing.T) {
	t.Parallel()
	sharedtestvalues.SkipTestIfCredentialsUnset(t, b, canManipulateRealOrders)
	result, err := b.VIPLoanBorrow(context.Background(), 1234, 30, currency.ETH, currency.LTC, 123, "1234", false)
	require.NoError(t, err)
	assert.NotNil(t, result)
}

func TestGetVIPLoanableAssetsData(t *testing.T) {
	t.Parallel()
	sharedtestvalues.SkipTestIfCredentialsUnset(t, b)
	result, err := b.GetVIPLoanableAssetsData(context.Background(), currency.BTC, 2)
	require.NoError(t, err)
	assert.NotNil(t, result)
}

func TestGetVIPCollateralAssetData(t *testing.T) {
	t.Parallel()
	sharedtestvalues.SkipTestIfCredentialsUnset(t, b)
	result, err := b.GetVIPCollateralAssetData(context.Background(), currency.BTC)
	require.NoError(t, err)
	assert.NotNil(t, result)
}

func TestGetVIPApplicationStatus(t *testing.T) {
	t.Parallel()
	sharedtestvalues.SkipTestIfCredentialsUnset(t, b)
	result, err := b.GetVIPApplicationStatus(context.Background(), 10, 20)
	require.NoError(t, err)
	assert.NotNil(t, result)
}

func TestGetVIPBorrowInterestRate(t *testing.T) {
	t.Parallel()
	sharedtestvalues.SkipTestIfCredentialsUnset(t, b)
	result, err := b.GetVIPBorrowInterestRate(context.Background(), currency.ETH)
	require.NoError(t, err)
	assert.NotNil(t, result)
}

func TestCreateSpotListenKey(t *testing.T) {
	t.Parallel()
	sharedtestvalues.SkipTestIfCredentialsUnset(t, b)
	result, err := b.CreateSpotListenKey(context.Background())
	require.NoError(t, err)
	assert.NotNil(t, result)
}

func TestKeepListenKeyAlive(t *testing.T) {
	t.Parallel()
	sharedtestvalues.SkipTestIfCredentialsUnset(t, b)
	err := b.KeepSpotListenKeyAlive(context.Background(), "T3ee22BIYuWqmvne0HNq2A2WsFlEtLhvWCtItw6ffhhdmjifQ2tRbuKkTHhr")
	require.NoError(t, err)
}

func TestCloseListenKey(t *testing.T) {
	t.Parallel()
	sharedtestvalues.SkipTestIfCredentialsUnset(t, b)
	err := b.CloseSpotListenKey(context.Background(), "T3ee22BIYuWqmvne0HNq2A2WsFlEtLhvWCtItw6ffhhdmjifQ2tRbuKkTHhr")
	require.NoError(t, err)
}

func TestCreateMarginListenKey(t *testing.T) {
	t.Parallel()
	sharedtestvalues.SkipTestIfCredentialsUnset(t, b)
	result, err := b.CreateMarginListenKey(context.Background())
	require.NoError(t, err)
	assert.NotNil(t, result)
}

func TestKeepMarginListenKeyAlive(t *testing.T) {
	t.Parallel()
	sharedtestvalues.SkipTestIfCredentialsUnset(t, b)
	err := b.KeepMarginListenKeyAlive(context.Background(), "T3ee22BIYuWqmvne0HNq2A2WsFlEtLhvWCtItw6ffhhdmjifQ2tRbuKkTHhr")
	assert.NoError(t, err)
}

func TestCloseMarginListenKey(t *testing.T) {
	t.Parallel()
	sharedtestvalues.SkipTestIfCredentialsUnset(t, b)
	err := b.CloseMarginListenKey(context.Background(), "T3ee22BIYuWqmvne0HNq2A2WsFlEtLhvWCtItw6ffhhdmjifQ2tRbuKkTHhr")
	assert.NoError(t, err)
}

func TestCreateCrossMarginListenKey(t *testing.T) {
	t.Parallel()
	_, err := b.CreateCrossMarginListenKey(context.Background(), "")
	require.ErrorIs(t, err, currency.ErrSymbolStringEmpty)

	sharedtestvalues.SkipTestIfCredentialsUnset(t, b)
	result, err := b.CreateCrossMarginListenKey(context.Background(), "BTCUSDT")
	require.NoError(t, err)
	assert.NotNil(t, result)
}

func TestKeepCrossMarginListenKeyAlive(t *testing.T) {
	t.Parallel()
	sharedtestvalues.SkipTestIfCredentialsUnset(t, b)
	err := b.KeepCrossMarginListenKeyAlive(context.Background(), "BTCUSDT", "T3ee22BIYuWqmvne0HNq2A2WsFlEtLhvWCtItw6ffhhdmjifQ2tRbuKkTHhr")
	assert.NoError(t, err)
}

func TestCloseCrossMarginListenKey(t *testing.T) {
	t.Parallel()
	sharedtestvalues.SkipTestIfCredentialsUnset(t, b, canManipulateRealOrders)
	err := b.CloseCrossMarginListenKey(context.Background(), "BTCUSDT", "T3ee22BIYuWqmvne0HNq2A2WsFlEtLhvWCtItw6ffhhdmjifQ2tRbuKkTHhr")
	assert.NoError(t, err)
}

func TestUnmarshalJSON(t *testing.T) {
	t.Parallel()
	data := []byte(`{"data":[{"1":"0.6"}, {"2":"0.6"}]}`)
	resp := &struct {
		Data WalletAssetCosts `json:"data"`
	}{}
	err := json.Unmarshal(data, resp)
	require.NoError(t, err)
	require.Equal(t, 0.6, resp.Data[0]["1"].Float64())
	assert.Equal(t, 0.6, resp.Data[1]["2"].Float64())
}

func (b *Binance) populateTradablePairs() error {
	err := b.UpdateTradablePairs(context.Background(), true)
	if err != nil {
		return err
	}
	tradablePairs, err := b.GetEnabledPairs(asset.Spot)
	if err != nil {
		return err
	}
	if len(tradablePairs) == 0 {
		return fmt.Errorf("%w for %v", errNoTradablePairFound, asset.Spot)
	}
	spotTradablePair = tradablePairs[0]
	tradablePairs, err = b.GetEnabledPairs(asset.USDTMarginedFutures)
	if err != nil {
		return err
	}
	if len(tradablePairs) == 0 {
		usdtmTradablePair = currency.NewPair(currency.BTC, currency.USDT)
	} else {
		usdtmTradablePair = tradablePairs[0]
	}
	tradablePairs, err = b.GetEnabledPairs(asset.CoinMarginedFutures)
	if err != nil {
		return err
	}
	if len(tradablePairs) == 0 {
		coinmTradablePair, err = currency.NewPairFromString("ETHUSD_PERP")
		if err != nil {
			return err
		}
	} else {
		coinmTradablePair = tradablePairs[0]
	}
	tradablePairs, err = b.GetEnabledPairs(asset.Options)
	if err != nil {
		return err
	}
	if len(tradablePairs) == 0 {
		return fmt.Errorf("%w for %v", errNoTradablePairFound, asset.Options)
	}
	optionsTradablePair = tradablePairs[0]
	return nil
}

func TestGetCurrencyTradeURL(t *testing.T) {
	t.Parallel()
	testexch.UpdatePairsOnce(t, b)
	for _, a := range b.GetAssetTypes(false) {
		pairs, err := b.CurrencyPairs.GetPairs(a, false)
		require.NoError(t, err, "cannot get pairs for %s", a)
		require.NotEmpty(t, pairs, "no pairs for %s", a)
		resp, err := b.GetCurrencyTradeURL(context.Background(), a, pairs[0])
		require.NoError(t, err)
		require.NotEmpty(t, resp)
	}
}

func TestFetchOptionsExchangeLimits(t *testing.T) {
	t.Parallel()
	limits, err := b.FetchOptionsExchangeLimits(context.Background())
	require.NoError(t, err)
	assert.NotEmpty(t, limits, "Should get some limits back")
}<|MERGE_RESOLUTION|>--- conflicted
+++ resolved
@@ -1525,28 +1525,10 @@
 
 func TestGetManagedSubAccountDepositAddress(t *testing.T) {
 	t.Parallel()
-<<<<<<< HEAD
 	sharedtestvalues.SkipTestIfCredentialsUnset(t, b)
 	result, err := b.GetManagedSubAccountDepositAddress(context.Background(), currency.ETH, "destination@thrasher.io", "")
 	require.NoError(t, err)
 	assert.NotNil(t, result)
-=======
-	p := currency.NewPair(currency.BTC, currency.USDT)
-	start := time.Unix(1577977445, 0)  // 2020-01-02 15:04:05
-	end := start.Add(15 * time.Minute) // 2020-01-02 15:19:05
-	result, err := b.GetHistoricTrades(context.Background(), p, asset.Spot, start, end)
-	assert.NoError(t, err, "GetHistoricTrades should not error")
-	expected := 2134
-	if mockTests {
-		expected = 1002
-	}
-	assert.Equal(t, expected, len(result), "GetHistoricTrades should return correct number of entries")
-	for _, r := range result {
-		if !assert.WithinRange(t, r.Timestamp, start, end, "All trades should be within time range") {
-			break
-		}
-	}
->>>>>>> 59469331
 }
 
 func TestEnableOptionsForSubAccount(t *testing.T) {
@@ -1826,61 +1808,18 @@
 
 func TestGetUniversalTransferHistoryForMasterAccount(t *testing.T) {
 	t.Parallel()
-<<<<<<< HEAD
 	sharedtestvalues.SkipTestIfCredentialsUnset(t, b)
 	result, err := b.GetUniversalTransferHistoryForMasterAccount(context.Background(), "", "", "", time.Time{}, time.Now(), 0, 10)
 	require.NoError(t, err)
 	assert.NotNil(t, result)
-=======
-	b := b
-	channels := subscription.List{
-		{Channel: "btcusdt@ticker"},
-		{Channel: "btcusdt@trade"},
-	}
-	if mockTests {
-		mock := func(msg []byte, w *websocket.Conn) error {
-			var req WsPayload
-			err := json.Unmarshal(msg, &req)
-			require.NoError(t, err, "Unmarshal should not error")
-			require.Len(t, req.Params, len(channels), "Params should only have 2 channel") // Failure might mean mockWSInstance default Subs is not empty
-			assert.Equal(t, req.Params[0], channels[0].Channel, "Channel name should be correct")
-			assert.Equal(t, req.Params[1], channels[1].Channel, "Channel name should be correct")
-			return w.WriteMessage(websocket.TextMessage, []byte(fmt.Sprintf(`{"result":null,"id":%d}`, req.ID)))
-		}
-		b = testexch.MockWsInstance[Binance](t, testexch.CurryWsMockUpgrader(t, mock))
-	} else {
-		testexch.SetupWs(t, b)
-	}
-	err := b.Subscribe(channels)
-	require.NoError(t, err, "Subscribe should not error")
-	err = b.Unsubscribe(channels)
-	require.NoError(t, err, "Unsubscribe should not error")
->>>>>>> 59469331
 }
 
 func TestGetDetailOnSubAccountsFuturesAccountV2(t *testing.T) {
 	t.Parallel()
-<<<<<<< HEAD
 	sharedtestvalues.SkipTestIfCredentialsUnset(t, b)
 	result, err := b.GetDetailOnSubAccountsFuturesAccountV2(context.Background(), "address@thrasher.io", 1)
 	require.NoError(t, err)
 	assert.NotNil(t, result)
-=======
-	channels := subscription.List{
-		{Channel: "moons@ticker"},
-	}
-	mock := func(msg []byte, w *websocket.Conn) error {
-		var req WsPayload
-		err := json.Unmarshal(msg, &req)
-		require.NoError(t, err, "Unmarshal should not error")
-		return w.WriteMessage(websocket.TextMessage, []byte(fmt.Sprintf(`{"result":{"error":"carrots"},"id":%d}`, req.ID)))
-	}
-	b := testexch.MockWsInstance[Binance](t, testexch.CurryWsMockUpgrader(t, mock)) //nolint:govet // Intentional shadow to avoid future copy/paste mistakes
-	err := b.Subscribe(channels)
-	assert.ErrorIs(t, err, stream.ErrSubscriptionFailure, "Subscribe should error ErrSubscriptionFailure")
-	assert.ErrorIs(t, err, errUnknownError, "Subscribe should error errUnknownError")
-	assert.ErrorContains(t, err, "carrots", "Subscribe should error containing the carrots")
->>>>>>> 59469331
 }
 
 func TestGetSummaryOfSubAccountsFuturesAccountV2(t *testing.T) {
@@ -2523,7 +2462,7 @@
 func TestSubscribe(t *testing.T) {
 	t.Parallel()
 	b := b
-	channels := []subscription.Subscription{
+	channels := subscription.List{
 		{Channel: "btcusdt@ticker"},
 		{Channel: "btcusdt@trade"},
 	}
@@ -2549,7 +2488,7 @@
 
 func TestSubscribeBadResp(t *testing.T) {
 	t.Parallel()
-	channels := []subscription.Subscription{
+	channels := subscription.List{
 		{Channel: "moons@ticker"},
 	}
 	mock := func(msg []byte, w *websocket.Conn) error {
@@ -2904,19 +2843,19 @@
 
 func TestGenerateSubscriptions(t *testing.T) {
 	t.Parallel()
-	expected := []subscription.Subscription{}
+	expected := subscription.List{}
 	pairs, err := b.GetEnabledPairs(asset.Spot)
 	require.NoError(t, err)
 	for _, p := range pairs {
 		for _, c := range []string{"kline_1m", "depth@100ms", "ticker", "trade"} {
-			expected = append(expected, subscription.Subscription{
+			expected = append(expected, &subscription.Subscription{
 				Channel: p.Format(currency.PairFormat{Delimiter: "", Uppercase: false}).String() + "@" + c,
-				Pair:    p,
+				Pairs:   currency.Pairs{p},
 				Asset:   asset.Spot,
 			})
 		}
 	}
-	subs, err := b.GenerateSubscriptions()
+	subs, err := b.generateSubscriptions()
 	require.NoError(t, err)
 	if assert.Len(t, subs, len(expected), "Should have the correct number of subs") {
 		require.ElementsMatch(t, subs, expected, "Should get the correct subscriptions")
@@ -6137,30 +6076,10 @@
 
 func TestChangeAutoCompoundStatus(t *testing.T) {
 	t.Parallel()
-<<<<<<< HEAD
 	sharedtestvalues.SkipTestIfCredentialsUnset(t, b, canManipulateRealOrders)
 	result, err := b.ChangeAutoCompoundStatus(context.Background(), "123456789", "STANDARD")
 	require.NoError(t, err)
 	assert.NotNil(t, result)
-=======
-	expected := subscription.List{}
-	pairs, err := b.GetEnabledPairs(asset.Spot)
-	assert.NoError(t, err, "GetEnabledPairs should not error")
-	for _, p := range pairs {
-		for _, c := range []string{"kline_1m", "depth@100ms", "ticker", "trade"} {
-			expected = append(expected, &subscription.Subscription{
-				Channel: p.Format(currency.PairFormat{Delimiter: "", Uppercase: false}).String() + "@" + c,
-				Pairs:   currency.Pairs{p},
-				Asset:   asset.Spot,
-			})
-		}
-	}
-	subs, err := b.generateSubscriptions()
-	assert.NoError(t, err, "GenerateSubscriptions should not error")
-	if assert.Len(t, subs, len(expected), "Should have the correct number of subs") {
-		assert.ElementsMatch(t, subs, expected, "Should get the correct subscriptions")
-	}
->>>>>>> 59469331
 }
 
 func TestGetTargetAssetList(t *testing.T) {
