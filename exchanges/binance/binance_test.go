--- conflicted
+++ resolved
@@ -1733,61 +1733,18 @@
 
 func TestGetOCOOrders(t *testing.T) {
 	t.Parallel()
-<<<<<<< HEAD
 	sharedtestvalues.SkipTestIfCredentialsUnset(t, b)
 	result, err := b.GetOCOOrders(context.Background(), "orderListId", "")
 	require.NoError(t, err)
 	assert.NotNil(t, result)
-=======
-	b := b
-	channels := []subscription.Subscription{
-		{Channel: "btcusdt@ticker"},
-		{Channel: "btcusdt@trade"},
-	}
-	if mockTests {
-		mock := func(msg []byte, w *websocket.Conn) error {
-			var req WsPayload
-			err := json.Unmarshal(msg, &req)
-			require.NoError(t, err, "Unmarshal should not error")
-			require.Len(t, req.Params, len(channels), "Params should only have 2 channel") // Failure might mean mockWSInstance default Subs is not empty
-			assert.Equal(t, req.Params[0], channels[0].Channel, "Channel name should be correct")
-			assert.Equal(t, req.Params[1], channels[1].Channel, "Channel name should be correct")
-			return w.WriteMessage(websocket.TextMessage, []byte(fmt.Sprintf(`{"result":null,"id":%d}`, req.ID)))
-		}
-		b = testexch.MockWsInstance[Binance](t, testexch.CurryWsMockUpgrader(t, mock))
-	} else {
-		testexch.SetupWs(t, b)
-	}
-	err := b.Subscribe(channels)
-	require.NoError(t, err, "Subscribe should not error")
-	err = b.Unsubscribe(channels)
-	require.NoError(t, err, "Unsubscribe should not error")
->>>>>>> c967d8ad
 }
 
 func TestGetAllOCOOrders(t *testing.T) {
 	t.Parallel()
-<<<<<<< HEAD
 	sharedtestvalues.SkipTestIfCredentialsUnset(t, b)
 	result, err := b.GetAllOCOOrders(context.Background(), "", time.Time{}, time.Now().Add(-time.Hour*24*10), 10)
 	require.NoError(t, err)
 	assert.NotNil(t, result)
-=======
-	channels := []subscription.Subscription{
-		{Channel: "moons@ticker"},
-	}
-	mock := func(msg []byte, w *websocket.Conn) error {
-		var req WsPayload
-		err := json.Unmarshal(msg, &req)
-		require.NoError(t, err, "Unmarshal should not error")
-		return w.WriteMessage(websocket.TextMessage, []byte(fmt.Sprintf(`{"result":{"error":"carrots"},"id":%d}`, req.ID)))
-	}
-	b := testexch.MockWsInstance[Binance](t, testexch.CurryWsMockUpgrader(t, mock)) //nolint:govet // Intentional shadow to avoid future copy/paste mistakes
-	err := b.Subscribe(channels)
-	assert.ErrorIs(t, err, stream.ErrSubscriptionFailure, "Subscribe should error ErrSubscriptionFailure")
-	assert.ErrorIs(t, err, errUnknownError, "Subscribe should error errUnknownError")
-	assert.ErrorContains(t, err, "carrots", "Subscribe should error containing the carrots")
->>>>>>> c967d8ad
 }
 
 func TestGetOpenOCOList(t *testing.T) {
@@ -2420,7 +2377,7 @@
 		{Channel: "btcusdt@trade"},
 	}
 	if mockTests {
-		b = testexch.MockWSInstance[Binance](t, func(msg []byte, w *websocket.Conn) error {
+		mock := func(msg []byte, w *websocket.Conn) error {
 			var req WsPayload
 			err := json.Unmarshal(msg, &req)
 			require.NoError(t, err, "unmarshal should not error")
@@ -2428,7 +2385,8 @@
 			assert.Equal(t, req.Params[0], channels[0].Channel, "Channel name should be correct")
 			assert.Equal(t, req.Params[1], channels[1].Channel, "Channel name should be correct")
 			return w.WriteMessage(websocket.TextMessage, []byte(fmt.Sprintf(`{"result":null,"id":%d}`, req.ID)))
-		})
+		}
+		b = testexch.MockWsInstance[Binance](t, testexch.CurryWsMockUpgrader(t, mock))
 	} else {
 		testexch.SetupWs(t, b)
 	}
@@ -2443,12 +2401,13 @@
 	channels := []subscription.Subscription{
 		{Channel: "moons@ticker"},
 	}
-	b := testexch.MockWSInstance[Binance](t, func(msg []byte, w *websocket.Conn) error { //nolint:govet // shadow
+	mock := func(msg []byte, w *websocket.Conn) error {
 		var req WsPayload
 		err := json.Unmarshal(msg, &req)
 		require.NoError(t, err, "Unmarshal should not error")
 		return w.WriteMessage(websocket.TextMessage, []byte(fmt.Sprintf(`{"result":{"error":"carrots"},"id":%d}`, req.ID)))
-	})
+	}
+	b := testexch.MockWsInstance[Binance](t, testexch.CurryWsMockUpgrader(t, mock)) //nolint:govet // Intentional shadow to avoid future copy/paste mistakes
 	err := b.Subscribe(channels)
 	assert.ErrorIs(t, err, stream.ErrSubscriptionFailure, "Subscribe should error ErrSubscriptionFailure")
 	assert.ErrorIs(t, err, errUnknownError, "Subscribe should error errUnknownError")
