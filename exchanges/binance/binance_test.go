package binance

import (
	"bytes"
	"context"
	"errors"
	"fmt"
	"log"
	"os"
	"reflect"
	"testing"
	"time"

	"github.com/gorilla/websocket"
	"github.com/stretchr/testify/assert"
	"github.com/stretchr/testify/require"
	"github.com/thrasher-corp/gocryptotrader/common"
	"github.com/thrasher-corp/gocryptotrader/common/key"
	"github.com/thrasher-corp/gocryptotrader/core"
	"github.com/thrasher-corp/gocryptotrader/currency"
	"github.com/thrasher-corp/gocryptotrader/encoding/json"
	exchange "github.com/thrasher-corp/gocryptotrader/exchanges"
	"github.com/thrasher-corp/gocryptotrader/exchanges/asset"
	"github.com/thrasher-corp/gocryptotrader/exchanges/collateral"
	"github.com/thrasher-corp/gocryptotrader/exchanges/fundingrate"
	"github.com/thrasher-corp/gocryptotrader/exchanges/futures"
	"github.com/thrasher-corp/gocryptotrader/exchanges/kline"
	"github.com/thrasher-corp/gocryptotrader/exchanges/margin"
	"github.com/thrasher-corp/gocryptotrader/exchanges/order"
	"github.com/thrasher-corp/gocryptotrader/exchanges/sharedtestvalues"
	"github.com/thrasher-corp/gocryptotrader/exchanges/stream"
	"github.com/thrasher-corp/gocryptotrader/exchanges/subscription"
	testexch "github.com/thrasher-corp/gocryptotrader/internal/testing/exchange"
	testsubs "github.com/thrasher-corp/gocryptotrader/internal/testing/subscriptions"
	mockws "github.com/thrasher-corp/gocryptotrader/internal/testing/websocket"
	"github.com/thrasher-corp/gocryptotrader/portfolio/withdraw"
)

// Please supply your own keys here for due diligence testing
const (
	apiKey                  = ""
	apiSecret               = ""
	canManipulateRealOrders = false
	useTestNet              = false

	apiStreamingIsNotConnected = "API streaming is not connected"
)

var (
	b = &Binance{}

	// enabled and active tradable pairs used to test endpoints.
	spotTradablePair, usdtmTradablePair, coinmTradablePair, optionsTradablePair currency.Pair

	assetToTradablePairMap map[asset.Item]currency.Pair
)

func setFeeBuilder() *exchange.FeeBuilder {
	return &exchange.FeeBuilder{
		Amount:        1,
		FeeType:       exchange.CryptocurrencyTradeFee,
		Pair:          currency.NewPair(currency.BTC, currency.LTC),
		PurchasePrice: 1,
	}
}

// getTime returns a static time for mocking endpoints, if mock is not enabled
// this will default to time now with a window size of 30 days.
// Mock details are unix seconds; start = 1577836800 and end = 1580515200
func getTime() (start, end time.Time) {
	if mockTests {
		return time.Unix(1577836800, 0), time.Unix(1580515200, 0)
	}

	tn := time.Now()
	offset := time.Hour * 24 * 6
	return tn.Add(-offset), tn
}

func TestUServerTime(t *testing.T) {
	t.Parallel()
	result, err := b.UServerTime(context.Background())
	require.NoError(t, err)
	assert.NotNil(t, result)
}

func TestWrapperGetServerTime(t *testing.T) {
	t.Parallel()
	_, err := b.GetServerTime(context.Background(), asset.Empty)
	require.ErrorIs(t, err, asset.ErrNotSupported)

	st, err := b.GetServerTime(context.Background(), asset.Spot)
	require.NoError(t, err)
	require.NotEmpty(t, st)

	st, err = b.GetServerTime(context.Background(), asset.USDTMarginedFutures)
	require.NoError(t, err)
	require.NotEmpty(t, st)

	st, err = b.GetServerTime(context.Background(), asset.CoinMarginedFutures)
	require.NoError(t, err)
	require.NotEmpty(t, st)
}

func TestUpdateTicker(t *testing.T) {
	t.Parallel()
	for assetType, pair := range assetToTradablePairMap {
		r, err := b.UpdateTicker(context.Background(), pair, assetType)
		assert.NoErrorf(t, err, "expected nil, got %v for asset type: %s pair: %v", err, assetType, pair)
		assert.NotNilf(t, r, "unexpected value nil for asset type: %s pair: %v", assetType, pair)
	}
}

func TestUpdateTickers(t *testing.T) {
	t.Parallel()
	enabledAssets := b.GetAssetTypes(true)
	for _, assetType := range enabledAssets {
		err := b.UpdateTickers(context.Background(), assetType)
		assert.NoError(t, err)
	}
}

func TestUpdateOrderbook(t *testing.T) {
	t.Parallel()
	assetPairMapTempo := map[asset.Item]currency.Pair{}
	if mockTests {
		cp, err := currency.NewPairFromString("BTCUSDT")
		require.NoError(t, err)
		assetPairMapTempo[asset.Spot], assetPairMapTempo[asset.Margin], assetPairMapTempo[asset.USDTMarginedFutures] = cp, cp, cp
		cp, err = currency.NewPairFromString("BTCUSD_PERP")
		require.NoError(t, err)
		assetPairMapTempo[asset.CoinMarginedFutures] = cp
		cp, err = currency.NewPairFromString("ETH-240927-3800-P")
		require.NoError(t, err)
		assetPairMapTempo[asset.Options] = cp
	} else {
		assetPairMapTempo = assetToTradablePairMap
	}
	for assetType, tp := range assetPairMapTempo {
		result, err := b.UpdateOrderbook(context.Background(), tp, assetType)
		assert.NoError(t, err)
		assert.NotNil(t, result)
	}
}

// USDT Margined Futures

func TestUExchangeInfo(t *testing.T) {
	t.Parallel()
	result, err := b.UExchangeInfo(context.Background())
	require.NoError(t, err)
	assert.NotNil(t, result)
}

func TestUFuturesOrderbook(t *testing.T) {
	t.Parallel()
	_, err := b.UFuturesOrderbook(context.Background(), "", 1000)
	require.ErrorIs(t, err, currency.ErrSymbolStringEmpty)

	result, err := b.UFuturesOrderbook(context.Background(), "BTCUSDT", 1000)
	assert.NoError(t, err)
	assert.NotNil(t, result)
}

func TestURecentTrades(t *testing.T) {
	t.Parallel()
	_, err := b.URecentTrades(context.Background(), "", "", 1000)
	require.ErrorIs(t, err, currency.ErrSymbolStringEmpty)

	result, err := b.URecentTrades(context.Background(), "BTCUSDT", "", 1000)
	require.NoError(t, err)
	assert.NotNil(t, result)
}

func TestUCompressedTrades(t *testing.T) {
	t.Parallel()
	_, err := b.UCompressedTrades(context.Background(), "", "", 5, time.Time{}, time.Time{})
	require.ErrorIs(t, err, currency.ErrSymbolStringEmpty)

	result, err := b.UCompressedTrades(context.Background(), "LTCUSDT", "", 5, time.Time{}, time.Time{})
	assert.NoError(t, err)
	assert.NotNil(t, result)

	start, end := getTime()
	result, err = b.UCompressedTrades(context.Background(), "LTCUSDT", "", 0, start, end)
	require.NoError(t, err)
	assert.NotNil(t, result)
}

func TestUKlineData(t *testing.T) {
	t.Parallel()
	_, err := b.UKlineData(context.Background(), "", "1d", 5, time.Time{}, time.Time{})
	require.ErrorIs(t, err, currency.ErrSymbolStringEmpty)

	_, err = b.UKlineData(context.Background(), usdtmTradablePair.String(), "", 5, time.Time{}, time.Time{})
	require.ErrorIs(t, err, kline.ErrUnsupportedInterval)

	result, err := b.UKlineData(context.Background(), usdtmTradablePair.String(), "1d", 5, time.Time{}, time.Time{})
	assert.NoError(t, err)
	assert.NotNil(t, result)
	start, end := getTime()
	result, err = b.UKlineData(context.Background(), usdtmTradablePair.String(), "5m", 0, start, end)
	require.NoError(t, err)
	assert.NotNil(t, result)
}

func TestGetUFuturesContinuousKlineData(t *testing.T) {
	t.Parallel()
	_, err := b.GetUFuturesContinuousKlineData(context.Background(), currency.EMPTYPAIR, "CURRENT_QUARTER", "1d", time.Time{}, time.Time{}, 10)
	require.ErrorIs(t, err, currency.ErrCurrencyPairEmpty)

	_, err = b.GetUFuturesContinuousKlineData(context.Background(), usdtmTradablePair, "", "1d", time.Time{}, time.Time{}, 10)
	require.ErrorIs(t, err, errContractTypeIsRequired)

	_, err = b.GetUFuturesContinuousKlineData(context.Background(), usdtmTradablePair, "CURRENT_QUARTER", "", time.Time{}, time.Time{}, 10)
	require.ErrorIs(t, err, kline.ErrUnsupportedInterval)

	result, err := b.GetUFuturesContinuousKlineData(context.Background(), usdtmTradablePair, "CURRENT_QUARTER", "1d", time.Time{}, time.Time{}, 10)
	require.NoError(t, err)
	assert.NotNil(t, result)
}

func TestGetIndexOrCandlesticPriceKlineData(t *testing.T) {
	t.Parallel()
	_, err := b.GetIndexOrCandlesticPriceKlineData(context.Background(), currency.EMPTYPAIR, "1d", time.Time{}, time.Now(), 0)
	require.ErrorIs(t, err, currency.ErrCurrencyPairEmpty)

	_, err = b.GetIndexOrCandlesticPriceKlineData(context.Background(), usdtmTradablePair, "", time.Time{}, time.Now(), 0)
	require.ErrorIs(t, err, kline.ErrUnsupportedInterval)

	result, err := b.GetIndexOrCandlesticPriceKlineData(context.Background(), currency.NewPair(currency.BTC, currency.USDT), "1d", time.Time{}, time.Now(), 0)
	require.NoError(t, err)
	assert.NotNil(t, result)
}

func TestGetMarkPriceKlineCandlesticks(t *testing.T) {
	t.Parallel()
	_, err := b.GetMarkPriceKlineCandlesticks(context.Background(), "", "1d", time.Time{}, time.Time{}, 10)
	require.ErrorIs(t, err, currency.ErrSymbolStringEmpty)
	_, err = b.GetMarkPriceKlineCandlesticks(context.Background(), "BTCUSDT", "", time.Time{}, time.Time{}, 10)
	require.ErrorIs(t, err, kline.ErrUnsupportedInterval)

	result, err := b.GetMarkPriceKlineCandlesticks(context.Background(), "BTCUSDT", "1d", time.Time{}, time.Time{}, 10)
	require.NoError(t, err)
	assert.NotNil(t, result)
}

func TestGetPremiumIndexKlineCandlesticks(t *testing.T) {
	t.Parallel()
	_, err := b.GetPremiumIndexKlineCandlesticks(context.Background(), "", "1d", time.Time{}, time.Time{}, 10)
	require.ErrorIs(t, err, currency.ErrSymbolStringEmpty)

	_, err = b.GetPremiumIndexKlineCandlesticks(context.Background(), "BTCUSDT", "", time.Time{}, time.Time{}, 10)
	require.ErrorIs(t, err, kline.ErrUnsupportedInterval)

	result, err := b.GetPremiumIndexKlineCandlesticks(context.Background(), "BTCUSDT", "1d", time.Time{}, time.Time{}, 10)
	require.NoError(t, err)
	assert.NotNil(t, result)
}

func TestUGetMarkPrice(t *testing.T) {
	t.Parallel()
	result, err := b.UGetMarkPrice(context.Background(), usdtmTradablePair.String())
	assert.NoError(t, err)
	assert.NotNil(t, result)

	result, err = b.UGetMarkPrice(context.Background(), "")
	require.NoError(t, err)
	assert.NotNil(t, result)
}

func TestUGetFundingHistory(t *testing.T) {
	t.Parallel()
	result, err := b.UGetFundingHistory(context.Background(), usdtmTradablePair.String(), 1000, time.Time{}, time.Time{})
	assert.NoError(t, err)
	assert.NotNil(t, result)

	start, end := getTime()
	result, err = b.UGetFundingHistory(context.Background(), usdtmTradablePair.String(), 1000, start, end)
	require.NoError(t, err)
	assert.NotNil(t, result)
}

func TestU24HTickerPriceChangeStats(t *testing.T) {
	t.Parallel()
	result, err := b.U24HTickerPriceChangeStats(context.Background(), currency.NewPair(currency.BTC, currency.USDT))
	require.NoError(t, err)
	assert.NotNil(t, result)

	result, err = b.U24HTickerPriceChangeStats(context.Background(), currency.EMPTYPAIR)
	require.NoError(t, err)
	assert.NotNil(t, result)
}

func TestUSymbolPriceTicker(t *testing.T) {
	t.Parallel()
	result, err := b.USymbolPriceTickerV1(context.Background(), currency.NewPair(currency.BTC, currency.USDT))
	assert.NoError(t, err)
	assert.NotNil(t, result)

	result, err = b.USymbolPriceTickerV1(context.Background(), currency.EMPTYPAIR)
	assert.NoError(t, err)
	assert.NotNil(t, result)
}

func TestUSymbolPriceTickerV2(t *testing.T) {
	t.Parallel()
	result, err := b.USymbolPriceTickerV2(context.Background(), currency.NewPair(currency.BTC, currency.USDT))
	assert.NoError(t, err)
	assert.NotNil(t, result)
	result, err = b.USymbolPriceTickerV2(context.Background(), currency.EMPTYPAIR)
	require.NoError(t, err)
	assert.NotNil(t, result)
}

func TestUSymbolOrderbookTicker(t *testing.T) {
	t.Parallel()
	result, err := b.USymbolOrderbookTicker(context.Background(), currency.NewPair(currency.BTC, currency.USDT))
	assert.NoError(t, err)
	assert.NotNil(t, result)
	result, err = b.USymbolOrderbookTicker(context.Background(), currency.EMPTYPAIR)
	require.NoError(t, err)
	assert.NotNil(t, result)
}

func TestUOpenInterest(t *testing.T) {
	t.Parallel()
	_, err := b.UOpenInterest(context.Background(), "")
	require.ErrorIs(t, err, currency.ErrSymbolStringEmpty)

	result, err := b.UOpenInterest(context.Background(), usdtmTradablePair.String())
	require.NoError(t, err)
	assert.NotNil(t, result)
}

func TestGetQuarterlyContractSettlementPrice(t *testing.T) {
	t.Parallel()
	_, err := b.GetQuarterlyContractSettlementPrice(context.Background(), currency.EMPTYPAIR)
	require.ErrorIs(t, err, currency.ErrCurrencyPairEmpty)

	result, err := b.GetQuarterlyContractSettlementPrice(context.Background(), currency.NewPair(currency.BTC, currency.USDT))
	assert.NoError(t, err)
	assert.NotNil(t, result)
}

func TestUOpenInterestStats(t *testing.T) {
	t.Parallel()
	_, err := b.UOpenInterestStats(context.Background(), "", "5m", 1, time.Time{}, time.Time{})
	require.ErrorIs(t, err, currency.ErrSymbolStringEmpty)

	_, err = b.UOpenInterestStats(context.Background(), usdtmTradablePair.String(), "", 1, time.Time{}, time.Time{})
	require.ErrorIs(t, err, errInvalidPeriodOrInterval)

	result, err := b.UOpenInterestStats(context.Background(), usdtmTradablePair.String(), "5m", 1, time.Time{}, time.Time{})
	assert.NoError(t, err)
	assert.NotNil(t, result)
	start, end := getTime()
	result, err = b.UOpenInterestStats(context.Background(), usdtmTradablePair.String(), "1d", 10, start, end)
	require.NoError(t, err)
	assert.NotNil(t, result)
}

func TestUTopAcccountsLongShortRatio(t *testing.T) {
	t.Parallel()
	_, err := b.UTopAcccountsLongShortRatio(context.Background(), "", "5m", 2, time.Time{}, time.Time{})
	require.ErrorIs(t, err, currency.ErrSymbolStringEmpty)

	_, err = b.UTopAcccountsLongShortRatio(context.Background(), "BTCUSDT", "", 2, time.Time{}, time.Time{})
	require.ErrorIs(t, err, errInvalidPeriodOrInterval)

	result, err := b.UTopAcccountsLongShortRatio(context.Background(), "BTCUSDT", "5m", 2, time.Time{}, time.Time{})
	assert.NoError(t, err)
	assert.NotNil(t, result)
	start, end := getTime()

	result, err = b.UTopAcccountsLongShortRatio(context.Background(), "BTCUSDT", "5m", 2, start, end)
	require.NoError(t, err)
	assert.NotNil(t, result)
}

func TestUTopPostionsLongShortRatio(t *testing.T) {
	t.Parallel()
	_, err := b.UTopPostionsLongShortRatio(context.Background(), "", "5m", 3, time.Time{}, time.Time{})
	require.ErrorIs(t, err, currency.ErrSymbolStringEmpty)

	_, err = b.UTopPostionsLongShortRatio(context.Background(), "BTCUSDT", "", 3, time.Time{}, time.Time{})
	require.ErrorIs(t, err, errInvalidPeriodOrInterval)

	result, err := b.UTopPostionsLongShortRatio(context.Background(), "BTCUSDT", "5m", 3, time.Time{}, time.Time{})
	assert.NoError(t, err)
	assert.NotNil(t, result)

	start, end := getTime()
	result, err = b.UTopPostionsLongShortRatio(context.Background(), "BTCUSDT", "1d", 0, start, end)
	require.NoError(t, err)
	assert.NotNil(t, result)
}

func TestUGlobalLongShortRatio(t *testing.T) {
	t.Parallel()
	_, err := b.UGlobalLongShortRatio(context.Background(), "", "5m", 3, time.Time{}, time.Time{})
	require.ErrorIs(t, err, currency.ErrSymbolStringEmpty)

	_, err = b.UGlobalLongShortRatio(context.Background(), "BTCUSDT", "", 3, time.Time{}, time.Time{})
	require.ErrorIs(t, err, errInvalidPeriodOrInterval)

	result, err := b.UGlobalLongShortRatio(context.Background(), "BTCUSDT", "5m", 3, time.Time{}, time.Time{})
	assert.NoError(t, err)
	assert.NotNil(t, result)

	start, end := getTime()
	result, err = b.UGlobalLongShortRatio(context.Background(), "BTCUSDT", "4h", 0, start, end)
	require.NoError(t, err)
	assert.NotNil(t, result)
}

func TestUTakerBuySellVol(t *testing.T) {
	t.Parallel()
	start, end := getTime()
	_, err := b.UTakerBuySellVol(context.Background(), "", "", 10, start, end)
	require.ErrorIs(t, err, currency.ErrSymbolStringEmpty)

	_, err = b.UTakerBuySellVol(context.Background(), "BTCUSDT", "", 10, start, end)
	require.ErrorIs(t, err, errInvalidPeriodOrInterval)

	result, err := b.UTakerBuySellVol(context.Background(), "BTCUSDT", "5m", 10, start, end)
	require.NoError(t, err)
	assert.NotNil(t, result)
}

func TestGetBasis(t *testing.T) {
	t.Parallel()
	_, err := b.GetBasis(context.Background(), currency.EMPTYPAIR, "CURRENT_QUARTER", "15m", time.Time{}, time.Time{}, 20)
	require.ErrorIs(t, err, currency.ErrCurrencyPairEmpty)

	_, err = b.GetBasis(context.Background(), currency.NewPair(currency.BTC, currency.USDT), "", "15m", time.Time{}, time.Time{}, 20)
	require.ErrorIs(t, err, errContractTypeIsRequired)

	_, err = b.GetBasis(context.Background(), currency.NewPair(currency.BTC, currency.USDT), "CURRENT_QUARTER", "", time.Time{}, time.Time{}, 20)
	require.ErrorIs(t, err, errInvalidPeriodOrInterval)

	result, err := b.GetBasis(context.Background(), currency.NewPair(currency.BTC, currency.USDT), "CURRENT_QUARTER", "15m", time.Time{}, time.Time{}, 20)
	assert.NoError(t, err)
	assert.NotNil(t, result)
	result, err = b.GetBasis(context.Background(), currency.NewPair(currency.BTC, currency.USDT), "NEXT_QUARTER", "15m", time.Time{}, time.Time{}, 20)
	assert.NoError(t, err)
	assert.NotNil(t, result)
	result, err = b.GetBasis(context.Background(), currency.NewPair(currency.BTC, currency.USDT), "PERPETUAL", "15m", time.Time{}, time.Time{}, 20)
	require.NoError(t, err)
	assert.NotNil(t, result)
}

func TestGetHistoricalBLVTNAVCandlesticks(t *testing.T) {
	t.Parallel()
	_, err := b.GetHistoricalBLVTNAVCandlesticks(context.Background(), "", "15m", time.Time{}, time.Time{}, 100)
	require.ErrorIs(t, err, currency.ErrSymbolStringEmpty)

	_, err = b.GetHistoricalBLVTNAVCandlesticks(context.Background(), "BTCDOWN", "", time.Time{}, time.Time{}, 100)
	require.ErrorIs(t, err, kline.ErrUnsupportedInterval)

	result, err := b.GetHistoricalBLVTNAVCandlesticks(context.Background(), "BTCDOWN", "15m", time.Time{}, time.Time{}, 100)
	require.NoError(t, err)
	assert.NotNil(t, result)
}

func TestUCompositeIndexInfo(t *testing.T) {
	t.Parallel()
	result, err := b.UCompositeIndexInfo(context.Background(), usdtmTradablePair)
	assert.NoError(t, err)
	assert.NotNil(t, result)

	result, err = b.UCompositeIndexInfo(context.Background(), currency.EMPTYPAIR)
	require.NoError(t, err)
	assert.NotNil(t, result)
}

func TestGetMultiAssetModeAssetIndex(t *testing.T) {
	t.Parallel()
	result, err := b.GetMultiAssetModeAssetIndex(context.Background(), "")
	assert.NoError(t, err)
	assert.NotNil(t, result)
	result, err = b.GetMultiAssetModeAssetIndex(context.Background(), "BTCUSD")
	require.NoError(t, err)
	assert.NotNil(t, result)
}

func TestGetIndexPriceConstituents(t *testing.T) {
	t.Parallel()
	_, err := b.GetIndexPriceConstituents(context.Background(), "")
	require.ErrorIs(t, err, currency.ErrSymbolStringEmpty)

	result, err := b.GetIndexPriceConstituents(context.Background(), "BTCUSD")
	require.NoError(t, err)
	assert.NotNil(t, result)
}

func TestUFuturesNewOrder(t *testing.T) {
	t.Parallel()
	_, err := b.UFuturesNewOrder(context.Background(), &UFuturesNewOrderRequest{})
	require.ErrorIs(t, err, common.ErrEmptyParams)

	arg := &UFuturesNewOrderRequest{
		ReduceOnly:   true,
		PositionSide: "position-side",
	}
	_, err = b.UFuturesNewOrder(context.Background(), arg)
	require.ErrorIs(t, err, errInvalidPositionSide)

	arg.PositionSide = "LONG"
	arg.WorkingType = "abc"
	_, err = b.UFuturesNewOrder(context.Background(), arg)
	require.ErrorIs(t, err, errInvalidWorkingType)

	arg.WorkingType = "MARK_PRICE"
	arg.NewOrderRespType = "abc"
	_, err = b.UFuturesNewOrder(context.Background(), arg)
	require.ErrorIs(t, err, errInvalidNewOrderResponseType)

	sharedtestvalues.SkipTestIfCredentialsUnset(t, b, canManipulateRealOrders)
	result, err := b.UFuturesNewOrder(context.Background(),
		&UFuturesNewOrderRequest{
			Symbol:      currency.NewPair(currency.BTC, currency.USDT),
			Side:        "BUY",
			OrderType:   order.Limit.String(),
			TimeInForce: "GTC",
			Quantity:    1,
			Price:       1,
		},
	)
	require.NoError(t, err)
	assert.NotNil(t, result)
}

func TestUModifyOrder(t *testing.T) {
	t.Parallel()
	_, err := b.UModifyOrder(context.Background(), &USDTOrderUpdateParams{})
	require.ErrorIs(t, err, common.ErrEmptyParams)

	arg := &USDTOrderUpdateParams{PriceMatch: "1234"}
	_, err = b.UModifyOrder(context.Background(), arg)
	require.ErrorIs(t, err, order.ErrOrderIDNotSet)

	arg.OrderID = 1234
	_, err = b.UModifyOrder(context.Background(), arg)
	require.ErrorIs(t, err, currency.ErrSymbolStringEmpty)

	arg.Symbol = currency.NewPair(currency.BTC, currency.USD)
	_, err = b.UModifyOrder(context.Background(), arg)
	require.ErrorIs(t, err, order.ErrSideIsInvalid)

	arg.Side = order.Sell.String()
	_, err = b.UModifyOrder(context.Background(), arg)
	require.ErrorIs(t, err, order.ErrAmountBelowMin)

	arg.Amount = 1
	_, err = b.UModifyOrder(context.Background(), arg)
	require.ErrorIs(t, err, order.ErrPriceBelowMin)

	sharedtestvalues.SkipTestIfCredentialsUnset(t, b, canManipulateRealOrders)
	result, err := b.UModifyOrder(context.Background(), &USDTOrderUpdateParams{
		OrderID:           1,
		OrigClientOrderID: "",
		Side:              order.Sell.String(),
		PriceMatch:        "TAKE_PROFIT",
		Symbol:            currency.NewPair(currency.BTC, currency.USD),
		Amount:            0.0000001,
		Price:             123455554,
	})
	assert.NoError(t, err)
	assert.NotNil(t, result)
}

func TestUPlaceBatchOrders(t *testing.T) {
	t.Parallel()
	_, err := b.UPlaceBatchOrders(context.Background(), []PlaceBatchOrderData{})
	require.ErrorIs(t, err, common.ErrEmptyParams)

	arg := PlaceBatchOrderData{
		TimeInForce: "GTC",
	}
	_, err = b.UPlaceBatchOrders(context.Background(), []PlaceBatchOrderData{arg})
	require.ErrorIs(t, err, errInvalidPositionSide)

	arg.PositionSide = "SHORT"
	_, err = b.UPlaceBatchOrders(context.Background(), []PlaceBatchOrderData{arg})
	require.ErrorIs(t, err, errInvalidWorkingType)

	arg.WorkingType = "CONTRACT_TYPE"
	_, err = b.UPlaceBatchOrders(context.Background(), []PlaceBatchOrderData{arg})
	require.ErrorIs(t, err, errInvalidNewOrderResponseType)

	sharedtestvalues.SkipTestIfCredentialsUnset(t, b, canManipulateRealOrders)
	var tempData = PlaceBatchOrderData{
		Symbol:      currency.Pair{Base: currency.BTC, Quote: currency.USDT},
		Side:        "BUY",
		OrderType:   order.Limit.String(),
		Quantity:    4,
		Price:       1,
		TimeInForce: "GTC",
	}
	result, err := b.UPlaceBatchOrders(context.Background(), []PlaceBatchOrderData{tempData})
	assert.NoError(t, err)
	assert.NotNil(t, result)
}

func TestModifyMultipleOrders(t *testing.T) {
	t.Parallel()
	_, err := b.UModifyMultipleOrders(context.Background(), []USDTOrderUpdateParams{})
	require.ErrorIs(t, err, common.ErrEmptyParams)

	arg := USDTOrderUpdateParams{}
	_, err = b.UModifyMultipleOrders(context.Background(), []USDTOrderUpdateParams{arg})
	require.ErrorIs(t, err, order.ErrOrderIDNotSet)

	arg.OrderID = 1
	_, err = b.UModifyMultipleOrders(context.Background(), []USDTOrderUpdateParams{arg})
	require.ErrorIs(t, err, currency.ErrSymbolStringEmpty)

	arg.Symbol = spotTradablePair
	_, err = b.UModifyMultipleOrders(context.Background(), []USDTOrderUpdateParams{arg})
	require.ErrorIs(t, err, order.ErrSideIsInvalid)

	arg.Side = order.Sell.String()
	_, err = b.UModifyMultipleOrders(context.Background(), []USDTOrderUpdateParams{arg})
	require.ErrorIs(t, err, order.ErrAmountBelowMin)

	arg.Amount = 0.0001
	_, err = b.UModifyMultipleOrders(context.Background(), []USDTOrderUpdateParams{arg})
	require.ErrorIs(t, err, order.ErrPriceBelowMin)

	sharedtestvalues.SkipTestIfCredentialsUnset(t, b, canManipulateRealOrders)
	result, err := b.UModifyMultipleOrders(context.Background(), []USDTOrderUpdateParams{
		{
			OrderID:           1,
			OrigClientOrderID: "",
			Side:              order.Sell.String(),
			PriceMatch:        "TAKE_PROFIT",
			Symbol:            spotTradablePair,
			Amount:            0.0000001,
			Price:             123455554,
		},
		{
			OrderID:           1,
			OrigClientOrderID: "",
			Side:              "BUY",
			PriceMatch:        order.Limit.String(),
			Symbol:            spotTradablePair,
			Amount:            0.0000001,
			Price:             123455554,
		},
	})
	require.NoError(t, err)
	assert.NotNil(t, result)
}

func TestGetUSDTOrderModifyHistory(t *testing.T) {
	t.Parallel()
	_, err := b.GetUSDTOrderModifyHistory(context.Background(), currency.EMPTYPAIR, "", 1234, 10, time.Time{}, time.Time{})
	require.ErrorIs(t, err, currency.ErrSymbolStringEmpty)
	_, err = b.GetUSDTOrderModifyHistory(context.Background(), currency.NewPair(currency.BTC, currency.USDT), "", 0, 10, time.Time{}, time.Time{})
	require.ErrorIs(t, err, order.ErrOrderIDNotSet)

	sharedtestvalues.SkipTestIfCredentialsUnset(t, b)
	result, err := b.GetUSDTOrderModifyHistory(context.Background(), currency.NewPair(currency.BTC, currency.USDT), "", 1234, 10, time.Time{}, time.Time{})
	require.NoError(t, err)
	assert.NotNil(t, result)
}

func TestUGetOrderData(t *testing.T) {
	t.Parallel()
	_, err := b.UGetOrderData(context.Background(), "", "123", "")
	require.ErrorIs(t, err, currency.ErrSymbolStringEmpty)

	sharedtestvalues.SkipTestIfCredentialsUnset(t, b)
	result, err := b.UGetOrderData(context.Background(), "BTCUSDT", "123", "")
	require.NoError(t, err)
	assert.NotNil(t, result)
}

func TestUCancelOrder(t *testing.T) {
	t.Parallel()
	_, err := b.UCancelOrder(context.Background(), "", "123", "")
	require.ErrorIs(t, err, currency.ErrSymbolStringEmpty)

	sharedtestvalues.SkipTestIfCredentialsUnset(t, b, canManipulateRealOrders)
	result, err := b.UCancelOrder(context.Background(), "BTCUSDT", "123", "")
	require.NoError(t, err)
	assert.NotNil(t, result)
}

func TestUCancelAllOpenOrders(t *testing.T) {
	t.Parallel()
	_, err := b.UCancelAllOpenOrders(context.Background(), "")
	require.ErrorIs(t, err, currency.ErrSymbolStringEmpty)

	sharedtestvalues.SkipTestIfCredentialsUnset(t, b, canManipulateRealOrders)
	result, err := b.UCancelAllOpenOrders(context.Background(), "BTCUSDT")
	require.NoError(t, err)
	assert.NotNil(t, result)
}

func TestUCancelBatchOrders(t *testing.T) {
	t.Parallel()
	_, err := b.UCancelBatchOrders(context.Background(), "", []string{"123"}, []string{})
	require.ErrorIs(t, err, currency.ErrSymbolStringEmpty)

	sharedtestvalues.SkipTestIfCredentialsUnset(t, b, canManipulateRealOrders)
	result, err := b.UCancelBatchOrders(context.Background(), "BTCUSDT", []string{"123"}, []string{})
	require.NoError(t, err)
	assert.NotNil(t, result)
}

func TestUAutoCancelAllOpenOrders(t *testing.T) {
	t.Parallel()
	_, err := b.UAutoCancelAllOpenOrders(context.Background(), "", 30)
	require.ErrorIs(t, err, currency.ErrSymbolStringEmpty)

	sharedtestvalues.SkipTestIfCredentialsUnset(t, b, canManipulateRealOrders)
	result, err := b.UAutoCancelAllOpenOrders(context.Background(), "BTCUSDT", 30)
	require.NoError(t, err)
	assert.NotNil(t, result)
}

func TestUFetchOpenOrder(t *testing.T) {
	t.Parallel()
	sharedtestvalues.SkipTestIfCredentialsUnset(t, b)
	result, err := b.UFetchOpenOrder(context.Background(), currency.NewPair(currency.BTC, currency.USDT), "123", "")
	require.NoError(t, err)
	assert.NotNil(t, result)
}

func TestUAllAccountOpenOrders(t *testing.T) {
	t.Parallel()
	sharedtestvalues.SkipTestIfCredentialsUnset(t, b)
	result, err := b.UAllAccountOpenOrders(context.Background(), currency.NewPair(currency.BTC, currency.USDT))
	require.NoError(t, err)
	assert.NotNil(t, result)
}

func TestUAllAccountOrders(t *testing.T) {
	t.Parallel()
	sharedtestvalues.SkipTestIfCredentialsUnset(t, b)
	result, err := b.UAllAccountOrders(context.Background(), "", 0, 0, time.Time{}, time.Time{})
	assert.NoError(t, err)
	assert.NotNil(t, result)
	result, err = b.UAllAccountOrders(context.Background(), "BTCUSDT", 0, 5, time.Now().Add(-time.Hour*4), time.Now())
	require.NoError(t, err)
	assert.NotNil(t, result)
}

func TestUAccountBalanceV2(t *testing.T) {
	t.Parallel()
	sharedtestvalues.SkipTestIfCredentialsUnset(t, b)
	result, err := b.UAccountBalanceV2(context.Background())
	require.NoError(t, err)
	assert.NotNil(t, result)
}

func TestUAccountInformationV2(t *testing.T) {
	t.Parallel()
	sharedtestvalues.SkipTestIfCredentialsUnset(t, b)
	result, err := b.UAccountInformationV2(context.Background())
	require.NoError(t, err)
	assert.NotNil(t, result)
}

func TestUChangeInitialLeverageRequest(t *testing.T) {
	t.Parallel()
	_, err := b.UChangeInitialLeverageRequest(context.Background(), "BTCUSDT", 0)
	require.ErrorIs(t, err, order.ErrSubmitLeverageNotSupported)

	sharedtestvalues.SkipTestIfCredentialsUnset(t, b, canManipulateRealOrders)
	result, err := b.UChangeInitialLeverageRequest(context.Background(), "BTCUSDT", 2)
	require.NoError(t, err)
	assert.NotNil(t, result)
}

func TestUChangeInitialMarginType(t *testing.T) {
	t.Parallel()
	err := b.UChangeInitialMarginType(context.Background(), currency.NewPair(currency.BTC, currency.USDT), "")
	require.ErrorIs(t, err, margin.ErrInvalidMarginType)

	sharedtestvalues.SkipTestIfCredentialsUnset(t, b, canManipulateRealOrders)
	err = b.UChangeInitialMarginType(context.Background(), currency.NewPair(currency.BTC, currency.USDT), "ISOLATED")
	assert.NoError(t, err)
}

func TestUModifyIsolatedPositionMarginReq(t *testing.T) {
	t.Parallel()
	_, err := b.UModifyIsolatedPositionMarginReq(context.Background(), "BTCUSDT", "LONG", "", 5)
	require.ErrorIs(t, err, errMarginChangeTypeInvalid)

	sharedtestvalues.SkipTestIfCredentialsUnset(t, b, canManipulateRealOrders)
	result, err := b.UModifyIsolatedPositionMarginReq(context.Background(), "BTCUSDT", "LONG", "add", 5)
	require.NoError(t, err)
	assert.NotNil(t, result)
}

func TestUPositionMarginChangeHistory(t *testing.T) {
	t.Parallel()
	_, err := b.UPositionMarginChangeHistory(context.Background(), "BTCUSDT", "", 5, time.Time{}, time.Time{})
	require.ErrorIs(t, err, errMarginChangeTypeInvalid)

	sharedtestvalues.SkipTestIfCredentialsUnset(t, b, canManipulateRealOrders)
	result, err := b.UPositionMarginChangeHistory(context.Background(), "BTCUSDT", "add", 5, time.Time{}, time.Time{})
	require.NoError(t, err)
	assert.NotNil(t, result)
}

func TestUPositionsInfoV2(t *testing.T) {
	t.Parallel()
	sharedtestvalues.SkipTestIfCredentialsUnset(t, b)
	result, err := b.UPositionsInfoV2(context.Background(), currency.NewPair(currency.BTC, currency.USDT))
	require.NoError(t, err)
	assert.NotNil(t, result)
}

func TestUGetCommissionRates(t *testing.T) {
	t.Parallel()
	_, err := b.UGetCommissionRates(context.Background(), "")
	require.ErrorIs(t, err, currency.ErrSymbolStringEmpty)

	sharedtestvalues.SkipTestIfCredentialsUnset(t, b)
	result, err := b.UGetCommissionRates(context.Background(), "BTCUSDT")
	require.NoError(t, err)
	assert.NotNil(t, result)
}

func TestGetUSDTUserRateLimits(t *testing.T) {
	t.Parallel()
	sharedtestvalues.SkipTestIfCredentialsUnset(t, b)
	result, err := b.GetUSDTUserRateLimits(context.Background())
	require.NoError(t, err)
	assert.NotNil(t, result)
}

func TestGetDownloadIDForFuturesTransactionHistory(t *testing.T) {
	t.Parallel()
	sharedtestvalues.SkipTestIfCredentialsUnset(t, b)
	result, err := b.GetDownloadIDForFuturesTransactionHistory(context.Background(), time.Now().Add(-time.Hour*24*6), time.Now())
	require.NoError(t, err)
	assert.NotNil(t, result)
}

func TestGetFuturesTransactionHistoryDownloadLinkByID(t *testing.T) {
	t.Parallel()
	sharedtestvalues.SkipTestIfCredentialsUnset(t, b)
	result, err := b.GetFuturesTransactionHistoryDownloadLinkByID(context.Background(), "download-id-here")
	require.NoError(t, err)
	assert.NotNil(t, result)
}

func TestGetFuturesOrderHistoryDownloadLinkByID(t *testing.T) {
	t.Parallel()
	_, err := b.GetFuturesOrderHistoryDownloadLinkByID(context.Background(), "")
	require.ErrorIs(t, err, errDownloadIDRequired)

	sharedtestvalues.SkipTestIfCredentialsUnset(t, b)
	result, err := b.GetFuturesOrderHistoryDownloadLinkByID(context.Background(), "download-id-here")
	require.NoError(t, err)
	assert.NotNil(t, result)
}

func TestFuturesTradeDownloadLinkByID(t *testing.T) {
	t.Parallel()
	_, err := b.FuturesTradeDownloadLinkByID(context.Background(), "")
	require.ErrorIs(t, err, errDownloadIDRequired)

	sharedtestvalues.SkipTestIfCredentialsUnset(t, b)
	result, err := b.FuturesTradeDownloadLinkByID(context.Background(), "download-id-here")
	require.NoError(t, err)
	assert.NotNil(t, result)
}

func TestUFuturesOrderHistoryDownloadID(t *testing.T) {
	t.Parallel()
	sharedtestvalues.SkipTestIfCredentialsUnset(t, b)
	result, err := b.UFuturesOrderHistoryDownloadID(context.Background(), time.Now().Add(-time.Hour*24*6), time.Now())
	require.NoError(t, err)
	assert.NotNil(t, result)
}

func TestFuturesTradeHistoryDownloadID(t *testing.T) {
	t.Parallel()
	sharedtestvalues.SkipTestIfCredentialsUnset(t, b)
	result, err := b.FuturesTradeHistoryDownloadID(context.Background(), time.Now().Add(-time.Hour*24*6), time.Now())
	require.NoError(t, err)
	assert.NotNil(t, result)
}

func TestUAccountTradesHistory(t *testing.T) {
	t.Parallel()
	_, err := b.UAccountTradesHistory(context.Background(), "", "", 5, time.Time{}, time.Time{})
	require.ErrorIs(t, err, currency.ErrSymbolStringEmpty)

	sharedtestvalues.SkipTestIfCredentialsUnset(t, b)
	result, err := b.UAccountTradesHistory(context.Background(), "BTCUSDT", "", 5, time.Time{}, time.Time{})
	require.NoError(t, err)
	assert.NotNil(t, result)
}

func TestUAccountIncomeHistory(t *testing.T) {
	t.Parallel()
	_, err := b.UAccountIncomeHistory(context.Background(), "", "something-else", 5, time.Now().Add(-time.Hour*48), time.Now())
	require.ErrorIs(t, err, errIncomeTypeRequired)

	sharedtestvalues.SkipTestIfCredentialsUnset(t, b)
	result, err := b.UAccountIncomeHistory(context.Background(), "BTCUSDT", "", 5, time.Now().Add(-time.Hour*48), time.Now())
	require.NoError(t, err)
	assert.NotNil(t, result)
}

func TestUGetNotionalAndLeverageBrackets(t *testing.T) {
	t.Parallel()
	sharedtestvalues.SkipTestIfCredentialsUnset(t, b)
	result, err := b.UGetNotionalAndLeverageBrackets(context.Background(), currency.NewPair(currency.BTC, currency.USDT))
	require.NoError(t, err)
	assert.NotNil(t, result)
}

func TestUPositionsADLEstimate(t *testing.T) {
	t.Parallel()
	sharedtestvalues.SkipTestIfCredentialsUnset(t, b)
	result, err := b.UPositionsADLEstimate(context.Background(), currency.NewPair(currency.BTC, currency.USDT))
	require.NoError(t, err)
	assert.NotNil(t, result)
}

func TestUAccountForcedOrders(t *testing.T) {
	t.Parallel()
	_, err := b.UAccountForcedOrders(context.Background(), currency.NewPair(currency.BTC, currency.USDT), "something-else", 5, time.Time{}, time.Time{})
	require.ErrorIs(t, err, errInvalidAutoCloseType)

	sharedtestvalues.SkipTestIfCredentialsUnset(t, b)
	result, err := b.UAccountForcedOrders(context.Background(), currency.NewPair(currency.BTC, currency.USDT), "ADL", 5, time.Time{}, time.Time{})
	require.NoError(t, err)
	assert.NotNil(t, result)
}

func TestUFuturesTradingWuantitativeRulesIndicators(t *testing.T) {
	t.Parallel()
	sharedtestvalues.SkipTestIfCredentialsUnset(t, b)
	result, err := b.UFuturesTradingWuantitativeRulesIndicators(context.Background(), currency.EMPTYPAIR)
	require.NoError(t, err)
	assert.NotNil(t, result)
}

// Coin Margined Futures

func TestGetFuturesExchangeInfo(t *testing.T) {
	t.Parallel()
	result, err := b.FuturesExchangeInfo(context.Background())
	require.NoError(t, err)
	assert.NotNil(t, result)
}

func TestGetFuturesOrderbook(t *testing.T) {
	t.Parallel()
	result, err := b.GetFuturesOrderbook(context.Background(), currency.NewPairWithDelimiter("BTCUSD", "PERP", "_"), 1000)
	require.NoError(t, err)
	assert.NotNil(t, result)
}

func TestGetFuturesPublicTrades(t *testing.T) {
	t.Parallel()
	result, err := b.GetFuturesPublicTrades(context.Background(), currency.NewPairWithDelimiter("BTCUSD", "PERP", "_"), 5)
	require.NoError(t, err)
	assert.NotNil(t, result)
}

func TestGetPastPublicTrades(t *testing.T) {
	t.Parallel()
	result, err := b.GetPastPublicTrades(context.Background(), currency.NewPairWithDelimiter("BTCUSD", "PERP", "_"), 5, 0)
	require.NoError(t, err)
	assert.NotNil(t, result)
}

func TestGetAggregatedTradesList(t *testing.T) {
	t.Parallel()
	result, err := b.GetFuturesAggregatedTradesList(context.Background(), currency.NewPairWithDelimiter("BTCUSD", "PERP", "_"), 0, 5, time.Time{}, time.Time{})
	require.NoError(t, err)
	assert.NotNil(t, result)
}

func TestGetPerpsExchangeInfo(t *testing.T) {
	t.Parallel()
	result, err := b.GetPerpMarkets(context.Background())
	require.NoError(t, err)
	assert.NotNil(t, result)
}

func TestGetIndexAndMarkPrice(t *testing.T) {
	t.Parallel()
	result, err := b.GetIndexAndMarkPrice(context.Background(), "", "BTCUSD")
	require.NoError(t, err)
	assert.NotNil(t, result)
}

func TestGetFuturesKlineData(t *testing.T) {
	t.Parallel()
	_, err := b.GetFuturesKlineData(context.Background(), currency.NewPairWithDelimiter("BTCUSD", "PERP", "_"), "1Mo", 5, time.Time{}, time.Time{})
	require.ErrorIs(t, err, kline.ErrInvalidInterval)

	result, err := b.GetFuturesKlineData(context.Background(), currency.NewPairWithDelimiter("BTCUSD", "PERP", "_"), "1M", 5, time.Time{}, time.Time{})
	assert.NoError(t, err)
	assert.NotNil(t, result)

	start, end := getTime()
	result, err = b.GetFuturesKlineData(context.Background(), currency.NewPairWithDelimiter("LTCUSD", "PERP", "_"), "5m", 5, start, end)
	require.NoError(t, err)
	assert.NotNil(t, result)
}

func TestGetContinuousKlineData(t *testing.T) {
	t.Parallel()
	_, err := b.GetContinuousKlineData(context.Background(), "", "CURRENT_QUARTER", "1M", 5, time.Time{}, time.Time{})
	require.ErrorIs(t, err, currency.ErrSymbolStringEmpty)

	_, err = b.GetContinuousKlineData(context.Background(), "BTCUSD", "", "1M", 5, time.Time{}, time.Time{})
	require.ErrorIs(t, err, errContractTypeIsRequired)

	_, err = b.GetContinuousKlineData(context.Background(), "BTCUSD", "CURRENT_QUARTER", "", 5, time.Time{}, time.Time{})
	require.ErrorIs(t, err, kline.ErrInvalidInterval)

	result, err := b.GetContinuousKlineData(context.Background(), "BTCUSD", "CURRENT_QUARTER", "1M", 5, time.Time{}, time.Time{})
	assert.NoError(t, err)
	assert.NotNil(t, result)

	start, end := getTime()
	result, err = b.GetContinuousKlineData(context.Background(), "BTCUSD", "CURRENT_QUARTER", "1M", 5, start, end)
	require.NoError(t, err)
	assert.NotNil(t, result)
}

func TestGetIndexPriceKlines(t *testing.T) {
	t.Parallel()
	_, err := b.GetIndexPriceKlines(context.Background(), "BTCUSD", "", 5, time.Time{}, time.Time{})
	require.ErrorIs(t, err, kline.ErrInvalidInterval)

	result, err := b.GetIndexPriceKlines(context.Background(), "BTCUSD", "1M", 5, time.Time{}, time.Time{})
	assert.NoError(t, err)
	assert.NotNil(t, result)

	start, end := getTime()
	result, err = b.GetIndexPriceKlines(context.Background(), "BTCUSD", "1M", 5, start, end)
	require.NoError(t, err)
	assert.NotNil(t, result)
}

func TestGetFuturesSwapTickerChangeStats(t *testing.T) {
	t.Parallel()
	result, err := b.GetFuturesSwapTickerChangeStats(context.Background(), currency.NewPairWithDelimiter("BTCUSD", "PERP", "_"), "")
	assert.NoError(t, err)
	assert.NotNil(t, result)
	result, err = b.GetFuturesSwapTickerChangeStats(context.Background(), currency.NewPairWithDelimiter("BTCUSD", "PERP", "_"), "")
	assert.NoError(t, err)
	assert.NotNil(t, result)
	result, err = b.GetFuturesSwapTickerChangeStats(context.Background(), currency.EMPTYPAIR, "")
	require.NoError(t, err)
	assert.NotNil(t, result)
}

func TestFuturesGetFundingHistory(t *testing.T) {
	t.Parallel()
	sharedtestvalues.SkipTestIfCredentialsUnset(t, b)
	result, err := b.FuturesGetFundingHistory(context.Background(), currency.NewPairWithDelimiter("BTCUSD", "PERP", "_"), 5, time.Time{}, time.Time{})
	assert.NoError(t, err)
	assert.NotNil(t, result)

	start, end := getTime()
	result, err = b.FuturesGetFundingHistory(context.Background(), currency.NewPairWithDelimiter("BTCUSD", "PERP", "_"), 50, start, end)
	require.NoError(t, err)
	assert.NotNil(t, result)
}

func TestGetFuturesHistoricalTrades(t *testing.T) {
	t.Parallel()
	sharedtestvalues.SkipTestIfCredentialsUnset(t, b)
	result, err := b.GetFuturesHistoricalTrades(context.Background(), currency.NewPairWithDelimiter("BTCUSD", "PERP", "_"), "", 5)
	assert.NoError(t, err)
	assert.NotNil(t, result)

	result, err = b.GetFuturesHistoricalTrades(context.Background(), currency.NewPairWithDelimiter("BTCUSD", "PERP", "_"), "", 0)
	require.NoError(t, err)
	assert.NotNil(t, result)
}

func TestGetFuturesSymbolPriceTicker(t *testing.T) {
	t.Parallel()
	result, err := b.GetFuturesSymbolPriceTicker(context.Background(), currency.NewPairWithDelimiter("BTCUSD", "PERP", "_"), "")
	require.NoError(t, err)
	assert.NotNil(t, result)
}

func TestGetFuturesOrderbookTicker(t *testing.T) {
	t.Parallel()
	result, err := b.GetFuturesOrderbookTicker(context.Background(), currency.EMPTYPAIR, "")
	assert.NoError(t, err)
	assert.NotNil(t, result)

	result, err = b.GetFuturesOrderbookTicker(context.Background(), currency.NewPairWithDelimiter("BTCUSD", "PERP", "_"), "")
	require.NoError(t, err)
	assert.NotNil(t, result)
}

func TestGetCFuturesIndexPriceConstituents(t *testing.T) {
	t.Parallel()
	_, err := b.GetCFuturesIndexPriceConstituents(context.Background(), currency.EMPTYPAIR)
	require.ErrorIs(t, err, currency.ErrSymbolStringEmpty)

	result, err := b.GetCFuturesIndexPriceConstituents(context.Background(), currency.NewPair(currency.BTC, currency.USD))
	require.NoError(t, err)
	assert.NotNil(t, result)
}

func TestOpenInterest(t *testing.T) {
	t.Parallel()
	result, err := b.OpenInterest(context.Background(), currency.NewPairWithDelimiter("BTCUSD", "PERP", "_"))
	require.NoError(t, err)
	assert.NotNil(t, result)
}

func TestCFuturesQuarterlyContractSettlementPrice(t *testing.T) {
	t.Parallel()
	_, err := b.CFuturesQuarterlyContractSettlementPrice(context.Background(), currency.EMPTYPAIR)
	require.ErrorIs(t, err, currency.ErrCurrencyPairEmpty)

	result, err := b.CFuturesQuarterlyContractSettlementPrice(context.Background(), currency.NewPair(currency.BTC, currency.USD))
	require.NoError(t, err)
	assert.NotNil(t, result)
}

func TestGetOpenInterestStats(t *testing.T) {
	t.Parallel()
	_, err := b.GetOpenInterestStats(context.Background(), "BTCUSD", "QUARTER", "5m", 0, time.Time{}, time.Time{})
	require.ErrorIs(t, err, errContractTypeIsRequired)

	_, err = b.GetOpenInterestStats(context.Background(), "BTCUSD", "CURRENT_QUARTER", "5mo", 0, time.Time{}, time.Time{})
	require.ErrorIs(t, err, errInvalidPeriodOrInterval)

	result, err := b.GetOpenInterestStats(context.Background(), "BTCUSD", "CURRENT_QUARTER", "5m", 0, time.Time{}, time.Time{})
	assert.NoError(t, err)
	assert.NotNil(t, result)

	start, end := getTime()
	result, err = b.GetOpenInterestStats(context.Background(), "BTCUSD", "CURRENT_QUARTER", "5m", 0, start, end)
	require.NoError(t, err)
	assert.NotNil(t, result)
}

func TestGetTraderFuturesAccountRatio(t *testing.T) {
	t.Parallel()
	_, err := b.GetTraderFuturesAccountRatio(context.Background(), currency.NewPair(currency.BTC, currency.USD), "5m", 0, time.Time{}, time.Time{})
	require.ErrorIs(t, err, currency.ErrCurrencyCodeEmpty)

	_, err = b.GetTraderFuturesAccountRatio(context.Background(), currency.NewPair(currency.BTC, currency.USD), "5m", 0, time.Time{}, time.Time{})
	require.ErrorIs(t, err, errInvalidPeriodOrInterval)

	result, err := b.GetTraderFuturesAccountRatio(context.Background(), currency.NewPair(currency.BTC, currency.USD), "5m", 0, time.Time{}, time.Time{})
	assert.NoError(t, err)
	assert.NotNil(t, result)

	start, end := getTime()
	result, err = b.GetTraderFuturesAccountRatio(context.Background(), currency.NewPair(currency.BTC, currency.USD), "5m", 0, start, end)
	require.NoError(t, err)
	assert.NotNil(t, result)
}

func TestGetTraderFuturesPositionsRatio(t *testing.T) {
	t.Parallel()
	_, err := b.GetTraderFuturesPositionsRatio(context.Background(), currency.EMPTYPAIR, "5m", 0, time.Time{}, time.Time{})
	require.ErrorIs(t, err, currency.ErrCurrencyCodeEmpty)

	_, err = b.GetTraderFuturesPositionsRatio(context.Background(), currency.NewPair(currency.BTC, currency.USD), "5mo", 0, time.Time{}, time.Time{})
	require.ErrorIs(t, err, errInvalidPeriodOrInterval)

	result, err := b.GetTraderFuturesPositionsRatio(context.Background(), currency.NewPair(currency.BTC, currency.USD), "5m", 0, time.Time{}, time.Time{})
	assert.NoError(t, err)
	assert.NotNil(t, result)

	start, end := getTime()
	result, err = b.GetTraderFuturesPositionsRatio(context.Background(), currency.NewPair(currency.BTC, currency.USD), "5m", 0, start, end)
	require.NoError(t, err)
	assert.NotNil(t, result)
}

func TestGetMarketRatio(t *testing.T) {
	t.Parallel()
	_, err := b.GetMarketRatio(context.Background(), currency.EMPTYPAIR, "5m", 0, time.Time{}, time.Time{})
	require.ErrorIs(t, err, currency.ErrCurrencyPairEmpty)

	_, err = b.GetMarketRatio(context.Background(), currency.NewPair(currency.BTC, currency.USD), "5mo", 0, time.Time{}, time.Time{})
	require.ErrorIs(t, err, errInvalidPeriodOrInterval)

	result, err := b.GetMarketRatio(context.Background(), currency.NewPair(currency.BTC, currency.USD), "5m", 0, time.Time{}, time.Time{})
	require.NoError(t, err)
	assert.NotNil(t, result)

	start, end := getTime()
	result, err = b.GetMarketRatio(context.Background(), currency.NewPair(currency.BTC, currency.USD), "5m", 0, start, end)
	require.NoError(t, err)
	assert.NotNil(t, result)
}

func TestGetFuturesTakerVolume(t *testing.T) {
	t.Parallel()
	_, err := b.GetFuturesTakerVolume(context.Background(), currency.EMPTYPAIR, "ALL", "5m", 0, time.Time{}, time.Time{})
	require.ErrorIs(t, err, currency.ErrCurrencyPairEmpty)

	_, err = b.GetFuturesTakerVolume(context.Background(), currency.NewPair(currency.BTC, currency.USD), "abc", "5m", 0, time.Time{}, time.Time{})
	require.ErrorIs(t, err, errContractTypeIsRequired)

	_, err = b.GetFuturesTakerVolume(context.Background(), currency.NewPair(currency.BTC, currency.USD), "ALL", "5mo", 0, time.Time{}, time.Time{})
	require.ErrorIs(t, err, kline.ErrInvalidInterval)

	result, err := b.GetFuturesTakerVolume(context.Background(), currency.NewPair(currency.BTC, currency.USD), "ALL", "5m", 0, time.Time{}, time.Time{})
	assert.NoError(t, err)
	assert.NotNil(t, result)

	start, end := getTime()
	result, err = b.GetFuturesTakerVolume(context.Background(), currency.NewPair(currency.BTC, currency.USD), "ALL", "5m", 0, start, end)
	require.NoError(t, err)
	assert.NotNil(t, result)
}

func TestFuturesBasisData(t *testing.T) {
	t.Parallel()
	_, err := b.GetFuturesBasisData(context.Background(), currency.EMPTYPAIR, "CURRENT_QUARTER", "5m", 0, time.Time{}, time.Time{})
	require.ErrorIs(t, err, currency.ErrCurrencyPairEmpty)
	_, err = b.GetFuturesBasisData(context.Background(), currency.NewPair(currency.BTC, currency.USD), "QUARTER", "5m", 0, time.Time{}, time.Time{})
	require.ErrorIs(t, err, errContractTypeIsRequired)
	_, err = b.GetFuturesBasisData(context.Background(), currency.NewPair(currency.BTC, currency.USD), "CURRENT_QUARTER", "5mo", 0, time.Time{}, time.Time{})
	require.ErrorIs(t, err, errInvalidPeriodOrInterval)

	result, err := b.GetFuturesBasisData(context.Background(), currency.NewPair(currency.BTC, currency.USD), "CURRENT_QUARTER", "5m", 0, time.Time{}, time.Time{})
	assert.NoError(t, err)
	assert.NotNil(t, result)

	start := time.UnixMilli(1577836800000)
	end := time.UnixMilli(1580515200000)
	if !mockTests {
		start = time.Now().Add(-time.Second * 240)
		end = time.Now()
	}
	result, err = b.GetFuturesBasisData(context.Background(), currency.NewPair(currency.BTC, currency.USD), "CURRENT_QUARTER", "5m", 0, start, end)
	require.NoError(t, err)
	assert.NotNil(t, result)
}

func TestFuturesNewOrder(t *testing.T) {
	t.Parallel()
	arg := &FuturesNewOrderRequest{Symbol: usdtmTradablePair, Side: "BUY", OrderType: order.Limit.String(),
		PositionSide: "abcd",
		TimeInForce:  order.GoodTillCancel.String(), Quantity: 1, Price: 1}
	_, err := b.FuturesNewOrder(context.Background(), arg)
	require.ErrorIs(t, err, errInvalidPositionSide)

	arg.PositionSide = ""
	arg.WorkingType = "abc"
	_, err = b.FuturesNewOrder(context.Background(), arg)
	require.ErrorIs(t, err, errInvalidWorkingType)

	arg.WorkingType = ""
	arg.NewOrderRespType = "abcd"
	_, err = b.FuturesNewOrder(context.Background(), arg)
	require.ErrorIs(t, err, errInvalidNewOrderResponseType)

	sharedtestvalues.SkipTestIfCredentialsUnset(t, b, canManipulateRealOrders)
	result, err := b.FuturesNewOrder(context.Background(), &FuturesNewOrderRequest{Symbol: currency.NewPairWithDelimiter("BTCUSD", "PERP", "_"), Side: "BUY",
		OrderType: order.Limit.String(), TimeInForce: order.GoodTillCancel.String(), Quantity: 1, Price: 1})
	require.NoError(t, err)
	assert.NotNil(t, result)
}

func TestFuturesBatchOrder(t *testing.T) {
	t.Parallel()
	_, err := b.FuturesBatchOrder(context.Background(), []PlaceBatchOrderData{})
	require.ErrorIs(t, err, common.ErrEmptyParams)

	arg := PlaceBatchOrderData{
		Symbol:       currency.Pair{Base: currency.BTC, Quote: currency.NewCode("USD_PERP")},
		Side:         "BUY",
		OrderType:    order.Limit.String(),
		Quantity:     1,
		Price:        1,
		TimeInForce:  "GTC",
		PositionSide: "abcd",
	}
	_, err = b.FuturesBatchOrder(context.Background(), []PlaceBatchOrderData{arg})
	require.ErrorIs(t, err, errInvalidPositionSide)

	arg.PositionSide = ""
	arg.WorkingType = "abcd"
	_, err = b.FuturesBatchOrder(context.Background(), []PlaceBatchOrderData{arg})
	require.ErrorIs(t, err, errInvalidWorkingType)

	arg.NewOrderRespType = "abcd"
	arg.WorkingType = ""
	_, err = b.FuturesBatchOrder(context.Background(), []PlaceBatchOrderData{arg})
	require.ErrorIs(t, err, errInvalidNewOrderResponseType)

	sharedtestvalues.SkipTestIfCredentialsUnset(t, b, canManipulateRealOrders)
	result, err := b.FuturesBatchOrder(context.Background(), []PlaceBatchOrderData{
		{
			Symbol:      currency.Pair{Base: currency.BTC, Quote: currency.NewCode("USD_PERP")},
			Side:        "BUY",
			OrderType:   order.Limit.String(),
			Quantity:    1,
			Price:       1,
			TimeInForce: "GTC",
		},
	})
	require.NoError(t, err)
	assert.NotNil(t, result)
}

func TestFuturesBatchCancelOrders(t *testing.T) {
	t.Parallel()
	sharedtestvalues.SkipTestIfCredentialsUnset(t, b, canManipulateRealOrders)
	result, err := b.FuturesBatchCancelOrders(context.Background(), currency.NewPairWithDelimiter("BTCUSD", "PERP", "_"), []string{"123"}, []string{})
	require.NoError(t, err)
	assert.NotNil(t, result)
}

func TestFuturesGetOrderData(t *testing.T) {
	t.Parallel()
	sharedtestvalues.SkipTestIfCredentialsUnset(t, b)
	result, err := b.FuturesGetOrderData(context.Background(), currency.NewPairWithDelimiter("BTCUSD", "PERP", "_"), "123", "")
	require.NoError(t, err)
	assert.NotNil(t, result)
}

func TestCancelAllOpenOrders(t *testing.T) {
	t.Parallel()
	sharedtestvalues.SkipTestIfCredentialsUnset(t, b, canManipulateRealOrders)
	result, err := b.FuturesCancelAllOpenOrders(context.Background(), currency.NewPairWithDelimiter("BTCUSD", "PERP", "_"))
	require.NoError(t, err)
	assert.NotNil(t, result)
}

func TestAutoCancelAllOpenOrders(t *testing.T) {
	t.Parallel()
	sharedtestvalues.SkipTestIfCredentialsUnset(t, b, canManipulateRealOrders)
	result, err := b.AutoCancelAllOpenOrders(context.Background(), currency.NewPairWithDelimiter("BTCUSD", "PERP", "_"), 30000)
	require.NoError(t, err)
	assert.NotNil(t, result)
}

func TestFuturesOpenOrderData(t *testing.T) {
	t.Parallel()
	sharedtestvalues.SkipTestIfCredentialsUnset(t, b)
	result, err := b.FuturesOpenOrderData(context.Background(), currency.NewPair(currency.BTC, currency.USD), "", "")
	require.NoError(t, err)
	assert.NotNil(t, result)
}

func TestGetFuturesAllOpenOrders(t *testing.T) {
	t.Parallel()
	sharedtestvalues.SkipTestIfCredentialsUnset(t, b)
	result, err := b.GetFuturesAllOpenOrders(context.Background(), currency.NewPairWithDelimiter("BTCUSD", "PERP", "_"), "")
	require.NoError(t, err)
	assert.NotNil(t, result)
}

func TestGetAllFuturesOrders(t *testing.T) {
	t.Parallel()
	sharedtestvalues.SkipTestIfCredentialsUnset(t, b)
	result, err := b.GetAllFuturesOrders(context.Background(), currency.NewPairWithDelimiter("BTCUSD", "PERP", "_"), currency.EMPTYPAIR, time.Time{}, time.Time{}, 0, 2)
	require.NoError(t, err)
	assert.NotNil(t, result)
}

func TestFuturesChangeMarginType(t *testing.T) {
	t.Parallel()
	_, err := b.FuturesChangeMarginType(context.Background(), currency.NewPairWithDelimiter("BTCUSD", "PERP", "_"), "abcd")
	require.ErrorIs(t, err, margin.ErrInvalidMarginType)

	sharedtestvalues.SkipTestIfCredentialsUnset(t, b, canManipulateRealOrders)
	result, err := b.FuturesChangeMarginType(context.Background(), currency.NewPairWithDelimiter("BTCUSD", "PERP", "_"), "ISOLATED")
	require.NoError(t, err)
	assert.NotNil(t, result)
}

func TestGetFuturesAccountBalance(t *testing.T) {
	t.Parallel()
	sharedtestvalues.SkipTestIfCredentialsUnset(t, b)
	result, err := b.GetFuturesAccountBalance(context.Background())
	require.NoError(t, err)
	assert.NotNil(t, result)
}

func TestGetFuturesAccountInfo(t *testing.T) {
	t.Parallel()
	sharedtestvalues.SkipTestIfCredentialsUnset(t, b)
	result, err := b.GetFuturesAccountInfo(context.Background())
	require.NoError(t, err)
	assert.NotNil(t, result)
}

func TestFuturesChangeInitialLeverage(t *testing.T) {
	t.Parallel()
	_, err := b.FuturesChangeInitialLeverage(context.Background(), currency.NewPairWithDelimiter("BTCUSD", "PERP", "_"), 129)
	require.ErrorIs(t, err, order.ErrSubmitLeverageNotSupported)

	sharedtestvalues.SkipTestIfCredentialsUnset(t, b, canManipulateRealOrders)
	result, err := b.FuturesChangeInitialLeverage(context.Background(), currency.NewPairWithDelimiter("BTCUSD", "PERP", "_"), 5)
	require.NoError(t, err)
	assert.NotNil(t, result)
}

func TestModifyIsolatedPositionMargin(t *testing.T) {
	t.Parallel()
	_, err := b.ModifyIsolatedPositionMargin(context.Background(), currency.NewPairWithDelimiter("BTCUSD", "PERP", "_"), "", "abcd", 0)
	require.ErrorIs(t, err, errMarginChangeTypeInvalid)

	_, err = b.ModifyIsolatedPositionMargin(context.Background(), currency.NewPairWithDelimiter("BTCUSD", "PERP", "_"), "abcd", "", 0)
	require.ErrorIs(t, err, errInvalidPositionSide)

	sharedtestvalues.SkipTestIfCredentialsUnset(t, b, canManipulateRealOrders)
	result, err := b.ModifyIsolatedPositionMargin(context.Background(), currency.NewPairWithDelimiter("BTCUSD", "PERP", "_"), "BOTH", "add", 5)
	require.NoError(t, err)
	assert.NotNil(t, result)
}

func TestFuturesMarginChangeHistory(t *testing.T) {
	t.Parallel()
	_, err := b.FuturesMarginChangeHistory(context.Background(), currency.NewPairWithDelimiter("BTCUSD", "PERP", "_"), "abc", time.Time{}, time.Time{}, 10)
	require.ErrorIs(t, err, errMarginChangeTypeInvalid)

	sharedtestvalues.SkipTestIfCredentialsUnset(t, b)
	result, err := b.FuturesMarginChangeHistory(context.Background(), currency.NewPairWithDelimiter("BTCUSD", "PERP", "_"), "add", time.Time{}, time.Time{}, 10)
	require.NoError(t, err)
	assert.NotNil(t, result)
}

func TestFuturesPositionsInfo(t *testing.T) {
	t.Parallel()
	sharedtestvalues.SkipTestIfCredentialsUnset(t, b)
	result, err := b.FuturesPositionsInfo(context.Background(), "BTCUSD", "")
	require.NoError(t, err)
	assert.NotNil(t, result)
}

func TestFuturesTradeHistory(t *testing.T) {
	t.Parallel()
	sharedtestvalues.SkipTestIfCredentialsUnset(t, b)
	result, err := b.FuturesTradeHistory(context.Background(), currency.NewPairWithDelimiter("BTCUSD", "PERP", "_"), "", time.Time{}, time.Time{}, 5, 0)
	require.NoError(t, err)
	assert.NotNil(t, result)
}

func TestFuturesIncomeHistory(t *testing.T) {
	t.Parallel()
	sharedtestvalues.SkipTestIfCredentialsUnset(t, b)
	result, err := b.FuturesIncomeHistory(context.Background(), currency.EMPTYPAIR, "TRANSFER", time.Time{}, time.Time{}, 5)
	require.NoError(t, err)
	assert.NotNil(t, result)
}

func TestFuturesForceOrders(t *testing.T) {
	t.Parallel()
	_, err := b.FuturesForceOrders(context.Background(), currency.EMPTYPAIR, "abcd", time.Time{}, time.Time{})
	require.ErrorIs(t, err, errInvalidAutoCloseType)

	sharedtestvalues.SkipTestIfCredentialsUnset(t, b)
	result, err := b.FuturesForceOrders(context.Background(), currency.EMPTYPAIR, "ADL", time.Time{}, time.Time{})
	require.NoError(t, err)
	assert.NotNil(t, result)
}

func TestUGetNotionalLeverage(t *testing.T) {
	t.Parallel()
	sharedtestvalues.SkipTestIfCredentialsUnset(t, b)
	result, err := b.FuturesNotionalBracket(context.Background(), "BTCUSD")
	assert.NoError(t, err)
	assert.NotNil(t, result)

	result, err = b.FuturesNotionalBracket(context.Background(), "")
	require.NoError(t, err)
	assert.NotNil(t, result)
}

func TestFuturesPositionsADLEstimate(t *testing.T) {
	t.Parallel()
	sharedtestvalues.SkipTestIfCredentialsUnset(t, b)
	result, err := b.FuturesPositionsADLEstimate(context.Background(), currency.EMPTYPAIR)
	require.NoError(t, err)
	assert.NotNil(t, result)
}

func TestGetMarkPriceKline(t *testing.T) {
	t.Parallel()
	_, err := b.GetMarkPriceKline(context.Background(), currency.NewPairWithDelimiter("BTCUSD", "PERP", "_"), "1Mo", 5, time.Time{}, time.Time{})
	require.ErrorIs(t, err, kline.ErrInvalidInterval)

	result, err := b.GetMarkPriceKline(context.Background(), currency.NewPairWithDelimiter("BTCUSD", "PERP", "_"), "1M", 5, time.Time{}, time.Time{})
	require.NoError(t, err)
	assert.NotNil(t, result)
}

func TestGetPremiumIndexKlineData(t *testing.T) {
	t.Parallel()
	result, err := b.GetPremiumIndexKlineData(context.Background(), currency.NewPairWithDelimiter("BTCUSD", "PERP", "_"), "1M", 5, time.Time{}, time.Time{})
	require.NoError(t, err)
	assert.NotNil(t, result)
}

func TestGetExchangeInfo(t *testing.T) {
	t.Parallel()
	result, err := b.GetExchangeInfo(context.Background())
	require.NoError(t, err)
	assert.NotNil(t, result)
	assert.WithinRange(t, result.ServerTime.Time(), time.Now().Add(-24*time.Hour), time.Now().Add(24*time.Hour), "ServerTime should be within a day of now")
}

func TestFetchTradablePairs(t *testing.T) {
	t.Parallel()
	_, err := b.FetchTradablePairs(context.Background(), asset.Empty)
	require.ErrorIs(t, err, asset.ErrNotSupported)

	results, err := b.FetchTradablePairs(context.Background(), asset.Spot)
	assert.NoError(t, err)
	assert.NotNil(t, results)
	results, err = b.FetchTradablePairs(context.Background(), asset.CoinMarginedFutures)
	assert.NoError(t, err)
	assert.NotNil(t, results)
	results, err = b.FetchTradablePairs(context.Background(), asset.USDTMarginedFutures)
	assert.NoError(t, err)
	assert.NotNil(t, results)
	results, err = b.FetchTradablePairs(context.Background(), asset.Options)
	require.NoError(t, err)
	assert.NotNil(t, results)
}

func TestGetOrderBook(t *testing.T) {
	t.Parallel()
	result, err := b.GetOrderBook(context.Background(),
		OrderBookDataRequestParams{
			Symbol: currency.NewPair(currency.BTC, currency.USDT),
			Limit:  1000,
		})
	require.NoError(t, err)
	assert.NotNil(t, result)
}

func TestGetMostRecentTrades(t *testing.T) {
	t.Parallel()
	_, err := b.GetMostRecentTrades(context.Background(), &RecentTradeRequestParams{})
	require.ErrorIs(t, err, common.ErrEmptyParams)

	result, err := b.GetMostRecentTrades(context.Background(), &RecentTradeRequestParams{
		Symbol: currency.NewPair(currency.BTC, currency.USDT),
		Limit:  15})
	require.NoError(t, err)
	assert.NotNil(t, result)
}

func TestGetHistoricalTrades(t *testing.T) {
	t.Parallel()
	_, err := b.GetHistoricalTrades(context.Background(), "", 5, -1)
	require.ErrorIs(t, err, currency.ErrSymbolStringEmpty)

	result, err := b.GetHistoricalTrades(context.Background(), "BTCUSDT", 5, -1)
	assert.NoError(t, err)
	assert.NotNil(t, result)
}

func TestGetAggregatedTrades(t *testing.T) {
	t.Parallel()
	_, err := b.GetAggregatedTrades(context.Background(), &AggregatedTradeRequestParams{})
	require.ErrorIs(t, err, currency.ErrSymbolStringEmpty)

	result, err := b.GetAggregatedTrades(context.Background(),
		&AggregatedTradeRequestParams{
			Symbol: "BTCUSDT", Limit: 5})
	require.NoError(t, err)
	assert.NotNil(t, result)
}

func TestGetSpotKline(t *testing.T) {
	t.Parallel()
	start, end := getTime()
	result, err := b.GetSpotKline(context.Background(),
		&KlinesRequestParams{
			Symbol:   currency.NewPair(currency.BTC, currency.USDT),
			Interval: kline.FiveMin.Short(), Limit: 24,
			StartTime: start, EndTime: end})
	require.NoError(t, err)
	assert.NotNil(t, result)
}

func TestGetUIKline(t *testing.T) {
	t.Parallel()
	start, end := getTime()
	result, err := b.GetUIKline(context.Background(),
		&KlinesRequestParams{
			Symbol:   currency.NewPair(currency.BTC, currency.USDT),
			Interval: kline.FiveMin.Short(), Limit: 24,
			StartTime: start, EndTime: end})
	require.NoError(t, err)
	assert.NotNil(t, result)
}

func TestGetAveragePrice(t *testing.T) {
	t.Parallel()
	result, err := b.GetAveragePrice(context.Background(), currency.NewPair(currency.BTC, currency.USDT))
	require.NoError(t, err)
	assert.NotNil(t, result)
}

func TestGetPriceChangeStats(t *testing.T) {
	t.Parallel()
	result, err := b.GetPriceChangeStats(context.Background(), currency.NewPair(currency.BTC, currency.USDT), currency.Pairs{})
	require.NoError(t, err)
	assert.NotNil(t, result)
}

func TestGetTradingDayTicker(t *testing.T) {
	t.Parallel()
	_, err := b.GetTradingDayTicker(context.Background(), []currency.Pair{}, "", "")
	require.ErrorIs(t, err, currency.ErrCurrencyPairsEmpty)
	_, err = b.GetTradingDayTicker(context.Background(), []currency.Pair{currency.EMPTYPAIR}, "", "")
	require.ErrorIs(t, err, currency.ErrCurrencyPairEmpty)

	result, err := b.GetTradingDayTicker(context.Background(), []currency.Pair{spotTradablePair}, "", "")
	assert.NoError(t, err)
	assert.NotNil(t, result)
}

func TestGetLatestSpotPrice(t *testing.T) {
	t.Parallel()
	result, err := b.GetLatestSpotPrice(context.Background(), currency.NewPair(currency.BTC, currency.USDT), currency.Pairs{})
	require.NoError(t, err)
	assert.NotNil(t, result)
}

func TestGetBestPrice(t *testing.T) {
	t.Parallel()
	result, err := b.GetBestPrice(context.Background(), spotTradablePair, currency.Pairs{})
	require.NoError(t, err)
	assert.NotNil(t, result)
}

func TestGetTickerData(t *testing.T) {
	t.Parallel()
	_, err := b.GetTickerData(context.Background(), []currency.Pair{}, time.Minute*20, "FULL")
	require.ErrorIs(t, err, currency.ErrCurrencyPairsEmpty)

	result, err := b.GetTickerData(context.Background(), []currency.Pair{spotTradablePair}, time.Minute*20, "FULL")
	require.NoError(t, err)
	assert.NotNil(t, result)
}

func TestGetDepositAddressForCurrency(t *testing.T) {
	t.Parallel()
	_, err := b.GetDepositAddressForCurrency(context.Background(), currency.EMPTYCODE, "")
	require.ErrorIs(t, err, currency.ErrCurrencyCodeEmpty)

	sharedtestvalues.SkipTestIfCredentialsUnset(t, b)
	result, err := b.GetDepositAddressForCurrency(context.Background(), currency.BTC, "")
	require.NoError(t, err)
	assert.NotNil(t, result)
}

func TestGetAssetsThatCanBeConvertedIntoBNB(t *testing.T) {
	t.Parallel()
	sharedtestvalues.SkipTestIfCredentialsUnset(t, b)
	result, err := b.GetAssetsThatCanBeConvertedIntoBNB(context.Background(), "MINI")
	require.NoError(t, err)
	assert.NotNil(t, result)
}

func TestWithdrawCrypto(t *testing.T) {
	t.Parallel()
	_, err := b.WithdrawCrypto(context.Background(), currency.EMPTYCODE, "123435", "", "address-here", "", "", 100, false)
	require.ErrorIs(t, err, currency.ErrCurrencyCodeEmpty)
	_, err = b.WithdrawCrypto(context.Background(), currency.USDT, "", "", "", "", "", 100, false)
	require.ErrorIs(t, err, errAddressRequired)
	_, err = b.WithdrawCrypto(context.Background(), currency.USDT, "123435", "", "address-here", "123213", "", 0, false)
	require.ErrorIs(t, err, order.ErrAmountBelowMin)

	sharedtestvalues.SkipTestIfCredentialsUnset(t, b, canManipulateRealOrders)
	result, err := b.WithdrawCrypto(context.Background(), currency.USDT, "123435", "", "address", "", "", 100, false)
	require.NoError(t, err)
	assert.NotNil(t, result)
}

func TestDustTransfer(t *testing.T) {
	t.Parallel()
	_, err := b.DustTransfer(context.Background(), []string{}, "SPOT")
	require.ErrorIs(t, err, currency.ErrCurrencyCodeEmpty)

	sharedtestvalues.SkipTestIfCredentialsUnset(t, b, canManipulateRealOrders)
	result, err := b.DustTransfer(context.Background(), []string{"BTC", "USDT"}, "SPOT")
	require.NoError(t, err)
	assert.NotNil(t, result)
}

func TestGetAssetDevidendRecords(t *testing.T) {
	t.Parallel()
	_, err := b.GetAssetDevidendRecords(context.Background(), currency.EMPTYCODE, time.Now().Add(-time.Hour*48), time.Now(), 0)
	require.ErrorIs(t, err, currency.ErrCurrencyCodeEmpty)

	sharedtestvalues.SkipTestIfCredentialsUnset(t, b)
	result, err := b.GetAssetDevidendRecords(context.Background(), currency.BTC, time.Now().Add(-time.Hour*48), time.Now(), 0)
	require.NoError(t, err)
	assert.NotNil(t, result)
}

func TestGetAssetDetail(t *testing.T) {
	t.Parallel()
	sharedtestvalues.SkipTestIfCredentialsUnset(t, b)
	result, err := b.GetAssetDetail(context.Background())
	require.NoError(t, err)
	assert.NotNil(t, result)
}

func TestGetTradeFees(t *testing.T) {
	t.Parallel()
	sharedtestvalues.SkipTestIfCredentialsUnset(t, b)
	result, err := b.GetTradeFees(context.Background(), currency.Pair{Base: currency.BTC, Quote: currency.USDT})
	require.NoError(t, err)
	assert.NotNil(t, result)
}

func TestUserUniversalTransfer(t *testing.T) {
	t.Parallel()
	_, err := b.UserUniversalTransfer(context.Background(), 0, 123.234, currency.BTC, "", "")
	require.ErrorIs(t, err, errTransferTypeRequired)
	_, err = b.UserUniversalTransfer(context.Background(), ttMainUMFuture, 123.234, currency.EMPTYCODE, "", "")
	require.ErrorIs(t, err, currency.ErrCurrencyCodeEmpty)
	_, err = b.UserUniversalTransfer(context.Background(), ttMainUMFuture, 0, currency.BTC, "", "")
	require.ErrorIs(t, err, order.ErrAmountBelowMin)

	sharedtestvalues.SkipTestIfCredentialsUnset(t, b, canManipulateRealOrders)
	result, err := b.UserUniversalTransfer(context.Background(), ttMainUMFuture, 123.234, currency.BTC, "", "")
	require.NoError(t, err)
	assert.NotNil(t, result)
}

func TestGetUserUniversalTransferHistory(t *testing.T) {
	t.Parallel()
	_, err := b.GetUserUniversalTransferHistory(context.Background(), 0, time.Time{}, time.Time{}, 0, 0, "BTC", "USDT")
	require.ErrorIs(t, err, errTransferTypeRequired)
	_, err = b.GetUserUniversalTransferHistory(context.Background(), ttUMFutureMargin, time.Time{}, time.Time{}, 0, 0, "BTC", "USDT")
	require.ErrorIs(t, err, order.ErrAmountBelowMin)

	sharedtestvalues.SkipTestIfCredentialsUnset(t, b)
	result, err := b.GetUserUniversalTransferHistory(context.Background(), ttUMFutureMargin, time.Time{}, time.Time{}, 1, 1234, "BTC", "USDT")
	require.NoError(t, err)
	assert.NotNil(t, result)
}

func TestGetFundingAssets(t *testing.T) {
	t.Parallel()
	sharedtestvalues.SkipTestIfCredentialsUnset(t, b)
	result, err := b.GetFundingAssets(context.Background(), currency.BTC, true)
	require.NoError(t, err)
	assert.NotNil(t, result)
}

func TestGetUserAssets(t *testing.T) {
	t.Parallel()
	sharedtestvalues.SkipTestIfCredentialsUnset(t, b)
	result, err := b.GetUserAssets(context.Background(), currency.BTC, true)
	require.NoError(t, err)
	assert.NotNil(t, result)
}

func TestConvertBUSD(t *testing.T) {
	t.Parallel()
	_, err := b.ConvertBUSD(context.Background(), "", "MAIN", currency.ETH, currency.USD, 1234)
	require.ErrorIs(t, err, errTransactionIDRequired)
	_, err = b.ConvertBUSD(context.Background(), "12321412312", "MAIN", currency.EMPTYCODE, currency.USD, 1234)
	require.ErrorIs(t, err, currency.ErrCurrencyCodeEmpty)
	_, err = b.ConvertBUSD(context.Background(), "12321412312", "MAIN", currency.ETH, currency.USD, 0)
	require.ErrorIs(t, err, order.ErrAmountBelowMin)
	_, err = b.ConvertBUSD(context.Background(), "12321412312", "MAIN", currency.ETH, currency.EMPTYCODE, 1234)
	require.ErrorIs(t, err, currency.ErrCurrencyCodeEmpty)

	sharedtestvalues.SkipTestIfCredentialsUnset(t, b, canManipulateRealOrders)
	result, err := b.ConvertBUSD(context.Background(), "12321412312", "MAIN", currency.ETH, currency.USD, 1234)
	require.NoError(t, err)
	assert.NotNil(t, result)
}

func TestBUSDConvertHistory(t *testing.T) {
	t.Parallel()
	sharedtestvalues.SkipTestIfCredentialsUnset(t, b)
	result, err := b.BUSDConvertHistory(context.Background(), "transaction-id", "233423423", "CARD", currency.BTC, time.Now().Add(-time.Hour*48*10), time.Now(), 0, 20)
	require.NoError(t, err)
	assert.NotNil(t, result)
}

func TestGetCloudMiningPaymentAndRefundHistory(t *testing.T) {
	t.Parallel()
	sharedtestvalues.SkipTestIfCredentialsUnset(t, b)
	result, err := b.GetCloudMiningPaymentAndRefundHistory(context.Background(), "1234", currency.BTC, time.Now().Add(-time.Hour*480), time.Now(), 1232313, 0, 0)
	require.NoError(t, err)
	assert.NotNil(t, result)
}

func TestGetUserAccountInfo(t *testing.T) {
	t.Parallel()
	sharedtestvalues.SkipTestIfCredentialsUnset(t, b)
	result, err := b.GetUserAccountInfo(context.Background())
	require.NoError(t, err)
	assert.NotNil(t, result)
}

func TestGetAPIKeyPermission(t *testing.T) {
	t.Parallel()
	sharedtestvalues.SkipTestIfCredentialsUnset(t, b)
	result, err := b.GetAPIKeyPermission(context.Background())
	require.NoError(t, err)
	assert.NotNil(t, result)
}

func TestGetAutoConvertingStableCoins(t *testing.T) {
	t.Parallel()
	sharedtestvalues.SkipTestIfCredentialsUnset(t, b)
	result, err := b.GetAutoConvertingStableCoins(context.Background())
	require.NoError(t, err)
	assert.NotNil(t, result)
}

func TestSwitchOnOffBUSDAndStableCoinsConversion(t *testing.T) {
	t.Parallel()
	err := b.SwitchOnOffBUSDAndStableCoinsConversion(context.Background(), currency.EMPTYCODE, false)
	require.ErrorIs(t, err, currency.ErrCurrencyCodeEmpty)

	sharedtestvalues.SkipTestIfCredentialsUnset(t, b, canManipulateRealOrders)
	err = b.SwitchOnOffBUSDAndStableCoinsConversion(context.Background(), currency.BTC, false)
	assert.NoError(t, err)
}

func TestOneClickArrivalDepositApply(t *testing.T) {
	t.Parallel()
	sharedtestvalues.SkipTestIfCredentialsUnset(t, b, canManipulateRealOrders)
	result, err := b.OneClickArrivalDepositApply(context.Background(), "", 0, 0, 0)
	require.NoError(t, err)
	assert.NotNil(t, result)
}

func TestGetDepositAddressListWithNetwork(t *testing.T) {
	t.Parallel()
	_, err := b.GetDepositAddressListWithNetwork(context.Background(), currency.EMPTYCODE, "")
	require.ErrorIs(t, err, currency.ErrCurrencyCodeEmpty)

	sharedtestvalues.SkipTestIfCredentialsUnset(t, b)
	result, err := b.GetDepositAddressListWithNetwork(context.Background(), currency.BTC, "")
	require.NoError(t, err)
	assert.NotNil(t, result)
}

func TestGetUserWalletBalance(t *testing.T) {
	t.Parallel()
	sharedtestvalues.SkipTestIfCredentialsUnset(t, b)
	result, err := b.GetUserWalletBalance(context.Background(), currency.ETH)
	require.NoError(t, err)
	assert.NotNil(t, result)
}

func TestGetUserDelegationHistory(t *testing.T) {
	t.Parallel()
	_, err := b.GetUserDelegationHistory(context.Background(), "", "Delegate", time.Now().Add(-time.Hour*24*12), time.Now(), currency.BTC, 0, 0)
	require.ErrorIs(t, err, errValidEmailRequired)

	sharedtestvalues.SkipTestIfCredentialsUnset(t, b)
	result, err := b.GetUserDelegationHistory(context.Background(), "someone@thrasher.com", "Delegate", time.Now().Add(-time.Hour*24*12), time.Now(), currency.BTC, 0, 0)
	require.NoError(t, err)
	assert.NotNil(t, result)
}

func TestGetSymbolsDelistScheduleForSpot(t *testing.T) {
	t.Parallel()
	sharedtestvalues.SkipTestIfCredentialsUnset(t, b)
	result, err := b.GetSymbolsDelistScheduleForSpot(context.Background())
	require.NoError(t, err)
	assert.NotNil(t, result)
}

func TestCreateVirtualSubAccount(t *testing.T) {
	t.Parallel()
	sharedtestvalues.SkipTestIfCredentialsUnset(t, b, canManipulateRealOrders)
	result, err := b.CreateVirtualSubAccount(context.Background(), "something-string")
	require.NoError(t, err)
	assert.NotNil(t, result)
}

func TestGetSubAccountList(t *testing.T) {
	t.Parallel()
	sharedtestvalues.SkipTestIfCredentialsUnset(t, b)
	result, err := b.GetSubAccountList(context.Background(), "testsub@gmail.com", false, 0, 10)
	require.NoError(t, err)
	assert.NotNil(t, result)
}

func TestGetSubAccountSpotAssetTransferHistory(t *testing.T) {
	t.Parallel()
	sharedtestvalues.SkipTestIfCredentialsUnset(t, b)
	result, err := b.GetSubAccountSpotAssetTransferHistory(context.Background(), "", "", time.Time{}, time.Now(), 0, 10)
	require.NoError(t, err)
	assert.NotNil(t, result)
}

func TestGetSubAccountFuturesAssetTransferHistory(t *testing.T) {
	t.Parallel()
	_, err := b.GetSubAccountFuturesAssetTransferHistory(context.Background(), "", time.Time{}, time.Now(), 2, 0, 0)
	require.ErrorIs(t, err, errValidEmailRequired)
	_, err = b.GetSubAccountFuturesAssetTransferHistory(context.Background(), "someone@gmail.com", time.Time{}, time.Now(), 0, 0, 0)
	require.ErrorIs(t, err, errInvalidFuturesType)

	sharedtestvalues.SkipTestIfCredentialsUnset(t, b)
	result, err := b.GetSubAccountFuturesAssetTransferHistory(context.Background(), "someone@gmail.com", time.Time{}, time.Now(), 2, 0, 0)
	require.NoError(t, err)
	assert.NotNil(t, result)
}

func TestSubAccountFuturesAssetTransfer(t *testing.T) {
	t.Parallel()
	_, err := b.SubAccountFuturesAssetTransfer(context.Background(), "from_someone", "to_someont@thrasher.io", 1, currency.USDT, 0.1)
	require.ErrorIs(t, err, errValidEmailRequired)
	_, err = b.SubAccountFuturesAssetTransfer(context.Background(), "from_someone@thrasher.io", "to_someont", 1, currency.USDT, 0.1)
	require.ErrorIs(t, err, errValidEmailRequired)
	_, err = b.SubAccountFuturesAssetTransfer(context.Background(), "from_someone@thrasher.io", "to_someont@thrasher.io", -1, currency.USDT, 0.1)
	require.ErrorIs(t, err, errInvalidFuturesType)
	_, err = b.SubAccountFuturesAssetTransfer(context.Background(), "from_someone@thrasher.io", "to_someont@thrasher.io", 1, currency.EMPTYCODE, 0.1)
	require.ErrorIs(t, err, currency.ErrCurrencyCodeEmpty)

	sharedtestvalues.SkipTestIfCredentialsUnset(t, b, canManipulateRealOrders)
	result, err := b.SubAccountFuturesAssetTransfer(context.Background(), "from_someone@thrasher.io", "to_someont@thrasher.io", 1, currency.USDT, 0.1)
	require.NoError(t, err)
	assert.NotNil(t, result)
}

func TestGetSubAccountAssets(t *testing.T) {
	t.Parallel()
	_, err := b.GetSubAccountAssets(context.Background(), "email_address")
	require.ErrorIs(t, err, errValidEmailRequired)

	sharedtestvalues.SkipTestIfCredentialsUnset(t, b)
	result, err := b.GetSubAccountAssets(context.Background(), "email_address@mail.com")
	require.NoError(t, err)
	assert.NotNil(t, result)
}

func TestGetManagedSubAccountList(t *testing.T) {
	t.Parallel()
	sharedtestvalues.SkipTestIfCredentialsUnset(t, b)
	result, err := b.GetManagedSubAccountList(context.Background(), "address@gmail.com", 0, 10)
	require.NoError(t, err)
	assert.NotNil(t, result)
}

func TestGetSubAccountTransactionStatistics(t *testing.T) {
	t.Parallel()
	_, err := b.GetSubAccountTransactionStatistics(context.Background(), "addressio")
	require.ErrorIs(t, err, errValidEmailRequired)

	sharedtestvalues.SkipTestIfCredentialsUnset(t, b)
	result, err := b.GetSubAccountTransactionStatistics(context.Background(), "address@thrasher.io")
	require.NoError(t, err)
	assert.NotNil(t, result)
}

func TestGetManagedSubAccountDepositAddress(t *testing.T) {
	t.Parallel()
	_, err := b.GetManagedSubAccountDepositAddress(context.Background(), currency.ETH, "destination", "")
	require.ErrorIs(t, err, errValidEmailRequired)
	_, err = b.GetManagedSubAccountDepositAddress(context.Background(), currency.EMPTYCODE, "destination@thrasher.io", "")
	require.ErrorIs(t, err, currency.ErrCurrencyCodeEmpty)

	sharedtestvalues.SkipTestIfCredentialsUnset(t, b)
	result, err := b.GetManagedSubAccountDepositAddress(context.Background(), currency.ETH, "destination@thrasher.io", "")
	require.NoError(t, err)
	assert.NotNil(t, result)
}

func TestEnableOptionsForSubAccount(t *testing.T) {
	t.Parallel()
	_, err := b.EnableOptionsForSubAccount(context.Background(), "")
	require.ErrorIs(t, err, errValidEmailRequired)

	sharedtestvalues.SkipTestIfCredentialsUnset(t, b, canManipulateRealOrders)
	result, err := b.EnableOptionsForSubAccount(context.Background(), "address@mail.com")
	require.NoError(t, err)
	assert.NotNil(t, result)
}

func TestGetManagedSubAccountTransferLog(t *testing.T) {
	t.Parallel()
	_, err := b.GetManagedSubAccountTransferLog(context.Background(), time.Now().Add(-time.Hour*24*30), time.Now().Add(-time.Hour*24*50), 1, 10, "", "MARGIN")
	require.ErrorIs(t, err, common.ErrStartAfterEnd)
	_, err = b.GetManagedSubAccountTransferLog(context.Background(), time.Now().Add(-time.Hour*24*50), time.Now().Add(-time.Hour*24*30), -1, 10, "", "MARGIN")
	require.ErrorIs(t, err, errPageNumberRequired)
	_, err = b.GetManagedSubAccountTransferLog(context.Background(), time.Now().Add(-time.Hour*24*50), time.Now().Add(-time.Hour*24*30), 1, -1, "", "MARGIN")
	require.ErrorIs(t, err, errLimitNumberRequired)

	sharedtestvalues.SkipTestIfCredentialsUnset(t, b)
	result, err := b.GetManagedSubAccountTransferLog(context.Background(), time.Now().Add(-time.Hour*24*50), time.Now().Add(-time.Hour*24*30), 1, 10, "", "MARGIN")
	require.NoError(t, err)
	assert.NotNil(t, result)
}

func TestGetSubAccountSpotAssetsSummary(t *testing.T) {
	t.Parallel()
	sharedtestvalues.SkipTestIfCredentialsUnset(t, b)
	result, err := b.GetSubAccountSpotAssetsSummary(context.Background(), "the_address@thrasher.io", 0, 10)
	require.NoError(t, err)
	assert.NotNil(t, result)
}

func TestGetSubAccountDepositAddress(t *testing.T) {
	t.Parallel()
	_, err := b.GetSubAccountDepositAddress(context.Background(), "", "BTC", "", 0.1)
	require.ErrorIs(t, err, errValidEmailRequired)
	_, err = b.GetSubAccountDepositAddress(context.Background(), "the_address@thrasher.io", "", "", 0.1)
	require.ErrorIs(t, err, currency.ErrCurrencyCodeEmpty)

	sharedtestvalues.SkipTestIfCredentialsUnset(t, b)
	result, err := b.GetSubAccountDepositAddress(context.Background(), "the_address@thrasher.io", "BTC", "", 0.1)
	require.NoError(t, err)
	assert.NotNil(t, result)
}

func TestGetSubAccountDepositHistory(t *testing.T) {
	t.Parallel()
	_, err := b.GetSubAccountDepositHistory(context.Background(), "someoneio", "BTC", time.Time{}, time.Now(), 0, 0, 10)
	require.ErrorIs(t, err, errValidEmailRequired)

	sharedtestvalues.SkipTestIfCredentialsUnset(t, b)
	result, err := b.GetSubAccountDepositHistory(context.Background(), "someone@thrasher.io", "BTC", time.Time{}, time.Now(), 0, 0, 10)
	require.NoError(t, err)
	assert.NotNil(t, result)
}

func TestGetSubAccountStatusOnMarginFutures(t *testing.T) {
	t.Parallel()
	sharedtestvalues.SkipTestIfCredentialsUnset(t, b)
	result, err := b.GetSubAccountStatusOnMarginFutures(context.Background(), "myemail@mail.com")
	require.NoError(t, err)
	assert.NotNil(t, result)
}

func TestEnableMarginForSubAccount(t *testing.T) {
	t.Parallel()
	_, err := b.EnableMarginForSubAccount(context.Background(), "sampleemaicom")
	require.ErrorIs(t, err, errValidEmailRequired)

	sharedtestvalues.SkipTestIfCredentialsUnset(t, b, canManipulateRealOrders)
	result, err := b.EnableMarginForSubAccount(context.Background(), "sampleemail@email.com")
	require.NoError(t, err)
	assert.NotNil(t, result)
}

func TestGetDetailOnSubAccountMarginAccount(t *testing.T) {
	t.Parallel()
	_, err := b.GetDetailOnSubAccountMarginAccount(context.Background(), "com")
	require.ErrorIs(t, err, errValidEmailRequired)

	sharedtestvalues.SkipTestIfCredentialsUnset(t, b)
	result, err := b.GetDetailOnSubAccountMarginAccount(context.Background(), "test@gmail.com")
	require.NoError(t, err)
	assert.NotNil(t, result)
}

func TestGetSummaryOfSubAccountMarginAccount(t *testing.T) {
	t.Parallel()
	sharedtestvalues.SkipTestIfCredentialsUnset(t, b)
	result, err := b.GetSummaryOfSubAccountMarginAccount(context.Background())
	require.NoError(t, err)
	assert.NotNil(t, result)
}

func TestEnableFuturesSubAccount(t *testing.T) {
	t.Parallel()
	_, err := b.EnableFuturesSubAccount(context.Background(), "address")
	require.ErrorIs(t, err, errValidEmailRequired)

	sharedtestvalues.SkipTestIfCredentialsUnset(t, b, canManipulateRealOrders)
	result, err := b.EnableFuturesSubAccount(context.Background(), "address@gmail.com")
	require.NoError(t, err)
	assert.NotNil(t, result)
}

func TestGetDetailSubAccountFuturesAccount(t *testing.T) {
	t.Parallel()
	_, err := b.GetDetailSubAccountFuturesAccount(context.Background(), "address")
	require.ErrorIs(t, err, errValidEmailRequired)

	sharedtestvalues.SkipTestIfCredentialsUnset(t, b)
	result, err := b.GetDetailSubAccountFuturesAccount(context.Background(), "address@gmail.com")
	require.NoError(t, err)
	assert.NotNil(t, result)
}

func TestGetSummaryOfSubAccountFuturesAccount(t *testing.T) {
	t.Parallel()
	sharedtestvalues.SkipTestIfCredentialsUnset(t, b, canManipulateRealOrders)
	result, err := b.GetSummaryOfSubAccountFuturesAccount(context.Background())
	require.NoError(t, err)
	assert.NotNil(t, result)
}

func TestGetV1FuturesPositionRiskSubAccount(t *testing.T) {
	t.Parallel()
	_, err := b.GetV1FuturesPositionRiskSubAccount(context.Background(), "address")
	require.ErrorIs(t, err, errValidEmailRequired)

	sharedtestvalues.SkipTestIfCredentialsUnset(t, b)
	result, err := b.GetV1FuturesPositionRiskSubAccount(context.Background(), "address@mail.com")
	require.NoError(t, err)
	assert.NotNil(t, result)
}
func TestGetFuturesPositionRiskSubAccount(t *testing.T) {
	t.Parallel()
	_, err := b.GetV2FuturesPositionRiskSubAccount(context.Background(), "address", 1)
	require.ErrorIs(t, err, errValidEmailRequired)
	_, err = b.GetV2FuturesPositionRiskSubAccount(context.Background(), "address@mail.com", -1)
	require.ErrorIs(t, err, errInvalidFuturesType)

	sharedtestvalues.SkipTestIfCredentialsUnset(t, b)
	result, err := b.GetV2FuturesPositionRiskSubAccount(context.Background(), "address@mail.com", 1)
	require.NoError(t, err)
	assert.NotNil(t, result)
}

func TestEnableLeverageTokenForSubAccount(t *testing.T) {
	t.Parallel()
	_, err := b.EnableLeverageTokenForSubAccount(context.Background(), "email-address", false)
	require.ErrorIs(t, err, errValidEmailRequired)

<<<<<<< HEAD
	sharedtestvalues.SkipTestIfCredentialsUnset(t, b, canManipulateRealOrders)
	result, err := b.EnableLeverageTokenForSubAccount(context.Background(), "someone@thrasher.io", false)
	require.NoError(t, err)
	assert.NotNil(t, result)
=======
func BenchmarkWsHandleData(bb *testing.B) {
	bb.ReportAllocs()
	ap, err := b.CurrencyPairs.GetPairs(asset.Spot, false)
	require.NoError(bb, err)
	err = b.CurrencyPairs.StorePairs(asset.Spot, ap, true)
	require.NoError(bb, err)

	data, err := os.ReadFile("testdata/wsHandleData.json")
	require.NoError(bb, err)
	lines := bytes.Split(data, []byte("\n"))
	require.Len(bb, lines, 8)
	go func() {
		for {
			<-b.Websocket.DataHandler
		}
	}()
	for bb.Loop() {
		for x := range lines {
			assert.NoError(bb, b.wsHandleData(lines[x]))
		}
	}
>>>>>>> 4651af57
}

func TestGetIPRestrictionForSubAccountAPIKey(t *testing.T) {
	t.Parallel()
<<<<<<< HEAD
	_, err := b.GetIPRestrictionForSubAccountAPIKeyV2(context.Background(), "emailaddress", apiKey)
	require.ErrorIs(t, err, errValidEmailRequired)
	_, err = b.GetIPRestrictionForSubAccountAPIKeyV2(context.Background(), "emailaddress@thrasher.io", "")
	require.ErrorIs(t, err, errEmptySubAccountAPIKey)

	sharedtestvalues.SkipTestIfCredentialsUnset(t, b)
	result, err := b.GetIPRestrictionForSubAccountAPIKeyV2(context.Background(), "emailaddress@thrasher.io", apiKey)
	require.NoError(t, err)
	assert.NotNil(t, result)
=======
	b := new(Binance) //nolint:govet // Intentional shadow to avoid future copy/paste mistakes
	require.NoError(t, testexch.Setup(b), "Test instance Setup must not error")
	channels, err := b.generateSubscriptions() // Note: We grab this before it's overwritten by MockWsInstance below
	require.NoError(t, err, "generateSubscriptions must not error")
	if mockTests {
		exp := []string{"btcusdt@depth@100ms", "btcusdt@kline_1m", "btcusdt@ticker", "btcusdt@trade", "dogeusdt@depth@100ms", "dogeusdt@kline_1m", "dogeusdt@ticker", "dogeusdt@trade"}
		mock := func(tb testing.TB, msg []byte, w *websocket.Conn) error {
			tb.Helper()
			var req WsPayload
			require.NoError(tb, json.Unmarshal(msg, &req), "Unmarshal should not error")
			require.ElementsMatch(tb, req.Params, exp, "Params should have correct channels")
			return w.WriteMessage(websocket.TextMessage, fmt.Appendf(nil, `{"result":null,"id":%d}`, req.ID))
		}
		b = testexch.MockWsInstance[Binance](t, mockws.CurryWsMockUpgrader(t, mock))
	} else {
		testexch.SetupWs(t, b)
	}
	err = b.Subscribe(channels)
	require.NoError(t, err, "Subscribe should not error")
	err = b.Unsubscribe(channels)
	require.NoError(t, err, "Unsubscribe should not error")
>>>>>>> 4651af57
}

func TestDeleteIPListForSubAccountAPIKey(t *testing.T) {
	t.Parallel()
<<<<<<< HEAD
	_, err := b.DeleteIPListForSubAccountAPIKey(context.Background(), "emailaddress", apiKey, "196.168.4.1")
	require.ErrorIs(t, err, errValidEmailRequired)
	_, err = b.DeleteIPListForSubAccountAPIKey(context.Background(), "emailaddress@thrasher.io", "", "196.168.4.1")
	require.ErrorIs(t, err, errEmptySubAccountAPIKey)

	sharedtestvalues.SkipTestIfCredentialsUnset(t, b, canManipulateRealOrders)
	result, err := b.DeleteIPListForSubAccountAPIKey(context.Background(), "emailaddress@thrasher.io", apiKey, "196.168.4.1")
	require.NoError(t, err)
	assert.NotNil(t, result)
=======
	channels := subscription.List{
		{Channel: "moons@ticker"},
	}
	mock := func(tb testing.TB, msg []byte, w *websocket.Conn) error {
		tb.Helper()
		var req WsPayload
		err := json.Unmarshal(msg, &req)
		require.NoError(tb, err, "Unmarshal should not error")
		return w.WriteMessage(websocket.TextMessage, fmt.Appendf(nil, `{"result":{"error":"carrots"},"id":%d}`, req.ID))
	}
	b := testexch.MockWsInstance[Binance](t, mockws.CurryWsMockUpgrader(t, mock)) //nolint:govet // Intentional shadow to avoid future copy/paste mistakes
	err := b.Subscribe(channels)
	assert.ErrorIs(t, err, common.ErrUnknownError, "Subscribe should error correctly")
	assert.ErrorContains(t, err, "carrots", "Subscribe should error containing the carrots")
>>>>>>> 4651af57
}

func TestAddIPRestrictionForSubAccountAPIkey(t *testing.T) {
	t.Parallel()
	_, err := b.AddIPRestrictionForSubAccountAPIkey(context.Background(), "addressthrasher", apiKey, "", true)
	require.ErrorIs(t, err, errValidEmailRequired)
	_, err = b.AddIPRestrictionForSubAccountAPIkey(context.Background(), "address@thrasher.io", "", "", true)
	require.ErrorIs(t, err, errEmptySubAccountAPIKey)

	sharedtestvalues.SkipTestIfCredentialsUnset(t, b, canManipulateRealOrders)
	result, err := b.AddIPRestrictionForSubAccountAPIkey(context.Background(), "address@thrasher.io", apiKey, "", true)
	require.NoError(t, err)
	assert.NotNil(t, result)
}

func TestDepositAssetsIntoTheManagedSubAccount(t *testing.T) {
	t.Parallel()
	_, err := b.DepositAssetsIntoTheManagedSubAccount(context.Background(), "toemail", currency.BTC, 0.0001)
	require.ErrorIs(t, err, errValidEmailRequired)
	_, err = b.DepositAssetsIntoTheManagedSubAccount(context.Background(), "toemail@mail.com", currency.EMPTYCODE, 0.0001)
	require.ErrorIs(t, err, currency.ErrCurrencyCodeEmpty)
	_, err = b.DepositAssetsIntoTheManagedSubAccount(context.Background(), "toemail@mail.com", currency.BTC, 0)
	require.ErrorIs(t, err, order.ErrAmountBelowMin)

	sharedtestvalues.SkipTestIfCredentialsUnset(t, b, canManipulateRealOrders)
	result, err := b.DepositAssetsIntoTheManagedSubAccount(context.Background(), "toemail@mail.com", currency.BTC, 0.0001)
	require.NoError(t, err)
	assert.NotNil(t, result)
}

func TestGetManagedSubAccountAssetsDetails(t *testing.T) {
	t.Parallel()
	_, err := b.GetManagedSubAccountAssetsDetails(context.Background(), "emailaddress")
	require.ErrorIs(t, err, errValidEmailRequired)

	sharedtestvalues.SkipTestIfCredentialsUnset(t, b, canManipulateRealOrders)
	result, err := b.GetManagedSubAccountAssetsDetails(context.Background(), "emailaddress@thrashser.io")
	require.NoError(t, err)
	assert.NotNil(t, result)
}

func TestWithdrawAssetsFromManagedSubAccount(t *testing.T) {
	t.Parallel()
	_, err := b.WithdrawAssetsFromManagedSubAccount(context.Background(), "source", currency.BTC, 0.0000001, time.Now().Add(-time.Hour*24*50))
	require.ErrorIs(t, err, errValidEmailRequired)
	_, err = b.WithdrawAssetsFromManagedSubAccount(context.Background(), "source@email.com", currency.EMPTYCODE, 0.0000001, time.Now().Add(-time.Hour*24*50))
	require.ErrorIs(t, err, currency.ErrCurrencyCodeEmpty)
	_, err = b.WithdrawAssetsFromManagedSubAccount(context.Background(), "source@email.com", currency.BTC, 0, time.Now().Add(-time.Hour*24*50))
	require.ErrorIs(t, err, order.ErrAmountBelowMin)

	sharedtestvalues.SkipTestIfCredentialsUnset(t, b, canManipulateRealOrders)
	result, err := b.WithdrawAssetsFromManagedSubAccount(context.Background(), "source@email.com", currency.BTC, 0.0000001, time.Now().Add(-time.Hour*24*50))
	require.NoError(t, err)
	assert.NotNil(t, result)
}

func TestGetManagedSubAccountSnapshot(t *testing.T) {
	t.Parallel()
	_, err := b.GetManagedSubAccountSnapshot(context.Background(), "address", "SPOT", time.Time{}, time.Now(), 10)
	require.ErrorIs(t, err, errValidEmailRequired)
	_, err = b.GetManagedSubAccountSnapshot(context.Background(), "address@thrasher.io", "", time.Time{}, time.Now(), 10)
	require.ErrorIs(t, err, asset.ErrInvalidAsset)

	sharedtestvalues.SkipTestIfCredentialsUnset(t, b)
	result, err := b.GetManagedSubAccountSnapshot(context.Background(), "address@thrasher.io", "SPOT", time.Time{}, time.Now(), 10)
	require.NoError(t, err)
	assert.NotNil(t, result)
}

func TestGetManagedSubAccountTransferLogForInvestorMasterAccount(t *testing.T) {
	t.Parallel()
	_, err := b.GetManagedSubAccountTransferLogForInvestorMasterAccount(context.Background(), "address.com", "TO", "SPOT", time.Now().Add(-time.Hour*24*50), time.Now().Add(-time.Hour*24*20), 1, 10)
	require.ErrorIs(t, err, errValidEmailRequired)

	_, err = b.GetManagedSubAccountTransferLogForInvestorMasterAccount(context.Background(), "address@gmail.com", "TO", "SPOT", time.Now().Add(-time.Hour*24*50), time.Now().Add(-time.Hour*24*20), -1, 10)
	require.ErrorIs(t, err, errPageNumberRequired)

	_, err = b.GetManagedSubAccountTransferLogForInvestorMasterAccount(context.Background(), "address@gmail.com", "TO", "SPOT", time.Now().Add(-time.Hour*24*50), time.Now().Add(-time.Hour*24*20), 1, 0)
	require.ErrorIs(t, err, errLimitNumberRequired)

	sharedtestvalues.SkipTestIfCredentialsUnset(t, b)
	result, err := b.GetManagedSubAccountTransferLogForInvestorMasterAccount(context.Background(), "address@gmail.com", "TO", "SPOT", time.Now().Add(-time.Hour*24*50), time.Now().Add(-time.Hour*24*20), 1, 10)
	require.NoError(t, err)
	assert.NotNil(t, result)
}

func TestGetManagedSubAccountTransferLogForTradingTeam(t *testing.T) {
	t.Parallel()
	_, err := b.GetManagedSubAccountTransferLogForTradingTeam(context.Background(), "address", "FROM", "ISOLATED_MARGIN", time.Now().Add(-time.Hour*24*50), time.Now().Add(-time.Hour*24*20), 1, 10)
	require.ErrorIs(t, err, errValidEmailRequired)
	_, err = b.GetManagedSubAccountTransferLogForTradingTeam(context.Background(), "address@gmail.com", "FROM", "ISOLATED_MARGIN", time.Now().Add(-time.Hour*24*50), time.Now().Add(-time.Hour*24*20), -1, 10)
	require.ErrorIs(t, err, errPageNumberRequired)
	_, err = b.GetManagedSubAccountTransferLogForTradingTeam(context.Background(), "address@gmail.com", "FROM", "ISOLATED_MARGIN", time.Now().Add(-time.Hour*24*50), time.Now().Add(-time.Hour*24*20), 1, 0)
	require.ErrorIs(t, err, errLimitNumberRequired)

	sharedtestvalues.SkipTestIfCredentialsUnset(t, b)
	result, err := b.GetManagedSubAccountTransferLogForTradingTeam(context.Background(), "address@gmail.com", "FROM", "ISOLATED_MARGIN", time.Now().Add(-time.Hour*24*50), time.Now().Add(-time.Hour*24*20), 1, 10)
	require.NoError(t, err)
	assert.NotNil(t, result)
}

func TestGetManagedSubAccountFutureesAssetDetails(t *testing.T) {
	t.Parallel()
	_, err := b.GetManagedSubAccountFutureesAssetDetails(context.Background(), "address")
	require.ErrorIs(t, err, errValidEmailRequired)

	sharedtestvalues.SkipTestIfCredentialsUnset(t, b)
	result, err := b.GetManagedSubAccountFutureesAssetDetails(context.Background(), "address@email.com")
	require.NoError(t, err)
	assert.NotNil(t, result)
}

func TestGetManagedSubAccountMarginAssetDetails(t *testing.T) {
	t.Parallel()
	_, err := b.GetManagedSubAccountMarginAssetDetails(context.Background(), "address")
	require.ErrorIs(t, err, errValidEmailRequired)

	sharedtestvalues.SkipTestIfCredentialsUnset(t, b)
	result, err := b.GetManagedSubAccountMarginAssetDetails(context.Background(), "address@gmail.com")
	require.NoError(t, err)
	assert.NotNil(t, result)
}

func TestFuturesTransferSubAccount(t *testing.T) {
	t.Parallel()
	_, err := b.FuturesTransferSubAccount(context.Background(), "someone.com", currency.BTC, 1.1, 1)
	require.ErrorIs(t, err, errValidEmailRequired)

	_, err = b.FuturesTransferSubAccount(context.Background(), "someone@mail.com", currency.EMPTYCODE, 1.1, 1)
	require.ErrorIs(t, err, currency.ErrCurrencyCodeEmpty)

	_, err = b.FuturesTransferSubAccount(context.Background(), "someone@mail.com", currency.BTC, 0, 1)
	require.ErrorIs(t, err, order.ErrAmountBelowMin)

	_, err = b.FuturesTransferSubAccount(context.Background(), "someone@mail.com", currency.BTC, 1.1, 0)
	require.ErrorIs(t, err, errTransferTypeRequired)

	sharedtestvalues.SkipTestIfCredentialsUnset(t, b, canManipulateRealOrders)
	result, err := b.FuturesTransferSubAccount(context.Background(), "someone@mail.com", currency.BTC, 1.1, 1)
	require.NoError(t, err)
	assert.NotNil(t, result)
}

func TestMarginTransferForSubAccount(t *testing.T) {
	t.Parallel()
	_, err := b.MarginTransferForSubAccount(context.Background(), "someone", currency.BTC, 1.1, 1)
	require.ErrorIs(t, err, errValidEmailRequired)
	_, err = b.MarginTransferForSubAccount(context.Background(), "someone@mail.com", currency.EMPTYCODE, 1.1, 1)
	require.ErrorIs(t, err, currency.ErrCurrencyCodeEmpty)
	_, err = b.MarginTransferForSubAccount(context.Background(), "someone@mail.com", currency.BTC, 0, 1)
	require.ErrorIs(t, err, order.ErrAmountBelowMin)
	_, err = b.MarginTransferForSubAccount(context.Background(), "someone@mail.com", currency.BTC, 1.1, -1)
	require.ErrorIs(t, err, errTransferTypeRequired)

	sharedtestvalues.SkipTestIfCredentialsUnset(t, b, canManipulateRealOrders)
	result, err := b.MarginTransferForSubAccount(context.Background(), "someone@mail.com", currency.BTC, 1.1, 1)
	require.NoError(t, err)
	assert.NotNil(t, result)
}

func TestGetSubAccountAssetsV3(t *testing.T) {
	t.Parallel()
	_, err := b.GetSubAccountAssetsV3(context.Background(), "")
	require.ErrorIs(t, err, errValidEmailRequired)

	sharedtestvalues.SkipTestIfCredentialsUnset(t, b)
	result, err := b.GetSubAccountAssetsV3(context.Background(), "someone@thrasher.io")
	require.NoError(t, err)
	assert.NotNil(t, result)
}

func TestTransferToSubAccountOfSameMaster(t *testing.T) {
	t.Parallel()
	_, err := b.TransferToSubAccountOfSameMaster(context.Background(), "thrasher", currency.ETH, 10)
	require.ErrorIs(t, err, errValidEmailRequired)
	_, err = b.TransferToSubAccountOfSameMaster(context.Background(), "toEmail@thrasher.io", currency.EMPTYCODE, 10)
	require.ErrorIs(t, err, currency.ErrCurrencyCodeEmpty)
	_, err = b.TransferToSubAccountOfSameMaster(context.Background(), "toEmail@thrasher.io", currency.ETH, 0)
	require.ErrorIs(t, err, order.ErrAmountBelowMin)

	sharedtestvalues.SkipTestIfCredentialsUnset(t, b, canManipulateRealOrders)
	result, err := b.TransferToSubAccountOfSameMaster(context.Background(), "toEmail@thrasher.io", currency.ETH, 10)
	require.NoError(t, err)
	assert.NotNil(t, result)
}

func TestFromSubAccountTransferToMaster(t *testing.T) {
	t.Parallel()
	_, err := b.FromSubAccountTransferToMaster(context.Background(), currency.EMPTYCODE, 0.1)
	require.ErrorIs(t, err, currency.ErrCurrencyCodeEmpty)
	_, err = b.FromSubAccountTransferToMaster(context.Background(), currency.LTC, 0)
	require.ErrorIs(t, err, order.ErrAmountBelowMin)

	sharedtestvalues.SkipTestIfCredentialsUnset(t, b, canManipulateRealOrders)
	result, err := b.FromSubAccountTransferToMaster(context.Background(), currency.LTC, 0.1)
	require.NoError(t, err)
	assert.NotNil(t, result)
}

func TestSubAccountTransferHistory(t *testing.T) {
	t.Parallel()
	sharedtestvalues.SkipTestIfCredentialsUnset(t, b, canManipulateRealOrders)
	result, err := b.SubAccountTransferHistory(context.Background(), currency.BTC, 1, 10, time.Time{}, time.Now())
	require.NoError(t, err)
	assert.NotNil(t, result)
}

func TestSubAccountTransferHistoryForSubAccount(t *testing.T) {
	t.Parallel()
	sharedtestvalues.SkipTestIfCredentialsUnset(t, b, canManipulateRealOrders)
	result, err := b.SubAccountTransferHistoryForSubAccount(context.Background(), currency.LTC, 2, 0, time.Time{}, time.Now(), true)
	require.NoError(t, err)
	assert.NotNil(t, result)
}

func TestUniversalTransferForMasterAccount(t *testing.T) {
	t.Parallel()
	_, err := b.UniversalTransferForMasterAccount(context.Background(), &UniversalTransferParams{})
	require.ErrorIs(t, err, common.ErrEmptyParams)

	arg := &UniversalTransferParams{
		ClientTransactionID: "transaction-id",
	}
	_, err = b.UniversalTransferForMasterAccount(context.Background(), arg)
	require.ErrorIs(t, err, errInvalidAccountType)

	arg.ToAccountType = "SPOT"
	_, err = b.UniversalTransferForMasterAccount(context.Background(), arg)
	require.ErrorIs(t, err, errInvalidAccountType)

	arg.FromAccountType = "ISOLATED_MARGIN"
	_, err = b.UniversalTransferForMasterAccount(context.Background(), arg)
	require.ErrorIs(t, err, currency.ErrCurrencyCodeEmpty)

	arg.Asset = currency.BTC
	_, err = b.UniversalTransferForMasterAccount(context.Background(), arg)
	require.ErrorIs(t, err, order.ErrAmountBelowMin)

	sharedtestvalues.SkipTestIfCredentialsUnset(t, b, canManipulateRealOrders)
	result, err := b.UniversalTransferForMasterAccount(context.Background(), &UniversalTransferParams{
		FromEmail:           "source@thrasher.io",
		ToEmail:             "destination@thrasher.io",
		FromAccountType:     "ISOLATED_MARGIN",
		ToAccountType:       "SPOT",
		ClientTransactionID: "transaction-id",
		Symbol:              "",
		Asset:               currency.BTC,
		Amount:              0.0003,
	})
	require.NoError(t, err)
	assert.NotNil(t, result)
}

func TestGetUniversalTransferHistoryForMasterAccount(t *testing.T) {
	t.Parallel()
	sharedtestvalues.SkipTestIfCredentialsUnset(t, b)
	result, err := b.GetUniversalTransferHistoryForMasterAccount(context.Background(), "", "", "", time.Time{}, time.Now(), 0, 10)
	require.NoError(t, err)
	assert.NotNil(t, result)
}

func TestGetDetailOnSubAccountsFuturesAccountV2(t *testing.T) {
	t.Parallel()
	_, err := b.GetDetailOnSubAccountsFuturesAccountV2(context.Background(), "thrasher", 1)
	require.ErrorIs(t, err, errValidEmailRequired)
	_, err = b.GetDetailOnSubAccountsFuturesAccountV2(context.Background(), "address@thrasher.io", 0)
	require.ErrorIs(t, err, errInvalidFuturesType)

	sharedtestvalues.SkipTestIfCredentialsUnset(t, b)
	result, err := b.GetDetailOnSubAccountsFuturesAccountV2(context.Background(), "address@thrasher.io", 1)
	require.NoError(t, err)
	assert.NotNil(t, result)
}

func TestGetSummaryOfSubAccountsFuturesAccountV2(t *testing.T) {
	t.Parallel()
	_, err := b.GetSummaryOfSubAccountsFuturesAccountV2(context.Background(), 0, 0, 10)
	require.ErrorIs(t, err, errInvalidFuturesType)

	sharedtestvalues.SkipTestIfCredentialsUnset(t, b)
	result, err := b.GetSummaryOfSubAccountsFuturesAccountV2(context.Background(), 1, 0, 10)
	require.NoError(t, err)
	assert.NotNil(t, result)
}

func TestQueryOrder(t *testing.T) {
	t.Parallel()
	sharedtestvalues.SkipTestIfCredentialsUnset(t, b)
	_, err := b.QueryOrder(context.Background(), currency.NewPair(currency.BTC, currency.USDT), "", 1337)
	require.False(t, sharedtestvalues.AreAPICredentialsSet(b) && err != nil, err)
	require.False(t, !sharedtestvalues.AreAPICredentialsSet(b) && err == nil && !mockTests, "expecting an error when no keys are set")
	assert.False(t, mockTests && err != nil, err)
}

func TestCancelExistingOrderAndSendNewOrder(t *testing.T) {
	t.Parallel()
	_, err := b.CancelExistingOrderAndSendNewOrder(context.Background(), &CancelReplaceOrderParams{})
	require.ErrorIs(t, err, common.ErrEmptyParams)

	arg := &CancelReplaceOrderParams{
		TimeInForce: "GTC",
	}
	_, err = b.CancelExistingOrderAndSendNewOrder(context.Background(), arg)
	require.ErrorIs(t, err, currency.ErrSymbolStringEmpty)

	arg.Symbol = "BTCUSDT"
	_, err = b.CancelExistingOrderAndSendNewOrder(context.Background(), arg)
	require.ErrorIs(t, err, order.ErrSideIsInvalid)

	arg.Side = "BUY"
	_, err = b.CancelExistingOrderAndSendNewOrder(context.Background(), arg)
	require.ErrorIs(t, err, order.ErrTypeIsInvalid)

	arg.OrderType = order.Limit.String()
	_, err = b.CancelExistingOrderAndSendNewOrder(context.Background(), arg)
	require.ErrorIs(t, err, errCancelReplaceModeRequired)

	sharedtestvalues.SkipTestIfCredentialsUnset(t, b, canManipulateRealOrders)
	result, err := b.CancelExistingOrderAndSendNewOrder(context.Background(), &CancelReplaceOrderParams{
		Symbol:            "BTCUSDT",
		Side:              "BUY",
		OrderType:         order.Limit.String(),
		CancelReplaceMode: "STOP_ON_FAILURE",
	})
	require.NoError(t, err)
	assert.NotNil(t, result)
}

func TestOpenOrders(t *testing.T) {
	t.Parallel()
	sharedtestvalues.SkipTestIfCredentialsUnset(t, b)
	result, err := b.OpenOrders(context.Background(), currency.EMPTYPAIR)
	assert.NoError(t, err)
	assert.NotNil(t, result)
	p := currency.NewPair(currency.BTC, currency.USDT)
	result, err = b.OpenOrders(context.Background(), p)
	require.NoError(t, err)
	assert.NotNil(t, result)
}

func TestCancelAllOpenOrderOnSymbol(t *testing.T) {
	t.Parallel()
	_, err := b.CancelAllOpenOrderOnSymbol(context.Background(), "")
	require.ErrorIs(t, err, currency.ErrSymbolStringEmpty)

	sharedtestvalues.SkipTestIfCredentialsUnset(t, b, canManipulateRealOrders)
	result, err := b.CancelAllOpenOrderOnSymbol(context.Background(), "BTCUSDT")
	require.NoError(t, err)
	assert.NotNil(t, result)
}

func TestAllOrders(t *testing.T) {
	t.Parallel()
	sharedtestvalues.SkipTestIfCredentialsUnset(t, b)
	_, err := b.AllOrders(context.Background(), currency.NewPair(currency.BTC, currency.USDT), "", "")
	require.False(t, sharedtestvalues.AreAPICredentialsSet(b) && err != nil, err)
	require.False(t, !sharedtestvalues.AreAPICredentialsSet(b) && err == nil && !mockTests, "expecting an error when no keys are set")
	assert.False(t, mockTests && err != nil, err)
}

func TestNewOCOOrder(t *testing.T) {
	t.Parallel()
	_, err := b.NewOCOOrder(context.Background(), &OCOOrderParam{})
	require.ErrorIs(t, err, common.ErrEmptyParams)

	arg := &OCOOrderParam{
		TrailingDelta: 1,
	}
	_, err = b.NewOCOOrder(context.Background(), arg)
	require.ErrorIs(t, err, currency.ErrCurrencyCodeEmpty)

	arg.Symbol = currency.NewPair(currency.BTC, currency.USDT)
	_, err = b.NewOCOOrder(context.Background(), arg)
	require.ErrorIs(t, err, order.ErrSideIsInvalid)

	arg.Side = "Buy"
	_, err = b.NewOCOOrder(context.Background(), arg)
	require.ErrorIs(t, err, order.ErrAmountBelowMin)

	arg.Amount = 0.1
	_, err = b.NewOCOOrder(context.Background(), arg)
	require.ErrorIs(t, err, order.ErrPriceBelowMin)

	arg.Price = 0.001
	_, err = b.NewOCOOrder(context.Background(), arg)
	require.ErrorIs(t, err, order.ErrPriceBelowMin)

	sharedtestvalues.SkipTestIfCredentialsUnset(t, b, canManipulateRealOrders)
	result, err := b.NewOCOOrder(context.Background(), &OCOOrderParam{
		Symbol:             currency.NewPair(currency.BTC, currency.USDT),
		ListClientOrderID:  "1231231231231",
		Side:               "Buy",
		Amount:             0.1,
		LimitClientOrderID: "3423423",
		Price:              0.001,
		StopPrice:          1234.21,
	})
	require.NoError(t, err)
	assert.NotNil(t, result)
}

func TestCancelOCOOrderList(t *testing.T) {
	t.Parallel()
	_, err := b.CancelOCOOrder(context.Background(), "", "", "newderID", "")
	require.ErrorIs(t, err, currency.ErrSymbolStringEmpty)
	_, err = b.CancelOCOOrder(context.Background(), "LTCBTC", "", "", "")
	require.ErrorIs(t, err, order.ErrOrderIDNotSet)

	sharedtestvalues.SkipTestIfCredentialsUnset(t, b, canManipulateRealOrders)
	result, err := b.CancelOCOOrder(context.Background(), "LTCBTC", "", "newderID", "")
	require.NoError(t, err)
	assert.NotNil(t, result)
}

func TestGetOCOOrders(t *testing.T) {
	t.Parallel()
	_, err := b.GetOCOOrders(context.Background(), "", "")
	require.ErrorIs(t, err, order.ErrOrderIDNotSet)

	sharedtestvalues.SkipTestIfCredentialsUnset(t, b)
	result, err := b.GetOCOOrders(context.Background(), "123456", "")
	require.NoError(t, err)
	assert.NotNil(t, result)
}

func TestGetAllOCOOrders(t *testing.T) {
	t.Parallel()
	_, err := b.GetAllOCOOrders(context.Background(), "", time.Now(), time.Now().Add(-time.Hour*24*10), 10)
	require.ErrorIs(t, err, common.ErrStartAfterEnd)

	sharedtestvalues.SkipTestIfCredentialsUnset(t, b)
	result, err := b.GetAllOCOOrders(context.Background(), "", time.Time{}, time.Now().Add(-time.Hour*24*10), 10)
	require.NoError(t, err)
	assert.NotNil(t, result)
}

func TestGetOpenOCOList(t *testing.T) {
	t.Parallel()
	sharedtestvalues.SkipTestIfCredentialsUnset(t, b)
	result, err := b.GetOpenOCOList(context.Background())
	require.NoError(t, err)
	assert.NotNil(t, result)
}

func TestNewOrderUsingSOR(t *testing.T) {
	t.Parallel()
	_, err := b.NewOrderUsingSOR(context.Background(), &SOROrderRequestParams{})
	require.ErrorIs(t, err, common.ErrEmptyParams)

	arg := &SOROrderRequestParams{
		TimeInForce: "GTC",
	}
	_, err = b.NewOrderUsingSOR(context.Background(), arg)
	require.ErrorIs(t, err, currency.ErrSymbolStringEmpty)

	arg.Symbol = currency.Pair{Base: currency.BTC, Quote: currency.LTC}
	_, err = b.NewOrderUsingSOR(context.Background(), arg)
	require.ErrorIs(t, err, order.ErrSideIsInvalid)

	arg.Side = order.Sell.String()
	_, err = b.NewOrderUsingSOR(context.Background(), arg)
	require.ErrorIs(t, err, order.ErrTypeIsInvalid)

	arg.OrderType = order.Limit.String()
	_, err = b.NewOrderUsingSOR(context.Background(), arg)
	require.ErrorIs(t, err, order.ErrAmountIsInvalid)

	sharedtestvalues.SkipTestIfCredentialsUnset(t, b, canManipulateRealOrders)
	result, err := b.NewOrderUsingSOR(context.Background(), &SOROrderRequestParams{
		Symbol:    currency.Pair{Base: currency.BTC, Quote: currency.LTC},
		Side:      "Buy",
		OrderType: order.Limit.String(),
		Quantity:  0.001,
	})
	require.NoError(t, err)
	assert.NotNil(t, result)
}

func TestNewOrderUsingSORTest(t *testing.T) {
	t.Parallel()
	_, err := b.NewOrderUsingSORTest(context.Background(), &SOROrderRequestParams{})
	require.ErrorIs(t, err, common.ErrEmptyParams)

	sharedtestvalues.SkipTestIfCredentialsUnset(t, b, canManipulateRealOrders)
	result, err := b.NewOrderUsingSORTest(context.Background(), &SOROrderRequestParams{
		Symbol:    currency.Pair{Base: currency.BTC, Quote: currency.LTC},
		Side:      "Buy",
		OrderType: order.Limit.String(),
		Quantity:  0.001,
	})
	require.NoError(t, err)
	assert.NotNil(t, result)
}

// TestGetFeeByTypeOfflineTradeFee logic test
func TestGetFeeByTypeOfflineTradeFee(t *testing.T) {
	t.Parallel()
	_, err := b.GetFeeByType(context.Background(), nil)
	require.ErrorIs(t, err, common.ErrNilPointer)

	var feeBuilder = setFeeBuilder()
	result, err := b.GetFeeByType(context.Background(), feeBuilder)
	assert.NoError(t, err)
	assert.NotNil(t, result)

	if !sharedtestvalues.AreAPICredentialsSet(b) || mockTests {
		assert.Equal(t, exchange.OfflineTradeFee, feeBuilder.FeeType)
	} else {
		assert.Equal(t, exchange.CryptocurrencyTradeFee, feeBuilder.FeeType)
	}
}

func TestGetFee(t *testing.T) {
	t.Parallel()
	var feeBuilder = setFeeBuilder()
	if sharedtestvalues.AreAPICredentialsSet(b) && mockTests {
		// CryptocurrencyTradeFee Basic
		_, err := b.GetFee(context.Background(), feeBuilder)
		require.NoError(t, err)

		// CryptocurrencyTradeFee High quantity
		feeBuilder = setFeeBuilder()
		feeBuilder.Amount = 1000
		feeBuilder.PurchasePrice = 1000
		_, err = b.GetFee(context.Background(), feeBuilder)
		require.NoError(t, err)

		// CryptocurrencyTradeFee IsMaker
		feeBuilder = setFeeBuilder()
		feeBuilder.IsMaker = true
		_, err = b.GetFee(context.Background(), feeBuilder)
		require.NoError(t, err)

		// CryptocurrencyTradeFee Negative purchase price
		feeBuilder = setFeeBuilder()
		feeBuilder.PurchasePrice = -1000
		_, err = b.GetFee(context.Background(), feeBuilder)
		require.NoError(t, err)
	}

	// CryptocurrencyWithdrawalFee Basic
	feeBuilder = setFeeBuilder()
	feeBuilder.FeeType = exchange.CryptocurrencyWithdrawalFee
	_, err := b.GetFee(context.Background(), feeBuilder)
	require.NoError(t, err)

	// CryptocurrencyDepositFee Basic
	feeBuilder = setFeeBuilder()
	feeBuilder.FeeType = exchange.CryptocurrencyDepositFee
	_, err = b.GetFee(context.Background(), feeBuilder)
	require.NoError(t, err)

	// InternationalBankDepositFee Basic
	feeBuilder = setFeeBuilder()
	feeBuilder.FeeType = exchange.InternationalBankDepositFee
	feeBuilder.FiatCurrency = currency.HKD
	_, err = b.GetFee(context.Background(), feeBuilder)
	require.NoError(t, err)

	// InternationalBankWithdrawalFee Basic
	feeBuilder = setFeeBuilder()
	feeBuilder.FeeType = exchange.InternationalBankWithdrawalFee
	feeBuilder.FiatCurrency = currency.HKD
	_, err = b.GetFee(context.Background(), feeBuilder)
	assert.NoError(t, err)
}

func TestFormatWithdrawPermissions(t *testing.T) {
	t.Parallel()
	expectedResult := exchange.AutoWithdrawCryptoText + " & " + exchange.NoFiatWithdrawalsText
	withdrawPermissions := b.FormatWithdrawPermissions()
	require.Equal(t, expectedResult, withdrawPermissions)
}

func TestGetActiveOrders(t *testing.T) {
	t.Parallel()
	pair, err := currency.NewPairFromString("BTC_USDT")
	require.NoError(t, err)

	sharedtestvalues.SkipTestIfCredentialsUnset(t, b)
	var getOrdersRequest = order.MultiOrderRequest{
		Type:      order.AnyType,
		Pairs:     currency.Pairs{pair},
		AssetType: asset.Spot,
		Side:      order.AnySide,
	}
	result, err := b.GetActiveOrders(context.Background(), &getOrdersRequest)
	require.NoError(t, err)
	assert.NotNil(t, result)
}

func TestGetOrderHistory(t *testing.T) {
	t.Parallel()
	var getOrdersRequest = order.MultiOrderRequest{
		Type:      order.AnyType,
		AssetType: asset.Spot,
		Side:      order.AnySide,
	}
	_, err := b.GetOrderHistory(context.Background(), &getOrdersRequest)
	require.ErrorIs(t, err, currency.ErrCurrencyPairsEmpty)

	getOrdersRequest.Pairs = []currency.Pair{
		currency.NewPair(currency.LTC,
			currency.BTC),
	}

	sharedtestvalues.SkipTestIfCredentialsUnset(t, b)
	result, err := b.GetOrderHistory(context.Background(), &getOrdersRequest)
	require.NoError(t, err)
	assert.NotNil(t, result)
}

func TestNewOrderTest(t *testing.T) {
	t.Parallel()
	sharedtestvalues.SkipTestIfCredentialsUnset(t, b)
	err := b.NewOrderTest(context.Background(), &NewOrderRequest{
		Symbol:      currency.NewPair(currency.LTC, currency.BTC),
		Side:        order.Buy.String(),
		TradeType:   order.Limit.String(),
		Price:       0.0025,
		Quantity:    100000,
		TimeInForce: order.GoodTillCancel.String(),
	}, false)
	require.NoError(t, err)

	err = b.NewOrderTest(context.Background(), &NewOrderRequest{
		Symbol:        currency.NewPair(currency.LTC, currency.BTC),
		Side:          order.Sell.String(),
		TradeType:     order.Market.String(),
		Price:         0.0045,
		QuoteOrderQty: 10,
	}, true)
	assert.NoError(t, err)
}

func TestGetHistoricTrades(t *testing.T) {
	t.Parallel()
	p := currency.NewPair(currency.BTC, currency.USDT)
	start := time.Unix(1577977445, 0)  // 2020-01-02 15:04:05
	end := start.Add(15 * time.Minute) // 2020-01-02 15:19:05
	if b.IsAPIStreamConnected() {
		start = time.Now().Add(-time.Hour * 10)
		end = time.Now().Add(-time.Hour)
	}
	result, err := b.GetHistoricTrades(context.Background(), p, asset.Spot, start, end)
	require.NoError(t, err)
	expected := 2134
	if b.IsAPIStreamConnected() {
		expected = len(result)
	} else if mockTests {
		expected = 1002
	}
	require.Equal(t, expected, len(result), "GetHistoricTrades should return correct number of entries")
	for _, r := range result {
		if !assert.WithinRange(t, r.Timestamp, start, end, "All trades should be within time range") {
			break
		}
	}
	result, err = b.GetHistoricTrades(context.Background(), optionsTradablePair, asset.Options, start, end)
	require.NoError(t, err)
	assert.NotNil(t, result)
}

func TestGetAggregatedTradesBatched(t *testing.T) {
	t.Parallel()
	currencyPair, err := currency.NewPairFromString("BTCUSDT")
	if err != nil {
		t.Fatal(err)
	}
	start, err := time.Parse(time.RFC3339, "2020-01-02T15:04:05Z")
	if err != nil {
		t.Fatal(err)
	}
	expectTime, err := time.Parse(time.RFC3339Nano, "2020-01-02T16:19:04.831Z")
	if err != nil {
		t.Fatal(err)
	}
	tests := []struct {
		name string
		// mock test or live test
		mock         bool
		args         *AggregatedTradeRequestParams
		numExpected  int
		lastExpected time.Time
	}{
		{
			name: "mock batch with timerange",
			mock: true,
			args: &AggregatedTradeRequestParams{
				Symbol:    currencyPair.String(),
				StartTime: start,
				EndTime:   start.Add(75 * time.Minute),
			},
			numExpected:  1012,
			lastExpected: time.Date(2020, 1, 2, 16, 18, 31, int(919*time.Millisecond), time.UTC),
		},
		{
			name: "batch with timerange",
			args: &AggregatedTradeRequestParams{
				Symbol:    currencyPair.String(),
				StartTime: start,
				EndTime:   start.Add(75 * time.Minute),
			},
			numExpected:  12130,
			lastExpected: expectTime,
		},
		{
			name: "mock custom limit with start time set, no end time",
			mock: true,
			args: &AggregatedTradeRequestParams{
				Symbol:    currency.NewPair(currency.BTC, currency.USDT).String(),
				StartTime: start,
				Limit:     1001,
			},
			numExpected:  1001,
			lastExpected: time.Date(2020, 1, 2, 15, 18, 39, int(226*time.Millisecond), time.UTC),
		},
		{
			name: "custom limit with start time set, no end time",
			args: &AggregatedTradeRequestParams{
				Symbol:    "BTCUSDT",
				StartTime: time.Date(2020, 11, 18, 23, 0, 28, 921, time.UTC),
				Limit:     1001,
			},
			numExpected:  1001,
			lastExpected: time.Date(2020, 11, 18, 23, 1, 33, int(62*time.Millisecond*10), time.UTC),
		},
		{
			name: "mock recent trades",
			mock: true,
			args: &AggregatedTradeRequestParams{
				Symbol: "BTCUSDT",
				Limit:  3,
			},
			numExpected:  3,
			lastExpected: time.Date(2020, 1, 2, 16, 19, 5, int(200*time.Millisecond), time.UTC),
		},
	}
	for _, tt := range tests {
		t.Run(tt.name, func(t *testing.T) {
			t.Parallel()
			if tt.mock != mockTests {
				t.Skip("mock mismatch, skipping")
			}
			result, err := b.GetAggregatedTrades(context.Background(), tt.args)
			if err != nil {
				t.Error(err)
			}
			if len(result) != tt.numExpected {
				t.Errorf("GetAggregatedTradesBatched() expected %v entries, got %v", tt.numExpected, len(result))
			}
			lastTradeTime := result[len(result)-1].TimeStamp
			if !lastTradeTime.Time().Equal(tt.lastExpected) {
				t.Errorf("last trade expected %v, got %v", tt.lastExpected.UTC(), lastTradeTime.Time().UTC())
			}
		})
	}
}

func TestGetAggregatedTradesErrors(t *testing.T) {
	t.Parallel()
	start, err := time.Parse(time.RFC3339, "2020-01-02T15:04:05Z")
	require.NoError(t, err)
	tests := []struct {
		name string
		args *AggregatedTradeRequestParams
	}{
		{
			name: "get recent trades does not support custom limit",
			args: &AggregatedTradeRequestParams{
				Symbol: "BTCUSDT",
				Limit:  1001,
			},
		},
		{
			name: "start time and fromId cannot be both set",
			args: &AggregatedTradeRequestParams{
				Symbol:    "BTCUSDT",
				StartTime: start,
				EndTime:   start.Add(75 * time.Minute),
				FromID:    2,
			},
		},
		{
			name: "can't get most recent 5000 (more than 1000 not allowed)",
			args: &AggregatedTradeRequestParams{
				Symbol: "BTCUSDT",
				Limit:  5000,
			},
		},
	}
	for _, tt := range tests {
		t.Run(tt.name, func(t *testing.T) {
			t.Parallel()
			_, err := b.GetAggregatedTrades(context.Background(), tt.args)
			require.Error(t, err)
		})
	}
}

// Any tests below this line have the ability to impact your orders on the exchange. Enable canManipulateRealOrders to run them
// -----------------------------------------------------------------------------------------------------------------------------

func TestSubmitOrder(t *testing.T) {
	t.Parallel()
	sharedtestvalues.SkipTestIfCredentialsUnset(t, b, canManipulateRealOrders)
	result, err := b.SubmitOrder(context.Background(), &order.Submit{
		Exchange: b.Name,
		Pair: currency.Pair{
			Delimiter: "_",
			Base:      currency.LTC,
			Quote:     currency.BTC,
		},
		Side:      order.Buy,
		Type:      order.Limit,
		Price:     1,
		Amount:    1000000000,
		ClientID:  "meowOrder",
		AssetType: asset.Spot,
	})
	require.NoError(t, err)
	assert.NotNil(t, result)
}

func TestCancelExchangeOrder(t *testing.T) {
	t.Parallel()
	sharedtestvalues.SkipTestIfCredentialsUnset(t, b, canManipulateRealOrders)
	err := b.CancelOrder(context.Background(), &order.Cancel{
		OrderID:       "1",
		WalletAddress: core.BitcoinDonationAddress,
		AccountID:     "1",
		Pair:          currency.NewPair(currency.LTC, currency.BTC),
		AssetType:     asset.Spot,
	})
	assert.NoError(t, err)
}

func TestCancelAllExchangeOrders(t *testing.T) {
	t.Parallel()
	sharedtestvalues.SkipTestIfCredentialsUnset(t, b, canManipulateRealOrders)
	result, err := b.CancelAllOrders(context.Background(), &order.Cancel{
		OrderID:       "1",
		WalletAddress: core.BitcoinDonationAddress,
		AccountID:     "1",
		Pair:          spotTradablePair,
		AssetType:     asset.Spot,
	})
	assert.NoError(t, err)
	assert.NotNil(t, result)

	result, err = b.CancelAllOrders(context.Background(), &order.Cancel{
		OrderID:       "1",
		WalletAddress: core.BitcoinDonationAddress,
		AccountID:     "1",
		Pair:          optionsTradablePair,
		AssetType:     asset.Options,
	})
	require.NoError(t, err)
	assert.NotNil(t, result)
}

func TestGetAccountInfo(t *testing.T) {
	t.Parallel()
	sharedtestvalues.SkipTestIfCredentialsUnset(t, b)
	items := asset.Items{
		asset.CoinMarginedFutures,
		asset.USDTMarginedFutures,
		asset.Spot,
		asset.Margin,
	}
	for i := range items {
		assetType := items[i]
		t.Run(fmt.Sprintf("Update info of account [%s]", assetType.String()), func(t *testing.T) {
			t.Parallel()
			result, err := b.UpdateAccountInfo(context.Background(), assetType)
			require.NoError(t, err)
			require.NotNil(t, result)
		})
	}
}

func TestWrapperGetActiveOrders(t *testing.T) {
	t.Parallel()
	sharedtestvalues.SkipTestIfCredentialsUnset(t, b)
	result, err := b.GetActiveOrders(context.Background(), &order.MultiOrderRequest{
		Type:      order.AnyType,
		Side:      order.AnySide,
		Pairs:     currency.Pairs{spotTradablePair},
		AssetType: asset.Spot,
	})
	assert.NoError(t, err)
	assert.NotNil(t, result)

	result, err = b.GetActiveOrders(context.Background(), &order.MultiOrderRequest{
		Type:      order.AnyType,
		Side:      order.AnySide,
		Pairs:     currency.Pairs{coinmTradablePair},
		AssetType: asset.CoinMarginedFutures,
	})
	assert.NoError(t, err)
	assert.NotNil(t, result)

	result, err = b.GetActiveOrders(context.Background(), &order.MultiOrderRequest{
		Type:      order.AnyType,
		Side:      order.AnySide,
		Pairs:     currency.Pairs{usdtmTradablePair},
		AssetType: asset.USDTMarginedFutures,
	})
	assert.NoError(t, err)
	assert.NotNil(t, result)

	result, err = b.GetActiveOrders(context.Background(), &order.MultiOrderRequest{
		Type:      order.AnyType,
		Side:      order.AnySide,
		Pairs:     currency.Pairs{optionsTradablePair},
		AssetType: asset.Options,
	})
	require.NoError(t, err)
	assert.NotNil(t, result)
}

func TestWrapperGetOrderHistory(t *testing.T) {
	t.Parallel()
	_, err := b.GetOrderHistory(context.Background(), &order.MultiOrderRequest{
		AssetType: asset.USDTMarginedFutures,
	})
	assert.Error(t, err, "expecting an error since invalid param combination is given. Got err: %v", err)

	sharedtestvalues.SkipTestIfCredentialsUnset(t, b)
	p, err := currency.NewPairFromString("EOSUSD_PERP")
	require.NoError(t, err)
	result, err := b.GetOrderHistory(context.Background(), &order.MultiOrderRequest{
		Type:        order.AnyType,
		Side:        order.AnySide,
		FromOrderID: "123",
		Pairs:       currency.Pairs{p},
		AssetType:   asset.CoinMarginedFutures,
	})
	assert.NoError(t, err)
	assert.NotNil(t, result)

	p2, err := currency.NewPairFromString("BTCUSDT")
	require.NoError(t, err)

	result, err = b.GetOrderHistory(context.Background(), &order.MultiOrderRequest{
		Type:        order.AnyType,
		Side:        order.AnySide,
		FromOrderID: "123",
		Pairs:       currency.Pairs{p2},
		AssetType:   asset.USDTMarginedFutures,
	})
	assert.NoError(t, err)
	assert.NotNil(t, result)
}

func TestCancelOrder(t *testing.T) {
	t.Parallel()
	sharedtestvalues.SkipTestIfCredentialsUnset(t, b, canManipulateRealOrders)
	p, err := currency.NewPairFromString("EOS-USDT")
	require.NoError(t, err)
	fPair, err := b.FormatExchangeCurrency(p, asset.CoinMarginedFutures)
	require.NoError(t, err)
	err = b.CancelOrder(context.Background(), &order.Cancel{
		AssetType: asset.CoinMarginedFutures,
		Pair:      fPair,
		OrderID:   "1234",
	})
	require.NoError(t, err)
	p2, err := currency.NewPairFromString("BTC-USDT")
	require.NoError(t, err)
	fpair2, err := b.FormatExchangeCurrency(p2, asset.USDTMarginedFutures)
	require.NoError(t, err)
	err = b.CancelOrder(context.Background(), &order.Cancel{
		AssetType: asset.USDTMarginedFutures,
		Pair:      fpair2,
		OrderID:   "1234",
	})
	require.NoError(t, err)
	err = b.CancelOrder(context.Background(), &order.Cancel{
		AssetType: asset.Options,
		Pair:      fpair2,
		OrderID:   "1234",
	})
	assert.NoError(t, err)
}

func TestGetOrderInfo(t *testing.T) {
	t.Parallel()
	sharedtestvalues.SkipTestIfCredentialsUnset(t, b)
	tradablePairs, err := b.FetchTradablePairs(context.Background(),
		asset.CoinMarginedFutures)
	require.NoError(t, err)
	require.NotEmpty(t, tradablePairs, "no tradable pairs")
	result, err := b.GetOrderInfo(context.Background(), "123", tradablePairs[0], asset.CoinMarginedFutures)
	require.NoError(t, err)
	assert.NotNil(t, result)
}

func TestModifyOrder(t *testing.T) {
	t.Parallel()
	_, err := b.ModifyOrder(context.Background(),
		&order.Modify{AssetType: asset.Spot})
	require.ErrorIs(t, err, common.ErrFunctionNotSupported)
}

func TestGetAllCoinsInfo(t *testing.T) {
	t.Parallel()
	sharedtestvalues.SkipTestIfCredentialsUnset(t, b)
	result, err := b.GetAllCoinsInfo(context.Background())
	require.NoError(t, err)
	assert.NotNil(t, result)
}

func TestWithdraw(t *testing.T) {
	t.Parallel()
	sharedtestvalues.SkipTestIfCredentialsUnset(t, b, canManipulateRealOrders)
	result, err := b.WithdrawCryptocurrencyFunds(context.Background(),
		&withdraw.Request{
			Exchange:    b.Name,
			Amount:      -1,
			Currency:    currency.BTC,
			Description: "WITHDRAW IT ALL",
			Crypto: withdraw.CryptoRequest{
				Address: core.BitcoinDonationAddress,
			},
		})
	require.NoError(t, err)
	assert.NotNil(t, result)
}

func TestDepositHistory(t *testing.T) {
	t.Parallel()
	sharedtestvalues.SkipTestIfCredentialsUnset(t, b)
	result, err := b.DepositHistory(context.Background(), currency.ETH, "", time.Time{}, time.Time{}, 0, 10000)
	require.NoError(t, err)
	assert.NotNil(t, result)
}

func TestWithdrawHistory(t *testing.T) {
	t.Parallel()
	sharedtestvalues.SkipTestIfCredentialsUnset(t, b)
	result, err := b.GetWithdrawalsHistory(context.Background(), currency.ETH, asset.Spot)
	require.NoError(t, err)
	assert.NotNil(t, result)
}

func TestWithdrawFiat(t *testing.T) {
	t.Parallel()
	_, err := b.WithdrawFiatFunds(context.Background(), &withdraw.Request{})
	assert.Equal(t, err, common.ErrFunctionNotSupported)
}

func TestWithdrawInternationalBank(t *testing.T) {
	t.Parallel()
	_, err := b.WithdrawFiatFundsToInternationalBank(context.Background(), &withdraw.Request{})
	require.Equal(t, err, common.ErrFunctionNotSupported)
}

func TestGetDepositAddress(t *testing.T) {
	t.Parallel()
	_, err := b.GetDepositAddress(context.Background(), currency.USDT, "", currency.BNB.String())
	require.False(t, sharedtestvalues.AreAPICredentialsSet(b) && err != nil, err)
	require.False(t, !sharedtestvalues.AreAPICredentialsSet(b) && err == nil && !mockTests, "error cannot be nil")
	assert.False(t, mockTests && err != nil, err)
}

func BenchmarkWsHandleData(bb *testing.B) {
	bb.ReportAllocs()
	ap, err := b.CurrencyPairs.GetPairs(asset.Spot, false)
	require.NoError(bb, err)
	err = b.CurrencyPairs.StorePairs(asset.Spot, ap, true)
	require.NoError(bb, err)

	data, err := os.ReadFile("testdata/wsHandleData.json")
	require.NoError(bb, err)
	lines := bytes.Split(data, []byte("\n"))
	require.Len(bb, lines, 8)
	go func() {
		for {
			<-b.Websocket.DataHandler
		}
	}()
	bb.ResetTimer()
	for range bb.N {
		for x := range lines {
			require.NoError(bb, b.wsHandleData(lines[x]))
		}
	}
}

func TestSubscribe(t *testing.T) {
	t.Parallel()
	b := new(Binance) //nolint:govet // Intentional shadow to avoid future copy/paste mistakes
	require.NoError(t, testexch.Setup(b), "Test instance Setup must not error")
	channels, err := b.generateSubscriptions() // Note: We grab this before it's overwritten by MockWsInstance below
	require.NoError(t, err, "generateSubscriptions must not error")
	if mockTests {
		exp := []string{"btcusdt@depth@100ms", "btcusdt@kline_1m", "btcusdt@ticker", "btcusdt@trade", "dogeusdt@depth@100ms", "dogeusdt@kline_1m", "dogeusdt@ticker", "dogeusdt@trade"}
		mock := func(tb testing.TB, msg []byte, w *websocket.Conn) error {
			tb.Helper()
			var req WsPayload
			require.NoError(tb, json.Unmarshal(msg, &req), "Unmarshal should not error")
			require.ElementsMatch(tb, req.Params, exp, "Params should have correct channels")
			return w.WriteMessage(websocket.TextMessage, []byte(fmt.Sprintf(`{"result":null,"id":%d}`, req.ID)))
		}
		b = testexch.MockWsInstance[Binance](t, mockws.CurryWsMockUpgrader(t, mock))
	} else {
		testexch.SetupWs(t, b)
	}
	err = b.Subscribe(channels)
	require.NoError(t, err)
	err = b.Unsubscribe(channels)
	assert.NoError(t, err)
}

func TestSubscribeBadResp(t *testing.T) {
	t.Parallel()
	channels := subscription.List{
		{Channel: "moons@ticker"},
	}
	mock := func(tb testing.TB, msg []byte, w *websocket.Conn) error {
		tb.Helper()
		var req WsPayload
		err := json.Unmarshal(msg, &req)
		require.NoError(tb, err, "Unmarshal should not error")
		return w.WriteMessage(websocket.TextMessage, []byte(fmt.Sprintf(`{"result":{"error":"carrots"},"id":%d}`, req.ID)))
	}
	b := testexch.MockWsInstance[Binance](t, mockws.CurryWsMockUpgrader(t, mock)) //nolint:govet // Intentional shadow to avoid future copy/paste mistakes
	err := b.Subscribe(channels)
	require.ErrorIs(t, err, stream.ErrSubscriptionFailure, "Subscribe should error ErrSubscriptionFailure")
	require.ErrorIs(t, err, common.ErrUnknownError, "Subscribe should error errUnknownError")
	assert.ErrorContains(t, err, "carrots", "Subscribe should error containing the carrots")
}

func TestWsTickerUpdate(t *testing.T) {
	t.Parallel()
	pressXToJSON := []byte(`{"stream":"btcusdt@ticker","data":{"e":"24hrTicker","E":1580254809477,"s":"BTCUSDT","p":"420.97000000","P":"4.720","w":"9058.27981278","x":"8917.98000000","c":"9338.96000000","Q":"0.17246300","b":"9338.03000000","B":"0.18234600","a":"9339.70000000","A":"0.14097600","o":"8917.99000000","h":"9373.19000000","l":"8862.40000000","v":"72229.53692000","q":"654275356.16896672","O":1580168409456,"C":1580254809456,"F":235294268,"L":235894703,"n":600436}}`)
	err := b.wsHandleData(pressXToJSON)
	assert.NoError(t, err)
}

func TestWsKlineUpdate(t *testing.T) {
	t.Parallel()
	pressXToJSON := []byte(`{"stream":"btcusdt@kline_1m","data":{
	  "e": "kline",
	  "E": 1234567891,   
	  "s": "BTCUSDT",    
	  "k": {
		"t": 1234000001, 
		"T": 1234600001, 
		"s": "BTCUSDT",  
		"i": "1m",      
		"f": 100,       
		"L": 200,       
		"o": "0.0010",  
		"c": "0.0020",  
		"h": "0.0025",  
		"l": "0.0015",  
		"v": "1000",    
		"n": 100,       
		"x": false,     
		"q": "1.0000",  
		"V": "500",     
		"Q": "0.500",   
		"B": "123456"   
	  }
	}}`)
	err := b.wsHandleData(pressXToJSON)
	assert.NoError(t, err)
}

func TestWsTradeUpdate(t *testing.T) {
	t.Parallel()
	b.SetSaveTradeDataStatus(true)
	pressXToJSON := []byte(`{"stream":"btcusdt@trade","data":{
	  "e": "trade",     
	  "E": 1234567891,   
	  "s": "BTCUSDT",    
	  "t": 12345,       
	  "p": "0.001",     
	  "q": "100",       
	  "b": 88,          
	  "a": 50,          
	  "T": 1234567851,   
	  "m": true,        
	  "M": true         
	}}`)
	err := b.wsHandleData(pressXToJSON)
	assert.NoError(t, err)
}

func TestWsDepthUpdate(t *testing.T) {
	t.Parallel()
	b := new(Binance) //nolint:govet // Intentional shadow to avoid future copy/paste mistakes
	require.NoError(t, testexch.Setup(b), "Test instance Setup must not error")
	b.setupOrderbookManager()
	seedLastUpdateID := int64(161)
	book := OrderBook{
		Asks: OrderbookTranches{
			{Price: 6621.80000000, Amount: 0.00198100},
			{Price: 6622.14000000, Amount: 4.00000000},
			{Price: 6622.46000000, Amount: 2.30000000},
			{Price: 6622.47000000, Amount: 1.18633300},
			{Price: 6622.64000000, Amount: 4.00000000},
			{Price: 6622.73000000, Amount: 0.02900000},
			{Price: 6622.76000000, Amount: 0.12557700},
			{Price: 6622.81000000, Amount: 2.08994200},
			{Price: 6622.82000000, Amount: 0.01500000},
			{Price: 6623.17000000, Amount: 0.16831300},
		},
		Bids: OrderbookTranches{
			{Price: 6621.55000000, Amount: 0.16356700},
			{Price: 6621.45000000, Amount: 0.16352600},
			{Price: 6621.41000000, Amount: 0.86091200},
			{Price: 6621.25000000, Amount: 0.16914100},
			{Price: 6621.23000000, Amount: 0.09193600},
			{Price: 6621.22000000, Amount: 0.00755100},
			{Price: 6621.13000000, Amount: 0.08432000},
			{Price: 6621.03000000, Amount: 0.00172000},
			{Price: 6620.94000000, Amount: 0.30506700},
			{Price: 6620.93000000, Amount: 0.00200000},
		},
		LastUpdateID: seedLastUpdateID,
	}

	update1 := []byte(`{"stream":"btcusdt@depth","data":{
	  "e": "depthUpdate", 
	  "E": 1234567881,     
	  "s": "BTCUSDT",      
	  "U": 157,           
	  "u": 160,           
	  "b": [              
		["6621.45", "0.3"]
	  ],
	  "a": [              
		["6622.46", "1.5"]
	  ]
	}}`)

	p := currency.NewPairWithDelimiter("BTC", "USDT", "-")
	err := b.SeedLocalCacheWithBook(p, &book)
	require.NoError(t, err)

	err = b.wsHandleData(update1)
	require.NoError(t, err)

	b.obm.state[currency.BTC][currency.USDT][asset.Spot].fetchingBook = false

	ob, err := b.Websocket.Orderbook.GetOrderbook(p, asset.Spot)
	require.NoError(t, err)

	exp, got := seedLastUpdateID, ob.LastUpdateID
	require.Equalf(t, exp, got, "Last update id of orderbook for old update. Exp: %d, got: %d", exp, got)
	expAmnt, gotAmnt := 2.3, ob.Asks[2].Amount
	require.Equalf(t, expAmnt, gotAmnt, "Ask altered by outdated update. Exp: %f, got %f", expAmnt, gotAmnt)
	expAmnt, gotAmnt = 0.163526, ob.Bids[1].Amount
	require.Equalf(t, expAmnt, gotAmnt, "Bid altered by outdated update. Exp: %f, got %f", expAmnt, gotAmnt)

	update2 := []byte(`{"stream":"btcusdt@depth","data":{
	  "e": "depthUpdate", 
	  "E": 1234567892,     
	  "s": "BTCUSDT",      
	  "U": 161,           
	  "u": 165,           
	  "b": [           
		["6621.45", "0.163526"]
	  ],
	  "a": [             
		["6622.46", "2.3"], 
		["6622.47", "1.9"]
	  ]
	}}`)

	err = b.wsHandleData(update2)
	require.NoError(t, err)

	ob, err = b.Websocket.Orderbook.GetOrderbook(p, asset.Spot)
	require.NoError(t, err)
	exp, got = int64(165), ob.LastUpdateID
	require.Equalf(t, exp, got, "Unexpected Last update id of orderbook for new update. Exp: %d, got: %d", exp, got)
	expAmnt, gotAmnt = 2.3, ob.Asks[2].Amount
	require.Equalf(t, expAmnt, gotAmnt, "Unexpected Ask amount. Exp: %f, got %f", expAmnt, gotAmnt)
	expAmnt, gotAmnt = 1.9, ob.Asks[3].Amount
	require.Equal(t, expAmnt, gotAmnt, "Unexpected Ask amount. Exp: %f, got %f", exp, got)
	expAmnt, gotAmnt = 0.163526, ob.Bids[1].Amount
	require.Equal(t, expAmnt, gotAmnt, "Unexpected Bid amount. Exp: %f, got %f", exp, got)

	// reset order book sync status
	b.obm.state[currency.BTC][currency.USDT][asset.Spot].lastUpdateID = 0
}

func TestWsBalanceUpdate(t *testing.T) {
	t.Parallel()
	pressXToJSON := []byte(`{"stream":"jTfvpakT2yT0hVIo5gYWVihZhdM2PrBgJUZ5PyfZ4EVpCkx4Uoxk5timcrQc","data":{
	"e": "balanceUpdate",         
	"E": 1573200697110,           
	"a": "BTC",                   
	"d": "100.00000000",          
	"T": 1573200697068            
	}}`)
	err := b.wsHandleData(pressXToJSON)
	assert.NoError(t, err)
}

func TestWsOCO(t *testing.T) {
	t.Parallel()
	pressXToJSON := []byte(`{"stream":"jTfvpakT2yT0hVIo5gYWVihZhdM2PrBgJUZ5PyfZ4EVpCkx4Uoxk5timcrQc","data":{
	"e": "listStatus",                
	"E": 1564035303637,               
	"s": "ETHBTC",                    
	"g": 2,                           
	"c": "OCO",                       
	"l": "EXEC_STARTED",              
	"L": "EXECUTING",                 
	"r": "NONE",                      
	"C": "F4QN4G8DlFATFlIUQ0cjdD",    
	"T": 1564035303625,               
	"O": [                            
		{
		"s": "ETHBTC",                
		"i": 17,                      
		"c": "AJYsMjErWJesZvqlJCTUgL" 
		},
		{
		"s": "ETHBTC",
		"i": 18,
		"c": "bfYPSQdLoqAJeNrOr9adzq"
		}
	]
	}}`)
	err := b.wsHandleData(pressXToJSON)
	assert.NoError(t, err)
}

func TestGetWsAuthStreamKey(t *testing.T) {
	sharedtestvalues.SkipTestIfCredentialsUnset(t, b)
	key, err := b.GetWsAuthStreamKey(context.Background())
	require.NoError(t, err)
	assert.NotEmpty(t, key)
}

func TestMaintainWsAuthStreamKey(t *testing.T) {
	sharedtestvalues.SkipTestIfCredentialsUnset(t, b)
	err := b.MaintainWsAuthStreamKey(context.Background())
	require.NoError(t, err)
}

func TestExecutionTypeToOrderStatus(t *testing.T) {
	type TestCases struct {
		Case   string
		Result order.Status
	}
	testCases := []TestCases{
		{Case: "NEW", Result: order.New},
		{Case: "PARTIALLY_FILLED", Result: order.PartiallyFilled},
		{Case: "FILLED", Result: order.Filled},
		{Case: "CANCELED", Result: order.Cancelled},
		{Case: "PENDING_CANCEL", Result: order.PendingCancel},
		{Case: "REJECTED", Result: order.Rejected},
		{Case: "EXPIRED", Result: order.Expired},
		{Case: "LOL", Result: order.UnknownStatus},
	}
	for i := range testCases {
		result, _ := stringToOrderStatus(testCases[i].Case)
		require.Equal(t, result, testCases[i].Result, "Expected: %v, received: %v", testCases[i].Result, result)
	}
}

func TestGetHistoricCandles(t *testing.T) {
	t.Parallel()
	start, end := getTime()
	result, err := b.GetHistoricCandles(context.Background(), spotTradablePair, asset.Spot, kline.OneDay, start, end)
	require.NoErrorf(t, err, "%v %v", asset.Spot, err)
	require.NotNil(t, result)
	result, err = b.GetHistoricCandles(context.Background(), usdtmTradablePair, asset.USDTMarginedFutures, kline.OneDay, start, end)
	require.NoErrorf(t, err, "%v %v", asset.USDTMarginedFutures, err)
	require.NotNil(t, result)
	result, err = b.GetHistoricCandles(context.Background(), coinmTradablePair, asset.CoinMarginedFutures, kline.OneDay, start, end)
	require.NoErrorf(t, err, "%v %v", asset.CoinMarginedFutures, err)
	require.NotNil(t, result)
	result, err = b.GetHistoricCandles(context.Background(), optionsTradablePair, asset.Options, kline.OneDay, start, end)
	require.NoErrorf(t, err, "%v %v", asset.Options, err)
	assert.NotNil(t, result)
}

func TestGetHistoricCandlesExtended(t *testing.T) {
	t.Parallel()
	start, end := getTime()
	result, err := b.GetHistoricCandlesExtended(context.Background(), spotTradablePair, asset.Spot, kline.OneDay, start, end)
	assert.NoError(t, err)
	assert.NotNil(t, result)
	result, err = b.GetHistoricCandlesExtended(context.Background(), usdtmTradablePair, asset.USDTMarginedFutures, kline.OneDay, start, end)
	assert.NoError(t, err)
	assert.NotNil(t, result)
	result, err = b.GetHistoricCandlesExtended(context.Background(), coinmTradablePair, asset.CoinMarginedFutures, kline.OneDay, start, end)
	assert.NoError(t, err)
	assert.NotNil(t, result)
	result, err = b.GetHistoricCandlesExtended(context.Background(), optionsTradablePair, asset.Options, kline.OneDay, start, end)
	require.NoError(t, err)
	assert.NotNil(t, result)
}

func TestBinance_FormatExchangeKlineInterval(t *testing.T) {
	testCases := []struct {
		name     string
		interval kline.Interval
		output   string
	}{
		{
			"OneMin",
			kline.OneMin,
			"1m",
		},
		{
			"OneDay",
			kline.OneDay,
			"1d",
		},
		{
			"OneWeek",
			kline.OneWeek,
			"1w",
		},
		{
			"OneMonth",
			kline.OneMonth,
			"1M",
		},
	}

	for x := range testCases {
		test := testCases[x]

		t.Run(test.name, func(t *testing.T) {
			ret := b.FormatExchangeKlineInterval(test.interval)
			require.Equal(t, ret, test.output, "unexpected result return expected: %v received: %v", test.output, ret)
		})
	}
}

func TestGetRecentTrades(t *testing.T) {
	t.Parallel()
	pair := currency.NewPair(currency.BTC, currency.USDT)
	result, err := b.GetRecentTrades(context.Background(), pair, asset.Spot)
	assert.NoError(t, err)
	assert.NotNil(t, result)
	result, err = b.GetRecentTrades(context.Background(),
		pair, asset.USDTMarginedFutures)
	assert.NoError(t, err)
	assert.NotNil(t, result)
	pair.Base = currency.NewCode("BTCUSD")
	pair.Quote = currency.PERP
	result, err = b.GetRecentTrades(context.Background(), pair, asset.CoinMarginedFutures)
	require.NoError(t, err)
	assert.NotNil(t, result)
}

func TestGetAvailableTransferChains(t *testing.T) {
	t.Parallel()
	_, err := b.GetAvailableTransferChains(context.Background(), currency.BTC)
	require.False(t, sharedtestvalues.AreAPICredentialsSet(b) && err != nil, err)
	require.False(t, !sharedtestvalues.AreAPICredentialsSet(b) && err == nil && !mockTests, "error cannot be nil")
	assert.False(t, mockTests && err != nil, err)
}

func TestSeedLocalCache(t *testing.T) {
	t.Parallel()
	err := b.SeedLocalCache(context.Background(), currency.NewPair(currency.BTC, currency.USDT))
	require.NoError(t, err)
}

func TestGenerateSubscriptions(t *testing.T) {
	t.Parallel()
	exp := subscription.List{}
	pairs, err := b.GetEnabledPairs(asset.Spot)
	require.NoError(t, err)
	wsFmt := currency.PairFormat{Uppercase: false, Delimiter: ""}
	baseExp := subscription.List{
		{Channel: subscription.CandlesChannel, QualifiedChannel: "kline_1m", Asset: asset.Spot, Interval: kline.OneMin},
		{Channel: subscription.OrderbookChannel, QualifiedChannel: "depth@100ms", Asset: asset.Spot, Interval: kline.HundredMilliseconds},
		{Channel: subscription.TickerChannel, QualifiedChannel: "ticker", Asset: asset.Spot},
		{Channel: subscription.AllTradesChannel, QualifiedChannel: "trade", Asset: asset.Spot},
	}
	for _, p := range pairs {
		for _, baseSub := range baseExp {
			sub := baseSub.Clone()
			sub.Pairs = currency.Pairs{p}
			sub.QualifiedChannel = wsFmt.Format(p) + "@" + sub.QualifiedChannel
			exp = append(exp, sub)
		}
	}
	subs, err := b.generateSubscriptions()
	require.NoError(t, err, "generateSubscriptions should not error")
	testsubs.EqualLists(t, exp, subs)
}

// TestFormatChannelInterval exercises formatChannelInterval
func TestFormatChannelInterval(t *testing.T) {
	t.Parallel()
	assert.Equal(t, "@1000ms", formatChannelInterval(&subscription.Subscription{Channel: subscription.OrderbookChannel, Interval: kline.ThousandMilliseconds}), "1s should format correctly for Orderbook")
	assert.Equal(t, "@1m", formatChannelInterval(&subscription.Subscription{Channel: subscription.OrderbookChannel, Interval: kline.OneMin}), "Orderbook should format correctly")
	assert.Equal(t, "_15m", formatChannelInterval(&subscription.Subscription{Channel: subscription.CandlesChannel, Interval: kline.FifteenMin}), "Candles should format correctly")
}

// TestFormatChannelLevels exercises formatChannelLevels
func TestFormatChannelLevels(t *testing.T) {
	t.Parallel()
	assert.Equal(t, "10", formatChannelLevels(&subscription.Subscription{Channel: subscription.OrderbookChannel, Levels: 10}), "Levels should format correctly")
	assert.Empty(t, formatChannelLevels(&subscription.Subscription{Channel: subscription.OrderbookChannel, Levels: 0}), "Levels should format correctly")
}

var websocketDepthUpdate = []byte(`{"E":1608001030784,"U":7145637266,"a":[["19455.19000000","0.59490200"],["19455.37000000","0.00000000"],["19456.11000000","0.00000000"],["19456.16000000","0.00000000"],["19458.67000000","0.06400000"],["19460.73000000","0.05139800"],["19461.43000000","0.00000000"],["19464.59000000","0.00000000"],["19466.03000000","0.45000000"],["19466.36000000","0.00000000"],["19508.67000000","0.00000000"],["19572.96000000","0.00217200"],["24386.00000000","0.00256600"]],"b":[["19455.18000000","2.94649200"],["19453.15000000","0.01233600"],["19451.18000000","0.00000000"],["19446.85000000","0.11427900"],["19446.74000000","0.00000000"],["19446.73000000","0.00000000"],["19444.45000000","0.14937800"],["19426.75000000","0.00000000"],["19416.36000000","0.36052100"]],"e":"depthUpdate","s":"BTCUSDT","u":7145637297}`)

func TestProcessUpdate(t *testing.T) {
	t.Parallel()
	b := new(Binance) //nolint:govet // Intentional shadow to avoid future copy/paste mistakes
	require.NoError(t, testexch.Setup(b), "Test instance Setup must not error")
	b.setupOrderbookManager()
	p := currency.NewPair(currency.BTC, currency.USDT)
	var depth WebsocketDepthStream
	err := json.Unmarshal(websocketDepthUpdate, &depth)
	require.NoError(t, err)

	err = b.obm.stageWsUpdate(&depth, p, asset.Spot)
	require.NoError(t, err)

	err = b.obm.fetchBookViaREST(p)
	require.NoError(t, err)

	err = b.obm.cleanup(p)
	require.NoError(t, err)

	// reset order book sync status
	b.obm.state[currency.BTC][currency.USDT][asset.Spot].lastUpdateID = 0
}

func TestUFuturesHistoricalTrades(t *testing.T) {
	t.Parallel()
	_, err := b.UFuturesHistoricalTrades(context.Background(), "", "", 5)
	require.ErrorIs(t, err, currency.ErrSymbolStringEmpty)

	sharedtestvalues.SkipTestIfCredentialsUnset(t, b)
	result, err := b.UFuturesHistoricalTrades(context.Background(), "BTCUSDT", "", 5)
	assert.NoError(t, err)
	assert.NotNil(t, result)

	result, err = b.UFuturesHistoricalTrades(context.Background(), "BTCUSDT", "", 0)
	require.NoError(t, err)
	assert.NotNil(t, result)
}

func TestSetExchangeOrderExecutionLimits(t *testing.T) {
	t.Parallel()
	err := b.UpdateOrderExecutionLimits(context.Background(), asset.Spot)
	require.NoError(t, err)
	err = b.UpdateOrderExecutionLimits(context.Background(), asset.CoinMarginedFutures)
	require.NoError(t, err)

	err = b.UpdateOrderExecutionLimits(context.Background(), asset.USDTMarginedFutures)
	require.NoError(t, err)

	err = b.UpdateOrderExecutionLimits(context.Background(), asset.Options)
	require.NoError(t, err)

	err = b.UpdateOrderExecutionLimits(context.Background(), asset.Binary)
	require.ErrorIs(t, err, asset.ErrNotSupported)

	cmfCP, err := currency.NewPairFromStrings("BTCUSD", "PERP")
	require.NoError(t, err)

	limit, err := b.GetOrderExecutionLimits(asset.CoinMarginedFutures, cmfCP)
	require.NoError(t, err)
	require.NotEmpty(t, limit, "exchange limit should be loaded")

	err = limit.Conforms(0.000001, 0.1, order.Limit)
	require.ErrorIs(t, err, order.ErrAmountBelowMin)

	err = limit.Conforms(0.01, 1, order.Limit)
	require.ErrorIs(t, err, order.ErrPriceBelowMin)
}

func TestWsOrderExecutionReport(t *testing.T) {
	t.Parallel()
	b := new(Binance) //nolint:govet // Intentional shadow to avoid future copy/paste mistakes
	require.NoError(t, testexch.Setup(b), "Test instance Setup must not error")
	payload := []byte(`{"stream":"jTfvpakT2yT0hVIo5gYWVihZhdM2PrBgJUZ5PyfZ4EVpCkx4Uoxk5timcrQc","data":{"e":"executionReport","E":1616627567900,"s":"BTCUSDT","c":"c4wyKsIhoAaittTYlIVLqk","S":"BUY","o":"LIMIT","f":"GTC","q":"0.00028400","p":"52789.10000000","P":"0.00000000","F":"0.00000000","g":-1,"C":"","x":"NEW","X":"NEW","r":"NONE","i":5340845958,"l":"0.00000000","z":"0.00000000","L":"0.00000000","n":"0","N":"BTC","T":1616627567900,"t":-1,"I":11388173160,"w":true,"m":false,"M":false,"O":1616627567900,"Z":"0.00000000","Y":"0.00000000","Q":"0.00000000","W":1616627567900}}`)
	// this is a buy BTC order, normally commission is charged in BTC, vice versa.
	expectedResult := order.Detail{
		Price:                52789.1,
		Amount:               0.00028400,
		AverageExecutedPrice: 0,
		QuoteAmount:          0,
		ExecutedAmount:       0,
		RemainingAmount:      0.00028400,
		Cost:                 0,
		CostAsset:            currency.USDT,
		Fee:                  0,
		FeeAsset:             currency.BTC,
		Exchange:             "Binance",
		OrderID:              "5340845958",
		ClientOrderID:        "c4wyKsIhoAaittTYlIVLqk",
		Type:                 order.Limit,
		Side:                 order.Buy,
		Status:               order.New,
		AssetType:            asset.Spot,
		Date:                 time.UnixMilli(1616627567900),
		LastUpdated:          time.UnixMilli(1616627567900),
		Pair:                 currency.NewPair(currency.BTC, currency.USDT),
	}
	// empty the channel. otherwise mock_test will fail
	for len(b.Websocket.DataHandler) > 0 {
		<-b.Websocket.DataHandler
	}

	err := b.wsHandleData(payload)
	require.NoError(t, err)
	res := <-b.Websocket.DataHandler
	switch r := res.(type) {
	case *order.Detail:
		require.True(t, reflect.DeepEqual(expectedResult, *r), "results do not match:\nexpected: %v\nreceived: %v", expectedResult, *r)
	default:
		t.Fatalf("expected type order.Detail, found %T", res)
	}

	payload = []byte(`{"stream":"jTfvpakT2yT0hVIo5gYWVihZhdM2PrBgJUZ5PyfZ4EVpCkx4Uoxk5timcrQc","data":{"e":"executionReport","E":1616633041556,"s":"BTCUSDT","c":"YeULctvPAnHj5HXCQo9Mob","S":"BUY","o":"LIMIT","f":"GTC","q":"0.00028600","p":"52436.85000000","P":"0.00000000","F":"0.00000000","g":-1,"C":"","x":"TRADE","X":"FILLED","r":"NONE","i":5341783271,"l":"0.00028600","z":"0.00028600","L":"52436.85000000","n":"0.00000029","N":"BTC","T":1616633041555,"t":726946523,"I":11390206312,"w":false,"m":false,"M":true,"O":1616633041555,"Z":"14.99693910","Y":"14.99693910","Q":"0.00000000","W":1616633041555}}`)
	err = b.wsHandleData(payload)
	assert.NoError(t, err)
}

func TestWsOutboundAccountPosition(t *testing.T) {
	t.Parallel()
	payload := []byte(`{"stream":"jTfvpakT2yT0hVIo5gYWVihZhdM2PrBgJUZ5PyfZ4EVpCkx4Uoxk5timcrQc","data":{"e":"outboundAccountPosition","E":1616628815745,"u":1616628815745,"B":[{"a":"BTC","f":"0.00225109","l":"0.00123000"},{"a":"BNB","f":"0.00000000","l":"0.00000000"},{"a":"USDT","f":"54.43390661","l":"0.00000000"}]}}`)
	err := b.wsHandleData(payload)
	assert.NoError(t, err)
}

func TestFormatExchangeCurrency(t *testing.T) {
	t.Parallel()
	type testos struct {
		name              string
		pair              currency.Pair
		asset             asset.Item
		expectedDelimiter string
	}
	testerinos := []testos{
		{
			name:              "spot-btcusdt",
			pair:              currency.NewPairWithDelimiter("BTC", "USDT", currency.UnderscoreDelimiter),
			asset:             asset.Spot,
			expectedDelimiter: "",
		},
		{
			name:              "coinmarginedfutures-btcusd_perp",
			pair:              currency.NewPairWithDelimiter("BTCUSD", "PERP", currency.DashDelimiter),
			asset:             asset.CoinMarginedFutures,
			expectedDelimiter: currency.UnderscoreDelimiter,
		},
		{
			name:              "coinmarginedfutures-btcusd_211231",
			pair:              currency.NewPairWithDelimiter("BTCUSD", "211231", currency.DashDelimiter),
			asset:             asset.CoinMarginedFutures,
			expectedDelimiter: currency.UnderscoreDelimiter,
		},
		{
			name:              "margin-ltousdt",
			pair:              currency.NewPairWithDelimiter("LTO", "USDT", currency.UnderscoreDelimiter),
			asset:             asset.Margin,
			expectedDelimiter: "",
		},
		{
			name:              "usdtmarginedfutures-btcusdt",
			pair:              currency.NewPairWithDelimiter("btc", "usdt", currency.DashDelimiter),
			asset:             asset.USDTMarginedFutures,
			expectedDelimiter: "",
		},
		{
			name:              "usdtmarginedfutures-btcusdt_211231",
			pair:              currency.NewPairWithDelimiter("btcusdt", "211231", currency.UnderscoreDelimiter),
			asset:             asset.USDTMarginedFutures,
			expectedDelimiter: currency.UnderscoreDelimiter,
		},
	}
	for i := range testerinos {
		tt := testerinos[i]
		t.Run(tt.name, func(t *testing.T) {
			t.Parallel()
			result, err := b.FormatExchangeCurrency(tt.pair, tt.asset)
			require.NoError(t, err)
			require.Equal(t, tt.expectedDelimiter, result.Delimiter)
		})
	}
}

func TestFormatSymbol(t *testing.T) {
	t.Parallel()
	type testos struct {
		name           string
		pair           currency.Pair
		asset          asset.Item
		expectedString string
	}
	testerinos := []testos{
		{
			name:           "spot-BTCUSDT",
			pair:           currency.NewPairWithDelimiter("BTC", "USDT", currency.UnderscoreDelimiter),
			asset:          asset.Spot,
			expectedString: "BTCUSDT",
		},
		{
			name:           "coinmarginedfutures-btcusdperp",
			pair:           currency.NewPairWithDelimiter("BTCUSD", "PERP", currency.DashDelimiter),
			asset:          asset.CoinMarginedFutures,
			expectedString: "BTCUSD_PERP",
		},
		{
			name:           "coinmarginedfutures-BTCUSD_211231",
			pair:           currency.NewPairWithDelimiter("BTCUSD", "211231", currency.DashDelimiter),
			asset:          asset.CoinMarginedFutures,
			expectedString: "BTCUSD_211231",
		},
		{
			name:           "margin-LTOUSDT",
			pair:           currency.NewPairWithDelimiter("LTO", "USDT", currency.UnderscoreDelimiter),
			asset:          asset.Margin,
			expectedString: "LTOUSDT",
		},
		{
			name:           "usdtmarginedfutures-BTCUSDT",
			pair:           currency.NewPairWithDelimiter("btc", "usdt", currency.DashDelimiter),
			asset:          asset.USDTMarginedFutures,
			expectedString: "BTCUSDT",
		},
		{
			name:           "usdtmarginedfutures-BTCUSDT_211231",
			pair:           currency.NewPairWithDelimiter("btcusdt", "211231", currency.UnderscoreDelimiter),
			asset:          asset.USDTMarginedFutures,
			expectedString: "BTCUSDT_211231",
		},
	}
	for _, tt := range testerinos {
		t.Run(tt.name, func(t *testing.T) {
			t.Parallel()
			result, err := b.FormatSymbol(tt.pair, tt.asset)
			require.NoError(t, err)
			require.Equal(t, tt.expectedString, result)
		})
	}
}

func TestFormatUSDTMarginedFuturesPair(t *testing.T) {
	t.Parallel()
	pairFormat := currency.PairFormat{Uppercase: true}
	resp := b.formatUSDTMarginedFuturesPair(currency.NewPair(currency.DOGE, currency.USDT), pairFormat)
	require.Equal(t, "DOGEUSDT", resp.String())

	resp = b.formatUSDTMarginedFuturesPair(currency.NewPair(currency.DOGE, currency.NewCode("1234567890")), pairFormat)
	assert.Equal(t, "DOGE_1234567890", resp.String())
}

func TestFetchExchangeLimits(t *testing.T) {
	t.Parallel()
	limits, err := b.FetchExchangeLimits(context.Background(), asset.Spot)
	require.NoError(t, err)
	require.NotEmpty(t, limits, "Should get some limits back")

	limits, err = b.FetchExchangeLimits(context.Background(), asset.Margin)
	require.NoError(t, err)
	require.NotEmpty(t, limits, "Should get some limits back")

	_, err = b.FetchExchangeLimits(context.Background(), asset.Futures)
	require.ErrorIs(t, err, asset.ErrNotSupported, "FetchExchangeLimits should error on other asset types")
}

func TestUpdateOrderExecutionLimits(t *testing.T) {
	t.Parallel()
	tests := map[asset.Item]currency.Pair{
		asset.Spot:   currency.NewPair(currency.BTC, currency.USDT),
		asset.Margin: currency.NewPair(currency.ETH, currency.BTC),
	}
	for _, a := range []asset.Item{asset.CoinMarginedFutures, asset.USDTMarginedFutures, asset.Options} {
		pairs, err := b.FetchTradablePairs(context.Background(), a)
		require.NoErrorf(t, err, "FetchTradablePairs should not error for %s", a)
		require.NotEmptyf(t, pairs, "Should get some pairs for %s", a)
		tests[a] = pairs[0]
	}
	for _, a := range b.GetAssetTypes(false) {
		err := b.UpdateOrderExecutionLimits(context.Background(), a)
		require.NoErrorf(t, err, "UpdateOrderExecutionLimits should not error for %v: but %v", a, err)
		p := tests[a]
		limits, err := b.GetOrderExecutionLimits(a, p)
		require.NoErrorf(t, err, "GetOrderExecutionLimits should not error for %s pair %s : %v", a, p, err)
		require.Positivef(t, limits.MinPrice, "MinPrice must be positive for %s pair %s", a, p)
		require.Positivef(t, limits.MaxPrice, "MaxPrice must be positive for %s pair %s", a, p)
		require.Positivef(t, limits.PriceStepIncrementSize, "PriceStepIncrementSize must be positive for %s pair %s", a, p)
		require.Positivef(t, limits.MinimumBaseAmount, "MinimumBaseAmount must be positive for %s pair %s", a, p)
		require.Positivef(t, limits.MaximumBaseAmount, "MaximumBaseAmount must be positive for %s pair %s", a, p)
		require.Positivef(t, limits.AmountStepIncrementSize, "AmountStepIncrementSize must be positive for %s pair %s", a, p)
		require.Positivef(t, limits.MarketMaxQty, "MarketMaxQty must be positive for %s pair %s", a, p)
		require.Positivef(t, limits.MaxTotalOrders, "MaxTotalOrders must be positive for %s pair %s", a, p)
		switch a {
		case asset.Spot, asset.Margin:
			require.Positivef(t, limits.MaxIcebergParts, "MaxIcebergParts must be positive for %s pair %s", a, p)
		case asset.USDTMarginedFutures:
			require.Positivef(t, limits.MinNotional, "MinNotional must be positive for %s pair %s", a, p)
			fallthrough
		case asset.CoinMarginedFutures:
			require.Positivef(t, limits.MultiplierUp, "MultiplierUp must be positive for %s pair %s", a, p)
			require.Positivef(t, limits.MultiplierDown, "MultiplierDown must be positive for %s pair %s", a, p)
			require.Positivef(t, limits.MarketMinQty, "MarketMinQty must be positive for %s pair %s", a, p)
			require.Positivef(t, limits.MarketStepIncrementSize, "MarketStepIncrementSize must be positive for %s pair %s", a, p)
			require.Positivef(t, limits.MaxAlgoOrders, "MaxAlgoOrders must be positive for %s pair %s", a, p)
		}
	}
}

func TestGetHistoricalFundingRates(t *testing.T) {
	t.Parallel()
	s, e := getTime()
	_, err := b.GetHistoricalFundingRates(context.Background(), &fundingrate.HistoricalRatesRequest{
		Asset:                asset.USDTMarginedFutures,
		Pair:                 currency.NewPair(currency.BTC, currency.USDT),
		StartDate:            s,
		EndDate:              e,
		IncludePayments:      true,
		IncludePredictedRate: true,
	})
	require.ErrorIs(t, err, common.ErrFunctionNotSupported)

	_, err = b.GetHistoricalFundingRates(context.Background(), &fundingrate.HistoricalRatesRequest{
		Asset:           asset.USDTMarginedFutures,
		Pair:            currency.NewPair(currency.BTC, currency.USDT),
		StartDate:       s,
		EndDate:         e,
		PaymentCurrency: currency.DOGE,
	})
	require.ErrorIs(t, err, common.ErrFunctionNotSupported)

	r := &fundingrate.HistoricalRatesRequest{
		Asset:     asset.USDTMarginedFutures,
		Pair:      currency.NewPair(currency.BTC, currency.USDT),
		StartDate: s,
		EndDate:   e,
	}
	if sharedtestvalues.AreAPICredentialsSet(b) {
		r.IncludePayments = true
	}
	result, err := b.GetHistoricalFundingRates(context.Background(), r)
	assert.NoError(t, err)
	assert.NotNil(t, result)

	r.Asset = asset.CoinMarginedFutures
	r.Pair, err = currency.NewPairFromString("BTCUSD_PERP")
	require.NoError(t, err)

	result, err = b.GetHistoricalFundingRates(context.Background(), r)
	require.NoError(t, err)
	assert.NotNil(t, result)
}

func TestGetLatestFundingRates(t *testing.T) {
	t.Parallel()
	cp := currency.NewPair(currency.BTC, currency.USDT)
	_, err := b.GetLatestFundingRates(context.Background(), &fundingrate.LatestRateRequest{
		Asset:                asset.USDTMarginedFutures,
		Pair:                 cp,
		IncludePredictedRate: true,
	})
	require.ErrorIs(t, err, common.ErrFunctionNotSupported)
	err = b.CurrencyPairs.EnablePair(asset.USDTMarginedFutures, cp)
	require.True(t, err == nil || errors.Is(err, currency.ErrPairAlreadyEnabled), err)

	result, err := b.GetLatestFundingRates(context.Background(), &fundingrate.LatestRateRequest{
		Asset: asset.USDTMarginedFutures,
		Pair:  cp,
	})
	assert.NoError(t, err)
	assert.NotNil(t, result)

	result, err = b.GetLatestFundingRates(context.Background(), &fundingrate.LatestRateRequest{
		Asset: asset.CoinMarginedFutures,
	})
	require.NoError(t, err)
	assert.NotNil(t, result)
}

func TestIsPerpetualFutureCurrency(t *testing.T) {
	t.Parallel()
	is, err := b.IsPerpetualFutureCurrency(asset.Binary, currency.NewPair(currency.BTC, currency.USDT))
	require.NoError(t, err)
	require.False(t, is)

	is, err = b.IsPerpetualFutureCurrency(asset.CoinMarginedFutures, currency.NewPair(currency.BTC, currency.USDT))
	require.NoError(t, err)
	require.False(t, is)
	is, err = b.IsPerpetualFutureCurrency(asset.CoinMarginedFutures, currency.NewPair(currency.BTC, currency.PERP))
	require.NoError(t, err)
	require.True(t, is)

	is, err = b.IsPerpetualFutureCurrency(asset.USDTMarginedFutures, currency.NewPair(currency.BTC, currency.USDT))
	require.NoError(t, err)
	require.True(t, is)

	is, err = b.IsPerpetualFutureCurrency(asset.USDTMarginedFutures, currency.NewPair(currency.BTC, currency.PERP))
	require.NoError(t, err)
	assert.False(t, is)
}

func TestGetUserMarginInterestHistory(t *testing.T) {
	t.Parallel()
	sharedtestvalues.SkipTestIfCredentialsUnset(t, b)
	result, err := b.GetUserMarginInterestHistory(context.Background(), currency.USDT, "BTCUSDT", time.Now().Add(-time.Hour*24), time.Now(), 1, 10)
	require.NoError(t, err)
	assert.NotNil(t, result)
}

func TestGetForceLiquidiationRecord(t *testing.T) {
	t.Parallel()
	sharedtestvalues.SkipTestIfCredentialsUnset(t, b)
	result, err := b.GetForceLiquidiationRecord(context.Background(), time.Now().Add(-time.Hour*24), time.Now(), "BTCUSDT", 0, 12)
	require.NoError(t, err)
	assert.NotNil(t, result)
}

func TestGetCrossMarginAccountDetail(t *testing.T) {
	t.Parallel()
	sharedtestvalues.SkipTestIfCredentialsUnset(t, b)
	result, err := b.GetCrossMarginAccountDetail(context.Background())
	require.NoError(t, err)
	assert.NotNil(t, result)
}

func TestGetMarginAccountsOrder(t *testing.T) {
	t.Parallel()
	_, err := b.GetMarginAccountsOrder(context.Background(), "", "", false, 112233424)
	require.ErrorIs(t, err, currency.ErrSymbolStringEmpty)
	_, err = b.GetMarginAccountsOrder(context.Background(), "BTCUSDT", "", false, 0)
	require.ErrorIs(t, err, order.ErrOrderIDNotSet)

	sharedtestvalues.SkipTestIfCredentialsUnset(t, b)
	result, err := b.GetMarginAccountsOrder(context.Background(), "BTCUSDT", "", false, 112233424)
	require.NoError(t, err)
	assert.NotNil(t, result)
}

func TestGetMarginAccountsOpenOrders(t *testing.T) {
	t.Parallel()
	sharedtestvalues.SkipTestIfCredentialsUnset(t, b)
	result, err := b.GetMarginAccountsOpenOrders(context.Background(), "BNBBTC", false)
	require.NoError(t, err)
	assert.NotNil(t, result)
}

func TestGetMarginAccountAllOrders(t *testing.T) {
	t.Parallel()
	_, err := b.GetMarginAccountAllOrders(context.Background(), "", true, time.Time{}, time.Time{}, 0, 20)
	require.ErrorIs(t, err, currency.ErrSymbolStringEmpty)

	sharedtestvalues.SkipTestIfCredentialsUnset(t, b)
	result, err := b.GetMarginAccountAllOrders(context.Background(), "BNBBTC", true, time.Time{}, time.Time{}, 0, 20)
	require.NoError(t, err)
	assert.NotNil(t, result)
}

func TestSetAssetsMode(t *testing.T) {
	t.Parallel()
	sharedtestvalues.SkipTestIfCredentialsUnset(t, b)
	is, err := b.GetAssetsMode(context.Background())
	require.NoError(t, err)

	err = b.SetAssetsMode(context.Background(), !is)
	require.NoError(t, err)

	err = b.SetAssetsMode(context.Background(), is)
	assert.NoError(t, err)
}

func TestGetAssetsMode(t *testing.T) {
	t.Parallel()
	sharedtestvalues.SkipTestIfCredentialsUnset(t, b)
	result, err := b.GetAssetsMode(context.Background())
	require.NoError(t, err)
	assert.NotNil(t, result)
}

func TestGetCollateralMode(t *testing.T) {
	t.Parallel()
	_, err := b.GetCollateralMode(context.Background(), asset.Spot)
	require.ErrorIs(t, err, asset.ErrNotSupported)
	_, err = b.GetCollateralMode(context.Background(), asset.CoinMarginedFutures)
	require.ErrorIs(t, err, asset.ErrNotSupported)

	sharedtestvalues.SkipTestIfCredentialsUnset(t, b, canManipulateRealOrders)
	result, err := b.GetCollateralMode(context.Background(), asset.USDTMarginedFutures)
	require.NoError(t, err)
	assert.NotNil(t, result)
}

func TestSetCollateralMode(t *testing.T) {
	t.Parallel()
	err := b.SetCollateralMode(context.Background(), asset.USDTMarginedFutures, collateral.PortfolioMode)
	require.ErrorIs(t, err, order.ErrCollateralInvalid)
	err = b.SetCollateralMode(context.Background(), asset.Spot, collateral.SingleMode)
	require.ErrorIs(t, err, asset.ErrNotSupported)
	err = b.SetCollateralMode(context.Background(), asset.CoinMarginedFutures, collateral.SingleMode)
	require.ErrorIs(t, err, asset.ErrNotSupported)

	sharedtestvalues.SkipTestIfCredentialsUnset(t, b, canManipulateRealOrders)
	err = b.SetCollateralMode(context.Background(), asset.USDTMarginedFutures, collateral.MultiMode)
	require.NoError(t, err)
}

func TestChangePositionMargin(t *testing.T) {
	t.Parallel()
	sharedtestvalues.SkipTestIfCredentialsUnset(t, b, canManipulateRealOrders)
	result, err := b.ChangePositionMargin(context.Background(), &margin.PositionChangeRequest{
		Pair:                    currency.NewBTCUSDT(),
		Asset:                   asset.USDTMarginedFutures,
		MarginType:              margin.Isolated,
		OriginalAllocatedMargin: 1337,
		NewAllocatedMargin:      1333337,
	})
	require.NoError(t, err)
	assert.NotNil(t, result)
}

func TestGetPositionSummary(t *testing.T) {
	t.Parallel()
	p, err := currency.NewPairFromString("BTCUSD_PERP")
	require.NoError(t, err)

	_, err = b.GetFuturesPositionSummary(context.Background(), &futures.PositionSummaryRequest{
		Asset:          asset.Spot,
		Pair:           p,
		UnderlyingPair: currency.NewPair(currency.BTC, currency.USD),
	})
	require.ErrorIs(t, err, asset.ErrNotSupported)

	sharedtestvalues.SkipTestIfCredentialsUnset(t, b)
	bb := currency.NewBTCUSDT()
	result, err := b.GetFuturesPositionSummary(context.Background(), &futures.PositionSummaryRequest{
		Asset: asset.USDTMarginedFutures,
		Pair:  bb,
	})
	assert.NoError(t, err)
	assert.NotNil(t, result)

	bb.Quote = currency.BUSD
	result, err = b.GetFuturesPositionSummary(context.Background(), &futures.PositionSummaryRequest{
		Asset: asset.USDTMarginedFutures,
		Pair:  bb,
	})
	assert.NoError(t, err)
	assert.NotNil(t, result)

	bb.Quote = currency.USD
	result, err = b.GetFuturesPositionSummary(context.Background(), &futures.PositionSummaryRequest{
		Asset:          asset.CoinMarginedFutures,
		Pair:           p,
		UnderlyingPair: bb,
	})
	require.NoError(t, err)
	assert.NotNil(t, result)
}

func TestGetFuturesPositionOrders(t *testing.T) {
	t.Parallel()
	sharedtestvalues.SkipTestIfCredentialsUnset(t, b)
	result, err := b.GetFuturesPositionOrders(context.Background(), &futures.PositionsRequest{
		Asset:                     asset.USDTMarginedFutures,
		Pairs:                     []currency.Pair{currency.NewBTCUSDT()},
		StartDate:                 time.Now().Add(-time.Hour * 24 * 70),
		RespectOrderHistoryLimits: true,
	})
	assert.NoError(t, err)
	assert.NotNil(t, result)

	result, err = b.GetFuturesPositionOrders(context.Background(), &futures.PositionsRequest{
		Asset:                     asset.CoinMarginedFutures,
		Pairs:                     []currency.Pair{coinmTradablePair},
		StartDate:                 time.Now().Add(time.Hour * 24 * -70),
		RespectOrderHistoryLimits: true,
	})
	require.NoError(t, err)
	assert.NotNil(t, result)
}

func TestSetMarginType(t *testing.T) {
	t.Parallel()
	err := b.SetMarginType(context.Background(), asset.Spot, currency.NewPair(currency.BTC, currency.USDT), margin.Isolated)
	require.ErrorIs(t, err, asset.ErrNotSupported)

	sharedtestvalues.SkipTestIfCredentialsUnset(t, b, canManipulateRealOrders)
	err = b.SetMarginType(context.Background(), asset.USDTMarginedFutures, currency.NewPair(currency.BTC, currency.USDT), margin.Isolated)
	require.NoError(t, err)

	err = b.SetMarginType(context.Background(), asset.CoinMarginedFutures, coinmTradablePair, margin.Isolated)
	assert.NoError(t, err)
}

func TestGetLeverage(t *testing.T) {
	t.Parallel()
	_, err := b.GetLeverage(context.Background(), asset.Spot, currency.NewBTCUSDT(), 0, order.UnknownSide)
	require.ErrorIs(t, err, asset.ErrNotSupported)

	sharedtestvalues.SkipTestIfCredentialsUnset(t, b)
	result, err := b.GetLeverage(context.Background(), asset.USDTMarginedFutures, currency.NewBTCUSDT(), 0, order.UnknownSide)
	assert.NoError(t, err)
	assert.NotNil(t, result)

	result, err = b.GetLeverage(context.Background(), asset.CoinMarginedFutures, coinmTradablePair, 0, order.UnknownSide)
	require.NoError(t, err)
	assert.NotNil(t, result)
}

func TestSetLeverage(t *testing.T) {
	t.Parallel()
	err := b.SetLeverage(context.Background(), asset.Spot, spotTradablePair, margin.Multi, 5, order.UnknownSide)
	require.ErrorIs(t, err, asset.ErrNotSupported)

	sharedtestvalues.SkipTestIfCredentialsUnset(t, b, canManipulateRealOrders)
	err = b.SetLeverage(context.Background(), asset.USDTMarginedFutures, currency.NewBTCUSDT(), margin.Multi, 5, order.UnknownSide)
	require.NoError(t, err)
	err = b.SetLeverage(context.Background(), asset.CoinMarginedFutures, coinmTradablePair, margin.Multi, 5, order.UnknownSide)
	require.NoError(t, err)
}

func TestGetCryptoLoansIncomeHistory(t *testing.T) {
	t.Parallel()
	sharedtestvalues.SkipTestIfCredentialsUnset(t, b)
	result, err := b.CryptoLoanIncomeHistory(context.Background(), currency.USDT, "", time.Time{}, time.Time{}, 100)
	require.NoError(t, err)
	assert.NotNil(t, result)
}

func TestCryptoLoanBorrow(t *testing.T) {
	t.Parallel()
	_, err := b.CryptoLoanBorrow(context.Background(), currency.EMPTYCODE, 1000, currency.BTC, 1, 7)
	require.ErrorIs(t, err, errLoanCoinMustBeSet)
	_, err = b.CryptoLoanBorrow(context.Background(), currency.USDT, 1000, currency.EMPTYCODE, 1, 7)
	require.ErrorIs(t, err, errCollateralCoinMustBeSet)
	_, err = b.CryptoLoanBorrow(context.Background(), currency.USDT, 0, currency.BTC, 1, 0)
	require.ErrorIs(t, err, errLoanTermMustBeSet)
	_, err = b.CryptoLoanBorrow(context.Background(), currency.USDT, 0, currency.BTC, 0, 7)
	require.ErrorIs(t, err, order.ErrAmountBelowMin)

	sharedtestvalues.SkipTestIfCredentialsUnset(t, b, canManipulateRealOrders)
	result, err := b.CryptoLoanBorrow(context.Background(), currency.USDT, 1000, currency.BTC, 1, 7)
	require.NoError(t, err)
	assert.NotNil(t, result)
}

func TestCryptoLoanBorrowHistory(t *testing.T) {
	t.Parallel()
	sharedtestvalues.SkipTestIfCredentialsUnset(t, b)
	result, err := b.CryptoLoanBorrowHistory(context.Background(), 0, currency.USDT, currency.BTC, time.Time{}, time.Time{}, 0, 0)
	require.NoError(t, err)
	assert.NotNil(t, result)
}

func TestCryptoLoanOngoingOrders(t *testing.T) {
	t.Parallel()
	sharedtestvalues.SkipTestIfCredentialsUnset(t, b)
	result, err := b.CryptoLoanOngoingOrders(context.Background(), 0, currency.USDT, currency.BTC, 0, 0)
	require.NoError(t, err)
	assert.NotNil(t, result)
}

func TestCryptoLoanRepay(t *testing.T) {
	t.Parallel()
	_, err := b.CryptoLoanRepay(context.Background(), 0, 1000, 1, false)
	require.ErrorIs(t, err, order.ErrOrderIDNotSet)
	_, err = b.CryptoLoanRepay(context.Background(), 42069, 0, 1, false)
	require.ErrorIs(t, err, order.ErrAmountBelowMin)

	sharedtestvalues.SkipTestIfCredentialsUnset(t, b, canManipulateRealOrders)
	result, err := b.CryptoLoanRepay(context.Background(), 42069, 1000, 1, false)
	require.NoError(t, err)
	assert.NotNil(t, result)
}

func TestCryptoLoanRepaymentHistory(t *testing.T) {
	t.Parallel()
	sharedtestvalues.SkipTestIfCredentialsUnset(t, b)
	result, err := b.CryptoLoanRepaymentHistory(context.Background(), 0, currency.USDT, currency.BTC, time.Time{}, time.Time{}, 0, 0)
	require.NoError(t, err)
	assert.NotNil(t, result)
}

func TestCryptoLoanAdjustLTV(t *testing.T) {
	t.Parallel()
	_, err := b.CryptoLoanAdjustLTV(context.Background(), 0, true, 1)
	require.ErrorIs(t, err, order.ErrOrderIDNotSet)
	_, err = b.CryptoLoanAdjustLTV(context.Background(), 42069, true, 0)
	require.ErrorIs(t, err, order.ErrAmountBelowMin)

	sharedtestvalues.SkipTestIfCredentialsUnset(t, b, canManipulateRealOrders)
	result, err := b.CryptoLoanAdjustLTV(context.Background(), 42069, true, 1)
	require.NoError(t, err)
	assert.NotNil(t, result)
}

func TestCryptoLoanLTVAdjustmentHistory(t *testing.T) {
	t.Parallel()
	sharedtestvalues.SkipTestIfCredentialsUnset(t, b)
	result, err := b.CryptoLoanLTVAdjustmentHistory(context.Background(), 0, currency.USDT, currency.BTC, time.Time{}, time.Time{}, 0, 0)
	require.NoError(t, err)
	assert.NotNil(t, result)
}

func TestCryptoLoanAssetsData(t *testing.T) {
	t.Parallel()
	sharedtestvalues.SkipTestIfCredentialsUnset(t, b)
	result, err := b.CryptoLoanAssetsData(context.Background(), currency.EMPTYCODE, 0)
	require.NoError(t, err)
	assert.NotNil(t, result)
}

func TestCryptoLoanCollateralAssetsData(t *testing.T) {
	t.Parallel()
	sharedtestvalues.SkipTestIfCredentialsUnset(t, b)
	result, err := b.CryptoLoanCollateralAssetsData(context.Background(), currency.EMPTYCODE, 0)
	require.NoError(t, err)
	assert.NotNil(t, result)
}

func TestCryptoLoanCheckCollateralRepayRate(t *testing.T) {
	t.Parallel()
	_, err := b.CryptoLoanCheckCollateralRepayRate(context.Background(), currency.EMPTYCODE, currency.BNB, 69)
	require.ErrorIs(t, err, errLoanCoinMustBeSet)
	_, err = b.CryptoLoanCheckCollateralRepayRate(context.Background(), currency.BUSD, currency.EMPTYCODE, 69)
	require.ErrorIs(t, err, errCollateralCoinMustBeSet)
	_, err = b.CryptoLoanCheckCollateralRepayRate(context.Background(), currency.BUSD, currency.BNB, 0)
	require.ErrorIs(t, err, order.ErrAmountBelowMin)

	sharedtestvalues.SkipTestIfCredentialsUnset(t, b)
	result, err := b.CryptoLoanCheckCollateralRepayRate(context.Background(), currency.BUSD, currency.BNB, 69)
	require.NoError(t, err)
	assert.NotNil(t, result)
}

func TestCryptoLoanCustomiseMarginCall(t *testing.T) {
	t.Parallel()
	_, err := b.CryptoLoanCustomiseMarginCall(context.Background(), 0, currency.BTC, 0)
	require.ErrorIs(t, err, errMarginCallValueRequired)

	sharedtestvalues.SkipTestIfCredentialsUnset(t, b, canManipulateRealOrders)
	result, err := b.CryptoLoanCustomiseMarginCall(context.Background(), 1337, currency.BTC, .70)
	require.NoError(t, err)
	assert.NotNil(t, result)
}

func TestFlexibleLoanBorrow(t *testing.T) {
	t.Parallel()
	_, err := b.FlexibleLoanBorrow(context.Background(), currency.EMPTYCODE, currency.USDC, 1, 0)
	require.ErrorIs(t, err, errLoanCoinMustBeSet)
	_, err = b.FlexibleLoanBorrow(context.Background(), currency.ATOM, currency.EMPTYCODE, 1, 0)
	require.ErrorIs(t, err, errCollateralCoinMustBeSet)
	_, err = b.FlexibleLoanBorrow(context.Background(), currency.ATOM, currency.USDC, 0, 0)
	require.ErrorIs(t, err, order.ErrAmountBelowMin)

	sharedtestvalues.SkipTestIfCredentialsUnset(t, b, canManipulateRealOrders)
	result, err := b.FlexibleLoanBorrow(context.Background(), currency.ATOM, currency.USDC, 1, 0)
	require.NoError(t, err)
	assert.NotNil(t, result)
}

func TestFlexibleLoanOngoingOrders(t *testing.T) {
	t.Parallel()
	sharedtestvalues.SkipTestIfCredentialsUnset(t, b)
	result, err := b.FlexibleLoanOngoingOrders(context.Background(), currency.EMPTYCODE, currency.EMPTYCODE, 0, 0)
	require.NoError(t, err)
	assert.NotNil(t, result)
}

func TestFlexibleLoanBorrowHistory(t *testing.T) {
	t.Parallel()
	sharedtestvalues.SkipTestIfCredentialsUnset(t, b)
	result, err := b.FlexibleLoanBorrowHistory(context.Background(), currency.EMPTYCODE, currency.EMPTYCODE, time.Time{}, time.Time{}, 0, 0)
	require.NoError(t, err)
	assert.NotNil(t, result)
}

func TestFlexibleLoanRepay(t *testing.T) {
	t.Parallel()
	_, err := b.FlexibleLoanRepay(context.Background(), currency.EMPTYCODE, currency.BTC, 1, false, false)
	require.ErrorIs(t, err, errLoanCoinMustBeSet)
	_, err = b.FlexibleLoanRepay(context.Background(), currency.USDT, currency.EMPTYCODE, 1, false, false)
	require.ErrorIs(t, err, errCollateralCoinMustBeSet)
	_, err = b.FlexibleLoanRepay(context.Background(), currency.USDT, currency.BTC, 0, false, false)
	require.ErrorIs(t, err, order.ErrAmountBelowMin)

	sharedtestvalues.SkipTestIfCredentialsUnset(t, b, canManipulateRealOrders)
	result, err := b.FlexibleLoanRepay(context.Background(), currency.ATOM, currency.USDC, 1, false, false)
	require.NoError(t, err)
	assert.NotNil(t, result)
}

func TestFlexibleLoanRepayHistory(t *testing.T) {
	t.Parallel()
	sharedtestvalues.SkipTestIfCredentialsUnset(t, b)
	result, err := b.FlexibleLoanRepayHistory(context.Background(), currency.EMPTYCODE, currency.EMPTYCODE, time.Time{}, time.Time{}, 0, 0)
	require.NoError(t, err)
	assert.NotNil(t, result)
}

func TestFlexibleLoanCollateralRepayment(t *testing.T) {
	t.Parallel()
	_, err := b.FlexibleLoanCollateralRepayment(context.Background(), currency.EMPTYCODE, currency.USDT, 1000, true)
	require.ErrorIs(t, err, currency.ErrCurrencyCodeEmpty)
	_, err = b.FlexibleLoanCollateralRepayment(context.Background(), currency.BTC, currency.EMPTYCODE, 1000, true)
	require.ErrorIs(t, err, currency.ErrCurrencyCodeEmpty)
	_, err = b.FlexibleLoanCollateralRepayment(context.Background(), currency.BTC, currency.USDT, 0, true)
	require.ErrorIs(t, err, order.ErrAmountBelowMin)

	sharedtestvalues.SkipTestIfCredentialsUnset(t, b, canManipulateRealOrders)
	result, err := b.FlexibleLoanCollateralRepayment(context.Background(), currency.BTC, currency.USDT, 1000, true)
	require.NoError(t, err)
	assert.NotNil(t, result)
}

func TestCheckCollateralRepayRate(t *testing.T) {
	t.Parallel()
	_, err := b.CheckCollateralRepayRate(context.Background(), currency.EMPTYCODE, currency.USDT)
	require.ErrorIs(t, err, errLoanCoinMustBeSet)
	_, err = b.CheckCollateralRepayRate(context.Background(), currency.BTC, currency.EMPTYCODE)
	require.ErrorIs(t, err, errCollateralCoinMustBeSet)

	sharedtestvalues.SkipTestIfCredentialsUnset(t, b)
	result, err := b.CheckCollateralRepayRate(context.Background(), currency.BTC, currency.USDT)
	require.NoError(t, err)
	assert.NotNil(t, result)
}

func TestGetFlexibleLoanLiquidiationHistory(t *testing.T) {
	t.Parallel()
	sharedtestvalues.SkipTestIfCredentialsUnset(t, b)
	result, err := b.GetFlexibleLoanLiquidiationHistory(context.Background(), currency.BTC, currency.EMPTYCODE, time.Time{}, time.Time{}, 0, 100)
	require.NoError(t, err)
	assert.NotNil(t, result)
}

func TestFlexibleLoanAdjustLTV(t *testing.T) {
	t.Parallel()
	_, err := b.FlexibleLoanAdjustLTV(context.Background(), currency.EMPTYCODE, currency.BTC, 1, true)
	require.ErrorIs(t, err, errLoanCoinMustBeSet)
	_, err = b.FlexibleLoanAdjustLTV(context.Background(), currency.USDT, currency.EMPTYCODE, 1, true)
	require.ErrorIs(t, err, errCollateralCoinMustBeSet)
	_, err = b.FlexibleLoanAdjustLTV(context.Background(), currency.USDT, currency.BTC, 0, true)
	require.ErrorIs(t, err, order.ErrAmountBelowMin)

	sharedtestvalues.SkipTestIfCredentialsUnset(t, b, canManipulateRealOrders)
	result, err := b.FlexibleLoanAdjustLTV(context.Background(), currency.USDT, currency.BTC, 1, true)
	require.NoError(t, err)
	assert.NotNil(t, result)
}

func TestFlexibleLoanLTVAdjustmentHistory(t *testing.T) {
	t.Parallel()
	sharedtestvalues.SkipTestIfCredentialsUnset(t, b)
	result, err := b.FlexibleLoanLTVAdjustmentHistory(context.Background(), currency.EMPTYCODE, currency.EMPTYCODE, time.Time{}, time.Time{}, 0, 0)
	require.NoError(t, err)
	assert.NotNil(t, result)
}

func TestFlexibleLoanAssetsData(t *testing.T) {
	t.Parallel()
	sharedtestvalues.SkipTestIfCredentialsUnset(t, b)
	result, err := b.FlexibleLoanAssetsData(context.Background(), currency.EMPTYCODE)
	require.NoError(t, err)
	assert.NotNil(t, result)
}

func TestFlexibleCollateralAssetsData(t *testing.T) {
	t.Parallel()
	sharedtestvalues.SkipTestIfCredentialsUnset(t, b)
	result, err := b.FlexibleCollateralAssetsData(context.Background(), currency.EMPTYCODE)
	require.NoError(t, err)
	assert.NotNil(t, result)
}

func TestGetFuturesContractDetails(t *testing.T) {
	t.Parallel()
	_, err := b.GetFuturesContractDetails(context.Background(), asset.Spot)
	require.ErrorIs(t, err, futures.ErrNotFuturesAsset)
	_, err = b.GetFuturesContractDetails(context.Background(), asset.Futures)
	require.ErrorIs(t, err, asset.ErrNotSupported)

	result, err := b.GetFuturesContractDetails(context.Background(), asset.USDTMarginedFutures)
	assert.NoError(t, err)
	assert.NotNil(t, result)
	result, err = b.GetFuturesContractDetails(context.Background(), asset.CoinMarginedFutures)
	require.NoError(t, err)
	assert.NotNil(t, result)
}

func TestGetFundingRateInfo(t *testing.T) {
	t.Parallel()
	result, err := b.GetFundingRateInfo(context.Background())
	require.NoError(t, err)
	assert.NotNil(t, result)
}

func TestUGetFundingRateInfo(t *testing.T) {
	t.Parallel()
	result, err := b.UGetFundingRateInfo(context.Background())
	require.NoError(t, err)
	assert.NotNil(t, result)
}

func TestWsUFuturesConnect(t *testing.T) {
	t.Parallel()
	if mockTests {
		t.SkipNow()
	}
	err := b.WsUFuturesConnect()
	require.NoError(t, err)
}

var messageMap = map[string]string{
	"Asset Index":                   `{"stream": "!assetIndex@arr", "data": [{ "e":"assetIndexUpdate", "E":1686749230000, "s":"ADAUSD", "i":"0.27462452", "b":"0.10000000", "a":"0.10000000", "B":"0.24716207", "A":"0.30208698", "q":"0.05000000", "g":"0.05000000", "Q":"0.26089330", "G":"0.28835575" }, { "e":"assetIndexUpdate", "E":1686749230000, "s":"USDTUSD", "i":"0.99987691", "b":"0.00010000", "a":"0.00010000", "B":"0.99977692", "A":"0.99997689", "q":"0.00010000", "g":"0.00010000", "Q":"0.99977692", "G":"0.99997689" } ]}`,
	"Contract Info":                 `{"stream": "!contractInfo", "data": {"e":"contractInfo", "E":1669356423908, "s":"IOTAUSDT", "ps":"IOTAUSDT", "ct":"PERPETUAL", "dt":4133404800000, "ot":1569398400000, "cs":"TRADING", "bks":[ { "bs":1, "bnf":0, "bnc":5000, "mmr":0.01, "cf":0, "mi":21, "ma":50 }, { "bs":2, "bnf":5000, "bnc":25000, "mmr":0.025, "cf":75, "mi":11, "ma":20 } ] }}`,
	"Force Order":                   `{"stream": "!forceOrder@arr", "data": {"e":"forceOrder", "E":1568014460893, "o":{ "s":"BTCUSDT", "S":order.Sell.String(), "o":"LIMIT", "f":"IOC", "q":"0.014", "p":"9910", "ap":"9910", "X":"FILLED", "l":"0.014", "z":"0.014", "T":1568014460893 }}}`,
	"All BookTicker":                `{"stream": "!bookTicker","data":{"e":"bookTicker","u":3682854202063,"s":"NEARUSDT","b":"2.4380","B":"20391","a":"2.4390","A":"271","T":1703015198639,"E":1703015198640}}`,
	"Multiple Market Ticker":        `{"stream": "!ticker@arr", "data": [{"e":"24hrTicker","E":1703018247910,"s":"ICPUSDT","p":"-0.540000","P":"-5.395","w":"9.906194","c":"9.470000","Q":"1","o":"10.010000","h":"10.956000","l":"9.236000","v":"34347035","q":"340248403.001000","O":1702931820000,"C":1703018247909,"F":78723309,"L":80207941,"n":1484628},{"e":"24hrTicker","E":1703018247476,"s":"MEMEUSDT","p":"0.0020900","P":"7.331","w":"0.0300554","c":"0.0305980","Q":"7568","o":"0.0285080","h":"0.0312730","l":"0.0284120","v":"5643663185","q":"169622568.3721920","O":1702931820000,"C":1703018247475,"F":88665791,"L":89517438,"n":851643},{"e":"24hrTicker","E":1703018247822,"s":"SOLUSDT","p":"0.8680","P":"1.192","w":"74.4933","c":"73.6900","Q":"21","o":"72.8220","h":"76.3840","l":"71.8000","v":"26283647","q":"1957955612.4830","O":1702931820000,"C":1703018247820,"F":1126774871,"L":1129007642,"n":2232761},{"e":"24hrTicker","E":1703018247254,"s":"IMXUSDT","p":"0.0801","P":"3.932","w":"2.1518","c":"2.1171","Q":"225","o":"2.0370","h":"2.2360","l":"2.0319","v":"59587050","q":"128216496.4538","O":1702931820000,"C":1703018247252,"F":169814879,"L":170587124,"n":772246},{"e":"24hrTicker","E":1703018247309,"s":"DYDXUSDT","p":"-0.036","P":"-1.255","w":"2.896","c":"2.832","Q":"169.6","o":"2.868","h":"2.987","l":"2.782","v":"81690098.5","q":"236599791.383","O":1702931820000,"C":1703018247308,"F":385238821,"L":385888621,"n":649799},{"e":"24hrTicker","E":1703018247240,"s":"ONTUSDT","p":"0.0022","P":"1.011","w":"0.2213","c":"0.2197","Q":"45.7","o":"0.2175","h":"0.2251","l":"0.2157","v":"60880132.6","q":"13471239.8637","O":1702931820000,"C":1703018247238,"F":186008331,"L":186088275,"n":79945},{"e":"24hrTicker","E":1703018247658,"s":"AAVEUSDT","p":"4.660","P":"4.778","w":"102.969","c":"102.190","Q":"0.4","o":"97.530","h":"108.000","l":"97.370","v":"1205430.6","q":"124121750.870","O":1702931820000,"C":1703018247657,"F":343017862,"L":343487276,"n":469414},{"e":"24hrTicker","E":1703018247545,"s":"USTCUSDT","p":"0.0018500","P":"5.628","w":"0.0348991","c":"0.0347200","Q":"2316","o":"0.0328700","h":"0.0371100","l":"0.0328000","v":"2486985654","q":"86793545.3903700","O":1702931820000,"C":1703018247544,"F":32136013,"L":32601947,"n":465935},{"e":"24hrTicker","E":1703018247997,"s":"FTMUSDT","p":"-0.005000","P":"-1.221","w":"0.409721","c":"0.404400","Q":"1421","o":"0.409400","h":"0.421200","l":"0.392100","v":"471077518","q":"193010517.884400","O":1702931820000,"C":1703018247996,"F":716077491,"L":716712548,"n":635055},{"e":"24hrTicker","E":1703018247338,"s":"LRCUSDT","p":"-0.00290","P":"-1.104","w":"0.26531","c":"0.25980","Q":"113","o":"0.26270","h":"0.27190","l":"0.25590","v":"142488749","q":"37803477.10260","O":1702931820000,"C":1703018247336,"F":318115460,"L":318317340,"n":201880},{"e":"24hrTicker","E":1703018247776,"s":"TRBUSDT","p":"25.037","P":"21.840","w":"131.860","c":"139.677","Q":"0.3","o":"114.640","h":"143.900","l":"113.600","v":"3955845.0","q":"521616257.947","O":1702931820000,"C":1703018247775,"F":417041483,"L":419226886,"n":2185249},{"e":"24hrTicker","E":1703018247513,"s":"ACEUSDT","p":"0.108200","P":"0.826","w":"13.544944","c":"13.211400","Q":"14.37","o":"13.103200","h":"15.131200","l":"12.402900","v":"41359842.25","q":"560216757.038015","O":1702931820000,"C":1703018247512,"F":2261106,"L":4779982,"n":2518828},{"e":"24hrTicker","E":1703018247995,"s":"KEYUSDT","p":"0.0000270","P":"0.506","w":"0.0054583","c":"0.0053660","Q":"3540","o":"0.0053390","h":"0.0056230","l":"0.0053220","v":"1658962254","q":"9055176.9144700","O":1702931820000,"C":1703018247993,"F":32127330,"L":32236546,"n":109217},{"e":"24hrTicker","E":1703018247825,"s":"SUIUSDT","p":"0.094400","P":"15.783","w":"0.658766","c":"0.692500","Q":"157.6","o":"0.598100","h":"0.719600","l":"0.596400","v":"538807943.2","q":"354948524.988570","O":1702931820000,"C":1703018247824,"F":129572611,"L":130637476,"n":1064863},{"e":"24hrTicker","E":1703018247328,"s":"AGLDUSDT","p":"0.0738000","P":"7.016","w":"1.1222224","c":"1.1257000","Q":"49","o":"1.0519000","h":"1.1936000","l":"1.0471000","v":"63230369","q":"70958539.3508000","O":1702931820000,"C":1703018247327,"F":40498492,"L":41170995,"n":672503},{"e":"24hrTicker","E":1703018247882,"s":"BTCUSDT","p":"412.30","P":"0.986","w":"42651.76","c":"42247.00","Q":"0.003","o":"41834.70","h":"43550.00","l":"41792.00","v":"366582.423","q":"15635385730.76","O":1702931820000,"C":1703018247880,"F":4392041494,"L":4395950440,"n":3908934},{"e":"24hrTicker","E":1703018247531,"s":"WLDUSDT","p":"-0.0475000","P":"-1.232","w":"3.9879959","c":"3.8089000","Q":"50","o":"3.8564000","h":"4.3320000","l":"3.7237000","v":"119350666","q":"475969966.2747000","O":1702931820000,"C":1703018247530,"F":183723717,"L":186154953,"n":2431230},{"e":"24hrTicker","E":1703018247595,"s":"WAVESUSDT","p":"0.1108","P":"4.876","w":"2.4490","c":"2.3833","Q":"8.1","o":"2.2725","h":"2.5775","l":"2.2658","v":"54051344.0","q":"132369622.6356","O":1702931820000,"C":1703018247593,"F":503343992,"L":504167968,"n":823975},{"e":"24hrTicker","E":1703018247943,"s":"BLZUSDT","p":"0.00441","P":"1.274","w":"0.34477","c":"0.35043","Q":"35","o":"0.34602","h":"0.35844","l":"0.33146","v":"224686045","q":"77465133.09517","O":1702931820000,"C":1703018247942,"F":301286442,"L":301919432,"n":632991},{"e":"24hrTicker","E":1703018248027,"s":"ALGOUSDT","p":"0.0044","P":"2.329","w":"0.1982","c":"0.1933","Q":"1724.4","o":"0.1889","h":"0.2053","l":"0.1883","v":"418107041.7","q":"82860752.3534","O":1702931820000,"C":1703018248025,"F":317274252,"L":317530189,"n":255937},{"e":"24hrTicker","E":1703018247795,"s":"LUNA2USDT","p":"0.0849000","P":"9.610","w":"0.9622720","c":"0.9684000","Q":"91","o":"0.8835000","h":"1.0234000","l":"0.8800000","v":"132211955","q":"127223857.1990000","O":1702931820000,"C":1703018247793,"F":143814989,"L":144504341,"n":689350},{"e":"24hrTicker","E":1703018247557,"s":"DOGEUSDT","p":"-0.000290","P":"-0.320","w":"0.091710","c":"0.090210","Q":"1211","o":"0.090500","h":"0.093550","l":"0.089300","v":"4695249277","q":"430603554.425970","O":1702931820000,"C":1703018247556,"F":1408300026,"L":1409042131,"n":742103},{"e":"24hrTicker","E":1703018247578,"s":"SUSHIUSDT","p":"0.0024","P":"0.217","w":"1.1263","c":"1.1097","Q":"34","o":"1.1073","h":"1.1479","l":"1.0921","v":"34830643","q":"39229338.9293","O":1702931820000,"C":1703018247576,"F":389676753,"L":389892337,"n":215584},{"e":"24hrTicker","E":1703018247636,"s":"ROSEUSDT","p":"0.00859","P":"9.826","w":"0.09344","c":"0.09601","Q":"300","o":"0.08742","h":"0.09842","l":"0.08724","v":"768803655","q":"71837497.60153","O":1702931820000,"C":1703018247635,"F":145874088,"L":146347778,"n":473689},{"e":"24hrTicker","E":1703018247446,"s":"CTKUSDT","p":"0.05240","P":"6.933","w":"0.76993","c":"0.80820","Q":"16","o":"0.75580","h":"0.81760","l":"0.73560","v":"39275735","q":"30239750.04250","O":1702931820000,"C":1703018247445,"F":129601557,"L":129911270,"n":309714},{"e":"24hrTicker","E":1703018247083,"s":"MATICUSDT","p":"-0.02260","P":"-2.883","w":"0.78657","c":"0.76130","Q":"11","o":"0.78390","h":"0.82380","l":"0.74930","v":"510723474","q":"401719478.20480","O":1702931820000,"C":1703018247081,"F":899425701,"L":900164133,"n":738432},{"e":"24hrTicker","E":1703018247954,"s":"INJUSDT","p":"3.554000","P":"10.740","w":"37.577625","c":"36.646000","Q":"9.3","o":"33.092000","h":"39.988000","l":"32.803000","v":"30119373.7","q":"1131814520.584100","O":1702931820000,"C":1703018247953,"F":210846748,"L":214612851,"n":3766053},{"e":"24hrTicker","E":1703018247559,"s":"OCEANUSDT","p":"0.00890","P":"1.805","w":"0.50791","c":"0.50200","Q":"147","o":"0.49310","h":"0.52090","l":"0.49170","v":"42754656","q":"21715597.51239","O":1702931820000,"C":1703018247557,"F":243729859,"L":243879437,"n":149578},{"e":"24hrTicker","E":1703018247779,"s":"UNIUSDT","p":"0.0220","P":"0.378","w":"5.9288","c":"5.8470","Q":"10","o":"5.8250","h":"6.0440","l":"5.7520","v":"11324960","q":"67143423.4300","O":1702931820000,"C":1703018247778,"F":356204442,"L":356430119,"n":225678},{"e":"24hrTicker","E":1703018247999,"s":"1000BONKUSDT","p":"-0.0004410","P":"-2.245","w":"0.0205588","c":"0.0192000","Q":"1562","o":"0.0196410","h":"0.0231060","l":"0.0188770","v":"30632634003","q":"629769968.4590968","O":1702931820000,"C":1703018247998,"F":75958362,"L":80131721,"n":4173351},{"e":"24hrTicker","E":1703018247559,"s":"ARUSDT","p":"-0.382","P":"-4.176","w":"9.030","c":"8.765","Q":"4.5","o":"9.147","h":"9.467","l":"8.571","v":"3178087.5","q":"28698158.147","O":1702931820000,"C":1703018247557,"F":143756455,"L":143985699,"n":229244},{"e":"24hrTicker","E":1703018247344,"s":"AUCTIONUSDT","p":"9.690000","P":"31.369","w":"38.302392","c":"40.580000","Q":"0.65","o":"30.890000","h":"43.400000","l":"30.650000","v":"15656989.13","q":"599700134.856300","O":1702931820000,"C":1703018247343,"F":2451094,"L":5013398,"n":2561767},{"e":"24hrTicker","E":1703018247959,"s":"XRPUSDT","p":"-0.0021","P":"-0.346","w":"0.6083","c":"0.6045","Q":"396.3","o":"0.6066","h":"0.6170","l":"0.5973","v":"744301855.7","q":"452752948.7478","O":1702931820000,"C":1703018247957,"F":1344388341,"L":1344913573,"n":525224},{"e":"24hrTicker","E":1703018247813,"s":"EGLDUSDT","p":"-0.130","P":"-0.223","w":"58.569","c":"58.070","Q":"1.1","o":"58.200","h":"60.240","l":"56.670","v":"802381.7","q":"46994956.463","O":1702931820000,"C":1703018247811,"F":235206699,"L":235456030,"n":249331},{"e":"24hrTicker","E":1703018247990,"s":"ETHUSDT","p":"-10.21","P":"-0.468","w":"2206.89","c":"2170.39","Q":"0.060","o":"2180.60","h":"2256.64","l":"2135.03","v":"3187161.031","q":"7033700225.77","O":1702931820000,"C":1703018247988,"F":3443398114,"L":3446512406,"n":3114283},{"e":"24hrTicker","E":1703018247096,"s":"PENDLEUSDT","p":"-0.0059000","P":"-0.569","w":"1.0590403","c":"1.0319000","Q":"12","o":"1.0378000","h":"1.0960000","l":"1.0120000","v":"7593669","q":"8042001.5937000","O":1702931820000,"C":1703018247095,"F":16663914,"L":16782530,"n":118617}]}`,
	"Single Market Ticker":          `{"stream": "BTCUSDT@ticker", "data": { "e": "24hrTicker", "E": 1571889248277, "s": "BTCUSDT", "p": "0.0015", "P": "250.00", "w": "0.0018", "c": "0.0025", "Q": "10", "o": "0.0010", "h": "0.0025", "l": "0.0010", "v": "10000", "q": "18", "O": 0, "C": 1703019429985, "F": 0, "L": 18150, "n": 18151 } }`,
	"Multiple Mini Tickers":         `{"stream": "!miniTicker@arr","data":[{"e":"24hrMiniTicker","E":1703019429455,"s":"BICOUSDT","c":"0.3667000","o":"0.3792000","h":"0.3892000","l":"0.3639000","v":"28768370","q":"10779000.9922000"},{"e":"24hrMiniTicker","E":1703019429985,"s":"API3USDT","c":"1.6834","o":"1.7326","h":"1.8406","l":"1.6699","v":"12371516.4","q":"21642153.0574"},{"e":"24hrMiniTicker","E":1703019429111,"s":"ICPUSDT","c":"9.414000","o":"10.126000","h":"10.956000","l":"9.236000","v":"34262192","q":"339148145.539000"},{"e":"24hrMiniTicker","E":1703019429945,"s":"SOLUSDT","c":"73.0930","o":"73.2180","h":"76.3840","l":"71.8000","v":"26319095","q":"1960871540.2620"}]}`,
	"Multi Asset Mode Asset":        `{"stream": "!assetIndex@arr", "data":[{ "e":"assetIndexUpdate", "E":1686749230000, "s":"ADAUSD","i":"0.27462452","b":"0.10000000","a":"0.10000000","B":"0.24716207","A":"0.30208698","q":"0.05000000","g":"0.05000000","Q":"0.26089330","G":"0.28835575"}, { "e":"assetIndexUpdate", "E":1686749230000, "s":"USDTUSD", "i":"0.99987691", "b":"0.00010000", "a":"0.00010000", "B":"0.99977692", "A":"0.99997689", "q":"0.00010000", "g":"0.00010000", "Q":"0.99977692", "G":"0.99997689" }]}`,
	"Composite Index Symbol":        `{"stream": BTCUSDT@compositeIndex", "data":{ "e":"compositeIndex", "E":1602310596000, "s":"DEFIUSDT", "p":"554.41604065", "C":"baseAsset", "c":[ { "b":"BAL", "q":"USDT", "w":"1.04884844", "W":"0.01457800", "i":"24.33521021" }, { "b":"BAND", "q":"USDT" , "w":"3.53782729", "W":"0.03935200", "i":"7.26420084" } ] } }`,
	"Diff Book Depth Stream":        `{"stream": BTCUSDT@depth@500ms", "data": { "e": "depthUpdate", "E": 1571889248277, "T": 1571889248276, "s": "BTCUSDT", "U": 157, "u": 160, "pu": 149, "b": [ [ "0.0024", "10" ] ], "a": [ [ "0.0026", "100" ] ] } }`,
	"Partial Book Depth Stream":     `{"stream": BTCUSDT@depth5", "data":{ "e": "depthUpdate", "E": 1571889248277, "T": 1571889248276, "s": "BTCUSDT", "U": 390497796, "u": 390497878, "pu": 390497794, "b": [ [ "7403.89", "0.002" ], [ "7403.90", "3.906" ], [ "7404.00", "1.428" ], [ "7404.85", "5.239" ], [ "7405.43", "2.562" ] ], "a": [ [ "7405.96", "3.340" ], [ "7406.63", "4.525" ], [ "7407.08", "2.475" ], [ "7407.15", "4.800" ], [ "7407.20","0.175"]]}}`,
	"Individual Symbol Mini Ticker": `{"stream": BTCUSDT@miniTicker", "data": { "e": "24hrMiniTicker", "E": 1571889248277, "s": "BTCUSDT", "c": "0.0025", "o": "0.0010", "h": "0.0025", "l": "0.0010", "v": "10000", "q": "18"}}`,
}

func TestHandleData(t *testing.T) {
	t.Parallel()
	for x := range messageMap {
		err := b.wsHandleFuturesData([]byte(messageMap[x]), asset.USDTMarginedFutures)
		assert.NoError(t, err)
	}
}

func TestListSubscriptions(t *testing.T) {
	t.Parallel()
	if mockTests {
		t.SkipNow()
	}
	if !b.Websocket.IsConnected() {
		err := b.WsUFuturesConnect()
		require.NoError(t, err)
	}
	result, err := b.ListSubscriptions()
	require.NoError(t, err)
	assert.NotNil(t, result)
}

func TestSetProperty(t *testing.T) {
	t.Parallel()
	if mockTests {
		t.SkipNow()
	}
	if !b.Websocket.IsConnected() {
		err := b.WsUFuturesConnect()
		require.NoError(t, err)
	}
	err := b.SetProperty("combined", true)
	require.NoError(t, err)
}

func TestGetWsOrderbook(t *testing.T) {
	t.Parallel()
	if mockTests {
		t.SkipNow()
	}
	if !b.IsAPIStreamConnected() {
		t.Skip(apiStreamingIsNotConnected)
	}
	result, err := b.GetWsOrderbook(&OrderBookDataRequestParams{Symbol: currency.NewPair(currency.BTC, currency.USDT), Limit: 1000})
	require.NoError(t, err)
	assert.NotNil(t, result)
}

func TestGetWsMostRecentTrades(t *testing.T) {
	t.Parallel()
	if mockTests {
		t.SkipNow()
	}
	if !b.IsAPIStreamConnected() {
		t.Skip(apiStreamingIsNotConnected)
	}
	result, err := b.GetWsMostRecentTrades(&RecentTradeRequestParams{
		Symbol: currency.NewPair(currency.BTC, currency.USDT),
		Limit:  15,
	})
	require.NoError(t, err)
	assert.NotNil(t, result)
}

func TestGetWsAggregatedTrades(t *testing.T) {
	t.Parallel()
	if mockTests {
		t.SkipNow()
	}
	if !b.IsAPIStreamConnected() {
		t.Skip(apiStreamingIsNotConnected)
	}
	result, err := b.GetWsAggregatedTrades(&WsAggregateTradeRequestParams{
		Symbol: "BTCUSDT",
		Limit:  5,
	})
	require.NoError(t, err)
	assert.NotNil(t, result)
}

func TestGetWsKlines(t *testing.T) {
	t.Parallel()
	_, err := b.GetWsCandlestick(&KlinesRequestParams{})
	require.ErrorIs(t, err, common.ErrEmptyParams)

	arg := &KlinesRequestParams{Timezone: "GMT+2"}
	_, err = b.GetWsCandlestick(arg)
	require.ErrorIs(t, err, currency.ErrCurrencyPairEmpty)

	arg.Symbol = spotTradablePair
	_, err = b.GetWsCandlestick(arg)
	require.ErrorIs(t, err, kline.ErrInvalidInterval)

	if mockTests {
		t.SkipNow()
	}
	start, end := getTime()
	if !b.IsAPIStreamConnected() {
		t.Skip(apiStreamingIsNotConnected)
	}
	result, err := b.GetWsCandlestick(&KlinesRequestParams{
		Symbol:    currency.NewPair(currency.BTC, currency.USDT),
		Interval:  kline.FiveMin.Short(),
		Limit:     24,
		StartTime: start,
		EndTime:   end,
	})
	require.NoError(t, err)
	assert.NotNil(t, result)
}

func TestGetWsOptimizedCandlestick(t *testing.T) {
	t.Parallel()
	if mockTests {
		t.SkipNow()
	}
	start, end := getTime()
	if !b.IsAPIStreamConnected() {
		t.Skip(apiStreamingIsNotConnected)
	}
	result, err := b.GetWsOptimizedCandlestick(&KlinesRequestParams{
		Symbol:    currency.NewPair(currency.BTC, currency.USDT),
		Interval:  kline.FiveMin.Short(),
		Limit:     24,
		StartTime: start,
		EndTime:   end,
	})
	require.NoError(t, err)
	assert.NotNil(t, result)
}

func setupWs() {
	err := b.WsConnect()
	if err != nil {
		log.Fatal(err)
	}
}

func TestGetCurrenctAveragePrice(t *testing.T) {
	t.Parallel()
	_, err := b.GetWsCurrenctAveragePrice(currency.EMPTYPAIR)
	require.ErrorIs(t, err, currency.ErrCurrencyPairEmpty)

	if mockTests {
		t.SkipNow()
	}
	if !b.IsAPIStreamConnected() {
		t.Skip(apiStreamingIsNotConnected)
	}
	result, err := b.GetWsCurrenctAveragePrice(currency.NewPair(currency.BTC, currency.USDT))
	require.NoError(t, err)
	assert.NotNil(t, result)
}

func TestGetWs24HourPriceChanges(t *testing.T) {
	t.Parallel()
	_, err := b.GetWs24HourPriceChanges(nil)
	require.ErrorIs(t, err, common.ErrEmptyParams)

	_, err = b.GetWs24HourPriceChanges(&PriceChangeRequestParam{})
	require.ErrorIs(t, err, currency.ErrCurrencyPairsEmpty)

	if mockTests {
		t.SkipNow()
	}
	if !b.IsAPIStreamConnected() {
		t.Skip(apiStreamingIsNotConnected)
	}
	result, err := b.GetWs24HourPriceChanges(&PriceChangeRequestParam{Symbols: []currency.Pair{currency.NewPair(currency.BTC, currency.USDT)}})
	require.NoError(t, err)
	assert.NotNil(t, result)
}

func TestGetWsTradingDayTickers(t *testing.T) {
	t.Parallel()
	_, err := b.GetWsTradingDayTickers(nil)
	require.ErrorIs(t, err, common.ErrEmptyParams)

	_, err = b.GetWsTradingDayTickers(&PriceChangeRequestParam{Timezone: "GMT+3"})
	require.ErrorIs(t, err, currency.ErrCurrencyPairsEmpty)

	if mockTests {
		t.SkipNow()
	}
	if !b.IsAPIStreamConnected() {
		t.Skip(apiStreamingIsNotConnected)
	}
	result, err := b.GetWsTradingDayTickers(&PriceChangeRequestParam{
		Symbols: []currency.Pair{currency.NewPair(currency.BTC, currency.USDT)},
	})
	require.NoError(t, err)
	assert.NotNil(t, result)
}

func TestGetSymbolPriceTicker(t *testing.T) {
	t.Parallel()
	_, err := b.GetSymbolPriceTicker(currency.EMPTYPAIR)
	require.ErrorIs(t, err, currency.ErrCurrencyPairsEmpty)

	if mockTests {
		t.SkipNow()
	}
	if !b.IsAPIStreamConnected() {
		t.Skip(apiStreamingIsNotConnected)
	}
	result, err := b.GetSymbolPriceTicker(currency.NewPair(currency.BTC, currency.USDT))
	require.NoError(t, err)
	assert.NotNil(t, result)
}

func TestGetWsSymbolOrderbookTicker(t *testing.T) {
	t.Parallel()
	_, err := b.GetWsSymbolOrderbookTicker([]currency.Pair{currency.EMPTYPAIR})
	require.ErrorIs(t, err, currency.ErrCurrencyPairsEmpty)

	if mockTests {
		t.SkipNow()
	}
	if !b.IsAPIStreamConnected() {
		t.Skip(apiStreamingIsNotConnected)
	}
	result, err := b.GetWsSymbolOrderbookTicker([]currency.Pair{currency.NewPair(currency.BTC, currency.USDT)})
	assert.NoError(t, err)
	assert.NotNil(t, result)

	result, err = b.GetWsSymbolOrderbookTicker([]currency.Pair{
		currency.NewPair(currency.BTC, currency.USDT),
		currency.NewPair(currency.ETH, currency.USDT),
	})
	require.NoError(t, err)
	assert.NotNil(t, result)
}

func TestGetQuerySessionStatus(t *testing.T) {
	t.Parallel()
	sharedtestvalues.SkipTestIfCredentialsUnset(t, b)
	if !b.IsAPIStreamConnected() {
		t.Skip(apiStreamingIsNotConnected)
	}
	result, err := b.GetQuerySessionStatus()
	require.NoError(t, err)
	assert.NotNil(t, result)
}

func TestGetLogOutOfSession(t *testing.T) {
	t.Parallel()
	sharedtestvalues.SkipTestIfCredentialsUnset(t, b)
	if !b.IsAPIStreamConnected() {
		t.Skip(apiStreamingIsNotConnected)
	}
	result, err := b.GetLogOutOfSession()
	require.NoError(t, err)
	assert.NotNil(t, result)
}

func TestPlaceNewOrder(t *testing.T) {
	t.Parallel()
	sharedtestvalues.SkipTestIfCredentialsUnset(t, b, canManipulateRealOrders)
	if !b.IsAPIStreamConnected() {
		t.Skip(apiStreamingIsNotConnected)
	}
	result, err := b.WsPlaceNewOrder(&TradeOrderRequestParam{
		Symbol:      "BTCUSDT",
		Side:        order.Sell.String(),
		OrderType:   order.Limit.String(),
		TimeInForce: "GTC",
		Price:       1234,
		Quantity:    1,
	})
	require.NoError(t, err)
	assert.NotNil(t, result)
}

func TestValidatePlaceNewOrderRequest(t *testing.T) {
	t.Parallel()
	sharedtestvalues.SkipTestIfCredentialsUnset(t, b, canManipulateRealOrders)
	if !b.IsAPIStreamConnected() {
		t.Skip(apiStreamingIsNotConnected)
	}
	err := b.ValidatePlaceNewOrderRequest(&TradeOrderRequestParam{
		Symbol:      "BTCUSDT",
		Side:        order.Sell.String(),
		OrderType:   order.Limit.String(),
		TimeInForce: "GTC",
		Price:       1234,
		Quantity:    1,
	})
	require.NoError(t, err)
}

func TestWsQueryOrder(t *testing.T) {
	t.Parallel()
	sharedtestvalues.SkipTestIfCredentialsUnset(t, b)
	if !b.IsAPIStreamConnected() {
		t.Skip(apiStreamingIsNotConnected)
	}
	result, err := b.WsQueryOrder(&QueryOrderParam{
		Symbol:  "BTCUSDT",
		OrderID: 12345,
	})
	require.NoError(t, err)
	assert.NotNil(t, result)
}

func TestSignRequest(t *testing.T) {
	t.Parallel()
	sharedtestvalues.SkipTestIfCredentialsUnset(t, b, canManipulateRealOrders)
	if !b.IsAPIStreamConnected() {
		t.Skip(apiStreamingIsNotConnected)
	}
	_, signature, err := b.SignRequest(map[string]interface{}{
		"name": "nameValue",
	})
	require.NoError(t, err)
	assert.NotEmpty(t, signature, "unexpected signature")
}

func TestWsCancelAndReplaceTradeOrder(t *testing.T) {
	t.Parallel()
	sharedtestvalues.SkipTestIfCredentialsUnset(t, b, canManipulateRealOrders)
	if !b.IsAPIStreamConnected() {
		t.Skip(apiStreamingIsNotConnected)
	}
	result, err := b.WsCancelAndReplaceTradeOrder(&WsCancelAndReplaceParam{
		Symbol:                    "BTCUSDT",
		CancelReplaceMode:         "ALLOW_FAILURE",
		CancelOriginClientOrderID: "4d96324ff9d44481926157",
		Side:                      order.Sell.String(),
		OrderType:                 order.Limit.String(),
		TimeInForce:               "GTC",
		Price:                     23416.10000000,
		Quantity:                  0.00847000,
	})
	require.NoError(t, err)
	assert.NotNil(t, result)
}

func TestWsCurrentOpenOrders(t *testing.T) {
	t.Parallel()
	sharedtestvalues.SkipTestIfCredentialsUnset(t, b, canManipulateRealOrders)
	if !b.IsAPIStreamConnected() {
		t.Skip(apiStreamingIsNotConnected)
	}
	result, err := b.WsCurrentOpenOrders(currency.NewPair(currency.BTC, currency.USDT), 6000)
	require.NoError(t, err)
	assert.NotNil(t, result)
}

func TestWsCancelOpenOrders(t *testing.T) {
	t.Parallel()
	sharedtestvalues.SkipTestIfCredentialsUnset(t, b, canManipulateRealOrders)
	if !b.IsAPIStreamConnected() {
		t.Skip(apiStreamingIsNotConnected)
	}
	result, err := b.WsCancelOpenOrders(currency.NewPair(currency.BTC, currency.USDT), 6000)
	require.NoError(t, err)
	assert.NotNil(t, result)
}

func TestWsPlaceOCOOrder(t *testing.T) {
	t.Parallel()
	_, err := b.WsPlaceOCOOrder(nil)
	require.ErrorIs(t, err, common.ErrEmptyParams)

	arg := &PlaceOCOOrderParam{StopLimitTimeInForce: "GTC"}
	_, err = b.WsPlaceOCOOrder(arg)
	require.ErrorIs(t, err, currency.ErrCurrencyPairEmpty)

	arg.Symbol = "BTCUSDT"
	_, err = b.WsPlaceOCOOrder(arg)
	require.ErrorIs(t, err, order.ErrSideIsInvalid)

	arg.Side = order.Sell.String()
	_, err = b.WsPlaceOCOOrder(arg)
	require.ErrorIs(t, err, order.ErrAmountBelowMin)

	sharedtestvalues.SkipTestIfCredentialsUnset(t, b, canManipulateRealOrders)
	if !b.IsAPIStreamConnected() {
		t.Skip(apiStreamingIsNotConnected)
	}
	result, err := b.WsPlaceOCOOrder(&PlaceOCOOrderParam{
		Symbol:               "BTCUSDT",
		Side:                 order.Sell.String(),
		Price:                23420.00000000,
		Quantity:             0.00650000,
		StopPrice:            23410.00000000,
		StopLimitPrice:       23405.00000000,
		StopLimitTimeInForce: "GTC",
		NewOrderRespType:     "RESULT",
	})
	require.NoError(t, err)
	assert.NotNil(t, result)
}

func TestWsQueryOCOOrder(t *testing.T) {
	t.Parallel()
	_, err := b.WsQueryOCOOrder("", 0, 0)
	require.ErrorIs(t, err, order.ErrOrderIDNotSet)

	sharedtestvalues.SkipTestIfCredentialsUnset(t, b)
	if !b.IsAPIStreamConnected() {
		t.Skip(apiStreamingIsNotConnected)
	}
	result, err := b.WsQueryOCOOrder("123456788", 0, 0)
	require.NoError(t, err)
	assert.NotNil(t, result)
}

func TestWsCancelOCOOrder(t *testing.T) {
	t.Parallel()
	_, err := b.WsCancelOCOOrder(currency.EMPTYPAIR, "someID", "12354", "")
	require.ErrorIs(t, err, currency.ErrCurrencyPairEmpty)

	_, err = b.WsCancelOCOOrder(spotTradablePair, "", "", "")
	require.ErrorIs(t, err, order.ErrOrderIDNotSet)

	sharedtestvalues.SkipTestIfCredentialsUnset(t, b, canManipulateRealOrders)
	if !b.IsAPIStreamConnected() {
		t.Skip(apiStreamingIsNotConnected)
	}
	result, err := b.WsCancelOCOOrder(
		currency.NewPair(currency.BTC, currency.USDT), "someID", "12354", "")
	require.NoError(t, err)
	assert.NotNil(t, result)
}

func TestWsCurrentOpenOCOOrders(t *testing.T) {
	t.Parallel()
	sharedtestvalues.SkipTestIfCredentialsUnset(t, b)
	if !b.IsAPIStreamConnected() {
		t.Skip(apiStreamingIsNotConnected)
	}
	result, err := b.WsCurrentOpenOCOOrders(0)
	require.NoError(t, err)
	assert.NotNil(t, result)
}

func TestWsPlaceNewSOROrder(t *testing.T) {
	t.Parallel()
	_, err := b.WsPlaceNewSOROrder(nil)
	require.ErrorIs(t, err, common.ErrEmptyParams)

	arg := &WsOSRPlaceOrderParams{TimeInForce: "GTC"}
	_, err = b.WsPlaceNewSOROrder(arg)
	require.ErrorIs(t, err, currency.ErrCurrencyPairEmpty)

	arg.Symbol = spotTradablePair.String()
	_, err = b.WsPlaceNewSOROrder(arg)
	require.ErrorIs(t, err, order.ErrSideIsInvalid)

	arg.Side = "BUY"
	_, err = b.WsPlaceNewSOROrder(arg)
	require.ErrorIs(t, err, order.ErrTypeIsInvalid)

	arg.OrderType = "limit"
	_, err = b.WsPlaceNewSOROrder(arg)
	require.ErrorIs(t, err, order.ErrAmountBelowMin)

	sharedtestvalues.SkipTestIfCredentialsUnset(t, b, canManipulateRealOrders)
	if !b.IsAPIStreamConnected() {
		t.Skip(apiStreamingIsNotConnected)
	}
	result, err := b.WsPlaceNewSOROrder(&WsOSRPlaceOrderParams{
		Symbol:      "BTCUSDT",
		Side:        "BUY",
		OrderType:   order.Limit.String(),
		Quantity:    0.5,
		TimeInForce: "GTC",
		Price:       31000,
	})
	require.NoError(t, err)
	assert.NotNil(t, result)
}

func TestWsTestNewOrderUsingSOR(t *testing.T) {
	t.Parallel()
	sharedtestvalues.SkipTestIfCredentialsUnset(t, b, canManipulateRealOrders)
	if !b.IsAPIStreamConnected() {
		t.Skip(apiStreamingIsNotConnected)
	}
	err := b.WsTestNewOrderUsingSOR(&WsOSRPlaceOrderParams{
		Symbol:      "BTCUSDT",
		Side:        "BUY",
		OrderType:   order.Limit.String(),
		Quantity:    0.5,
		TimeInForce: "GTC",
		Price:       31000,
	})
	require.NoError(t, err)
}

func TestToMap(t *testing.T) {
	t.Parallel()
	input := &struct {
		Zebiba bool   `json:"zebiba"`
		Value  int64  `json:"value"`
		Abebe  string `json:"abebe"`
		Name   string `json:"name"`
	}{
		Name:  "theName",
		Value: 347,
	}
	result, err := b.ToMap(input)
	assert.NoError(t, err)
	assert.NotNil(t, result)
}

func TestSortingTest(t *testing.T) {
	params := map[string]any{"apiKey": "wwhj3r3amR", "signature": "f89c6e5c0b", "timestamp": 1704873175325, "symbol": "BTCUSDT", "startTime": 1704009175325, "endTime": 1704873175325, "limit": 5}
	sortedKeys := []string{"apiKey", "endTime", "limit", "signature", "startTime", "symbol", "timestamp"}
	keys := SortMap(params)
	require.Len(t, keys, len(sortedKeys), "unexptected keys length")
	for a := range keys {
		require.Equal(t, keys[a], sortedKeys[a])
	}
}

func TestGetAccountInformation(t *testing.T) {
	t.Parallel()
	sharedtestvalues.SkipTestIfCredentialsUnset(t, b)
	if !b.IsAPIStreamConnected() {
		t.Skip(apiStreamingIsNotConnected)
	}
	result, err := b.GetWsAccountInfo(0)
	require.NoError(t, err)
	assert.NotNil(t, result)
}

func TestWsQueryAccountOrderRateLimits(t *testing.T) {
	t.Parallel()
	sharedtestvalues.SkipTestIfCredentialsUnset(t, b)
	if !b.IsAPIStreamConnected() {
		t.Skip(apiStreamingIsNotConnected)
	}
	result, err := b.WsQueryAccountOrderRateLimits(0)
	require.NoError(t, err)
	assert.NotNil(t, result)
}

func TestWsQueryAccountOrderHistory(t *testing.T) {
	t.Parallel()
	_, err := b.WsQueryAccountOrderHistory(nil)
	require.ErrorIs(t, err, common.ErrEmptyParams)

	_, err = b.WsQueryAccountOrderHistory(&AccountOrderRequestParam{Limit: 5})
	require.ErrorIs(t, err, currency.ErrSymbolStringEmpty)

	sharedtestvalues.SkipTestIfCredentialsUnset(t, b)
	if !b.IsAPIStreamConnected() {
		t.Skip(apiStreamingIsNotConnected)
	}
	result, err := b.WsQueryAccountOrderHistory(&AccountOrderRequestParam{
		Symbol:    "BTCUSDT",
		StartTime: time.Now().Add(-time.Hour * 24 * 10).UnixMilli(),
		EndTime:   time.Now().Add(-time.Hour * 6).UnixMilli(),
		Limit:     5,
	})
	require.NoError(t, err)
	assert.NotNil(t, result)
}

func TestWsQueryAccountOCOOrderHistory(t *testing.T) {
	t.Parallel()
	sharedtestvalues.SkipTestIfCredentialsUnset(t, b)
	if !b.IsAPIStreamConnected() {
		t.Skip(apiStreamingIsNotConnected)
	}
	result, err := b.WsQueryAccountOCOOrderHistory(0, 0, 0, time.Time{}, time.Time{})
	require.NoError(t, err)
	assert.NotNil(t, result)
}

func TestWsAccountTradeHistory(t *testing.T) {
	t.Parallel()
	_, err := b.WsAccountTradeHistory(nil)
	require.ErrorIs(t, err, common.ErrEmptyParams)

	_, err = b.WsAccountTradeHistory(&AccountOrderRequestParam{OrderID: 1234})
	require.ErrorIs(t, err, currency.ErrSymbolStringEmpty)

	sharedtestvalues.SkipTestIfCredentialsUnset(t, b)
	if !b.IsAPIStreamConnected() {
		t.Skip(apiStreamingIsNotConnected)
	}
	result, err := b.WsAccountTradeHistory(&AccountOrderRequestParam{Symbol: "BTCUSDT", OrderID: 1234})
	require.NoError(t, err)
	assert.NotNil(t, result)
}

func TestWsAccountPreventedMatches(t *testing.T) {
	t.Parallel()
	_, err := b.WsAccountPreventedMatches(currency.EMPTYPAIR, 1223456, 0, 0, 0, 0)
	require.ErrorIs(t, err, currency.ErrCurrencyPairEmpty)

	_, err = b.WsAccountPreventedMatches(spotTradablePair, 0, 0, 0, 0, 0)
	require.ErrorIs(t, err, order.ErrOrderIDNotSet)

	sharedtestvalues.SkipTestIfCredentialsUnset(t, b)
	if !b.IsAPIStreamConnected() {
		t.Skip(apiStreamingIsNotConnected)
	}
	result, err := b.WsAccountPreventedMatches(currency.NewPair(currency.BTC, currency.USDT), 1223456, 0, 0, 0, 0)
	require.NoError(t, err)
	assert.NotNil(t, result)
}

func TestWsAccountAllocation(t *testing.T) {
	t.Parallel()
	_, err := b.WsAccountAllocation(currency.EMPTYPAIR, time.Time{}, time.Now(), 0, 0, 0, 19)
	require.ErrorIs(t, err, currency.ErrCurrencyPairEmpty)

	sharedtestvalues.SkipTestIfCredentialsUnset(t, b)
	if !b.IsAPIStreamConnected() {
		t.Skip(apiStreamingIsNotConnected)
	}
	result, err := b.WsAccountAllocation(spotTradablePair, time.Time{}, time.Now(), 0, 0, 0, 19)
	require.NoError(t, err)
	assert.NotNil(t, result)
}

func TestWsAccountCommissionRates(t *testing.T) {
	t.Parallel()
	_, err := b.WsAccountCommissionRates(currency.EMPTYPAIR)
	require.ErrorIs(t, err, currency.ErrCurrencyPairEmpty)

	sharedtestvalues.SkipTestIfCredentialsUnset(t, b)
	if !b.IsAPIStreamConnected() {
		t.Skip(apiStreamingIsNotConnected)
	}
	result, err := b.WsAccountCommissionRates(spotTradablePair)
	require.NoError(t, err)
	assert.NotNil(t, result)
}

func TestWsStartUserDataStream(t *testing.T) {
	t.Parallel()
	sharedtestvalues.SkipTestIfCredentialsUnset(t, b)
	if !b.IsAPIStreamConnected() {
		t.Skip(apiStreamingIsNotConnected)
	}
	result, err := b.WsStartUserDataStream()
	require.NoError(t, err)
	assert.NotNil(t, result)
}

func TestWsPingUserDataStream(t *testing.T) {
	t.Parallel()
	err := b.WsPingUserDataStream("")
	require.ErrorIs(t, err, errListenKeyIsRequired)

	sharedtestvalues.SkipTestIfCredentialsUnset(t, b)
	if !b.IsAPIStreamConnected() {
		t.Skip(apiStreamingIsNotConnected)
	}
	err = b.WsPingUserDataStream("xs0mRXdAKlIPDRFrlPcw0qI41Eh3ixNntmymGyhrhgqo7L6FuLaWArTD7RLP")
	require.NoError(t, err)
}

func TestWsStopUserDataStream(t *testing.T) {
	t.Parallel()
	err := b.WsStopUserDataStream("")
	require.ErrorIs(t, err, errListenKeyIsRequired)

	sharedtestvalues.SkipTestIfCredentialsUnset(t, b, canManipulateRealOrders)
	if !b.IsAPIStreamConnected() {
		t.Skip(apiStreamingIsNotConnected)
	}
	err = b.WsStopUserDataStream("xs0mRXdAKlIPDRFrlPcw0qI41Eh3ixNntmymGyhrhgqo7L6FuLaWArTD7RLP")
	require.NoError(t, err)
}
func TestGetOpenInterest(t *testing.T) {
	t.Parallel()
	_, err := b.GetOpenInterest(context.Background(), key.PairAsset{
		Base:  currency.BTC.Item,
		Quote: currency.USDT.Item,
		Asset: asset.Spot,
	})
	require.ErrorIs(t, err, asset.ErrNotSupported)

	result, err := b.GetOpenInterest(context.Background(), key.PairAsset{
		Base:  currency.BTC.Item,
		Quote: currency.USDT.Item,
		Asset: asset.USDTMarginedFutures,
	})
	require.NoError(t, err)
	require.NotEmpty(t, result)

	result, err = b.GetOpenInterest(context.Background(), key.PairAsset{
		Base:  currency.NewCode("BTCUSD").Item,
		Quote: currency.PERP.Item,
		Asset: asset.CoinMarginedFutures,
	})
	require.NoError(t, err)
	assert.NotEmpty(t, result)
}

func TestSystemStatus(t *testing.T) {
	t.Parallel()
	result, err := b.GetSystemStatus(context.Background())
	require.NoError(t, err)
	assert.NotNil(t, result)
}

func TestGetDailyAccountSnapshot(t *testing.T) {
	t.Parallel()
	_, err := b.GetDailyAccountSnapshot(context.Background(), "", time.Time{}, time.Now(), 0)
	require.ErrorIs(t, err, asset.ErrInvalidAsset)

	sharedtestvalues.SkipTestIfCredentialsUnset(t, b)
	result, err := b.GetDailyAccountSnapshot(context.Background(), "SPOT", time.Time{}, time.Now(), 0)
	require.NoError(t, err)
	assert.NotNil(t, result)
}

func TestDisableFastWithdrawalSwitch(t *testing.T) {
	t.Parallel()
	sharedtestvalues.SkipTestIfCredentialsUnset(t, b, canManipulateRealOrders)
	err := b.DisableFastWithdrawalSwitch(context.Background())
	assert.NoError(t, err)
}

func TestEnableFastWithdrawalSwitch(t *testing.T) {
	t.Parallel()
	sharedtestvalues.SkipTestIfCredentialsUnset(t, b, canManipulateRealOrders)
	err := b.EnableFastWithdrawalSwitch(context.Background())
	assert.NoError(t, err)
}

func TestGetAccountStatus(t *testing.T) {
	t.Parallel()
	sharedtestvalues.SkipTestIfCredentialsUnset(t, b)
	result, err := b.GetAccountStatus(context.Background())
	require.NoError(t, err)
	assert.NotNil(t, result)
}

func TestGetAccountTradingAPIStatus(t *testing.T) {
	t.Parallel()
	sharedtestvalues.SkipTestIfCredentialsUnset(t, b)
	result, err := b.GetAccountTradingAPIStatus(context.Background())
	require.NoError(t, err)
	assert.NotNil(t, result)
}

func TestGetDustLog(t *testing.T) {
	t.Parallel()
	sharedtestvalues.SkipTestIfCredentialsUnset(t, b)
	result, err := b.GetDustLog(context.Background(), "MARGIN", time.Time{}, time.Now())
	require.NoError(t, err)
	assert.NotNil(t, result)
}

func TestCheckServerTime(t *testing.T) {
	t.Parallel()
	result, err := b.GetExchangeServerTime(context.Background())
	require.NoError(t, err)
	assert.NotNil(t, result)
}

func TestGetAccount(t *testing.T) {
	t.Parallel()
	sharedtestvalues.SkipTestIfCredentialsUnset(t, b)
	result, err := b.GetAccount(context.Background(), true)
	require.NoError(t, err)
	assert.NotNil(t, result)
}

func TestGetAccountTradeList(t *testing.T) {
	t.Parallel()
	_, err := b.GetAccountTradeList(context.Background(), "", "", time.Now().Add(-time.Hour*5), time.Now(), 0, 10)
	require.ErrorIs(t, err, currency.ErrSymbolStringEmpty)

	sharedtestvalues.SkipTestIfCredentialsUnset(t, b)
	result, err := b.GetAccountTradeList(context.Background(), "BNBBTC", "", time.Now().Add(-time.Hour*5), time.Now(), 0, 10)
	require.NoError(t, err)
	assert.NotNil(t, result)
}

func TestGetCurrentOrderCountUsage(t *testing.T) {
	t.Parallel()
	sharedtestvalues.SkipTestIfCredentialsUnset(t, b)
	result, err := b.GetCurrentOrderCountUsage(context.Background())
	require.NoError(t, err)
	assert.NotNil(t, result)
}

func TestGetPreventedMatches(t *testing.T) {
	t.Parallel()
	_, err := b.GetPreventedMatches(context.Background(), "", 0, 12, 0, 10)
	require.ErrorIs(t, err, currency.ErrSymbolStringEmpty)
	_, err = b.GetPreventedMatches(context.Background(), "BTCUSDT", 0, 0, 0, 0)
	require.ErrorIs(t, err, order.ErrOrderIDNotSet)

	sharedtestvalues.SkipTestIfCredentialsUnset(t, b)
	result, err := b.GetPreventedMatches(context.Background(), "BTCUSDT", 0, 12, 0, 10)
	require.NoError(t, err)
	assert.NotNil(t, result)
}

func TestGetAllocations(t *testing.T) {
	t.Parallel()
	_, err := b.GetAllocations(context.Background(), "", time.Time{}, time.Time{}, 10, 10, 0)
	require.ErrorIs(t, err, currency.ErrSymbolStringEmpty)

	sharedtestvalues.SkipTestIfCredentialsUnset(t, b)
	result, err := b.GetAllocations(context.Background(), "BTCUSDT", time.Time{}, time.Time{}, 10, 10, 0)
	require.NoError(t, err)
	assert.NotNil(t, result)
}

func TestGetCommissionRate(t *testing.T) {
	t.Parallel()
	_, err := b.GetCommissionRates(context.Background(), "")
	require.ErrorIs(t, err, currency.ErrSymbolStringEmpty)

	sharedtestvalues.SkipTestIfCredentialsUnset(t, b)
	result, err := b.GetCommissionRates(context.Background(), "BTCUSDT")
	require.NoError(t, err)
	assert.NotNil(t, result)
}

func TestMarginAccountBorrowRepay(t *testing.T) {
	t.Parallel()
	_, err := b.MarginAccountBorrowRepay(context.Background(), currency.ETH, "", "BORROW", false, 0.1234)
	require.ErrorIs(t, err, currency.ErrSymbolStringEmpty)
	_, err = b.MarginAccountBorrowRepay(context.Background(), currency.EMPTYCODE, "BTCUSDT", "BORROW", false, 0.1234)
	require.ErrorIs(t, err, currency.ErrCurrencyCodeEmpty)
	_, err = b.MarginAccountBorrowRepay(context.Background(), currency.ETH, "BTCUSDT", "", false, 0.1234)
	require.ErrorIs(t, err, errLendingTypeRequired)
	_, err = b.MarginAccountBorrowRepay(context.Background(), currency.ETH, "BTCUSDT", "BORROW", false, 0)
	require.ErrorIs(t, err, order.ErrAmountBelowMin)

	sharedtestvalues.SkipTestIfCredentialsUnset(t, b, canManipulateRealOrders)
	result, err := b.MarginAccountBorrowRepay(context.Background(), currency.ETH, "BTCUSDT", "BORROW", false, 0.1234)
	require.NoError(t, err)
	assert.NotNil(t, result)
}

func TestGetBorrowOrRepayRecordsInMarginAccount(t *testing.T) {
	t.Parallel()
	sharedtestvalues.SkipTestIfCredentialsUnset(t, b)
	result, err := b.GetBorrowOrRepayRecordsInMarginAccount(context.Background(), currency.LTC, "", "REPAY", 0, 10, 0, time.Now().Add(-time.Hour*12), time.Now().Add(-time.Hour*6))
	require.NoError(t, err)
	assert.NotNil(t, result)
}

func TestGetAllMarginAssets(t *testing.T) {
	t.Parallel()
	sharedtestvalues.SkipTestIfCredentialsUnset(t, b)
	result, err := b.GetAllMarginAssets(context.Background(), currency.BTC)
	require.NoError(t, err)
	assert.NotNil(t, result)
}

func TestGetAllCrossMarginPairs(t *testing.T) {
	t.Parallel()
	sharedtestvalues.SkipTestIfCredentialsUnset(t, b)
	result, err := b.GetAllCrossMarginPairs(context.Background(), "BNBBTC")
	require.NoError(t, err)
	assert.NotNil(t, result)
}

func TestGetMarginPriceIndex(t *testing.T) {
	t.Parallel()
	_, err := b.GetMarginPriceIndex(context.Background(), "")
	require.ErrorIs(t, err, currency.ErrSymbolStringEmpty)

	sharedtestvalues.SkipTestIfCredentialsUnset(t, b)
	result, err := b.GetMarginPriceIndex(context.Background(), "BNBBTC")
	require.NoError(t, err)
	assert.NotNil(t, result)
}

func TestPostMarginAccountOrder(t *testing.T) {
	t.Parallel()
	_, err := b.PostMarginAccountOrder(context.Background(), &MarginAccountOrderParam{})
	require.ErrorIs(t, err, common.ErrEmptyParams)

	arg := &MarginAccountOrderParam{AutoRepayAtCancel: true}
	_, err = b.PostMarginAccountOrder(context.Background(), arg)
	require.ErrorIs(t, err, currency.ErrCurrencyPairEmpty)

	arg.Symbol = currency.NewPair(currency.BTC, currency.USDT)
	_, err = b.PostMarginAccountOrder(context.Background(), arg)
	require.ErrorIs(t, err, order.ErrSideIsInvalid)

	arg.Side = order.Buy.String()
	_, err = b.PostMarginAccountOrder(context.Background(), arg)
	require.ErrorIs(t, err, order.ErrTypeIsInvalid)

	sharedtestvalues.SkipTestIfCredentialsUnset(t, b, canManipulateRealOrders)
	result, err := b.PostMarginAccountOrder(context.Background(), &MarginAccountOrderParam{
		Symbol:    currency.NewPair(currency.BTC, currency.USDT),
		Side:      order.Buy.String(),
		OrderType: order.Limit.String(),
	})
	require.NoError(t, err)
	assert.NotNil(t, result)
}

func TestCancelMarginAccountOrder(t *testing.T) {
	t.Parallel()
	_, err := b.CancelMarginAccountOrder(context.Background(), "", "", "", true, 12314234)
	require.ErrorIs(t, err, currency.ErrSymbolStringEmpty)
	_, err = b.CancelMarginAccountOrder(context.Background(), "BTCUSDT", "", "", true, 0)
	require.ErrorIs(t, err, order.ErrOrderIDNotSet)

	sharedtestvalues.SkipTestIfCredentialsUnset(t, b, canManipulateRealOrders)
	result, err := b.CancelMarginAccountOrder(context.Background(), "BTCUSDT", "", "", true, 12314234)
	require.NoError(t, err)
	assert.NotNil(t, result)
}

func TestMarginAccountCancelAllOpenOrdersOnSymbol(t *testing.T) {
	t.Parallel()
	_, err := b.MarginAccountCancelAllOpenOrdersOnSymbol(context.Background(), "", true)
	require.ErrorIs(t, err, currency.ErrSymbolStringEmpty)

	sharedtestvalues.SkipTestIfCredentialsUnset(t, b)
	result, err := b.MarginAccountCancelAllOpenOrdersOnSymbol(context.Background(), "BTCUSDT", true)
	require.NoError(t, err)
	assert.NotNil(t, result)
}

func TestUnmarshalJSONForAssetIndex(t *testing.T) {
	t.Parallel()
	var resp AssetIndexResponse
	data := [][]byte{
		[]byte(`{ "symbol": "ADAUSD", "time": 1635740268004, "index": "1.92957370", "bidBuffer": "0.10000000", "askBuffer": "0.10000000", "bidRate": "1.73661633", "askRate": "2.12253107", "autoExchangeBidBuffer": "0.05000000", "autoExchangeAskBuffer": "0.05000000", "autoExchangeBidRate": "1.83309501", "autoExchangeAskRate": "2.02605238" }`),
		[]byte(`[ { "symbol": "ADAUSD", "time": 1635740268004, "index": "1.92957370", "bidBuffer": "0.10000000", "askBuffer": "0.10000000", "bidRate": "1.73661633", "askRate": "2.12253107", "autoExchangeBidBuffer": "0.05000000", "autoExchangeAskBuffer": "0.05000000", "autoExchangeBidRate": "1.83309501", "autoExchangeAskRate": "2.02605238" } ]`),
	}
	err := json.Unmarshal(data[0], &resp)
	require.NoError(t, err)
	err = json.Unmarshal(data[1], &resp)
	assert.NoError(t, err)
}

func TestChangePositionMode(t *testing.T) {
	t.Parallel()
	sharedtestvalues.SkipTestIfCredentialsUnset(t, b, canManipulateRealOrders)
	err := b.ChangePositionMode(context.Background(), false)
	assert.NoError(t, err)
}

func TestGetCurrentPositionMode(t *testing.T) {
	t.Parallel()
	sharedtestvalues.SkipTestIfCredentialsUnset(t, b)
	result, err := b.GetCurrentPositionMode(context.Background())
	require.NoError(t, err)
	assert.NotNil(t, result)
}

// ---------------------------  European Option Endpoints test -----------------------------------

func TestCheckEOptionsServerTime(t *testing.T) {
	t.Parallel()
	serverTime, err := b.CheckEOptionsServerTime(context.Background())
	require.NoError(t, err)
	assert.NotEmpty(t, serverTime)
}

func TestGetEOptionsOrderbook(t *testing.T) {
	t.Parallel()
	_, err := b.GetEOptionsOrderbook(context.Background(), "", 10)
	require.ErrorIs(t, err, currency.ErrSymbolStringEmpty)

	optionsTradablePairString := "ETH-240927-3800-P"
	if !mockTests {
		optionsTradablePairString = optionsTradablePair.String()
	}
	result, err := b.GetEOptionsOrderbook(context.Background(), optionsTradablePairString, 10)
	require.NoError(t, err)
	assert.NotNil(t, result)
}

func TestGetEOptionsRecentTrades(t *testing.T) {
	t.Parallel()
	_, err := b.GetEOptionsRecentTrades(context.Background(), "", 10)
	require.ErrorIs(t, err, currency.ErrSymbolStringEmpty)

	sharedtestvalues.SkipTestIfCredentialsUnset(t, b)
	result, err := b.GetEOptionsRecentTrades(context.Background(), "BTC-240330-80500-P", 10)
	require.NoError(t, err)
	assert.NotNil(t, result)
}

func TestGetEOptionsTradeHistory(t *testing.T) {
	t.Parallel()
	_, err := b.GetEOptionsTradeHistory(context.Background(), "", 0, 10)
	require.ErrorIs(t, err, currency.ErrSymbolStringEmpty)

	sharedtestvalues.SkipTestIfCredentialsUnset(t, b)
	result, err := b.GetEOptionsTradeHistory(context.Background(), "BTC-240330-80500-P", 0, 10)
	require.NoError(t, err)
	assert.NotNil(t, result)
}

func TestGetEOptionsCandlesticks(t *testing.T) {
	t.Parallel()
	_, err := b.GetEOptionsCandlesticks(context.Background(), "", kline.OneDay, time.Time{}, time.Time{}, 1000)
	require.ErrorIs(t, err, currency.ErrSymbolStringEmpty)
	_, err = b.GetEOptionsCandlesticks(context.Background(), optionsTradablePair.String(), 0, time.Time{}, time.Time{}, 1000)
	require.ErrorIs(t, err, kline.ErrInvalidInterval)

	optionsTradablePairString := "ETH-240927-3800-P"
	if !mockTests {
		optionsTradablePairString = optionsTradablePair.String()
	}
	start, end := getTime()
	result, err := b.GetEOptionsCandlesticks(context.Background(), optionsTradablePairString, kline.OneDay, start, end, 1000)
	require.NoError(t, err)
	assert.NotNil(t, result)
}

func TestGetOptionMarkPrice(t *testing.T) {
	t.Parallel()
	optionsTradablePairString := "ETH-240927-3800-P"
	if !mockTests {
		optionsTradablePairString = optionsTradablePair.String()
	}
	result, err := b.GetOptionMarkPrice(context.Background(), optionsTradablePairString)
	require.NoError(t, err)
	assert.NotNil(t, result)
}

func TestGetEOptions24hrTickerPriceChangeStatistics(t *testing.T) {
	t.Parallel()
	optionsTradablePairString := "ETH-240927-3800-P"
	if !mockTests {
		optionsTradablePairString = optionsTradablePair.String()
	}
	result, err := b.GetEOptions24hrTickerPriceChangeStatistics(context.Background(), optionsTradablePairString)
	require.NoError(t, err)
	assert.NotNil(t, result)
}

func TestGetEOptionsSymbolPriceTicker(t *testing.T) {
	t.Parallel()
	_, err := b.GetEOptionsSymbolPriceTicker(context.Background(), "")
	require.ErrorIs(t, err, errUnderlyingIsRequired)

	result, err := b.GetEOptionsSymbolPriceTicker(context.Background(), "BTCUSDT")
	require.NoError(t, err)
	assert.NotNil(t, result)
}

func TestGetEOptionsHistoricalExerciseRecords(t *testing.T) {
	t.Parallel()
	result, err := b.GetEOptionsHistoricalExerciseRecords(context.Background(), "BTCUSDT", time.Time{}, time.Now(), 10)
	require.NoError(t, err)
	assert.NotNil(t, result)
}

func TestGetEOptionsOpenInterests(t *testing.T) {
	t.Parallel()
	_, err := b.GetEOptionsOpenInterests(context.Background(), currency.ETH, time.Now().Add(time.Hour*24))
	require.ErrorIs(t, err, currency.ErrCurrencyCodeEmpty)
	_, err = b.GetEOptionsOpenInterests(context.Background(), currency.EMPTYCODE, time.Now().Add(time.Hour*24))
	require.ErrorIs(t, err, errExpirationTimeRequired)

	if mockTests {
		t.Skip("endpoint has problem")
	}
	result, err := b.GetEOptionsOpenInterests(context.Background(), currency.ETH, time.Now().Add(time.Hour*24))
	require.NoError(t, err)
	assert.NotNil(t, result)
}

func TestGetOptionsAccountInformation(t *testing.T) {
	t.Parallel()
	sharedtestvalues.SkipTestIfCredentialsUnset(t, b)
	result, err := b.GetOptionsAccountInformation(context.Background())
	require.NoError(t, err)
	assert.NotNil(t, result)
}

func TestNewOptionsOrder(t *testing.T) {
	t.Parallel()
	arg := &OptionsOrderParams{}
	_, err := b.NewOptionsOrder(context.Background(), arg)
	require.ErrorIs(t, err, common.ErrEmptyParams)

	arg.PostOnly = true
	_, err = b.NewOptionsOrder(context.Background(), arg)
	require.ErrorIs(t, err, currency.ErrCurrencyPairEmpty)

	arg.Symbol = currency.Pair{Base: currency.NewCode("BTC"), Delimiter: currency.DashDelimiter, Quote: currency.NewCode("200730-9000-C")}
	_, err = b.NewOptionsOrder(context.Background(), arg)
	require.ErrorIs(t, err, order.ErrSideIsInvalid)

	arg.Side = order.Sell.String()
	_, err = b.NewOptionsOrder(context.Background(), arg)
	require.ErrorIs(t, err, order.ErrTypeIsInvalid)

	arg.OrderType = order.Limit.String()
	_, err = b.NewOptionsOrder(context.Background(), arg)
	require.ErrorIs(t, err, order.ErrAmountBelowMin)

	sharedtestvalues.SkipTestIfCredentialsUnset(t, b, canManipulateRealOrders)
	result, err := b.NewOptionsOrder(context.Background(), &OptionsOrderParams{
		Symbol:                  currency.Pair{Base: currency.NewCode("BTC"), Delimiter: currency.DashDelimiter, Quote: currency.NewCode("200730-9000-C")},
		Side:                    order.Sell.String(),
		OrderType:               order.Limit.String(),
		Amount:                  0.00001,
		Price:                   0.00001,
		ReduceOnly:              false,
		PostOnly:                true,
		NewOrderResponseType:    "RESULT",
		ClientOrderID:           "the-client-order-id",
		IsMarketMakerProtection: true,
	})
	require.NoError(t, err)
	assert.NotNil(t, result)
}

func TestPlaceEOptionsOrder(t *testing.T) {
	t.Parallel()
	arg := OptionsOrderParams{}
	_, err := b.PlaceBatchEOptionsOrder(context.Background(), []OptionsOrderParams{})
	require.ErrorIs(t, err, common.ErrEmptyParams)
	_, err = b.PlaceBatchEOptionsOrder(context.Background(), []OptionsOrderParams{arg})
	require.ErrorIs(t, err, common.ErrEmptyParams)

	arg.PostOnly = true
	_, err = b.PlaceBatchEOptionsOrder(context.Background(), []OptionsOrderParams{arg})
	require.ErrorIs(t, err, currency.ErrCurrencyPairEmpty)

	arg.Symbol = currency.Pair{Base: currency.BTC, Delimiter: currency.DashDelimiter, Quote: currency.NewCode("200730-9000-C")}
	_, err = b.PlaceBatchEOptionsOrder(context.Background(), []OptionsOrderParams{arg})
	require.ErrorIs(t, err, order.ErrSideIsInvalid)

	arg.Side = order.Sell.String()
	_, err = b.PlaceBatchEOptionsOrder(context.Background(), []OptionsOrderParams{arg})
	require.ErrorIs(t, err, order.ErrTypeIsInvalid)

	arg.OrderType = order.Limit.String()
	_, err = b.PlaceBatchEOptionsOrder(context.Background(), []OptionsOrderParams{arg})
	require.ErrorIs(t, err, order.ErrAmountBelowMin)

	sharedtestvalues.SkipTestIfCredentialsUnset(t, b, canManipulateRealOrders)
	result, err := b.PlaceBatchEOptionsOrder(context.Background(), []OptionsOrderParams{
		{
			Symbol:                  currency.Pair{Base: currency.BTC, Delimiter: currency.DashDelimiter, Quote: currency.NewCode("200730-9000-C")},
			Side:                    order.Sell.String(),
			OrderType:               order.Limit.String(),
			Amount:                  0.00001,
			Price:                   0.00001,
			ReduceOnly:              false,
			PostOnly:                true,
			NewOrderResponseType:    "RESULT",
			ClientOrderID:           "the-client-order-id",
			IsMarketMakerProtection: true,
		}, {
			Symbol:                  currency.Pair{Base: currency.BTC, Delimiter: currency.DashDelimiter, Quote: currency.NewCode("200730-9000-C")},
			Side:                    "Buy",
			OrderType:               "Market",
			Amount:                  0.00001,
			PostOnly:                true,
			NewOrderResponseType:    "RESULT",
			ClientOrderID:           "the-client-order-id-2",
			IsMarketMakerProtection: true,
		}})
	require.NoError(t, err)
	assert.NotNil(t, result)
}

func TestGetSingleEOptionsOrder(t *testing.T) {
	t.Parallel()
	_, err := b.GetSingleEOptionsOrder(context.Background(), "", "", 4611875134427365377)
	require.ErrorIs(t, err, currency.ErrSymbolStringEmpty)
	_, err = b.GetSingleEOptionsOrder(context.Background(), "BTC-200730-9000-C", "", 0)
	require.ErrorIs(t, err, order.ErrOrderIDNotSet)

	sharedtestvalues.SkipTestIfCredentialsUnset(t, b)
	result, err := b.GetSingleEOptionsOrder(context.Background(), "BTC-200730-9000-C", "", 4611875134427365377)
	require.NoError(t, err)
	assert.NotNil(t, result)
}

func TestCancelOptionsOrder(t *testing.T) {
	t.Parallel()
	_, err := b.CancelOptionsOrder(context.Background(), "", "213123", "4611875134427365377")
	require.ErrorIs(t, err, currency.ErrSymbolStringEmpty)
	_, err = b.CancelOptionsOrder(context.Background(), "BTC-200730-9000-C", "", "")
	require.ErrorIs(t, err, order.ErrOrderIDNotSet)

	sharedtestvalues.SkipTestIfCredentialsUnset(t, b, canManipulateRealOrders)
	result, err := b.CancelOptionsOrder(context.Background(), "BTC-200730-9000-C", "213123", "4611875134427365377")
	require.NoError(t, err)
	assert.NotNil(t, result)
}

func TestCancelBatchOptionsOrders(t *testing.T) {
	t.Parallel()
	_, err := b.CancelBatchOptionsOrders(context.Background(), "", []int64{4611875134427365377}, []string{})
	require.ErrorIs(t, err, currency.ErrSymbolStringEmpty)
	_, err = b.CancelBatchOptionsOrders(context.Background(), "BTC-200730-9000-C", []int64{}, []string{})
	require.ErrorIs(t, err, order.ErrOrderIDNotSet)

	sharedtestvalues.SkipTestIfCredentialsUnset(t, b, canManipulateRealOrders)
	result, err := b.CancelBatchOptionsOrders(context.Background(), "BTC-200730-9000-C", []int64{4611875134427365377}, []string{})
	require.NoError(t, err)
	assert.NotNil(t, result)
}

func TestCancelAllOptionOrdersOnSpecificSymbol(t *testing.T) {
	t.Parallel()
	sharedtestvalues.SkipTestIfCredentialsUnset(t, b, canManipulateRealOrders)
	err := b.CancelAllOptionOrdersOnSpecificSymbol(context.Background(), "BTC-200730-9000-C")
	assert.NoError(t, err)
}

func TestCancelAllOptionsOrdersByUnderlying(t *testing.T) {
	t.Parallel()
	sharedtestvalues.SkipTestIfCredentialsUnset(t, b, canManipulateRealOrders)
	result, err := b.CancelAllOptionsOrdersByUnderlying(context.Background(), "BTCUSDT")
	require.NoError(t, err)
	assert.NotNil(t, result)
}

func TestGetCurrentOpenOptionsOrders(t *testing.T) {
	t.Parallel()
	sharedtestvalues.SkipTestIfCredentialsUnset(t, b)
	results, err := b.GetCurrentOpenOptionsOrders(context.Background(), "BTC-200730-9000-C", time.Time{}, time.Time{}, 4611875134427365377, 0)
	require.NoError(t, err)
	assert.NotNil(t, results)
}

func TestGetOptionsOrdersHistory(t *testing.T) {
	t.Parallel()
	sharedtestvalues.SkipTestIfCredentialsUnset(t, b)
	results, err := b.GetOptionsOrdersHistory(context.Background(), "BTC-200730-9000-C", time.Time{}, time.Time{}, 4611875134427365377, 0)
	require.NoError(t, err)
	assert.NotNil(t, results)
}

func TestGetOptionPositionInformation(t *testing.T) {
	t.Parallel()
	sharedtestvalues.SkipTestIfCredentialsUnset(t, b)
	result, err := b.GetOptionPositionInformation(context.Background(), "BTC-200730-9000-C")
	require.NoError(t, err)
	assert.NotNil(t, result)
}

func TestGetEOptionsAccountTradeList(t *testing.T) {
	t.Parallel()
	sharedtestvalues.SkipTestIfCredentialsUnset(t, b)
	result, err := b.GetEOptionsAccountTradeList(context.Background(), "BTC-200730-9000-C", 0, 0, time.Time{}, time.Time{})
	require.NoError(t, err)
	assert.NotNil(t, result)
}

func TestGetUserOptionsExerciseRecord(t *testing.T) {
	t.Parallel()
	sharedtestvalues.SkipTestIfCredentialsUnset(t, b)
	result, err := b.GetUserOptionsExerciseRecord(context.Background(), "BTC-200730-9000-C", time.Time{}, time.Time{}, 0)
	require.NoError(t, err)
	assert.NotNil(t, result)
}

func TestGetAccountFundingFlow(t *testing.T) {
	t.Parallel()
	_, err := b.GetAccountFundingFlow(context.Background(), currency.EMPTYCODE, 0, 0, time.Time{}, time.Time{})
	require.ErrorIs(t, err, currency.ErrCurrencyCodeEmpty)

	sharedtestvalues.SkipTestIfCredentialsUnset(t, b)
	result, err := b.GetAccountFundingFlow(context.Background(), currency.USDT, 0, 0, time.Time{}, time.Time{})
	require.NoError(t, err)
	assert.NotNil(t, result)
}

func TestGetDownloadIDForOptionTransactionHistory(t *testing.T) {
	t.Parallel()
	sharedtestvalues.SkipTestIfCredentialsUnset(t, b)
	result, err := b.GetDownloadIDForOptionTransactionHistory(context.Background(), time.Now().Add(-time.Hour*24*10), time.Now())
	require.NoError(t, err)
	assert.NotNil(t, result)
}

func TestGetOptionTransactionHistoryDownloadLinkByID(t *testing.T) {
	t.Parallel()
	_, err := b.GetOptionTransactionHistoryDownloadLinkByID(context.Background(), "")
	require.ErrorIs(t, err, errDownloadIDRequired)

	sharedtestvalues.SkipTestIfCredentialsUnset(t, b)
	result, err := b.GetOptionTransactionHistoryDownloadLinkByID(context.Background(), "download-id")
	require.NoError(t, err)
	assert.NotNil(t, result)
}

func TestGetOptionMarginAccountInformation(t *testing.T) {
	t.Parallel()
	sharedtestvalues.SkipTestIfCredentialsUnset(t, b)
	result, err := b.GetOptionMarginAccountInformation(context.Background())
	require.NoError(t, err)
	assert.NotNil(t, result)
}

func TestSetMarketMakerProtectionConfig(t *testing.T) {
	t.Parallel()
	_, err := b.SetOptionsMarketMakerProtectionConfig(context.Background(), &MarketMakerProtectionConfig{})
	require.ErrorIs(t, err, common.ErrEmptyParams)
	_, err = b.SetOptionsMarketMakerProtectionConfig(context.Background(), &MarketMakerProtectionConfig{
		WindowTimeInMilliseconds: 3000,
		FrozenTimeInMilliseconds: 300000,
		QuantityLimit:            1.5,
		NetDeltaLimit:            1.5,
	})
	require.ErrorIs(t, err, errUnderlyingIsRequired)

	sharedtestvalues.SkipTestIfCredentialsUnset(t, b, canManipulateRealOrders)
	result, err := b.SetOptionsMarketMakerProtectionConfig(context.Background(), &MarketMakerProtectionConfig{
		Underlying:               "BTCUSDT",
		WindowTimeInMilliseconds: 3000,
		FrozenTimeInMilliseconds: 300000,
		QuantityLimit:            1.5,
		NetDeltaLimit:            1.5,
	})
	require.NoError(t, err)
	assert.NotNil(t, result)
}

func TestGetOptionsMarketMakerProtection(t *testing.T) {
	t.Parallel()
	_, err := b.GetOptionsMarketMakerProtection(context.Background(), "")
	require.ErrorIs(t, err, errUnderlyingIsRequired)

	sharedtestvalues.SkipTestIfCredentialsUnset(t, b)
	result, err := b.GetOptionsMarketMakerProtection(context.Background(), "BTCUSDT")
	require.NoError(t, err)
	assert.NotNil(t, result)
}

func TestResetMarketMaketProtection(t *testing.T) {
	t.Parallel()
	_, err := b.ResetMarketMaketProtection(context.Background(), "")
	require.ErrorIs(t, err, errUnderlyingIsRequired)

	sharedtestvalues.SkipTestIfCredentialsUnset(t, b)
	result, err := b.ResetMarketMaketProtection(context.Background(), "BTCUSDT")
	require.NoError(t, err)
	assert.NotNil(t, result)
}

func TestSetOptionsAutoCancelAllOpenOrders(t *testing.T) {
	t.Parallel()
	_, err := b.SetOptionsAutoCancelAllOpenOrders(context.Background(), "", 30000)
	require.ErrorIs(t, err, errUnderlyingIsRequired)

	sharedtestvalues.SkipTestIfCredentialsUnset(t, b)
	result, err := b.SetOptionsAutoCancelAllOpenOrders(context.Background(), "BTCUSDT", 30000)
	require.NoError(t, err)
	assert.NotNil(t, result)
}

func TestGetAutoCancelAllOpenOrdersConfig(t *testing.T) {
	t.Parallel()
	sharedtestvalues.SkipTestIfCredentialsUnset(t, b)
	result, err := b.GetAutoCancelAllOpenOrdersConfig(context.Background(), "BTCUSDT")
	require.NoError(t, err)
	assert.NotNil(t, result)
}

func TestGetOptionsAutoCancelAllOpenOrdersHeartbeat(t *testing.T) {
	t.Parallel()
	_, err := b.GetOptionsAutoCancelAllOpenOrdersHeartbeat(context.Background(), []string{})
	require.ErrorIs(t, err, errUnderlyingIsRequired)

	sharedtestvalues.SkipTestIfCredentialsUnset(t, b, canManipulateRealOrders)
	result, err := b.GetOptionsAutoCancelAllOpenOrdersHeartbeat(context.Background(), []string{"ETHUSDT"})
	require.NoError(t, err)
	assert.NotNil(t, result)
}
func TestWsOptionsConnect(t *testing.T) {
	t.Parallel()
	err := b.WsOptionsConnect()
	assert.NoError(t, err)
}

func TestGetOptionsExchangeInformation(t *testing.T) {
	t.Parallel()
	exchangeinformation, err := b.GetOptionsExchangeInformation(context.Background())
	require.NoError(t, err)
	assert.NotNil(t, exchangeinformation)
}

// ---------------------------------------   Portfolio Margin  ---------------------------------------------

func TestNewUMOrder(t *testing.T) {
	t.Parallel()
	_, err := b.NewUMOrder(context.Background(), nil)
	require.ErrorIs(t, err, common.ErrEmptyParams)

	arg := &UMOrderParam{ReduceOnly: true}
	_, err = b.NewUMOrder(context.Background(), arg)
	require.ErrorIs(t, err, currency.ErrSymbolStringEmpty)

	arg.Symbol = "BTCUSDT"
	_, err = b.NewUMOrder(context.Background(), arg)
	require.ErrorIs(t, err, order.ErrSideIsInvalid)

	arg.Side = "BUY"
	_, err = b.NewUMOrder(context.Background(), arg)
	require.ErrorIs(t, err, order.ErrTypeIsInvalid)

	arg.OrderType = "limit"
	_, err = b.NewUMOrder(context.Background(), arg)
	require.ErrorIs(t, err, errTimeInForceRequired)

	arg.TimeInForce = "GTC"
	_, err = b.NewUMOrder(context.Background(), arg)
	require.ErrorIs(t, err, order.ErrAmountBelowMin)

	arg.Quantity = 1.
	_, err = b.NewUMOrder(context.Background(), arg)
	require.ErrorIs(t, err, order.ErrPriceBelowMin)

	arg.Price = 1234
	arg.OrderType = "market"
	arg.Quantity = 0
	_, err = b.NewUMOrder(context.Background(), arg)
	require.ErrorIs(t, err, order.ErrAmountBelowMin)

	arg.OrderType = "stop"
	_, err = b.NewUMOrder(context.Background(), arg)
	require.ErrorIs(t, err, order.ErrUnsupportedOrderType)

	sharedtestvalues.SkipTestIfCredentialsUnset(t, b, canManipulateRealOrders)
	result, err := b.NewUMOrder(context.Background(), &UMOrderParam{
		Symbol:       "BTCUSDT",
		Side:         "BUY",
		PositionSide: "BOTH",
		OrderType:    "market",
		Quantity:     1,
		ReduceOnly:   false,
	})
	require.NoError(t, err)
	assert.NotNil(t, result)
}

func TestNewCMOrder(t *testing.T) {
	t.Parallel()
	_, err := b.NewCMOrder(context.Background(), &UMOrderParam{})
	require.ErrorIs(t, err, common.ErrEmptyParams)

	arg := &UMOrderParam{
		ReduceOnly: true,
	}
	_, err = b.NewCMOrder(context.Background(), arg)
	require.ErrorIs(t, err, currency.ErrSymbolStringEmpty)

	arg.Symbol = "BTCUSDT"
	_, err = b.NewCMOrder(context.Background(), arg)
	require.ErrorIs(t, err, order.ErrSideIsInvalid)

	arg.Side = "BUY"
	_, err = b.NewCMOrder(context.Background(), arg)
	require.ErrorIs(t, err, order.ErrTypeIsInvalid)

	arg.OrderType = "OCO"
	_, err = b.NewCMOrder(context.Background(), arg)
	require.ErrorIs(t, err, order.ErrUnsupportedOrderType)

	arg.OrderType = "MARKET"
	_, err = b.NewCMOrder(context.Background(), arg)
	require.ErrorIs(t, err, order.ErrAmountBelowMin)

	arg.OrderType = order.Limit.String()
	_, err = b.NewCMOrder(context.Background(), arg)
	require.ErrorIs(t, err, errTimeInForceRequired)

	arg.TimeInForce = "GTC"
	_, err = b.NewCMOrder(context.Background(), arg)
	require.ErrorIs(t, err, order.ErrAmountBelowMin)

	arg.Quantity = .1
	_, err = b.NewCMOrder(context.Background(), arg)
	require.ErrorIs(t, err, order.ErrPriceBelowMin)

	sharedtestvalues.SkipTestIfCredentialsUnset(t, b, canManipulateRealOrders)
	result, err := b.NewCMOrder(context.Background(), &UMOrderParam{
		Symbol:       "BTCUSDT",
		Side:         "BUY",
		PositionSide: "BOTH",
		OrderType:    "limit",
		Quantity:     1,
		ReduceOnly:   false,
		TimeInForce:  "GTD",
		Price:        000.1,
	})
	require.NoError(t, err)
	assert.NotNil(t, result)
}

func TestNewMarginOrder(t *testing.T) {
	t.Parallel()
	_, err := b.NewMarginOrder(context.Background(), &MarginOrderParam{})
	require.ErrorIs(t, err, common.ErrEmptyParams)

	arg := &MarginOrderParam{
		TimeInForce: "GTC",
	}
	_, err = b.NewMarginOrder(context.Background(), arg)
	require.ErrorIs(t, err, currency.ErrSymbolStringEmpty)

	arg.Symbol = spotTradablePair.String()
	_, err = b.NewMarginOrder(context.Background(), arg)
	require.ErrorIs(t, err, order.ErrSideIsInvalid)

	arg.Side = order.Sell.String()
	_, err = b.NewMarginOrder(context.Background(), arg)
	require.ErrorIs(t, err, order.ErrTypeIsInvalid)

	arg.OrderType = order.Limit.String()
	sharedtestvalues.SkipTestIfCredentialsUnset(t, b, canManipulateRealOrders)
	result, err := b.NewMarginOrder(context.Background(), arg)
	require.NoError(t, err)
	assert.NotNil(t, result)
}

func TestMarginAccountBorrow(t *testing.T) {
	t.Parallel()
	_, err := b.MarginAccountBorrow(context.Background(), currency.EMPTYCODE, 0.001)
	require.ErrorIs(t, err, currency.ErrCurrencyCodeEmpty)

	_, err = b.MarginAccountBorrow(context.Background(), currency.USDT, 0)
	require.ErrorIs(t, err, order.ErrAmountBelowMin)

	sharedtestvalues.SkipTestIfCredentialsUnset(t, b, canManipulateRealOrders)
	result, err := b.MarginAccountBorrow(context.Background(), currency.USDT, 0.001)
	require.NoError(t, err)
	assert.NotNil(t, result)
}

func TestMarginAccountRepay(t *testing.T) {
	t.Parallel()
	_, err := b.MarginAccountRepay(context.Background(), currency.EMPTYCODE, 0.001)
	require.ErrorIs(t, err, currency.ErrCurrencyCodeEmpty)
	_, err = b.MarginAccountRepay(context.Background(), currency.USDT, 0)
	require.ErrorIs(t, err, order.ErrAmountBelowMin)

	sharedtestvalues.SkipTestIfCredentialsUnset(t, b, canManipulateRealOrders)
	result, err := b.MarginAccountRepay(context.Background(), currency.USDT, 0.001)
	require.NoError(t, err)
	assert.NotNil(t, result)
}

func TestMarginAccountNewOCO(t *testing.T) {
	t.Parallel()
	_, err := b.MarginAccountNewOCO(context.Background(), &OCOOrderParam{})
	require.ErrorIs(t, err, common.ErrEmptyParams)

	arg := &OCOOrderParam{
		TrailingDelta: 1,
	}
	_, err = b.MarginAccountNewOCO(context.Background(), arg)
	require.ErrorIs(t, err, currency.ErrCurrencyPairEmpty)

	arg.Symbol = currency.NewPair(currency.BTC, currency.USDT)
	_, err = b.MarginAccountNewOCO(context.Background(), arg)
	require.ErrorIs(t, err, order.ErrSideIsInvalid)

	arg.Side = "Buy"
	_, err = b.MarginAccountNewOCO(context.Background(), arg)
	require.ErrorIs(t, err, order.ErrAmountBelowMin)

	arg.Amount = 0.1
	_, err = b.MarginAccountNewOCO(context.Background(), arg)
	require.ErrorIs(t, err, order.ErrPriceBelowMin)

	arg.Price = 0.001
	_, err = b.MarginAccountNewOCO(context.Background(), arg)
	require.ErrorIs(t, err, order.ErrPriceBelowMin)

	sharedtestvalues.SkipTestIfCredentialsUnset(t, b, canManipulateRealOrders)
	result, err := b.NewOCOOrder(context.Background(), &OCOOrderParam{
		Symbol:             currency.NewPair(currency.BTC, currency.USDT),
		ListClientOrderID:  "1231231231231",
		Side:               "Buy",
		Amount:             0.1,
		LimitClientOrderID: "3423423",
		Price:              0.001,
		StopPrice:          1234.21,
	})
	require.NoError(t, err)
	assert.NotNil(t, result)
}

func TestNewOCOOrderList(t *testing.T) {
	t.Parallel()
	_, err := b.NewOCOOrderList(context.Background(), &OCOOrderListParams{})
	require.ErrorIs(t, err, common.ErrEmptyParams)

	arg := &OCOOrderListParams{
		AboveTimeInForce: "GTC",
	}
	_, err = b.NewOCOOrderList(context.Background(), arg)
	require.ErrorIs(t, err, currency.ErrSymbolStringEmpty)

	arg.Symbol = "LTCBTC"
	_, err = b.NewOCOOrderList(context.Background(), arg)
	require.ErrorIs(t, err, order.ErrSideIsInvalid)

	arg.Side = order.Sell.String()
	_, err = b.NewOCOOrderList(context.Background(), arg)
	require.ErrorIs(t, err, order.ErrAmountBelowMin)

	arg.Quantity = 1
	_, err = b.NewOCOOrderList(context.Background(), arg)
	require.ErrorIs(t, err, order.ErrTypeIsInvalid)

	arg.AboveType = "STOP_LOSS_LIMIT"
	_, err = b.NewOCOOrderList(context.Background(), arg)
	require.ErrorIs(t, err, order.ErrTypeIsInvalid)

	sharedtestvalues.SkipTestIfCredentialsUnset(t, b)
	result, err := b.NewOCOOrderList(context.Background(), &OCOOrderListParams{
		Symbol:     "LTCBTC",
		Side:       order.Sell.String(),
		Quantity:   1,
		AbovePrice: 100,
		AboveType:  "STOP_LOSS_LIMIT",
		BelowType:  "LIMIT_MAKER",
		BelowPrice: 25,
	})
	require.NoError(t, err)
	assert.NotNil(t, result)
}

func TestNewUMConditionalOrder(t *testing.T) {
	t.Parallel()
	_, err := b.NewUMConditionalOrder(context.Background(), nil)
	require.ErrorIs(t, err, common.ErrEmptyParams)

	arg := &ConditionalOrderParam{PriceProtect: true}
	_, err = b.NewUMConditionalOrder(context.Background(), arg)
	require.ErrorIs(t, err, currency.ErrSymbolStringEmpty)

	arg.Symbol = "BTCUSDT"
	_, err = b.NewUMConditionalOrder(context.Background(), arg)
	require.ErrorIs(t, err, order.ErrSideIsInvalid)

	arg.Side = order.Sell.String()
	_, err = b.NewUMConditionalOrder(context.Background(), arg)
	require.ErrorIs(t, err, errStrategyTypeRequired)

	sharedtestvalues.SkipTestIfCredentialsUnset(t, b, canManipulateRealOrders)
	result, err := b.NewUMConditionalOrder(context.Background(), &ConditionalOrderParam{
		Symbol:       "BTCUSDT",
		Side:         order.Sell.String(),
		PositionSide: "SHORT",
		StrategyType: "STOP_MARKET",
		PriceProtect: true,
	})
	require.NoError(t, err)
	assert.NotNil(t, result)
}

func TestNewCMConditionalOrder(t *testing.T) {
	t.Parallel()
	_, err := b.NewCMConditionalOrder(context.Background(), &ConditionalOrderParam{})
	require.ErrorIs(t, err, common.ErrEmptyParams)

	arg := &ConditionalOrderParam{
		PositionSide: "LONG",
	}
	_, err = b.NewCMConditionalOrder(context.Background(), arg)
	require.ErrorIs(t, err, currency.ErrSymbolStringEmpty)

	arg.Symbol = "BTCUSD_200925"
	_, err = b.NewCMConditionalOrder(context.Background(), arg)
	require.ErrorIs(t, err, order.ErrSideIsInvalid)

	arg.Side = "Buy"
	_, err = b.NewCMConditionalOrder(context.Background(), arg)
	require.ErrorIs(t, err, errStrategyTypeRequired)

	sharedtestvalues.SkipTestIfCredentialsUnset(t, b, canManipulateRealOrders)
	result, err := b.NewCMConditionalOrder(context.Background(), &ConditionalOrderParam{
		Symbol:       "BTCUSD_200925",
		Side:         "Buy",
		PositionSide: "LONG",
		StrategyType: "TAKE_PROFIT",
	})
	require.NoError(t, err)
	assert.NotNil(t, result)
}

func TestCancelUMOrder(t *testing.T) {
	t.Parallel()
	_, err := b.CancelUMOrder(context.Background(), "", "", 1234132)
	require.ErrorIs(t, err, currency.ErrSymbolStringEmpty)
	_, err = b.CancelUMOrder(context.Background(), "BTCUSDT", "", 0)
	require.ErrorIs(t, err, order.ErrOrderIDNotSet)

	sharedtestvalues.SkipTestIfCredentialsUnset(t, b, canManipulateRealOrders)
	result, err := b.CancelUMOrder(context.Background(), "BTCUSDT", "", 1234132)
	require.NoError(t, err)
	assert.NotNil(t, result)
}

func TestCancelCMOrder(t *testing.T) {
	t.Parallel()
	_, err := b.CancelCMOrder(context.Background(), "", "", 21321312)
	require.ErrorIs(t, err, currency.ErrSymbolStringEmpty)

	_, err = b.CancelCMOrder(context.Background(), "BTCUSDT", "", 0)
	require.ErrorIs(t, err, order.ErrOrderIDNotSet)

	sharedtestvalues.SkipTestIfCredentialsUnset(t, b, canManipulateRealOrders)
	result, err := b.CancelCMOrder(context.Background(), "BTCUSDT", "", 21321312)
	require.NoError(t, err)
	assert.NotNil(t, result)
}

func TestCancelAllUMOrders(t *testing.T) {
	t.Parallel()
	_, err := b.CancelAllUMOrders(context.Background(), "")
	require.ErrorIs(t, err, currency.ErrSymbolStringEmpty)

	sharedtestvalues.SkipTestIfCredentialsUnset(t, b, canManipulateRealOrders)
	result, err := b.CancelAllUMOrders(context.Background(), "BTCUSDT")
	require.NoError(t, err)
	assert.NotNil(t, result)
	assert.Equal(t, 200, result.Code)
}

func TestCancelAllCMOrders(t *testing.T) {
	t.Parallel()
	_, err := b.CancelAllCMOrders(context.Background(), "")
	require.ErrorIs(t, err, currency.ErrSymbolStringEmpty)

	sharedtestvalues.SkipTestIfCredentialsUnset(t, b, canManipulateRealOrders)
	result, err := b.CancelAllCMOrders(context.Background(), "BTCUSDT")
	require.NoError(t, err)
	assert.NotNil(t, result)
}

func TestPMCancelMarginAccountOrder(t *testing.T) {
	t.Parallel()
	_, err := b.PMCancelMarginAccountOrder(context.Background(), "", "", 12314)
	require.ErrorIs(t, err, currency.ErrSymbolStringEmpty)
	_, err = b.PMCancelMarginAccountOrder(context.Background(), "LTCBTC", "", 0)
	require.ErrorIs(t, err, order.ErrOrderIDNotSet)

	sharedtestvalues.SkipTestIfCredentialsUnset(t, b, canManipulateRealOrders)
	result, err := b.PMCancelMarginAccountOrder(context.Background(), "LTCBTC", "", 12314)
	require.NoError(t, err)
	assert.NotNil(t, result)
}

func TestCancelAllMarginOpenOrdersBySymbol(t *testing.T) {
	t.Parallel()
	_, err := b.CancelAllMarginOpenOrdersBySymbol(context.Background(), "")
	require.ErrorIs(t, err, currency.ErrSymbolStringEmpty)

	sharedtestvalues.SkipTestIfCredentialsUnset(t, b, canManipulateRealOrders)
	result, err := b.CancelAllMarginOpenOrdersBySymbol(context.Background(), "BTCUSDT")
	require.NoError(t, err)
	assert.NotNil(t, result)
}

func TestCancelMarginAccountOCOOrders(t *testing.T) {
	t.Parallel()
	_, err := b.CancelMarginAccountOCOOrders(context.Background(), "", "", "", 0)
	require.ErrorIs(t, err, currency.ErrSymbolStringEmpty)

	sharedtestvalues.SkipTestIfCredentialsUnset(t, b, canManipulateRealOrders)
	result, err := b.CancelMarginAccountOCOOrders(context.Background(), "LTCBTC", "", "", 0)
	require.NoError(t, err)
	assert.NotNil(t, result)
}

func TestCancelUMConditionalOrder(t *testing.T) {
	t.Parallel()
	_, err := b.CancelUMConditionalOrder(context.Background(), "", "", 2000)
	require.ErrorIs(t, err, currency.ErrSymbolStringEmpty)

	_, err = b.CancelUMConditionalOrder(context.Background(), "LTCBTC", "", 0)
	require.ErrorIs(t, err, order.ErrOrderIDNotSet)

	sharedtestvalues.SkipTestIfCredentialsUnset(t, b, canManipulateRealOrders)
	result, err := b.CancelUMConditionalOrder(context.Background(), "LTCBTC", "", 2000)
	require.NoError(t, err)
	assert.NotNil(t, result)
}

func TestCancelCMConditionalOrder(t *testing.T) {
	t.Parallel()
	_, err := b.CancelCMConditionalOrder(context.Background(), "", "", 1231231)
	require.ErrorIs(t, err, currency.ErrSymbolStringEmpty)
	_, err = b.CancelCMConditionalOrder(context.Background(), "LTCBTC", "", 0)
	require.ErrorIs(t, err, order.ErrOrderIDNotSet)

	sharedtestvalues.SkipTestIfCredentialsUnset(t, b, canManipulateRealOrders)
	result, err := b.CancelCMConditionalOrder(context.Background(), "LTCBTC", "", 1231231)
	require.NoError(t, err)
	assert.NotNil(t, result)
}

func TestCancelAllUMOpenConditionalOrders(t *testing.T) {
	t.Parallel()
	_, err := b.CancelAllUMOpenConditionalOrders(context.Background(), "")
	require.ErrorIs(t, err, currency.ErrSymbolStringEmpty)

	sharedtestvalues.SkipTestIfCredentialsUnset(t, b, canManipulateRealOrders)
	result, err := b.CancelAllUMOpenConditionalOrders(context.Background(), "BTCUSDT")
	require.NoError(t, err)
	assert.NotNil(t, result)
}

func TestCancelAllCMOpenConditionalOrders(t *testing.T) {
	t.Parallel()
	_, err := b.CancelAllCMOpenConditionalOrders(context.Background(), "")
	require.ErrorIs(t, err, currency.ErrSymbolStringEmpty)

	sharedtestvalues.SkipTestIfCredentialsUnset(t, b, canManipulateRealOrders)
	result, err := b.CancelAllCMOpenConditionalOrders(context.Background(), "BTCUSDT")
	require.NoError(t, err)
	assert.NotNil(t, result)
}

func TestGetUMOrder(t *testing.T) {
	t.Parallel()
	_, err := b.GetUMOrder(context.Background(), "", "", 1234)
	require.ErrorIs(t, err, currency.ErrSymbolStringEmpty)

	_, err = b.GetUMOrder(context.Background(), "BTCUSDT", "", 0)
	require.ErrorIs(t, err, order.ErrOrderIDNotSet)

	sharedtestvalues.SkipTestIfCredentialsUnset(t, b)
	result, err := b.GetUMOrder(context.Background(), "BTCUSDT", "", 1234)
	require.NoError(t, err)
	assert.NotNil(t, result)
}

func TestGetUMOpenOrder(t *testing.T) {
	t.Parallel()
	_, err := b.GetUMOpenOrder(context.Background(), "", "", 1234)
	require.ErrorIs(t, err, currency.ErrSymbolStringEmpty)
	_, err = b.GetUMOpenOrder(context.Background(), "BTCUSDT", "", 0)
	require.ErrorIs(t, err, order.ErrOrderIDNotSet)

	sharedtestvalues.SkipTestIfCredentialsUnset(t, b)
	result, err := b.GetUMOpenOrder(context.Background(), "BTCUSDT", "", 1234)
	require.NoError(t, err)
	assert.NotNil(t, result)
}

func TestGetAllUMOpenOrders(t *testing.T) {
	t.Parallel()
	sharedtestvalues.SkipTestIfCredentialsUnset(t, b)
	result, err := b.GetAllUMOpenOrders(context.Background(), "BTCUSDT")
	require.NoError(t, err)
	assert.NotNil(t, result)
}

func TestGetAllUMOrders(t *testing.T) {
	t.Parallel()
	sharedtestvalues.SkipTestIfCredentialsUnset(t, b)
	result, err := b.GetAllUMOrders(context.Background(), "BTCUSDT", time.Now().Add(-time.Hour*24*6), time.Now().Add(-time.Hour*2), 0, 20)
	require.NoError(t, err)
	assert.NotNil(t, result)
}

func TestGetCMOrder(t *testing.T) {
	t.Parallel()
	_, err := b.GetCMOrder(context.Background(), "", "", 1234)
	require.ErrorIs(t, err, currency.ErrSymbolStringEmpty)

	sharedtestvalues.SkipTestIfCredentialsUnset(t, b)
	result, err := b.GetCMOrder(context.Background(), "BTCLTC", "", 1234)
	require.NoError(t, err)
	assert.NotNil(t, result)
}

func TestGetCMOpenOrder(t *testing.T) {
	t.Parallel()
	_, err := b.GetCMOpenOrder(context.Background(), "", "", 1234)
	require.ErrorIs(t, err, currency.ErrSymbolStringEmpty)

	_, err = b.GetCMOpenOrder(context.Background(), "BTCLTC", "", 0)
	require.ErrorIs(t, err, order.ErrOrderIDNotSet)

	sharedtestvalues.SkipTestIfCredentialsUnset(t, b)
	result, err := b.GetCMOpenOrder(context.Background(), "BTCLTC", "", 1234)
	require.NoError(t, err)
	assert.NotNil(t, result)
}

func TestGetAllCMOpenOrders(t *testing.T) {
	t.Parallel()
	_, err := b.GetAllCMOpenOrders(context.Background(), "", "")
	require.ErrorIs(t, err, currency.ErrSymbolStringEmpty)

	sharedtestvalues.SkipTestIfCredentialsUnset(t, b)
	result, err := b.GetAllCMOpenOrders(context.Background(), "BTCUSD_200925", "BTCUSD")
	require.NoError(t, err)
	assert.NotNil(t, result)
}

func TestGetAllCMOrders(t *testing.T) {
	t.Parallel()
	_, err := b.GetAllCMOrders(context.Background(), "", "", time.Time{}, time.Time{}, 0, 20)
	require.ErrorIs(t, err, currency.ErrSymbolStringEmpty)

	sharedtestvalues.SkipTestIfCredentialsUnset(t, b)
	result, err := b.GetAllCMOrders(context.Background(), "BTCUSD_200925", "BTCUSD", time.Time{}, time.Time{}, 0, 20)
	require.NoError(t, err)
	assert.NotNil(t, result)
}

func TestGetOpenUMConditionalOrder(t *testing.T) {
	t.Parallel()
	_, err := b.GetOpenUMConditionalOrder(context.Background(), "BTCUSDT", "", 0)
	require.ErrorIs(t, err, order.ErrOrderIDNotSet)

	sharedtestvalues.SkipTestIfCredentialsUnset(t, b)
	result, err := b.GetOpenUMConditionalOrder(context.Background(), "BTCUSDT", "newClientStrategyId", 0)
	require.NoError(t, err)
	assert.NotNil(t, result)
}

func TestGetAllUMOpenConditionalOrders(t *testing.T) {
	t.Parallel()
	sharedtestvalues.SkipTestIfCredentialsUnset(t, b)
	result, err := b.GetAllUMOpenConditionalOrders(context.Background(), "BTCUSDT")
	require.NoError(t, err)
	assert.NotNil(t, result)
}

func TestGetAllUMConditionalOrderHistory(t *testing.T) {
	t.Parallel()
	sharedtestvalues.SkipTestIfCredentialsUnset(t, b)
	result, err := b.GetAllUMConditionalOrderHistory(context.Background(), "BTCUSDT", "abc", 123432423)
	require.NoError(t, err)
	assert.NotNil(t, result)
}

func TestGetAllUMConditionalOrders(t *testing.T) {
	t.Parallel()
	sharedtestvalues.SkipTestIfCredentialsUnset(t, b)
	result, err := b.GetAllUMConditionalOrders(context.Background(), "BTCUSDT", time.Time{}, time.Now(), 0, 123432423)
	require.NoError(t, err)
	assert.NotNil(t, result)
}

func TestGetOpenCMConditionalOrder(t *testing.T) {
	t.Parallel()
	_, err := b.GetOpenCMConditionalOrder(context.Background(), "BTCUSD", "", 0)
	require.ErrorIs(t, err, order.ErrOrderIDNotSet)

	sharedtestvalues.SkipTestIfCredentialsUnset(t, b)
	result, err := b.GetOpenCMConditionalOrder(context.Background(), "BTCUSD", "", 1234)
	require.NoError(t, err)
	assert.NotNil(t, result)
}

func TestGetAllCMOpenConditionalOrders(t *testing.T) {
	t.Parallel()
	sharedtestvalues.SkipTestIfCredentialsUnset(t, b)
	result, err := b.GetAllCMOpenConditionalOrders(context.Background(), "BTCUSDT")
	require.NoError(t, err)
	assert.NotNil(t, result)
}

func TestGetAllCMConditionalOrderHistory(t *testing.T) {
	t.Parallel()
	sharedtestvalues.SkipTestIfCredentialsUnset(t, b)
	result, err := b.GetAllCMConditionalOrderHistory(context.Background(), "BTCUSDT", "abc", 123432423)
	require.NoError(t, err)
	assert.NotNil(t, result)
}

func TestGetAllCMConditionalOrders(t *testing.T) {
	t.Parallel()
	sharedtestvalues.SkipTestIfCredentialsUnset(t, b)
	result, err := b.GetAllCMConditionalOrders(context.Background(), "BTCUSDT", time.Time{}, time.Now(), 0, 123432423)
	require.NoError(t, err)
	assert.NotNil(t, result)
}

func TestGetMarginAccountOrder(t *testing.T) {
	t.Parallel()
	_, err := b.GetMarginAccountOrder(context.Background(), "", "", 12434)
	require.ErrorIs(t, err, currency.ErrSymbolStringEmpty)
	_, err = b.GetMarginAccountOrder(context.Background(), "BNBBTC", "", 0)
	require.ErrorIs(t, err, order.ErrOrderIDNotSet)

	sharedtestvalues.SkipTestIfCredentialsUnset(t, b)
	result, err := b.GetMarginAccountOrder(context.Background(), "BNBBTC", "", 12434)
	require.NoError(t, err)
	assert.NotNil(t, result)
}

func TestGetCurrentMarginOpenOrder(t *testing.T) {
	t.Parallel()
	sharedtestvalues.SkipTestIfCredentialsUnset(t, b)
	result, err := b.GetCurrentMarginOpenOrder(context.Background(), "BNBBTC")
	require.NoError(t, err)
	assert.NotNil(t, result)
}

func TestGetAllMarginAccountOrders(t *testing.T) {
	t.Parallel()
	_, err := b.GetAllMarginAccountOrders(context.Background(), "", time.Time{}, time.Time{}, 0, 10)
	require.ErrorIs(t, err, currency.ErrSymbolStringEmpty)

	sharedtestvalues.SkipTestIfCredentialsUnset(t, b)
	result, err := b.GetAllMarginAccountOrders(context.Background(), "BNBBTC", time.Time{}, time.Time{}, 0, 10)
	require.NoError(t, err)
	assert.NotNil(t, result)
}

func TestGetMarginAccountOCO(t *testing.T) {
	t.Parallel()
	sharedtestvalues.SkipTestIfCredentialsUnset(t, b)
	result, err := b.GetMarginAccountOCO(context.Background(), 0, "123421-abcde")
	require.NoError(t, err)
	assert.NotNil(t, result)
}

func TestGetPMMarginAccountAllOCO(t *testing.T) {
	t.Parallel()
	sharedtestvalues.SkipTestIfCredentialsUnset(t, b)
	result, err := b.GetPMMarginAccountAllOCO(context.Background(), time.Now().Add(-time.Hour*24), time.Now(), 0, 12)
	require.NoError(t, err)
	assert.NotNil(t, result)
}

func TestGetMarginAccountsOpenOCO(t *testing.T) {
	t.Parallel()
	sharedtestvalues.SkipTestIfCredentialsUnset(t, b)
	result, err := b.GetMarginAccountsOpenOCO(context.Background())
	require.NoError(t, err)
	assert.NotNil(t, result)
}

func TestGetPMMarginAccountTradeList(t *testing.T) {
	t.Parallel()
	_, err := b.GetPMMarginAccountTradeList(context.Background(), "", time.Time{}, time.Time{}, 0, 0, 0)
	require.ErrorIs(t, err, currency.ErrSymbolStringEmpty)

	sharedtestvalues.SkipTestIfCredentialsUnset(t, b)
	result, err := b.GetPMMarginAccountTradeList(context.Background(), "BNBBTC", time.Time{}, time.Time{}, 0, 0, 0)
	require.NoError(t, err)
	assert.NotNil(t, result)
}

func TestGetAccountBalance(t *testing.T) {
	t.Parallel()
	sharedtestvalues.SkipTestIfCredentialsUnset(t, b)
	result, err := b.GetAccountBalance(context.Background(), currency.EMPTYCODE)
	require.NoError(t, err)
	assert.NotNil(t, result)
}

func TestGetPortfolioMarginAccountInformation(t *testing.T) {
	t.Parallel()
	sharedtestvalues.SkipTestIfCredentialsUnset(t, b)
	result, err := b.GetPortfolioMarginAccountInformation(context.Background())
	require.NoError(t, err)
	assert.NotNil(t, result)
}

func TestGetMarginMaxBorrow(t *testing.T) {
	t.Parallel()
	_, err := b.GetPMMarginMaxBorrow(context.Background(), currency.EMPTYCODE)
	require.ErrorIs(t, err, currency.ErrCurrencyCodeEmpty)

	sharedtestvalues.SkipTestIfCredentialsUnset(t, b)
	result, err := b.GetPMMarginMaxBorrow(context.Background(), currency.ETH)
	require.NoError(t, err)
	assert.NotNil(t, result)
}

func TestGetMarginMaxWithdrawal(t *testing.T) {
	t.Parallel()
	_, err := b.GetMarginMaxWithdrawal(context.Background(), currency.EMPTYCODE)
	require.ErrorIs(t, err, currency.ErrCurrencyCodeEmpty)

	sharedtestvalues.SkipTestIfCredentialsUnset(t, b)
	result, err := b.GetMarginMaxWithdrawal(context.Background(), currency.BTC)
	require.NoError(t, err)
	assert.NotNil(t, result)
}

func TestGetUMPositionInformation(t *testing.T) {
	t.Parallel()
	sharedtestvalues.SkipTestIfCredentialsUnset(t, b)
	result, err := b.GetUMPositionInformation(context.Background(), "BTCUSDT")
	require.NoError(t, err)
	assert.NotNil(t, result)
}

func TestGetCMPositionInformation(t *testing.T) {
	t.Parallel()
	sharedtestvalues.SkipTestIfCredentialsUnset(t, b)
	result, err := b.GetCMPositionInformation(context.Background(), currency.ETH, "")
	require.NoError(t, err)
	assert.NotNil(t, result)
}

func TestChangeUMInitialLeverage(t *testing.T) {
	t.Parallel()
	_, err := b.ChangeUMInitialLeverage(context.Background(), "", 29)
	require.ErrorIs(t, err, currency.ErrSymbolStringEmpty)
	_, err = b.ChangeUMInitialLeverage(context.Background(), "BTCUSDT", 0)
	require.ErrorIs(t, err, order.ErrSubmitLeverageNotSupported)

	sharedtestvalues.SkipTestIfCredentialsUnset(t, b, canManipulateRealOrders)
	result, err := b.ChangeUMInitialLeverage(context.Background(), "BTCUSDT", 29)
	require.NoError(t, err)
	assert.NotNil(t, result)
}

func TestChangeCMInitialLeverage(t *testing.T) {
	t.Parallel()
	_, err := b.ChangeCMInitialLeverage(context.Background(), "", 29)
	require.ErrorIs(t, err, currency.ErrSymbolStringEmpty)
	_, err = b.ChangeCMInitialLeverage(context.Background(), "BTCUSDT", 0)
	require.ErrorIs(t, err, order.ErrSubmitLeverageNotSupported)

	sharedtestvalues.SkipTestIfCredentialsUnset(t, b, canManipulateRealOrders)
	result, err := b.ChangeCMInitialLeverage(context.Background(), "BTCUSDT", 29)
	require.NoError(t, err)
	assert.NotNil(t, result)
}

func TestChangeUMPositionMode(t *testing.T) {
	t.Parallel()
	sharedtestvalues.SkipTestIfCredentialsUnset(t, b, canManipulateRealOrders)
	result, err := b.ChangeUMPositionMode(context.Background(), true)
	require.NoError(t, err)
	assert.NotNil(t, result)
}

func TestChangeCMPositionMode(t *testing.T) {
	t.Parallel()
	sharedtestvalues.SkipTestIfCredentialsUnset(t, b, canManipulateRealOrders)
	result, err := b.ChangeCMPositionMode(context.Background(), true)
	require.NoError(t, err)
	assert.NotNil(t, result)
}

func TestGetUMCurrentPositionMode(t *testing.T) {
	t.Parallel()
	sharedtestvalues.SkipTestIfCredentialsUnset(t, b)
	result, err := b.GetUMCurrentPositionMode(context.Background())
	require.NoError(t, err)
	assert.NotNil(t, result)
}

func TestGetCMCurrentPositionMode(t *testing.T) {
	t.Parallel()
	sharedtestvalues.SkipTestIfCredentialsUnset(t, b)
	result, err := b.GetCMCurrentPositionMode(context.Background())
	require.NoError(t, err)
	assert.NotNil(t, result)
}

func TestGetUMAccountTradeList(t *testing.T) {
	t.Parallel()
	_, err := b.GetUMAccountTradeList(context.Background(), "", time.Now().Add(-time.Hour*24*5), time.Now().Add(-time.Hour*24), 0, 0)
	require.ErrorIs(t, err, currency.ErrSymbolStringEmpty)

	sharedtestvalues.SkipTestIfCredentialsUnset(t, b)
	result, err := b.GetUMAccountTradeList(context.Background(), "BTCUSDT", time.Now().Add(-time.Hour*24*5), time.Now().Add(-time.Hour*24), 0, 0)
	require.NoError(t, err)
	assert.NotNil(t, result)
}

func TestGetCMAccountTradeList(t *testing.T) {
	t.Parallel()
	_, err := b.GetCMAccountTradeList(context.Background(), "", "", time.Now().Add(-time.Hour*24*5), time.Now().Add(-time.Hour*24), 0, 0)
	require.ErrorIs(t, err, currency.ErrSymbolStringEmpty)

	sharedtestvalues.SkipTestIfCredentialsUnset(t, b)
	result, err := b.GetCMAccountTradeList(context.Background(), "BTCUSD_200626", "BTCUSDT", time.Now().Add(-time.Hour*24*5), time.Now().Add(-time.Hour*24), 0, 0)
	require.NoError(t, err)
	assert.NotNil(t, result)
}

func TestGetUMNotionalAndLeverageBrackets(t *testing.T) {
	t.Parallel()
	sharedtestvalues.SkipTestIfCredentialsUnset(t, b)
	result, err := b.GetUMNotionalAndLeverageBrackets(context.Background(), "BTCUSDT")
	require.NoError(t, err)
	assert.NotNil(t, result)
}

func TestGetCMNotionalAndLeverageBrackets(t *testing.T) {
	t.Parallel()
	sharedtestvalues.SkipTestIfCredentialsUnset(t, b)
	result, err := b.GetCMNotionalAndLeverageBrackets(context.Background(), "BTCUSDT")
	require.NoError(t, err)
	assert.NotNil(t, result)
}

func TestGetUsersMarginForceOrders(t *testing.T) {
	t.Parallel()
	sharedtestvalues.SkipTestIfCredentialsUnset(t, b)
	result, err := b.GetUsersMarginForceOrders(context.Background(), time.Now().Add(-time.Hour*24*5), time.Now().Add(-time.Hour*24), 0, 5)
	require.NoError(t, err)
	assert.NotNil(t, result)
}

func TestGetUsersUMForceOrderst(t *testing.T) {
	t.Parallel()
	sharedtestvalues.SkipTestIfCredentialsUnset(t, b)
	result, err := b.GetUsersUMForceOrders(context.Background(), "BTCUSDT", "", time.Time{}, time.Time{}, 10)
	require.NoError(t, err)
	assert.NotNil(t, result)
}

func TestGetUsersCMForceOrderst(t *testing.T) {
	t.Parallel()
	sharedtestvalues.SkipTestIfCredentialsUnset(t, b)
	result, err := b.GetUsersCMForceOrders(context.Background(), "BTCUSDT", "", time.Time{}, time.Time{}, 10)
	require.NoError(t, err)
	assert.NotNil(t, result)
}

func TestGetPortfolioMarginUMTradingQuantitativeRulesIndicator(t *testing.T) {
	t.Parallel()
	sharedtestvalues.SkipTestIfCredentialsUnset(t, b)
	result, err := b.GetPortfolioMarginUMTradingQuantitativeRulesIndicator(context.Background(), currency.EMPTYPAIR)
	require.NoError(t, err)
	assert.NotNil(t, result)
}

func TestGetUMUserCommissionRate(t *testing.T) {
	t.Parallel()
	_, err := b.GetUMUserCommissionRate(context.Background(), "")
	require.ErrorIs(t, err, currency.ErrSymbolStringEmpty)

	sharedtestvalues.SkipTestIfCredentialsUnset(t, b)
	result, err := b.GetUMUserCommissionRate(context.Background(), "BTCUSDT")
	require.NoError(t, err)
	assert.NotNil(t, result)
}
func TestGetCMUserCommissionRate(t *testing.T) {
	t.Parallel()
	_, err := b.GetCMUserCommissionRate(context.Background(), "")
	require.ErrorIs(t, err, currency.ErrSymbolStringEmpty)

	sharedtestvalues.SkipTestIfCredentialsUnset(t, b)
	result, err := b.GetCMUserCommissionRate(context.Background(), "BTCUSD_PERP")
	require.NoError(t, err)
	assert.NotNil(t, result)
}

func TestGetMarginLoanRecord(t *testing.T) {
	t.Parallel()
	_, err := b.GetMarginLoanRecord(context.Background(), currency.EMPTYCODE, time.Now().Add(-time.Hour*24*5), time.Now().Add(-time.Hour*24), 0, 10, 1)
	require.ErrorIs(t, err, currency.ErrCurrencyCodeEmpty)

	sharedtestvalues.SkipTestIfCredentialsUnset(t, b)
	result, err := b.GetMarginLoanRecord(context.Background(), currency.ETH, time.Now().Add(-time.Hour*24*5), time.Now().Add(-time.Hour*24), 0, 10, 1)
	require.NoError(t, err)
	assert.NotNil(t, result)
}

func TestGetMarginRepayRecord(t *testing.T) {
	t.Parallel()
	_, err := b.GetMarginRepayRecord(context.Background(), currency.EMPTYCODE, time.Now().Add(-time.Hour*24*5), time.Now().Add(-time.Hour*24), 0, 10, 1)
	require.ErrorIs(t, err, currency.ErrCurrencyCodeEmpty)

	sharedtestvalues.SkipTestIfCredentialsUnset(t, b)
	result, err := b.GetMarginRepayRecord(context.Background(), currency.ETH, time.Now().Add(-time.Hour*24*5), time.Now().Add(-time.Hour*24), 0, 10, 1)
	require.NoError(t, err)
	assert.NotNil(t, result)
}

func TestGetMarginBorrowOrLoanInterestHistory(t *testing.T) {
	t.Parallel()
	sharedtestvalues.SkipTestIfCredentialsUnset(t, b)
	result, err := b.GetMarginBorrowOrLoanInterestHistory(context.Background(), currency.ETH, time.Now().Add(-time.Hour*24*5), time.Now().Add(-time.Hour*24), 0, 10, 1)
	require.NoError(t, err)
	assert.NotNil(t, result)
}

func TestGetPortfolioMarginNegativeBalanceInterestHistory(t *testing.T) {
	t.Parallel()
	sharedtestvalues.SkipTestIfCredentialsUnset(t, b)
	result, err := b.GetPortfolioMarginNegativeBalanceInterestHistory(context.Background(), currency.ETH, time.Now().Add(-time.Hour*24*5), time.Now().Add(-time.Hour*24), 10)
	require.NoError(t, err)
	assert.NotNil(t, result)
}

func TestFundAutoCollection(t *testing.T) {
	t.Parallel()
	sharedtestvalues.SkipTestIfCredentialsUnset(t, b, canManipulateRealOrders)
	result, err := b.FundAutoCollection(context.Background())
	require.NoError(t, err)
	assert.NotNil(t, result)
}

func TestFundCollectionByAsset(t *testing.T) {
	t.Parallel()
	_, err := b.FundCollectionByAsset(context.Background(), currency.EMPTYCODE)
	require.ErrorIs(t, err, currency.ErrCurrencyCodeEmpty)

	sharedtestvalues.SkipTestIfCredentialsUnset(t, b, canManipulateRealOrders)
	result, err := b.FundCollectionByAsset(context.Background(), currency.ETH)
	require.NoError(t, err)
	assert.NotNil(t, result)
}

func TestBNBTransferClassic(t *testing.T) {
	t.Parallel()
	sharedtestvalues.SkipTestIfCredentialsUnset(t, b, canManipulateRealOrders)
	result, err := b.BNBTransferClassic(context.Background(), 0.0001, "TO_UM")
	require.NoError(t, err)
	assert.NotNil(t, result)
}

func TestBNBTransfer(t *testing.T) {
	t.Parallel()
	sharedtestvalues.SkipTestIfCredentialsUnset(t, b, canManipulateRealOrders)
	result, err := b.BNBTransfer(context.Background(), 0.0001, "TO_UM")
	require.NoError(t, err)
	assert.NotNil(t, result)
}

func TestGetUMAccountDetail(t *testing.T) {
	t.Parallel()
	sharedtestvalues.SkipTestIfCredentialsUnset(t, b)
	result, err := b.GetUMAccountDetail(context.Background())
	require.NoError(t, err)
	assert.NotNil(t, result)
}

func TestGetCMAccountDetail(t *testing.T) {
	t.Parallel()
	sharedtestvalues.SkipTestIfCredentialsUnset(t, b)
	result, err := b.GetCMAccountDetail(context.Background())
	require.NoError(t, err)
	assert.NotNil(t, result)
}

func TestChangeAutoRepayFuturesStatus(t *testing.T) {
	t.Parallel()
	sharedtestvalues.SkipTestIfCredentialsUnset(t, b)
	result, err := b.ChangeAutoRepayFuturesStatus(context.Background(), false)
	require.NoError(t, err)
	assert.NotNil(t, result)
}

func TestGetAutoRepayFuturesStatus(t *testing.T) {
	t.Parallel()
	sharedtestvalues.SkipTestIfCredentialsUnset(t, b)
	result, err := b.GetAutoRepayFuturesStatus(context.Background())
	require.NoError(t, err)
	assert.NotNil(t, result)
}

func TestRepayFuturesNegativeBalance(t *testing.T) {
	t.Parallel()
	sharedtestvalues.SkipTestIfCredentialsUnset(t, b, canManipulateRealOrders)
	result, err := b.RepayFuturesNegativeBalance(context.Background())
	require.NoError(t, err)
	assert.NotNil(t, result)
}

func TestGetUMPositionADLQuantileEstimation(t *testing.T) {
	t.Parallel()
	sharedtestvalues.SkipTestIfCredentialsUnset(t, b)
	result, err := b.GetUMPositionADLQuantileEstimation(context.Background(), "BTCUSDT")
	require.NoError(t, err)
	assert.NotNil(t, result)
}

func TestGetCMPositionADLQuantileEstimation(t *testing.T) {
	t.Parallel()
	sharedtestvalues.SkipTestIfCredentialsUnset(t, b)
	result, err := b.GetCMPositionADLQuantileEstimation(context.Background(), "BTCUSD_200925")
	require.NoError(t, err)
	assert.NotNil(t, result)
}

func TestGetUserRateLimits(t *testing.T) {
	t.Parallel()
	sharedtestvalues.SkipTestIfCredentialsUnset(t, b)
	result, err := b.GetUserRateLimits(context.Background())
	require.NoError(t, err)
	assert.NotNil(t, result)
}

func TestGetPortfolioMarginAssetIndexPrice(t *testing.T) {
	t.Parallel()
	_, err := b.GetPortfolioMarginAssetIndexPrice(context.Background(), currency.EMPTYCODE)
	require.ErrorIs(t, err, currency.ErrCurrencyCodeEmpty)

	sharedtestvalues.SkipTestIfCredentialsUnset(t, b)
	result, err := b.GetPortfolioMarginAssetIndexPrice(context.Background(), currency.BTC)
	require.NoError(t, err)
	assert.NotNil(t, result)
}

func TestAdjustCrossMarginMaxLeverage(t *testing.T) {
	t.Parallel()
	_, err := b.AdjustCrossMarginMaxLeverage(context.Background(), 0)
	require.ErrorIs(t, err, order.ErrSubmitLeverageNotSupported)

	sharedtestvalues.SkipTestIfCredentialsUnset(t, b)
	result, err := b.AdjustCrossMarginMaxLeverage(context.Background(), 10)
	require.NoError(t, err)
	assert.NotNil(t, result)
}

func TestGetCrossMarginTransferHistory(t *testing.T) {
	t.Parallel()
	sharedtestvalues.SkipTestIfCredentialsUnset(t, b)
	result, err := b.GetCrossMarginTransferHistory(context.Background(), currency.ETH, "ROLL_IN", "", time.Time{}, time.Time{}, 10, 30)
	require.NoError(t, err)
	assert.NotNil(t, result)
}

func TestNewMarginAccountOCOOrder(t *testing.T) {
	t.Parallel()
	_, err := b.NewMarginAccountOCOOrder(context.Background(), &MarginOCOOrderParam{})
	require.ErrorIs(t, err, common.ErrEmptyParams)

	arg := &MarginOCOOrderParam{
		IsIsolated: true,
	}

	_, err = b.NewMarginAccountOCOOrder(context.Background(), arg)
	require.ErrorIs(t, err, currency.ErrCurrencyPairEmpty)

	arg.Symbol = currency.NewPair(currency.BTC, currency.USDT)
	_, err = b.NewMarginAccountOCOOrder(context.Background(), arg)
	require.ErrorIs(t, err, order.ErrSideIsInvalid)

	arg.Side = order.Buy.String()
	_, err = b.NewMarginAccountOCOOrder(context.Background(), arg)
	require.ErrorIs(t, err, order.ErrAmountBelowMin)

	arg.Quantity = 0.000001
	_, err = b.NewMarginAccountOCOOrder(context.Background(), arg)
	require.ErrorIs(t, err, order.ErrPriceBelowMin)

	arg.Price = 12312
	_, err = b.NewMarginAccountOCOOrder(context.Background(), arg)
	require.ErrorIs(t, err, order.ErrPriceBelowMin)

	sharedtestvalues.SkipTestIfCredentialsUnset(t, b, canManipulateRealOrders)
	result, err := b.NewMarginAccountOCOOrder(context.Background(), &MarginOCOOrderParam{
		Symbol:    currency.NewPair(currency.BTC, currency.USDT),
		Side:      order.Buy.String(),
		Quantity:  0.000001,
		Price:     12312,
		StopPrice: 12345,
	})
	require.NoError(t, err)
	assert.NotNil(t, result)
}

func TestCancelMarginAccountOCOOrder(t *testing.T) {
	t.Parallel()
	_, err := b.CancelMarginAccountOCOOrder(context.Background(), "", "12345678", "", true, 0)
	require.ErrorIs(t, err, currency.ErrSymbolStringEmpty)

	sharedtestvalues.SkipTestIfCredentialsUnset(t, b, canManipulateRealOrders)
	result, err := b.CancelMarginAccountOCOOrder(context.Background(), "LTCBTC", "12345678", "", true, 0)
	require.NoError(t, err)
	assert.NotNil(t, result)
}

func TestGetMarginAccountOCOOrder(t *testing.T) {
	t.Parallel()
	sharedtestvalues.SkipTestIfCredentialsUnset(t, b)
	result, err := b.GetMarginAccountOCOOrder(context.Background(), "LTCBTC", "12345", 0, false)
	require.NoError(t, err)
	assert.NotNil(t, result)
}

func TestGetMarginAccountAllOCO(t *testing.T) {
	t.Parallel()
	sharedtestvalues.SkipTestIfCredentialsUnset(t, b)
	result, err := b.GetMarginAccountAllOCO(context.Background(), "LTCBTC", true, time.Now().Add(-time.Hour*24), time.Now(), 0, 12)
	require.NoError(t, err)
	assert.NotNil(t, result)
}

func TestGetMarginAccountsOpenOCOOrder(t *testing.T) {
	t.Parallel()
	_, err := b.GetMarginAccountsOpenOCOOrder(context.Background(), true, "")
	require.ErrorIs(t, err, currency.ErrSymbolStringEmpty)

	sharedtestvalues.SkipTestIfCredentialsUnset(t, b)
	result, err := b.GetMarginAccountsOpenOCOOrder(context.Background(), true, usdtmTradablePair.String())
	require.NoError(t, err)
	assert.NotNil(t, result)
}

func TestGetMarginAccountTradeList(t *testing.T) {
	t.Parallel()
	_, err := b.GetMarginAccountTradeList(context.Background(), "", true, time.Time{}, time.Time{}, 0, 0, 0)
	require.ErrorIs(t, err, currency.ErrSymbolStringEmpty)

	sharedtestvalues.SkipTestIfCredentialsUnset(t, b)
	result, err := b.GetMarginAccountTradeList(context.Background(), "BNBBTC", true, time.Time{}, time.Time{}, 0, 0, 0)
	require.NoError(t, err)
	assert.NotNil(t, result)
}

func TestGetMaxBorrow(t *testing.T) {
	t.Parallel()
	_, err := b.GetMaxBorrow(context.Background(), currency.EMPTYCODE, "BTCETH")
	require.ErrorIs(t, err, currency.ErrCurrencyCodeEmpty)

	sharedtestvalues.SkipTestIfCredentialsUnset(t, b)
	result, err := b.GetMaxBorrow(context.Background(), currency.ETH, "BTCETH")
	require.NoError(t, err)
	assert.NotNil(t, result)
}

func TestGetMaxTransferOutAmount(t *testing.T) {
	t.Parallel()
	_, err := b.GetMaxTransferOutAmount(context.Background(), currency.EMPTYCODE, "")
	require.ErrorIs(t, err, currency.ErrCurrencyCodeEmpty)

	sharedtestvalues.SkipTestIfCredentialsUnset(t, b)
	result, err := b.GetMaxTransferOutAmount(context.Background(), currency.ETH, "")
	require.NoError(t, err)
	assert.NotNil(t, result)
}

func TestGetSummaryOfMarginAccount(t *testing.T) {
	t.Parallel()
	sharedtestvalues.SkipTestIfCredentialsUnset(t, b)
	result, err := b.GetSummaryOfMarginAccount(context.Background())
	require.NoError(t, err)
	assert.NotNil(t, result)
}

func TestGetIsolatedMarginAccountInfo(t *testing.T) {
	t.Parallel()
	sharedtestvalues.SkipTestIfCredentialsUnset(t, b)
	result, err := b.GetIsolatedMarginAccountInfo(context.Background(), []string{"BTCUSDT"})
	require.NoError(t, err)
	assert.NotNil(t, result)
}

func TestDisableIsolatedMarginAccount(t *testing.T) {
	t.Parallel()
	_, err := b.DisableIsolatedMarginAccount(context.Background(), "")
	require.ErrorIs(t, err, currency.ErrSymbolStringEmpty)

	sharedtestvalues.SkipTestIfCredentialsUnset(t, b)
	result, err := b.DisableIsolatedMarginAccount(context.Background(), "BTCUSDT")
	require.NoError(t, err)
	assert.NotNil(t, result)
}

func TestEnableIsolatedMarginAccount(t *testing.T) {
	t.Parallel()
	_, err := b.EnableIsolatedMarginAccount(context.Background(), "")
	require.ErrorIs(t, err, currency.ErrSymbolStringEmpty)

	sharedtestvalues.SkipTestIfCredentialsUnset(t, b)
	result, err := b.EnableIsolatedMarginAccount(context.Background(), "BTCUSDT")
	require.NoError(t, err)
	assert.NotNil(t, result)
}

func TestGetEnabledIsolatedMarginAccountLimit(t *testing.T) {
	t.Parallel()
	sharedtestvalues.SkipTestIfCredentialsUnset(t, b)
	result, err := b.GetEnabledIsolatedMarginAccountLimit(context.Background())
	require.NoError(t, err)
	assert.NotNil(t, result)
}

func TestGetAllIsolatedMarginSymbols(t *testing.T) {
	t.Parallel()
	sharedtestvalues.SkipTestIfCredentialsUnset(t, b)
	result, err := b.GetAllIsolatedMarginSymbols(context.Background(), "")
	require.NoError(t, err)
	assert.NotNil(t, result)
}

func TestToggleBNBBurn(t *testing.T) {
	t.Parallel()
	sharedtestvalues.SkipTestIfCredentialsUnset(t, b, canManipulateRealOrders)
	result, err := b.ToggleBNBBurn(context.Background(), true, false)
	require.NoError(t, err)
	assert.NotNil(t, result)
}

func TestGetBNBBurnStatus(t *testing.T) {
	t.Parallel()
	sharedtestvalues.SkipTestIfCredentialsUnset(t, b, canManipulateRealOrders)
	result, err := b.GetBNBBurnStatus(context.Background())
	require.NoError(t, err)
	assert.NotNil(t, result)
}

func TestGetMarginInterestRateHistory(t *testing.T) {
	t.Parallel()
	_, err := b.GetMarginInterestRateHistory(context.Background(), currency.EMPTYCODE, 0, time.Time{}, time.Time{})
	require.ErrorIs(t, err, currency.ErrCurrencyCodeEmpty)

	sharedtestvalues.SkipTestIfCredentialsUnset(t, b)
	result, err := b.GetMarginInterestRateHistory(context.Background(), currency.ETH, 0, time.Time{}, time.Time{})
	require.NoError(t, err)
	assert.NotNil(t, result)
}

func TestGetCrossMarginFeeData(t *testing.T) {
	t.Parallel()
	sharedtestvalues.SkipTestIfCredentialsUnset(t, b)
	result, err := b.GetCrossMarginFeeData(context.Background(), 0, currency.BTC)
	require.NoError(t, err)
	assert.NotNil(t, result)
}

func TestGetIsolatedMaringFeeData(t *testing.T) {
	t.Parallel()
	sharedtestvalues.SkipTestIfCredentialsUnset(t, b)
	result, err := b.GetIsolatedMaringFeeData(context.Background(), 1, "BTCUSDT")
	require.NoError(t, err)
	assert.NotNil(t, result)
}

func TestGetIsolatedMarginTierData(t *testing.T) {
	t.Parallel()
	_, err := b.GetIsolatedMarginTierData(context.Background(), "", 10)
	require.ErrorIs(t, err, currency.ErrSymbolStringEmpty)

	sharedtestvalues.SkipTestIfCredentialsUnset(t, b)
	result, err := b.GetIsolatedMarginTierData(context.Background(), "BTCUSDT", 10)
	require.NoError(t, err)
	assert.NotNil(t, result)
}

func TestGetCurrencyMarginOrderCountUsage(t *testing.T) {
	t.Parallel()
	sharedtestvalues.SkipTestIfCredentialsUnset(t, b)
	result, err := b.GetCurrencyMarginOrderCountUsage(context.Background(), true, "BTCUSDT")
	require.NoError(t, err)
	assert.NotNil(t, result)
}

func TestCrossMarginCollateralRatio(t *testing.T) {
	t.Parallel()
	sharedtestvalues.SkipTestIfCredentialsUnset(t, b)
	result, err := b.GetCrossMarginCollateralRatio(context.Background())
	require.NoError(t, err)
	assert.NotNil(t, result)
}

func TestGetSmallLiabilityExchangeCoinList(t *testing.T) {
	t.Parallel()
	sharedtestvalues.SkipTestIfCredentialsUnset(t, b)
	result, err := b.GetSmallLiabilityExchangeCoinList(context.Background())
	require.NoError(t, err)
	assert.NotNil(t, result)
}

func TestMarginSmallLiabilityExchange(t *testing.T) {
	t.Parallel()
	_, err := b.MarginSmallLiabilityExchange(context.Background(), []string{})
	require.ErrorIs(t, err, errEmptyCurrencyCodes)

	sharedtestvalues.SkipTestIfCredentialsUnset(t, b)
	result, err := b.MarginSmallLiabilityExchange(context.Background(), []string{"BTC", "ETH"})
	require.NoError(t, err)
	assert.NotNil(t, result)
}

func TestGetSmallLiabilityExchangeHistory(t *testing.T) {
	t.Parallel()
	_, err := b.GetSmallLiabilityExchangeHistory(context.Background(), 0, 10, time.Time{}, time.Time{})
	require.ErrorIs(t, err, errPageNumberRequired)
	_, err = b.GetSmallLiabilityExchangeHistory(context.Background(), 1, 0, time.Time{}, time.Time{})
	require.ErrorIs(t, err, errPageSizeRequired)

	sharedtestvalues.SkipTestIfCredentialsUnset(t, b)
	result, err := b.GetSmallLiabilityExchangeHistory(context.Background(), 1, 10, time.Time{}, time.Time{})
	require.NoError(t, err)
	assert.NotNil(t, result)
}

func TestGetFutureHourlyInterestRate(t *testing.T) {
	t.Parallel()
	sharedtestvalues.SkipTestIfCredentialsUnset(t, b)
	result, err := b.GetFutureHourlyInterestRate(context.Background(), []string{"BTC", "ETH"}, true)
	require.NoError(t, err)
	assert.NotNil(t, result)
}

func TestGetCrossOrIsolatedMarginCapitalFlow(t *testing.T) {
	t.Parallel()
	sharedtestvalues.SkipTestIfCredentialsUnset(t, b)
	result, err := b.GetCrossOrIsolatedMarginCapitalFlow(context.Background(), currency.ETH, "", "BORROW", time.Time{}, time.Time{}, 10, 20)
	require.NoError(t, err)
	assert.NotNil(t, result)
}

func TestGetTokensOrSymbolsDelistSchedule(t *testing.T) {
	t.Parallel()
	sharedtestvalues.SkipTestIfCredentialsUnset(t, b)
	result, err := b.GetTokensOrSymbolsDelistSchedule(context.Background())
	require.NoError(t, err)
	assert.NotNil(t, result)
}

func TestGetMarginAvailableInventory(t *testing.T) {
	t.Parallel()
	_, err := b.GetMarginAvailableInventory(context.Background(), "")
	require.ErrorIs(t, err, margin.ErrInvalidMarginType)

	sharedtestvalues.SkipTestIfCredentialsUnset(t, b)
	result, err := b.GetMarginAvailableInventory(context.Background(), "ISOLATED")
	require.NoError(t, err)
	assert.NotNil(t, result)
}

func TestMarginManualLiquidiation(t *testing.T) {
	t.Parallel()
	_, err := b.MarginManualLiquidiation(context.Background(), "", "")
	require.ErrorIs(t, err, margin.ErrInvalidMarginType)

	sharedtestvalues.SkipTestIfCredentialsUnset(t, b, canManipulateRealOrders)
	result, err := b.MarginManualLiquidiation(context.Background(), "ISOLATED", "")
	require.NoError(t, err)
	assert.NotNil(t, result)
}

func TestGetLiabilityCoinLeverageBracketInCrossMarginProMode(t *testing.T) {
	t.Parallel()
	sharedtestvalues.SkipTestIfCredentialsUnset(t, b)
	result, err := b.GetLiabilityCoinLeverageBracketInCrossMarginProMode(context.Background())
	require.NoError(t, err)
	assert.NotNil(t, result)
}

func TestGetSimpleEarnFlexibleProductList(t *testing.T) {
	t.Parallel()
	sharedtestvalues.SkipTestIfCredentialsUnset(t, b)
	result, err := b.GetSimpleEarnFlexibleProductList(context.Background(), currency.BTC, 2, 10)
	require.NoError(t, err)
	assert.NotNil(t, result)
}

func TestGetSimpleEarnLockedProducts(t *testing.T) {
	t.Parallel()
	sharedtestvalues.SkipTestIfCredentialsUnset(t, b)
	result, err := b.GetSimpleEarnLockedProducts(context.Background(), currency.BTC, 2, 10)
	require.NoError(t, err)
	assert.NotNil(t, result)
}

func TestSubscribeToFlexibleProducts(t *testing.T) {
	t.Parallel()
	_, err := b.SubscribeToFlexibleProducts(context.Background(), "", "FUND", 1, false)
	require.ErrorIs(t, err, errProductIDRequired)
	_, err = b.SubscribeToFlexibleProducts(context.Background(), "project-id", "FUND", 0, false)
	require.ErrorIs(t, err, order.ErrAmountBelowMin)

	sharedtestvalues.SkipTestIfCredentialsUnset(t, b, canManipulateRealOrders)
	result, err := b.SubscribeToFlexibleProducts(context.Background(), "product-id", "FUND", 1, true)
	require.NoError(t, err)
	assert.NotNil(t, result)
}

func TestSubscribeToLockedProducts(t *testing.T) {
	t.Parallel()
	_, err := b.SubscribeToLockedProducts(context.Background(), "", "SPOT", 1, false)
	require.ErrorIs(t, err, errProjectIDRequired)
	_, err = b.SubscribeToLockedProducts(context.Background(), "project-id", "SPOT", 0, false)
	require.ErrorIs(t, err, order.ErrAmountBelowMin)

	sharedtestvalues.SkipTestIfCredentialsUnset(t, b, canManipulateRealOrders)
	result, err := b.SubscribeToLockedProducts(context.Background(), "project-id", "SPOT", 1, false)
	require.NoError(t, err)
	assert.NotNil(t, result)
}

func TestRedeemFlexibleProduct(t *testing.T) {
	t.Parallel()
	_, err := b.RedeemFlexibleProduct(context.Background(), "", "FUND", true, 0.1234)
	require.ErrorIs(t, err, errProductIDRequired)

	sharedtestvalues.SkipTestIfCredentialsUnset(t, b, canManipulateRealOrders)
	result, err := b.RedeemFlexibleProduct(context.Background(), "product-id", "FUND", true, 0.1234)
	require.NoError(t, err)
	assert.NotNil(t, result)
}

func TestRedeemLockedProduct(t *testing.T) {
	t.Parallel()
	_, err := b.RedeemLockedProduct(context.Background(), 0)
	require.ErrorIs(t, err, errPositionIDRequired)

	sharedtestvalues.SkipTestIfCredentialsUnset(t, b, canManipulateRealOrders)
	result, err := b.RedeemLockedProduct(context.Background(), 12345)
	require.NoError(t, err)
	assert.NotNil(t, result)
}

func TestGetFlexibleProductPosition(t *testing.T) {
	t.Parallel()
	sharedtestvalues.SkipTestIfCredentialsUnset(t, b)
	result, err := b.GetFlexibleProductPosition(context.Background(), currency.BTC, "", 0, 10)
	require.NoError(t, err)
	assert.NotNil(t, result)
}

func TestGetLockedProductPosition(t *testing.T) {
	t.Parallel()
	sharedtestvalues.SkipTestIfCredentialsUnset(t, b)
	result, err := b.GetLockedProductPosition(context.Background(), currency.ETH, "", "", 0, 12)
	require.NoError(t, err)
	assert.NotNil(t, result)
}

func TestSimpleAccount(t *testing.T) {
	t.Parallel()
	sharedtestvalues.SkipTestIfCredentialsUnset(t, b)
	result, err := b.SimpleAccount(context.Background())
	require.NoError(t, err)
	assert.NotNil(t, result)
}

func TestGetFlexibleSubscriptionRecord(t *testing.T) {
	t.Parallel()
	sharedtestvalues.SkipTestIfCredentialsUnset(t, b)
	result, err := b.GetFlexibleSubscriptionRecord(context.Background(), "", "", currency.ETH, time.Now().Add(-time.Hour*48), time.Now(), 0, 12)
	require.NoError(t, err)
	assert.NotNil(t, result)
}

func TestGetLockedSubscriptionsRecords(t *testing.T) {
	t.Parallel()
	sharedtestvalues.SkipTestIfCredentialsUnset(t, b)
	result, err := b.GetLockedSubscriptionsRecords(context.Background(), "", currency.ETH, time.Now().Add(-time.Hour*480), time.Now(), 0, 12)
	require.NoError(t, err)
	assert.NotNil(t, result)
}

func TestGetFlexibleRedemptionRecord(t *testing.T) {
	t.Parallel()
	sharedtestvalues.SkipTestIfCredentialsUnset(t, b)
	result, err := b.GetFlexibleRedemptionRecord(context.Background(), "", "1234", currency.LTC, time.Now().Add(-time.Hour*48), time.Now(), 0, 12)
	require.NoError(t, err)
	assert.NotNil(t, result)
}

func TestGetLockedRedemptionRecord(t *testing.T) {
	t.Parallel()
	sharedtestvalues.SkipTestIfCredentialsUnset(t, b)
	result, err := b.GetLockedRedemptionRecord(context.Background(), "", "1234", currency.LTC, time.Now().Add(-time.Hour*48), time.Now(), 0, 12)
	require.NoError(t, err)
	assert.NotNil(t, result)
}

func TestGetFlexibleRewardHistory(t *testing.T) {
	t.Parallel()
	sharedtestvalues.SkipTestIfCredentialsUnset(t, b)
	result, err := b.GetFlexibleRewardHistory(context.Background(), "product-type", "", currency.BTC, time.Now().Add(-time.Hour*48), time.Now().Add(-time.Hour*2), 1, 10)
	require.NoError(t, err)
	assert.NotNil(t, result)
}

func TestGetLockedRewardHistory(t *testing.T) {
	t.Parallel()
	sharedtestvalues.SkipTestIfCredentialsUnset(t, b)
	result, err := b.GetLockedRewardHistory(context.Background(), "12345", currency.BTC, time.Now().Add(-time.Hour*48), time.Now().Add(-time.Hour*2), 10, 40)
	require.NoError(t, err)
	assert.NotNil(t, result)
}

func TestSetFlexibleAutoSusbcribe(t *testing.T) {
	t.Parallel()
	_, err := b.SetFlexibleAutoSusbcribe(context.Background(), "", true)
	require.ErrorIs(t, err, errProductIDRequired)

	sharedtestvalues.SkipTestIfCredentialsUnset(t, b, canManipulateRealOrders)
	result, err := b.SetFlexibleAutoSusbcribe(context.Background(), "product-id", true)
	require.NoError(t, err)
	assert.NotNil(t, result)
}

func TestSetLockedAutoSubscribe(t *testing.T) {
	t.Parallel()
	_, err := b.SetLockedAutoSubscribe(context.Background(), "", true)
	require.ErrorIs(t, err, errPositionIDRequired)

	sharedtestvalues.SkipTestIfCredentialsUnset(t, b, canManipulateRealOrders)
	result, err := b.SetLockedAutoSubscribe(context.Background(), "position-id", true)
	require.NoError(t, err)
	assert.NotNil(t, result)
}

func TestGetFlexiblePersonalLeftQuota(t *testing.T) {
	t.Parallel()
	sharedtestvalues.SkipTestIfCredentialsUnset(t, b)
	result, err := b.GetFlexiblePersonalLeftQuota(context.Background(), "12345")
	require.NoError(t, err)
	assert.NotNil(t, result)
}

func TestGetLockedPersonalLeftQuota(t *testing.T) {
	t.Parallel()
	sharedtestvalues.SkipTestIfCredentialsUnset(t, b)
	result, err := b.GetLockedPersonalLeftQuota(context.Background(), "12345")
	require.NoError(t, err)
	assert.NotNil(t, result)
}

func TestGetFlexibleSubscriptionPreview(t *testing.T) {
	t.Parallel()
	_, err := b.GetFlexibleSubscriptionPreview(context.Background(), "", 0.0001)
	require.ErrorIs(t, err, errProductIDRequired)
	_, err = b.GetFlexibleSubscriptionPreview(context.Background(), "1234", 0)
	require.ErrorIs(t, err, order.ErrAmountBelowMin)

	sharedtestvalues.SkipTestIfCredentialsUnset(t, b)
	result, err := b.GetFlexibleSubscriptionPreview(context.Background(), "1234", 0.0001)
	require.NoError(t, err)
	assert.NotNil(t, result)
}

func TestGetLockedSubscriptionPreview(t *testing.T) {
	t.Parallel()
	_, err := b.GetLockedSubscriptionPreview(context.Background(), "", 0.1234, false)
	require.ErrorIs(t, err, errProjectIDRequired)
	_, err = b.GetLockedSubscriptionPreview(context.Background(), "12345", 0, false)
	require.ErrorIs(t, err, order.ErrAmountBelowMin)

	sharedtestvalues.SkipTestIfCredentialsUnset(t, b)
	result, err := b.GetLockedSubscriptionPreview(context.Background(), "12345", 0.1234, false)
	require.NoError(t, err)
	assert.NotNil(t, result)
}

func TestSetLockedProductRedeemOption(t *testing.T) {
	t.Parallel()
	_, err := b.SetLockedProductRedeemOption(context.Background(), "", "abcdefg")
	require.ErrorIs(t, err, errPositionIDRequired)
	_, err = b.SetLockedProductRedeemOption(context.Background(), "12345", "")
	require.ErrorIs(t, err, errRedemptionAccountRequired)

	sharedtestvalues.SkipTestIfCredentialsUnset(t, b, canManipulateRealOrders)
	_, err = b.SetLockedProductRedeemOption(context.Background(), "12345", "abcdefg")
	assert.NoError(t, err)
}

func TestGetSimpleEarnRatehistory(t *testing.T) {
	t.Parallel()
	sharedtestvalues.SkipTestIfCredentialsUnset(t, b)
	result, err := b.GetSimpleEarnRatehistory(context.Background(), "project-id", time.Now().Add(-time.Hour*48), time.Now().Add(-time.Hour*2), 0, 10)
	require.NoError(t, err)
	assert.NotNil(t, result)
}

func TestGetSimpleEarnCollateralRecord(t *testing.T) {
	t.Parallel()
	sharedtestvalues.SkipTestIfCredentialsUnset(t, b)
	result, err := b.GetSimpleEarnCollateralRecord(context.Background(), "project-id", time.Now().Add(-time.Hour*48), time.Now().Add(-time.Hour*2), 0, 10)
	require.NoError(t, err)
	assert.NotNil(t, result)
}

func TestGetDualInvestmentProductList(t *testing.T) {
	t.Parallel()
	_, err := b.GetDualInvestmentProductList(context.Background(), "", currency.BTC, currency.ETH, 0, 0)
	require.ErrorIs(t, err, errOptionTypeRequired)
	_, err = b.GetDualInvestmentProductList(context.Background(), "CALL", currency.EMPTYCODE, currency.ETH, 0, 0)
	require.ErrorIs(t, err, currency.ErrCurrencyCodeEmpty)
	_, err = b.GetDualInvestmentProductList(context.Background(), "CALL", currency.BTC, currency.EMPTYCODE, 0, 0)
	require.ErrorIs(t, err, currency.ErrCurrencyCodeEmpty)

	sharedtestvalues.SkipTestIfCredentialsUnset(t, b, canManipulateRealOrders)
	result, err := b.GetDualInvestmentProductList(context.Background(), "CALL", currency.BTC, currency.ETH, 0, 0)
	require.NoError(t, err)
	assert.NotNil(t, result)
}

func TestSubscribeDualInvestmentProducts(t *testing.T) {
	t.Parallel()
	_, err := b.SubscribeDualInvestmentProducts(context.Background(), "", "order-id", "STANDARD", 0.1)
	require.ErrorIs(t, err, errProductIDRequired)
	_, err = b.SubscribeDualInvestmentProducts(context.Background(), "1234", "", "STANDARD", 0.1)
	require.ErrorIs(t, err, order.ErrOrderIDNotSet)
	_, err = b.SubscribeDualInvestmentProducts(context.Background(), "1234", "order-id", "STANDARD", 0)
	require.ErrorIs(t, err, order.ErrAmountBelowMin)
	_, err = b.SubscribeDualInvestmentProducts(context.Background(), "1234", "order-id", "", 1)
	require.ErrorIs(t, err, errPlanTypeRequired)

	sharedtestvalues.SkipTestIfCredentialsUnset(t, b, canManipulateRealOrders)
	result, err := b.SubscribeDualInvestmentProducts(context.Background(), "1234", "order-id", "STANDARD", 0.1)
	require.NoError(t, err)
	assert.NotNil(t, result)
}

func TestGetDualInvestmentPositions(t *testing.T) {
	t.Parallel()
	sharedtestvalues.SkipTestIfCredentialsUnset(t, b)
	result, err := b.GetDualInvestmentPositions(context.Background(), "PURCHASE_FAIL", 0, 10)
	require.NoError(t, err)
	assert.NotNil(t, result)
}

func TestCheckDualInvestmentAccounts(t *testing.T) {
	t.Parallel()
	sharedtestvalues.SkipTestIfCredentialsUnset(t, b)
	result, err := b.CheckDualInvestmentAccounts(context.Background())
	require.NoError(t, err)
	assert.NotNil(t, result)
}

func TestChangeAutoCompoundStatus(t *testing.T) {
	t.Parallel()
	_, err := b.ChangeAutoCompoundStatus(context.Background(), "", "STANDARD")
	require.ErrorIs(t, err, errPositionIDRequired)

	sharedtestvalues.SkipTestIfCredentialsUnset(t, b, canManipulateRealOrders)
	result, err := b.ChangeAutoCompoundStatus(context.Background(), "123456789", "STANDARD")
	require.NoError(t, err)
	assert.NotNil(t, result)
}

func TestGetTargetAssetList(t *testing.T) {
	t.Parallel()
	sharedtestvalues.SkipTestIfCredentialsUnset(t, b)
	result, err := b.GetTargetAssetList(context.Background(), currency.BTC, 10, 40)
	require.NoError(t, err)
	assert.NotNil(t, result)
}

func TestGetTargetAssetROIData(t *testing.T) {
	t.Parallel()
	sharedtestvalues.SkipTestIfCredentialsUnset(t, b)
	result, err := b.GetTargetAssetROIData(context.Background(), currency.ETH, "THREE_YEAR")
	require.NoError(t, err)
	assert.NotNil(t, result)
}

func TestGetAllSourceAssetAndTargetAsset(t *testing.T) {
	t.Parallel()
	sharedtestvalues.SkipTestIfCredentialsUnset(t, b)
	result, err := b.GetAllSourceAssetAndTargetAsset(context.Background())
	require.NoError(t, err)
	assert.NotNil(t, result)
}

func TestGetSourceAssetList(t *testing.T) {
	t.Parallel()
	_, err := b.GetSourceAssetList(context.Background(), currency.BTC, 123, "", "MAIN_SITE", true)
	require.ErrorIs(t, err, errUsageTypeRequired)

	sharedtestvalues.SkipTestIfCredentialsUnset(t, b)
	result, err := b.GetSourceAssetList(context.Background(), currency.BTC, 123, "RECURRING", "MAIN_SITE", true)
	require.NoError(t, err)
	assert.NotNil(t, result)
}

func TestInvestmentPlanCreation(t *testing.T) {
	t.Parallel()
	_, err := b.InvestmentPlanCreation(context.Background(), nil)
	require.ErrorIs(t, err, common.ErrEmptyParams)

	arg := &InvestmentPlanParams{}
	_, err = b.InvestmentPlanCreation(context.Background(), arg)
	require.ErrorIs(t, err, errSourceTypeRequired)

	arg.SourceType = "MAIN_SITE"
	_, err = b.InvestmentPlanCreation(context.Background(), arg)
	require.ErrorIs(t, err, errPlanTypeRequired)

	arg.PlanType = "SINGLE"
	_, err = b.InvestmentPlanCreation(context.Background(), arg)
	require.ErrorIs(t, err, order.ErrAmountBelowMin)

	arg.SubscriptionAmount = 4
	_, err = b.InvestmentPlanCreation(context.Background(), arg)
	require.ErrorIs(t, err, errInvalidSubscriptionStartTime)

	arg.SubscriptionStartDay = 1
	arg.SubscriptionStartTime = 8
	_, err = b.InvestmentPlanCreation(context.Background(), arg)
	require.ErrorIs(t, err, currency.ErrCurrencyCodeEmpty)

	arg.SourceAsset = currency.USDT
	_, err = b.InvestmentPlanCreation(context.Background(), arg)
	require.ErrorIs(t, err, errPortfolioDetailRequired)

	arg.Details = []PortfolioDetail{{}}
	_, err = b.InvestmentPlanCreation(context.Background(), arg)
	require.ErrorIs(t, err, currency.ErrCurrencyCodeEmpty)

	arg.Details = []PortfolioDetail{{TargetAsset: currency.BTC, Percentage: -1}}
	_, err = b.InvestmentPlanCreation(context.Background(), arg)
	require.ErrorIs(t, err, errInvalidPercentageAmount)

	sharedtestvalues.SkipTestIfCredentialsUnset(t, b, canManipulateRealOrders)
	result, err := b.InvestmentPlanCreation(context.Background(), &InvestmentPlanParams{
		SourceType:            "MAIN_SITE",
		PlanType:              "SINGLE",
		SubscriptionAmount:    4,
		SubscriptionCycle:     "H4",
		SubscriptionStartTime: 8,
		SourceAsset:           currency.USDT,
		Details: []PortfolioDetail{
			{
				TargetAsset: currency.ETH,
				Percentage:  12,
			},
			{
				TargetAsset: currency.ETH,
				Percentage:  20,
			},
		},
	})
	require.NoError(t, err)
	assert.NotNil(t, result)
}

func TestInvestmentPlanAdjustment(t *testing.T) {
	t.Parallel()
	_, err := b.InvestmentPlanAdjustment(context.Background(), nil)
	require.ErrorIs(t, err, common.ErrEmptyParams)

	arg := &AdjustInvestmentPlan{}
	_, err = b.InvestmentPlanAdjustment(context.Background(), arg)
	require.ErrorIs(t, err, errPlanIDRequired)

	arg.PlanID = 1234232
	_, err = b.InvestmentPlanAdjustment(context.Background(), arg)
	require.ErrorIs(t, err, order.ErrAmountBelowMin)

	arg.SubscriptionAmount = 4
	_, err = b.InvestmentPlanAdjustment(context.Background(), arg)
	require.ErrorIs(t, err, errInvalidSubscriptionCycle)

	arg.SubscriptionCycle = "H4"
	arg.SubscriptionStartTime = -1
	_, err = b.InvestmentPlanAdjustment(context.Background(), arg)
	require.ErrorIs(t, err, errInvalidSubscriptionStartTime)

	arg.SubscriptionStartTime = 8
	_, err = b.InvestmentPlanAdjustment(context.Background(), arg)
	require.ErrorIs(t, err, currency.ErrCurrencyCodeEmpty)

	arg.SourceAsset = currency.USDT
	_, err = b.InvestmentPlanAdjustment(context.Background(), arg)
	require.ErrorIs(t, err, errPortfolioDetailRequired)

	arg.Details = []PortfolioDetail{{}}
	_, err = b.InvestmentPlanAdjustment(context.Background(), arg)
	require.ErrorIs(t, err, currency.ErrCurrencyCodeEmpty)

	arg.Details = []PortfolioDetail{{TargetAsset: currency.BTC, Percentage: -1}}
	_, err = b.InvestmentPlanAdjustment(context.Background(), arg)
	require.ErrorIs(t, err, errInvalidPercentageAmount)

	sharedtestvalues.SkipTestIfCredentialsUnset(t, b, canManipulateRealOrders)
	result, err := b.InvestmentPlanAdjustment(context.Background(), &AdjustInvestmentPlan{
		PlanID:                1234232,
		SubscriptionAmount:    4,
		SubscriptionCycle:     "H4",
		SubscriptionStartTime: 8,
		SourceAsset:           currency.USDT,
		Details: []PortfolioDetail{
			{
				TargetAsset: currency.ETH,
				Percentage:  12,
			},
			{
				TargetAsset: currency.ETH,
				Percentage:  20,
			},
		},
	})
	require.NoError(t, err)
	assert.NotNil(t, result)
}

func TestChangePlanStatus(t *testing.T) {
	t.Parallel()
	_, err := b.ChangePlanStatus(context.Background(), 0, "PAUSED")
	require.ErrorIs(t, err, errPlanIDRequired)

	_, err = b.ChangePlanStatus(context.Background(), 12345, "")
	require.ErrorIs(t, err, errPlanStatusRequired)

	sharedtestvalues.SkipTestIfCredentialsUnset(t, b, canManipulateRealOrders)
	result, err := b.ChangePlanStatus(context.Background(), 12345, "PAUSED")
	require.NoError(t, err)
	assert.NotNil(t, result)
}

func TestGetListOfPlans(t *testing.T) {
	t.Parallel()
	_, err := b.GetListOfPlans(context.Background(), "")
	require.ErrorIs(t, err, errPlanTypeRequired)

	sharedtestvalues.SkipTestIfCredentialsUnset(t, b)
	result, err := b.GetListOfPlans(context.Background(), "SINGLE")
	require.NoError(t, err)
	assert.NotNil(t, result)
}

func TestGetHoldingDetailsOfPlan(t *testing.T) {
	t.Parallel()
	sharedtestvalues.SkipTestIfCredentialsUnset(t, b)
	result, err := b.GetHoldingDetailsOfPlan(context.Background(), 1234, "")
	require.NoError(t, err)
	assert.NotNil(t, result)
}

func TestGetSubscriptionsTransactionHistory(t *testing.T) {
	t.Parallel()
	sharedtestvalues.SkipTestIfCredentialsUnset(t, b)
	result, err := b.GetSubscriptionsTransactionHistory(context.Background(), 1232, 20, 0, time.Time{}, time.Time{}, currency.BTC, "PORTFOLIO")
	require.NoError(t, err)
	assert.NotNil(t, result)
}

func TestGetIndexDetail(t *testing.T) {
	t.Parallel()
	_, err := b.GetIndexDetail(context.Background(), 0)
	require.ErrorIs(t, err, errIndexIDIsRequired)

	sharedtestvalues.SkipTestIfCredentialsUnset(t, b)
	result, err := b.GetIndexDetail(context.Background(), 1234)
	require.NoError(t, err)
	assert.NotNil(t, result)
}

func TestGetIndexLinkedPlanPositionDetails(t *testing.T) {
	t.Parallel()
	_, err := b.GetIndexLinkedPlanPositionDetails(context.Background(), 0)
	require.ErrorIs(t, err, errIndexIDIsRequired)

	sharedtestvalues.SkipTestIfCredentialsUnset(t, b)
	result, err := b.GetIndexLinkedPlanPositionDetails(context.Background(), 123)
	require.NoError(t, err)
	assert.NotNil(t, result)
}

func TestOneTimeTransaction(t *testing.T) {
	t.Parallel()
	_, err := b.OneTimeTransaction(context.Background(), nil)
	require.ErrorIs(t, err, common.ErrEmptyParams)

	arg := &OneTimeTransactionParams{}
	_, err = b.OneTimeTransaction(context.Background(), arg)
	require.ErrorIs(t, err, errSourceTypeRequired)

	arg.SourceType = "MAIN_SITE"
	_, err = b.OneTimeTransaction(context.Background(), arg)
	require.ErrorIs(t, err, order.ErrAmountBelowMin)

	arg.SubscriptionAmount = 12
	_, err = b.OneTimeTransaction(context.Background(), arg)
	require.ErrorIs(t, err, currency.ErrCurrencyCodeEmpty)

	arg.SourceAsset = currency.USDT
	_, err = b.OneTimeTransaction(context.Background(), arg)
	require.ErrorIs(t, err, errPortfolioDetailRequired)

	_, err = b.OneTimeTransaction(context.Background(), arg)
	require.ErrorIs(t, err, errPortfolioDetailRequired)

	arg.Details = []PortfolioDetail{{}}
	_, err = b.OneTimeTransaction(context.Background(), arg)
	require.ErrorIs(t, err, currency.ErrCurrencyCodeEmpty)

	arg.Details = []PortfolioDetail{{TargetAsset: currency.BTC}}
	_, err = b.OneTimeTransaction(context.Background(), arg)
	require.ErrorIs(t, err, errInvalidPercentageAmount)

	sharedtestvalues.SkipTestIfCredentialsUnset(t, b, canManipulateRealOrders)
	result, err := b.OneTimeTransaction(context.Background(), &OneTimeTransactionParams{
		SourceType:         "MAIN_SITE",
		SubscriptionAmount: 12,
		SourceAsset:        currency.USDT,
		Details: []PortfolioDetail{
			{
				TargetAsset: currency.BTC,
				Percentage:  30,
			},
			{
				TargetAsset: currency.ETH,
				Percentage:  50,
			},
		},
	})
	require.NoError(t, err)
	assert.NotNil(t, result)
}

func TestGetOneTimeTransactionStatus(t *testing.T) {
	t.Parallel()
	_, err := b.GetOneTimeTransactionStatus(context.Background(), 0, "")
	require.ErrorIs(t, err, errTransactionIDRequired)

	sharedtestvalues.SkipTestIfCredentialsUnset(t, b)
	result, err := b.GetOneTimeTransactionStatus(context.Background(), 1234, "")
	require.NoError(t, err)
	assert.NotNil(t, result)
}

func TestIndexLinkedPlanRedemption(t *testing.T) {
	t.Parallel()
	_, err := b.IndexLinkedPlanRedemption(context.Background(), 0, 30, "")
	require.ErrorIs(t, err, errIndexIDIsRequired)
	_, err = b.IndexLinkedPlanRedemption(context.Background(), 12333, 0, "")
	require.ErrorIs(t, err, errInvalidPercentageAmount)

	sharedtestvalues.SkipTestIfCredentialsUnset(t, b)
	result, err := b.IndexLinkedPlanRedemption(context.Background(), 12333, 30, "")
	require.NoError(t, err)
	assert.NotNil(t, result)
}

func TestGetIndexLinkedPlanRedemption(t *testing.T) {
	t.Parallel()
	_, err := b.GetIndexLinkedPlanRedemption(context.Background(), "", time.Now().Add(-time.Hour*48), time.Now(), currency.ETH, 0, 10)
	require.ErrorIs(t, err, errRequestIDRequired)

	sharedtestvalues.SkipTestIfCredentialsUnset(t, b, canManipulateRealOrders)
	result, err := b.GetIndexLinkedPlanRedemption(context.Background(), "123123", time.Now().Add(-time.Hour*48), time.Now(), currency.ETH, 0, 10)
	require.NoError(t, err)
	assert.NotNil(t, result)
}

func TestGetIndexLinkedPlanRebalanceDetails(t *testing.T) {
	t.Parallel()
	sharedtestvalues.SkipTestIfCredentialsUnset(t, b)
	result, err := b.GetIndexLinkedPlanRebalanceDetails(context.Background(), time.Time{}, time.Time{}, 0, 10)
	require.NoError(t, err)
	assert.NotNil(t, result)
}

func TestGetSubscribeETHStaking(t *testing.T) {
	t.Parallel()
	_, err := b.GetSubscribeETHStaking(context.Background(), 0)
	require.ErrorIs(t, err, order.ErrAmountBelowMin)

	sharedtestvalues.SkipTestIfCredentialsUnset(t, b)
	result, err := b.GetSubscribeETHStaking(context.Background(), 0.001)
	require.NoError(t, err)
	assert.NotNil(t, result)
}

func TestSusbcribeETHStakingV2(t *testing.T) {
	t.Parallel()
	_, err := b.SusbcribeETHStakingV2(context.Background(), 0)
	require.ErrorIs(t, err, order.ErrAmountBelowMin)

	sharedtestvalues.SkipTestIfCredentialsUnset(t, b)
	result, err := b.SusbcribeETHStakingV2(context.Background(), 0.123)
	require.NoError(t, err)
	assert.NotNil(t, result)
}

func TestRedeemETH(t *testing.T) {
	t.Parallel()
	_, err := b.RedeemETH(context.Background(), 0, currency.ETH)
	require.ErrorIs(t, err, order.ErrAmountBelowMin)

	sharedtestvalues.SkipTestIfCredentialsUnset(t, b, canManipulateRealOrders)
	result, err := b.RedeemETH(context.Background(), 0.123, currency.ETH)
	require.NoError(t, err)
	assert.NotNil(t, result)
}

func TestGetETHStakingHistory(t *testing.T) {
	t.Parallel()
	sharedtestvalues.SkipTestIfCredentialsUnset(t, b)
	result, err := b.GetETHStakingHistory(context.Background(), time.Now().Add(-time.Hour*48), time.Now(), 0, 10)
	require.NoError(t, err)
	assert.NotNil(t, result)
}

func TestGetETHRedemptionHistory(t *testing.T) {
	t.Parallel()
	sharedtestvalues.SkipTestIfCredentialsUnset(t, b)
	result, err := b.GetETHRedemptionHistory(context.Background(), time.Now().Add(-time.Hour*48), time.Now(), 0, 10)
	require.NoError(t, err)
	assert.NotNil(t, result)
}

func TestGetBETHRewardsDistributionHistory(t *testing.T) {
	t.Parallel()
	sharedtestvalues.SkipTestIfCredentialsUnset(t, b)
	result, err := b.GetBETHRewardsDistributionHistory(context.Background(), time.Now().Add(-time.Hour*48), time.Now(), 0, 10)
	require.NoError(t, err)
	assert.NotNil(t, result)
}

func TestGetCurrentETHStakingQuota(t *testing.T) {
	t.Parallel()
	sharedtestvalues.SkipTestIfCredentialsUnset(t, b)
	result, err := b.GetCurrentETHStakingQuota(context.Background())
	require.NoError(t, err)
	assert.NotNil(t, result)
}

func TestGetWBETHRateHistory(t *testing.T) {
	t.Parallel()
	sharedtestvalues.SkipTestIfCredentialsUnset(t, b)
	result, err := b.GetWBETHRateHistory(context.Background(), time.Now().Add(-time.Hour*48), time.Now(), 0, 10)
	require.NoError(t, err)
	assert.NotNil(t, result)
}

func TestGetETHStakingAccount(t *testing.T) {
	t.Parallel()
	sharedtestvalues.SkipTestIfCredentialsUnset(t, b)
	result, err := b.GetETHStakingAccount(context.Background())
	require.NoError(t, err)
	assert.NotNil(t, result)
}

func TestGetETHStakingAccountV2(t *testing.T) {
	t.Parallel()
	sharedtestvalues.SkipTestIfCredentialsUnset(t, b)
	result, err := b.GetETHStakingAccountV2(context.Background())
	require.NoError(t, err)
	assert.NotNil(t, result)
}

func TestWrapBETH(t *testing.T) {
	t.Parallel()
	_, err := b.WrapBETH(context.Background(), 0)
	require.ErrorIs(t, err, order.ErrAmountBelowMin)

	sharedtestvalues.SkipTestIfCredentialsUnset(t, b)
	result, err := b.WrapBETH(context.Background(), 0.001)
	require.NoError(t, err)
	assert.NotNil(t, result)
}

func TestGetWBETHWrapHistory(t *testing.T) {
	t.Parallel()
	sharedtestvalues.SkipTestIfCredentialsUnset(t, b)
	result, err := b.GetWBETHWrapHistory(context.Background(), time.Now().Add(-time.Hour*48), time.Now(), 0, 10)
	require.NoError(t, err)
	assert.NotNil(t, result)
}

func TestGetWBETHUnwrapHistory(t *testing.T) {
	t.Parallel()
	sharedtestvalues.SkipTestIfCredentialsUnset(t, b)
	result, err := b.GetWBETHUnwrapHistory(context.Background(), time.Now().Add(-time.Hour*48), time.Now(), 0, 10)
	require.NoError(t, err)
	assert.NotNil(t, result)
}

func TestGetWBETHRewardHistory(t *testing.T) {
	t.Parallel()
	sharedtestvalues.SkipTestIfCredentialsUnset(t, b)
	result, err := b.GetWBETHRewardHistory(context.Background(), time.Now().Add(-time.Hour*48), time.Now(), 0, 10)
	require.NoError(t, err)
	assert.NotNil(t, result)
}

func TestGetSOLStakingAccount(t *testing.T) {
	t.Parallel()
	sharedtestvalues.SkipTestIfCredentialsUnset(t, b)
	result, err := b.GetSOLStakingAccount(context.Background())
	require.NoError(t, err)
	assert.NotNil(t, result)
}

func TestGetSOLStakingQuotaDetails(t *testing.T) {
	t.Parallel()
	sharedtestvalues.SkipTestIfCredentialsUnset(t, b)
	result, err := b.GetSOLStakingQuotaDetails(context.Background())
	require.NoError(t, err)
	assert.NotNil(t, result)
}

func TestSubscribeToSOLStaking(t *testing.T) {
	t.Parallel()
	_, err := b.SubscribeToSOLStaking(context.Background(), 0)
	require.ErrorIs(t, err, order.ErrAmountBelowMin)

	sharedtestvalues.SkipTestIfCredentialsUnset(t, b, canManipulateRealOrders)
	result, err := b.SubscribeToSOLStaking(context.Background(), 1.2)
	require.NoError(t, err)
	assert.NotNil(t, result)
}

func TestRedeemSOL(t *testing.T) {
	t.Parallel()
	_, err := b.RedeemSOL(context.Background(), 0)
	require.ErrorIs(t, err, order.ErrAmountBelowMin)

	sharedtestvalues.SkipTestIfCredentialsUnset(t, b, canManipulateRealOrders)
	result, err := b.RedeemSOL(context.Background(), 1.2)
	require.NoError(t, err)
	assert.NotNil(t, result)
}

func TestClaimBoostRewards(t *testing.T) {
	t.Parallel()
	sharedtestvalues.SkipTestIfCredentialsUnset(t, b, canManipulateRealOrders)
	result, err := b.ClaimBoostRewards(context.Background())
	require.NoError(t, err)
	assert.NotNil(t, result)
}

func TestGetSOLStakingHistory(t *testing.T) {
	t.Parallel()
	sharedtestvalues.SkipTestIfCredentialsUnset(t, b)
	result, err := b.GetSOLStakingHistory(context.Background(), time.Now().Add(-time.Hour*30), time.Now(), 0, 100)
	require.NoError(t, err)
	assert.NotNil(t, result)
}

func TestGetSOLRedemptionHistory(t *testing.T) {
	t.Parallel()
	sharedtestvalues.SkipTestIfCredentialsUnset(t, b)
	result, err := b.GetSOLRedemptionHistory(context.Background(), time.Now().Add(-time.Hour*30), time.Now(), 0, 100)
	require.NoError(t, err)
	assert.NotNil(t, result)
}

func TestGetBNSOLRewardsHistory(t *testing.T) {
	t.Parallel()
	sharedtestvalues.SkipTestIfCredentialsUnset(t, b)
	result, err := b.GetBNSOLRewardsHistory(context.Background(), time.Now().Add(-time.Hour*30), time.Now(), 0, 100)
	require.NoError(t, err)
	assert.NotNil(t, result)
}

func TestGetBNSOLRateHistory(t *testing.T) {
	t.Parallel()
	sharedtestvalues.SkipTestIfCredentialsUnset(t, b)
	result, err := b.GetBNSOLRateHistory(context.Background(), time.Now().Add(-time.Hour*30), time.Now(), 0, 100)
	require.NoError(t, err)
	assert.NotNil(t, result)
}

func TestGetBoostRewardsHistory(t *testing.T) {
	t.Parallel()
	_, err := b.GetBoostRewardsHistory(context.Background(), "", time.Now().Add(-time.Hour*30), time.Now(), 0, 100)
	require.ErrorIs(t, err, errRewardTypeMissing)

	sharedtestvalues.SkipTestIfCredentialsUnset(t, b)
	result, err := b.GetBoostRewardsHistory(context.Background(), "CLAIM", time.Now().Add(-time.Hour*30), time.Now(), 0, 100)
	require.NoError(t, err)
	assert.NotNil(t, result)
}

func TestGetUnclaimedRewards(t *testing.T) {
	t.Parallel()
	sharedtestvalues.SkipTestIfCredentialsUnset(t, b)
	result, err := b.GetUnclaimedRewards(context.Background())
	require.NoError(t, err)
	assert.NotNil(t, result)
}

func TestAcquiringAlgorithm(t *testing.T) {
	t.Parallel()
	result, err := b.AcquiringAlgorithm(context.Background())
	require.NoError(t, err)
	assert.NotNil(t, result)
}

func TestGetCoinNames(t *testing.T) {
	t.Parallel()
	result, err := b.GetCoinNames(context.Background())
	require.NoError(t, err)
	assert.NotNil(t, result)
}

func TestGetDetailMinerList(t *testing.T) {
	t.Parallel()
	_, err := b.GetDetailMinerList(context.Background(), "sha256", "", "bhdc1.16A10404B")
	require.ErrorIs(t, err, errNameRequired)
	_, err = b.GetDetailMinerList(context.Background(), "", "sams", "bhdc1.16A10404B")
	require.ErrorIs(t, err, errTransferAlgorithmRequired)
	_, err = b.GetDetailMinerList(context.Background(), "sha256", "sams", "")
	require.ErrorIs(t, err, errNameRequired)

	sharedtestvalues.SkipTestIfCredentialsUnset(t, b)
	result, err := b.GetDetailMinerList(context.Background(), "sha256", "sams", "bhdc1.16A10404B")
	require.NoError(t, err)
	assert.NotNil(t, result)
}

func TestGetMinersList(t *testing.T) {
	t.Parallel()
	_, err := b.GetMinersList(context.Background(), "", "sams", true, 0, 10, 10)
	require.ErrorIs(t, err, errTransferAlgorithmRequired)
	_, err = b.GetMinersList(context.Background(), "sha256", "", true, 0, 10, 10)
	require.ErrorIs(t, err, errNameRequired)

	sharedtestvalues.SkipTestIfCredentialsUnset(t, b)
	result, err := b.GetMinersList(context.Background(), "sha256", "sams", true, 0, 10, 10)
	require.NoError(t, err)
	assert.NotNil(t, result)
}

func TestGetEarningList(t *testing.T) {
	t.Parallel()
	sharedtestvalues.SkipTestIfCredentialsUnset(t, b)
	result, err := b.GetEarningList(context.Background(), "sha256", "sams", currency.ETH, time.Time{}, time.Time{}, 0, 10)
	require.NoError(t, err)
	assert.NotNil(t, result)
}

func TestExtraBonousList(t *testing.T) {
	t.Parallel()
	_, err := b.ExtraBonousList(context.Background(), "", "sams", currency.ETH, time.Time{}, time.Time{}, 0, 10)
	require.ErrorIs(t, err, errTransferAlgorithmRequired)
	_, err = b.ExtraBonousList(context.Background(), "sha256", "", currency.ETH, time.Time{}, time.Time{}, 0, 10)
	require.ErrorIs(t, err, errUsernameRequired)

	sharedtestvalues.SkipTestIfCredentialsUnset(t, b)
	result, err := b.ExtraBonousList(context.Background(), "sha256", "sams", currency.ETH, time.Time{}, time.Time{}, 0, 10)
	require.NoError(t, err)
	assert.NotNil(t, result)
}

func TestGetHashrateRescaleList(t *testing.T) {
	t.Parallel()
	sharedtestvalues.SkipTestIfCredentialsUnset(t, b)
	result, err := b.GetHashrateRescaleList(context.Background(), 10, 20)
	require.NoError(t, err)
	assert.NotNil(t, result)
}

func TestGetHashrateRescaleDetail(t *testing.T) {
	t.Parallel()
	_, err := b.GetHashRateRescaleDetail(context.Background(), "", "sams", 10, 20)
	require.ErrorIs(t, err, errConfigIDRequired)
	_, err = b.GetHashRateRescaleDetail(context.Background(), "168", "", 10, 20)
	require.ErrorIs(t, err, errUsernameRequired)

	sharedtestvalues.SkipTestIfCredentialsUnset(t, b)
	result, err := b.GetHashRateRescaleDetail(context.Background(), "168", "sams", 10, 20)
	require.NoError(t, err)
	assert.NotNil(t, result)
}

func TestHashrateRescaleRequest(t *testing.T) {
	t.Parallel()
	_, err := b.HashRateRescaleRequest(context.Background(), "", "sha256", "S19pro", time.Time{}, time.Time{}, 10000)
	require.ErrorIs(t, err, errUsernameRequired)
	_, err = b.HashRateRescaleRequest(context.Background(), "sams", "", "S19pro", time.Time{}, time.Time{}, 10000)
	require.ErrorIs(t, err, errTransferAlgorithmRequired)
	_, err = b.HashRateRescaleRequest(context.Background(), "sams", "sha256", "S19pro", time.Now(), time.Time{}, 10000)
	require.ErrorIs(t, err, common.ErrDateUnset)
	_, err = b.HashRateRescaleRequest(context.Background(), "sams", "sha256", "", time.Now().Add(-time.Hour*240), time.Now(), 10000)
	require.ErrorIs(t, err, errAccountRequired)
	_, err = b.HashRateRescaleRequest(context.Background(), "sams", "sha256", "S19pro", time.Now().Add(-time.Hour*240), time.Now(), 0)
	require.ErrorIs(t, err, errHashRateRequired)

	sharedtestvalues.SkipTestIfCredentialsUnset(t, b, canManipulateRealOrders)
	result, err := b.HashRateRescaleRequest(context.Background(), "sams", "sha256", "S19pro", time.Time{}, time.Time{}, 10000)
	require.NoError(t, err)
	assert.NotNil(t, result)
}

func TestCancelHashrateRescaleConfiguration(t *testing.T) {
	t.Parallel()
	_, err := b.CancelHashrateRescaleConfiguration(context.Background(), "", "sams")
	require.ErrorIs(t, err, errConfigIDRequired)
	_, err = b.CancelHashrateRescaleConfiguration(context.Background(), "189", "")
	require.ErrorIs(t, err, errUsernameRequired)

	sharedtestvalues.SkipTestIfCredentialsUnset(t, b, canManipulateRealOrders)
	result, err := b.CancelHashrateRescaleConfiguration(context.Background(), "189", "sams")
	require.NoError(t, err)
	assert.NotNil(t, result)
}

func TestStatisticsList(t *testing.T) {
	t.Parallel()
	_, err := b.StatisticsList(context.Background(), "", "sams")
	require.ErrorIs(t, err, errTransferAlgorithmRequired)
	_, err = b.StatisticsList(context.Background(), "sha256", "")
	require.ErrorIs(t, err, errUsernameRequired)

	sharedtestvalues.SkipTestIfCredentialsUnset(t, b)
	result, err := b.StatisticsList(context.Background(), "sha256", "sams")
	require.NoError(t, err)
	assert.NotNil(t, result)
}

func TestGetAccountList(t *testing.T) {
	t.Parallel()
	_, err := b.GetAccountList(context.Background(), "", "sams")
	require.ErrorIs(t, err, errTransferAlgorithmRequired)
	_, err = b.GetAccountList(context.Background(), "sha256", "")
	require.ErrorIs(t, err, errUsernameRequired)

	sharedtestvalues.SkipTestIfCredentialsUnset(t, b)
	result, err := b.GetAccountList(context.Background(), "sha256", "sams")
	require.NoError(t, err)
	assert.NotNil(t, result)
}

func TestGetMiningAccountEarningRate(t *testing.T) {
	t.Parallel()
	_, err := b.GetMiningAccountEarningRate(context.Background(), "", time.Now().Add(-time.Hour*240), time.Now(), 0, 10)
	require.ErrorIs(t, err, errTransferAlgorithmRequired)

	sharedtestvalues.SkipTestIfCredentialsUnset(t, b)
	result, err := b.GetMiningAccountEarningRate(context.Background(), "sha256", time.Now().Add(-time.Hour*240), time.Now(), 0, 10)
	require.NoError(t, err)
	assert.NotNil(t, result)
}

func TestNewFuturesAccountTransfer(t *testing.T) {
	t.Parallel()
	_, err := b.NewFuturesAccountTransfer(context.Background(), currency.EMPTYCODE, 0.001, 2)
	require.ErrorIs(t, err, currency.ErrCurrencyCodeEmpty)
	_, err = b.NewFuturesAccountTransfer(context.Background(), currency.ETH, 0, 2)
	require.ErrorIs(t, err, order.ErrAmountBelowMin)
	_, err = b.NewFuturesAccountTransfer(context.Background(), currency.ETH, 0.001, 0)
	require.ErrorIs(t, err, errTransferTypeRequired)

	sharedtestvalues.SkipTestIfCredentialsUnset(t, b, canManipulateRealOrders)
	result, err := b.NewFuturesAccountTransfer(context.Background(), currency.ETH, 0.001, 2)
	require.NoError(t, err)
	assert.NotNil(t, result)
}

func TestGetFuturesAccountTransactionHistoryList(t *testing.T) {
	t.Parallel()
	_, err := b.GetFuturesAccountTransactionHistoryList(context.Background(), currency.BTC, time.Time{}, time.Time{}, 10, 20)
	require.ErrorIs(t, err, errStartTimeRequired)

	sharedtestvalues.SkipTestIfCredentialsUnset(t, b, canManipulateRealOrders)
	result, err := b.GetFuturesAccountTransactionHistoryList(context.Background(), currency.BTC, time.Now().Add(-time.Hour*20), time.Time{}, 10, 20)
	require.NoError(t, err)
	assert.NotNil(t, result)
}

func TestGetFutureTickLevelOrderbookHistoricalDataDownloadLink(t *testing.T) {
	t.Parallel()
	_, err := b.GetFutureTickLevelOrderbookHistoricalDataDownloadLink(context.Background(), "", "T_DEPTH", time.Now().Add(-time.Hour*48), time.Now().Add(-time.Hour*3))
	require.ErrorIs(t, err, currency.ErrSymbolStringEmpty)
	_, err = b.GetFutureTickLevelOrderbookHistoricalDataDownloadLink(context.Background(), "BTCUSDT", "T_DEPTH", time.Time{}, time.Time{})
	require.ErrorIs(t, err, errStartTimeRequired)

	sharedtestvalues.SkipTestIfCredentialsUnset(t, b)
	result, err := b.GetFutureTickLevelOrderbookHistoricalDataDownloadLink(context.Background(), "BTCUSDT", "T_DEPTH", time.Now().Add(-time.Hour*48), time.Now().Add(-time.Hour*3))
	require.NoError(t, err)
	assert.NotNil(t, result)
}

func TestVolumeParticipationNewOrder(t *testing.T) {
	t.Parallel()
	_, err := b.VolumeParticipationNewOrder(context.Background(), &VolumeParticipationOrderParams{})
	require.ErrorIs(t, err, common.ErrEmptyParams)
	_, err = b.VolumeParticipationNewOrder(context.Background(), &VolumeParticipationOrderParams{Urgency: "HIGH"})
	require.ErrorIs(t, err, currency.ErrSymbolStringEmpty)
	_, err = b.VolumeParticipationNewOrder(context.Background(), &VolumeParticipationOrderParams{
		Symbol:       "BTCUSDT",
		PositionSide: "BOTH",
	})
	require.ErrorIs(t, err, order.ErrSideIsInvalid)
	_, err = b.VolumeParticipationNewOrder(context.Background(), &VolumeParticipationOrderParams{
		Symbol:       "BTCUSDT",
		Side:         order.Sell.String(),
		PositionSide: "BOTH",
	})
	require.ErrorIs(t, err, order.ErrAmountBelowMin)
	_, err = b.VolumeParticipationNewOrder(context.Background(), &VolumeParticipationOrderParams{
		Symbol:       "BTCUSDT",
		Side:         order.Sell.String(),
		PositionSide: "BOTH",
		Quantity:     0.012,
	})
	require.ErrorIs(t, err, errPossibleValuesRequired)

	sharedtestvalues.SkipTestIfCredentialsUnset(t, b, canManipulateRealOrders)
	result, err := b.VolumeParticipationNewOrder(context.Background(), &VolumeParticipationOrderParams{
		Symbol:       "BTCUSDT",
		Side:         order.Sell.String(),
		PositionSide: "BOTH",
		Quantity:     0.012,
		Urgency:      "HIGH",
	})
	require.NoError(t, err)
	assert.NotNil(t, result)
}

func TestTWAPOrder(t *testing.T) {
	t.Parallel()
	_, err := b.FuturesTWAPOrder(context.Background(), &TWAPOrderParams{})
	require.ErrorIs(t, err, common.ErrEmptyParams)
	_, err = b.FuturesTWAPOrder(context.Background(), &TWAPOrderParams{
		Duration: 1000,
	})
	require.ErrorIs(t, err, currency.ErrSymbolStringEmpty)
	_, err = b.FuturesTWAPOrder(context.Background(), &TWAPOrderParams{
		Symbol: "BTCUSDT",
	})
	require.ErrorIs(t, err, order.ErrSideIsInvalid)
	_, err = b.FuturesTWAPOrder(context.Background(), &TWAPOrderParams{
		Symbol: "BTCUSDT",
		Side:   order.Sell.String(),
	})
	require.ErrorIs(t, err, order.ErrAmountBelowMin)
	_, err = b.FuturesTWAPOrder(context.Background(), &TWAPOrderParams{
		Symbol:   "BTCUSDT",
		Side:     order.Sell.String(),
		Quantity: 0.012,
	})
	require.ErrorIs(t, err, errDurationRequired)

	sharedtestvalues.SkipTestIfCredentialsUnset(t, b, canManipulateRealOrders)
	result, err := b.FuturesTWAPOrder(context.Background(), &TWAPOrderParams{
		Symbol:       "BTCUSDT",
		Side:         order.Sell.String(),
		PositionSide: "BOTH",
		Quantity:     0.012,
		Duration:     1000,
	})
	require.NoError(t, err)
	assert.NotNil(t, result)
}

func TestCancelAlgoOrder(t *testing.T) {
	t.Parallel()
	_, err := b.CancelFuturesAlgoOrder(context.Background(), 0)
	require.ErrorIs(t, err, order.ErrOrderIDNotSet)

	sharedtestvalues.SkipTestIfCredentialsUnset(t, b, canManipulateRealOrders)
	result, err := b.CancelFuturesAlgoOrder(context.Background(), 1234)
	require.NoError(t, err)
	assert.NotNil(t, result)
}

func TestGetCurrentAlgoOpenOrders(t *testing.T) {
	t.Parallel()
	sharedtestvalues.SkipTestIfCredentialsUnset(t, b)
	result, err := b.GetFuturesCurrentAlgoOpenOrders(context.Background())
	require.NoError(t, err)
	assert.NotNil(t, result)
}

func TestGetHistoricalAlgoOrders(t *testing.T) {
	t.Parallel()
	sharedtestvalues.SkipTestIfCredentialsUnset(t, b)
	result, err := b.GetFuturesHistoricalAlgoOrders(context.Background(), "BNBUSDT", "BUY", time.Time{}, time.Time{}, 10, 100)
	require.NoError(t, err)
	assert.NotNil(t, result)
}

func TestGetSubOrders(t *testing.T) {
	t.Parallel()
	_, err := b.GetFuturesSubOrders(context.Background(), 0, 0, 40)
	require.ErrorIs(t, err, order.ErrOrderIDNotSet)

	sharedtestvalues.SkipTestIfCredentialsUnset(t, b)
	result, err := b.GetFuturesSubOrders(context.Background(), 1234, 0, 40)
	require.NoError(t, err)
	assert.NotNil(t, result)
}

func TestTWAPNewOrder(t *testing.T) {
	t.Parallel()
	_, err := b.SpotTWAPNewOrder(context.Background(), &SpotTWAPOrderParam{})
	require.ErrorIs(t, err, common.ErrEmptyParams)
	_, err = b.SpotTWAPNewOrder(context.Background(), &SpotTWAPOrderParam{
		Duration: 86400})
	require.ErrorIs(t, err, currency.ErrSymbolStringEmpty)
	_, err = b.SpotTWAPNewOrder(context.Background(), &SpotTWAPOrderParam{
		Symbol: "BTCUSDT"})
	require.ErrorIs(t, err, order.ErrSideIsInvalid)
	_, err = b.SpotTWAPNewOrder(context.Background(), &SpotTWAPOrderParam{
		Symbol: "BTCUSDT", Side: order.Sell.String()})
	require.ErrorIs(t, err, order.ErrAmountBelowMin)
	_, err = b.SpotTWAPNewOrder(context.Background(), &SpotTWAPOrderParam{
		Symbol: "BTCUSDT", Side: order.Sell.String(), Quantity: 0.012})
	require.ErrorIs(t, err, errDurationRequired)

	sharedtestvalues.SkipTestIfCredentialsUnset(t, b, canManipulateRealOrders)
	result, err := b.SpotTWAPNewOrder(context.Background(), &SpotTWAPOrderParam{
		Symbol:   "BTCUSDT",
		Side:     order.Sell.String(),
		Quantity: 0.012,
		Duration: 86400,
	})
	require.NoError(t, err)
	assert.NotNil(t, result)
}

func TestCancelSpotAlgoOrder(t *testing.T) {
	t.Parallel()
	sharedtestvalues.SkipTestIfCredentialsUnset(t, b, canManipulateRealOrders)
	result, err := b.CancelSpotAlgoOrder(context.Background(), 1234)
	require.NoError(t, err)
	assert.NotNil(t, result)
}

func TestGetCurrentSpotAlgoOpenOrder(t *testing.T) {
	t.Parallel()
	sharedtestvalues.SkipTestIfCredentialsUnset(t, b)
	result, err := b.GetCurrentSpotAlgoOpenOrder(context.Background())
	require.NoError(t, err)
	assert.NotNil(t, result)
}

func TestGetSpotHistoricalAlgoOrders(t *testing.T) {
	t.Parallel()
	sharedtestvalues.SkipTestIfCredentialsUnset(t, b)
	result, err := b.GetSpotHistoricalAlgoOrders(context.Background(), "BNBUSDT", "BUY", time.Time{}, time.Time{}, 10, 100)
	require.NoError(t, err)
	assert.NotNil(t, result)
}

func TestGetSpotSubOrders(t *testing.T) {
	t.Parallel()
	sharedtestvalues.SkipTestIfCredentialsUnset(t, b)
	result, err := b.GetSpotSubOrders(context.Background(), 1234, 0, 40)
	require.NoError(t, err)
	assert.NotNil(t, result)
}

func TestGetClassicPortfolioMarginAccountInfo(t *testing.T) {
	t.Parallel()
	sharedtestvalues.SkipTestIfCredentialsUnset(t, b)
	result, err := b.GetClassicPortfolioMarginAccountInfo(context.Background())
	require.NoError(t, err)
	assert.NotNil(t, result)
}

func TestGetClassicPortfolioMarginCollateralRate(t *testing.T) {
	t.Parallel()
	sharedtestvalues.SkipTestIfCredentialsUnset(t, b)
	result, err := b.GetClassicPortfolioMarginCollateralRate(context.Background())
	require.NoError(t, err)
	assert.NotNil(t, result)
}

func TestGetClassicPortfolioMarginBankruptacyLoanAmount(t *testing.T) {
	t.Parallel()
	sharedtestvalues.SkipTestIfCredentialsUnset(t, b)
	result, err := b.GetClassicPortfolioMarginBankruptacyLoanAmount(context.Background())
	require.NoError(t, err)
	assert.NotNil(t, result)
}

func TestRepayClassicPMBankruptacyLoan(t *testing.T) {
	t.Parallel()
	sharedtestvalues.SkipTestIfCredentialsUnset(t, b, canManipulateRealOrders)
	result, err := b.RepayClassicPMBankruptacyLoan(context.Background(), "SPOT")
	require.NoError(t, err)
	assert.NotNil(t, result)
}

func TestGetClassicPMNegativeBalanceInterestHistory(t *testing.T) {
	t.Parallel()
	sharedtestvalues.SkipTestIfCredentialsUnset(t, b)
	result, err := b.GetClassicPMNegativeBalanceInterestHistory(context.Background(), currency.ETH, time.Now().Add(-time.Hour*48*100), time.Now(), 0)
	require.NoError(t, err)
	assert.NotNil(t, result)
}

func TestGetPMAssetIndexPrice(t *testing.T) {
	t.Parallel()
	sharedtestvalues.SkipTestIfCredentialsUnset(t, b)
	result, err := b.GetPMAssetIndexPrice(context.Background(), currency.ETH)
	require.NoError(t, err)
	assert.NotNil(t, result)
}

func TestClassicPMFundAutoCollection(t *testing.T) {
	t.Parallel()
	sharedtestvalues.SkipTestIfCredentialsUnset(t, b, canManipulateRealOrders)
	result, err := b.ClassicPMFundAutoCollection(context.Background())
	require.NoError(t, err)
	assert.NotNil(t, result)
}

func TestClassicFundCollectionByAsset(t *testing.T) {
	t.Parallel()
	_, err := b.ClassicFundCollectionByAsset(context.Background(), currency.EMPTYCODE)
	require.ErrorIs(t, err, currency.ErrCurrencyCodeEmpty)

	sharedtestvalues.SkipTestIfCredentialsUnset(t, b, canManipulateRealOrders)
	result, err := b.ClassicFundCollectionByAsset(context.Background(), currency.LTC)
	require.NoError(t, err)
	assert.NotNil(t, result)
}

func TestChangeAutoRepayFuturesStatusClassic(t *testing.T) {
	t.Parallel()
	sharedtestvalues.SkipTestIfCredentialsUnset(t, b, canManipulateRealOrders)
	result, err := b.ChangeAutoRepayFuturesStatusClassic(context.Background(), false)
	require.NoError(t, err)
	assert.NotNil(t, result)
}

func TestGetAutoRepayFuturesStatusClassic(t *testing.T) {
	t.Parallel()
	sharedtestvalues.SkipTestIfCredentialsUnset(t, b)
	result, err := b.GetAutoRepayFuturesStatusClassic(context.Background())
	require.NoError(t, err)
	assert.NotNil(t, result)
}

func TestRepayFuturesNegativeBalanceClassic(t *testing.T) {
	t.Parallel()
	sharedtestvalues.SkipTestIfCredentialsUnset(t, b, canManipulateRealOrders)
	result, err := b.RepayFuturesNegativeBalanceClassic(context.Background())
	require.NoError(t, err)
	assert.NotNil(t, result)
}

func TestGetPortfolioMarginAssetLeverage(t *testing.T) {
	t.Parallel()
	sharedtestvalues.SkipTestIfCredentialsUnset(t, b)
	result, err := b.GetPortfolioMarginAssetLeverage(context.Background())
	require.NoError(t, err)
	assert.NotNil(t, result)
}

func TestGetUserNegativeBalanceAutoExchangeRecord(t *testing.T) {
	t.Parallel()
	sharedtestvalues.SkipTestIfCredentialsUnset(t, b)
	_, err := b.GetUserNegativeBalanceAutoExchangeRecord(context.Background(), time.Time{}, time.Time{})
	require.ErrorIs(t, err, errStartAndEndTimeRequired)

	sharedtestvalues.SkipTestIfCredentialsUnset(t, b)
	result, err := b.GetUserNegativeBalanceAutoExchangeRecord(context.Background(), time.Now().Add(-time.Hour*24), time.Now())
	require.NoError(t, err)
	assert.NotNil(t, result)
}

func TestGetBLVTInfo(t *testing.T) {
	t.Parallel()
	sharedtestvalues.SkipTestIfCredentialsUnset(t, b)
	result, err := b.GetBLVTInfo(context.Background(), "BTCDOWN")
	require.NoError(t, err)
	assert.NotNil(t, result)
}

func TestSubscribeBLVT(t *testing.T) {
	t.Parallel()
	_, err := b.SubscribeBLVT(context.Background(), "", 0.011)
	require.ErrorIs(t, err, errNameRequired)
	_, err = b.SubscribeBLVT(context.Background(), "BTCUP", 0)
	require.ErrorIs(t, err, errCostRequired)

	sharedtestvalues.SkipTestIfCredentialsUnset(t, b, canManipulateRealOrders)
	result, err := b.SubscribeBLVT(context.Background(), "BTCUP", 0.011)
	require.NoError(t, err)
	assert.NotNil(t, result)
}

func TestGetSusbcriptionRecords(t *testing.T) {
	t.Parallel()
	sharedtestvalues.SkipTestIfCredentialsUnset(t, b)
	result, err := b.GetSusbcriptionRecords(context.Background(), "BTCDOWN", time.Time{}, time.Time{}, 10, 20)
	require.NoError(t, err)
	assert.NotNil(t, result)
}

func TestRedeemBLVT(t *testing.T) {
	t.Parallel()
	_, err := b.RedeemBLVT(context.Background(), "", 2)
	require.ErrorIs(t, err, currency.ErrSymbolStringEmpty)

	_, err = b.RedeemBLVT(context.Background(), "BTCUSDT", 0)
	require.ErrorIs(t, err, order.ErrAmountBelowMin)

	sharedtestvalues.SkipTestIfCredentialsUnset(t, b)
	result, err := b.RedeemBLVT(context.Background(), "BTCUSDT", 2)
	require.NoError(t, err)
	assert.NotNil(t, result)
}

func TestGetRedemptionRecord(t *testing.T) {
	t.Parallel()
	sharedtestvalues.SkipTestIfCredentialsUnset(t, b)
	result, err := b.GetRedemptionRecord(context.Background(), "BTCDOWN", time.Time{}, time.Time{}, 0, 20)
	require.NoError(t, err)
	assert.NotNil(t, result)
}

func TestGetBLVTUserLimitInfo(t *testing.T) {
	t.Parallel()
	sharedtestvalues.SkipTestIfCredentialsUnset(t, b)
	result, err := b.GetBLVTUserLimitInfo(context.Background(), "")
	require.NoError(t, err)
	assert.NotNil(t, result)
}

func TestGetFiatDepositAndWithdrawalHistory(t *testing.T) {
	t.Parallel()
	_, err := b.GetFiatDepositAndWithdrawalHistory(context.Background(), time.Time{}, time.Time{}, -5, 0, 50)
	require.ErrorIs(t, err, errInvalidTransactionType)

	sharedtestvalues.SkipTestIfCredentialsUnset(t, b)
	result, err := b.GetFiatDepositAndWithdrawalHistory(context.Background(), time.Time{}, time.Time{}, 1, 0, 50)
	require.NoError(t, err)
	assert.NotNil(t, result)
}

func TestGetFiatPaymentHistory(t *testing.T) {
	t.Parallel()
	_, err := b.GetFiatPaymentHistory(context.Background(), time.Time{}, time.Time{}, -1, 0, 50)
	require.ErrorIs(t, err, errInvalidTransactionType)

	sharedtestvalues.SkipTestIfCredentialsUnset(t, b)
	result, err := b.GetFiatPaymentHistory(context.Background(), time.Time{}, time.Time{}, 1, 0, 50)
	require.NoError(t, err)
	assert.NotNil(t, result)
}

func TestGetC2CTradeHistory(t *testing.T) {
	t.Parallel()
	_, err := b.GetC2CTradeHistory(context.Background(), "", time.Time{}, time.Time{}, 0, 50)
	require.ErrorIs(t, err, errTradeTypeRequired)

	sharedtestvalues.SkipTestIfCredentialsUnset(t, b)
	result, err := b.GetC2CTradeHistory(context.Background(), order.Sell.String(), time.Time{}, time.Time{}, 0, 50)
	require.NoError(t, err)
	assert.NotNil(t, result)
}

func TestGetVIPLoanOngoingOrders(t *testing.T) {
	t.Parallel()
	sharedtestvalues.SkipTestIfCredentialsUnset(t, b)
	result, err := b.GetVIPLoanOngoingOrders(context.Background(), 1232, 21231, 0, 10, currency.BTC, currency.ETH)
	require.NoError(t, err)
	assert.NotNil(t, result)
}

func TestGetVIPLoanRepay(t *testing.T) {
	t.Parallel()
	_, err := b.VIPLoanRepay(context.Background(), 0, 0.2)
	require.ErrorIs(t, err, order.ErrOrderIDNotSet)
	_, err = b.VIPLoanRepay(context.Background(), 1234, 0)
	require.ErrorIs(t, err, order.ErrAmountBelowMin)

	sharedtestvalues.SkipTestIfCredentialsUnset(t, b, canManipulateRealOrders)
	result, err := b.VIPLoanRepay(context.Background(), 1234, 0.2)
	require.NoError(t, err)
	assert.NotNil(t, result)
}

func TestGetPayTradeHistory(t *testing.T) {
	t.Parallel()
	sharedtestvalues.SkipTestIfCredentialsUnset(t, b)
	result, err := b.GetPayTradeHistory(context.Background(), time.Now().Add(-time.Hour*480), time.Now().Add(-time.Hour*24), 10)
	require.NoError(t, err)
	assert.NotNil(t, result)
}

func TestGetAllConvertPairs(t *testing.T) {
	t.Parallel()
	_, err := b.GetAllConvertPairs(context.Background(), currency.EMPTYCODE, currency.EMPTYCODE)
	require.ErrorIs(t, err, currency.ErrCurrencyCodeEmpty)

	result, err := b.GetAllConvertPairs(context.Background(), currency.BTC, currency.EMPTYCODE)
	require.NoError(t, err)
	assert.NotNil(t, result)
}

func TestGetOrderQuantityPrecisionPerAsset(t *testing.T) {
	t.Parallel()
	sharedtestvalues.SkipTestIfCredentialsUnset(t, b)
	result, err := b.GetOrderQuantityPrecisionPerAsset(context.Background())
	require.NoError(t, err)
	assert.NotNil(t, result)
}

func TestSendQuoteRequest(t *testing.T) {
	t.Parallel()
	_, err := b.SendQuoteRequest(context.Background(), currency.EMPTYCODE, currency.USDT, 10, 20, "FUNDING", "1m")
	require.ErrorIs(t, err, currency.ErrCurrencyCodeEmpty)
	_, err = b.SendQuoteRequest(context.Background(), currency.BTC, currency.EMPTYCODE, 10, 20, "FUNDING", "1m")
	require.ErrorIs(t, err, currency.ErrCurrencyCodeEmpty)
	_, err = b.SendQuoteRequest(context.Background(), currency.BTC, currency.USDT, 0, 0, "FUNDING", "1m")
	require.ErrorIs(t, err, order.ErrAmountIsInvalid)

	sharedtestvalues.SkipTestIfCredentialsUnset(t, b, canManipulateRealOrders)
	result, err := b.SendQuoteRequest(context.Background(), currency.BTC, currency.USDT, 10, 20, "FUNDING", "1m")
	require.NoError(t, err)
	assert.NotNil(t, result)
}

func TestAcceptQuote(t *testing.T) {
	t.Parallel()
	_, err := b.AcceptQuote(context.Background(), "")
	require.ErrorIs(t, err, errQuoteIDRequired)

	sharedtestvalues.SkipTestIfCredentialsUnset(t, b, canManipulateRealOrders)
	result, err := b.AcceptQuote(context.Background(), "933256278426274426")
	require.NoError(t, err)
	assert.NotNil(t, result)
}

func TestGetConvertOrderStatus(t *testing.T) {
	t.Parallel()
	sharedtestvalues.SkipTestIfCredentialsUnset(t, b)
	result, err := b.GetConvertOrderStatus(context.Background(), "933256278426274426", "")
	require.NoError(t, err)
	assert.NotNil(t, result)
}

func TestPlaceLimitOrder(t *testing.T) {
	t.Parallel()
	arg := &ConvertPlaceLimitOrderParam{}
	_, err := b.PlaceLimitOrder(context.Background(), arg)
	require.ErrorIs(t, err, common.ErrEmptyParams)

	arg.ExpiredType = "7_D"
	_, err = b.PlaceLimitOrder(context.Background(), arg)
	require.ErrorIs(t, err, currency.ErrCurrencyCodeEmpty)

	arg.BaseAsset = currency.BTC
	arg.QuoteAsset = currency.ETH
	_, err = b.PlaceLimitOrder(context.Background(), arg)
	require.ErrorIs(t, err, order.ErrPriceBelowMin)

	arg.LimitPrice = 0.0122
	_, err = b.PlaceLimitOrder(context.Background(), arg)
	require.ErrorIs(t, err, order.ErrSideIsInvalid)

	arg.Side = order.Sell.String()
	arg.ExpiredType = ""
	_, err = b.PlaceLimitOrder(context.Background(), arg)
	require.ErrorIs(t, err, errExpiredTypeRequired)

	sharedtestvalues.SkipTestIfCredentialsUnset(t, b, canManipulateRealOrders)
	result, err := b.PlaceLimitOrder(context.Background(), &ConvertPlaceLimitOrderParam{
		BaseAsset:   currency.BTC,
		QuoteAsset:  currency.ETH,
		LimitPrice:  0.0122,
		Side:        order.Sell.String(),
		ExpiredType: "7_D",
	})
	require.NoError(t, err)
	assert.NotNil(t, result)
}

func TestCancelLimitOrder(t *testing.T) {
	t.Parallel()
	_, err := b.CancelLimitOrder(context.Background(), "")
	require.ErrorIs(t, err, order.ErrOrderIDNotSet)

	sharedtestvalues.SkipTestIfCredentialsUnset(t, b, canManipulateRealOrders)
	result, err := b.CancelLimitOrder(context.Background(), "123434")
	require.NoError(t, err)
	assert.NotNil(t, result)
}

func TestGetLimitOpenOrders(t *testing.T) {
	t.Parallel()
	sharedtestvalues.SkipTestIfCredentialsUnset(t, b)
	result, err := b.GetLimitOpenOrders(context.Background())
	require.NoError(t, err)
	assert.NotNil(t, result)
}

func TestGetConvertTradeHistory(t *testing.T) {
	t.Parallel()
	sharedtestvalues.SkipTestIfCredentialsUnset(t, b)
	result, err := b.GetConvertTradeHistory(context.Background(), time.Now().Add(-time.Hour*240), time.Now().Add(-time.Hour*120), 10)
	require.NoError(t, err)
	assert.NotNil(t, result)
}

func TestGetSpotRebateHistoryRecords(t *testing.T) {
	t.Parallel()
	sharedtestvalues.SkipTestIfCredentialsUnset(t, b)
	result, err := b.GetSpotRebateHistoryRecords(context.Background(), time.Now().Add(-time.Hour*240), time.Now().Add(-time.Hour*120), 10)
	require.NoError(t, err)
	assert.NotNil(t, result)
}

func TestGetNFTTransactionHistory(t *testing.T) {
	t.Parallel()
	_, err := b.GetNFTTransactionHistory(context.Background(), -1, time.Now().Add(-time.Hour*240), time.Now().Add(-time.Hour*120), 10, 40)
	require.ErrorIs(t, err, order.ErrUnsupportedOrderType)

	sharedtestvalues.SkipTestIfCredentialsUnset(t, b)
	result, err := b.GetNFTTransactionHistory(context.Background(), 1, time.Now().Add(-time.Hour*240), time.Now().Add(-time.Hour*120), 10, 40)
	require.NoError(t, err)
	assert.NotNil(t, result)
}

func TestGetNFTDepositHistory(t *testing.T) {
	t.Parallel()
	sharedtestvalues.SkipTestIfCredentialsUnset(t, b)
	result, err := b.GetNFTDepositHistory(context.Background(), time.Now().Add(-time.Hour*240), time.Now().Add(-time.Hour*120), 10, 40)
	require.NoError(t, err)
	assert.NotNil(t, result)
}

func TestGetNFTWithdrawalHistory(t *testing.T) {
	t.Parallel()
	sharedtestvalues.SkipTestIfCredentialsUnset(t, b)
	result, err := b.GetNFTWithdrawalHistory(context.Background(), time.Now().Add(-time.Hour*240), time.Now().Add(-time.Hour*120), 10, 40)
	require.NoError(t, err)
	assert.NotNil(t, result)
}

func TestGetNFTAsset(t *testing.T) {
	t.Parallel()
	sharedtestvalues.SkipTestIfCredentialsUnset(t, b)
	result, err := b.GetNFTAsset(context.Background(), 10, 20)
	require.NoError(t, err)
	assert.NotNil(t, result)
}

func TestCreateSingleTokenGiftCard(t *testing.T) {
	t.Parallel()
	_, err := b.CreateSingleTokenGiftCard(context.Background(), currency.EMPTYCODE, 0.1234)
	require.ErrorIs(t, err, currency.ErrCurrencyCodeEmpty)
	_, err = b.CreateSingleTokenGiftCard(context.Background(), currency.BUSD, 0)
	require.ErrorIs(t, err, order.ErrAmountBelowMin)

	sharedtestvalues.SkipTestIfCredentialsUnset(t, b, canManipulateRealOrders)
	result, err := b.CreateSingleTokenGiftCard(context.Background(), currency.BUSD, 0.1234)
	require.NoError(t, err)
	assert.NotNil(t, result)
}

func TestCreateDualTokenGiftCard(t *testing.T) {
	t.Parallel()
	_, err := b.CreateDualTokenGiftCard(context.Background(), currency.EMPTYCODE, currency.BNB, 10, 10)
	require.ErrorIs(t, err, currency.ErrCurrencyCodeEmpty)
	_, err = b.CreateDualTokenGiftCard(context.Background(), currency.BUSD, currency.EMPTYCODE, 10, 10)
	require.ErrorIs(t, err, currency.ErrCurrencyCodeEmpty)
	_, err = b.CreateDualTokenGiftCard(context.Background(), currency.BUSD, currency.BNB, 0, 10)
	require.ErrorIs(t, err, order.ErrAmountBelowMin)
	_, err = b.CreateDualTokenGiftCard(context.Background(), currency.BUSD, currency.BNB, 10, 0)
	require.ErrorIs(t, err, order.ErrAmountBelowMin)

	sharedtestvalues.SkipTestIfCredentialsUnset(t, b, canManipulateRealOrders)
	result, err := b.CreateDualTokenGiftCard(context.Background(), currency.BUSD, currency.BNB, 10, 10)
	require.NoError(t, err)
	assert.NotNil(t, result)
}

func TestRedeemBinanaceGiftCard(t *testing.T) {
	t.Parallel()
	_, err := b.RedeemBinanaceGiftCard(context.Background(), "", "12345")
	require.ErrorIs(t, err, errCodeRequired)

	sharedtestvalues.SkipTestIfCredentialsUnset(t, b, canManipulateRealOrders)
	result, err := b.RedeemBinanaceGiftCard(context.Background(), "0033002328060227", "12345")
	require.NoError(t, err)
	assert.NotNil(t, result)
}

func TestVerifyBinanceGiftCardNumber(t *testing.T) {
	t.Parallel()
	_, err := b.VerifyBinanceGiftCardNumber(context.Background(), "")
	require.ErrorIs(t, err, errReferenceNumberRequired)

	sharedtestvalues.SkipTestIfCredentialsUnset(t, b)
	result, err := b.VerifyBinanceGiftCardNumber(context.Background(), "123456")
	require.NoError(t, err)
	assert.NotNil(t, result)
}

func TestFetchRSAPublicKey(t *testing.T) {
	t.Parallel()
	sharedtestvalues.SkipTestIfCredentialsUnset(t, b)
	result, err := b.FetchRSAPublicKey(context.Background())
	require.NoError(t, err)
	assert.NotNil(t, result)
}

func TestFetchTokenLimit(t *testing.T) {
	t.Parallel()
	_, err := b.FetchTokenLimit(context.Background(), currency.EMPTYCODE)
	require.ErrorIs(t, err, currency.ErrCurrencyCodeEmpty)

	sharedtestvalues.SkipTestIfCredentialsUnset(t, b)
	result, err := b.FetchTokenLimit(context.Background(), currency.BUSD)
	require.NoError(t, err)
	assert.NotNil(t, result)
}

func TestGetVIPLoanRepaymentHistory(t *testing.T) {
	t.Parallel()
	sharedtestvalues.SkipTestIfCredentialsUnset(t, b)
	result, err := b.GetVIPLoanRepaymentHistory(context.Background(), currency.ETH, time.Now().Add(-time.Hour*48), time.Now(), 1234, 0, 20)
	require.NoError(t, err)
	assert.NotNil(t, result)
}

func TestVIPLoanRenew(t *testing.T) {
	t.Parallel()
	_, err := b.VIPLoanRenew(context.Background(), 0, 60)
	require.ErrorIs(t, err, order.ErrOrderIDNotSet)

	sharedtestvalues.SkipTestIfCredentialsUnset(t, b, canManipulateRealOrders)
	result, err := b.VIPLoanRenew(context.Background(), 1234, 60)
	require.NoError(t, err)
	assert.NotNil(t, result)
}

func TestCheckLockedValueVIPCollateralAccount(t *testing.T) {
	t.Parallel()
	_, err := b.CheckLockedValueVIPCollateralAccount(context.Background(), 0, 40)
	require.ErrorIs(t, err, order.ErrOrderIDNotSet)
	_, err = b.CheckLockedValueVIPCollateralAccount(context.Background(), 1223, 0)
	require.ErrorIs(t, err, errAccountIDRequired)

	sharedtestvalues.SkipTestIfCredentialsUnset(t, b)
	result, err := b.CheckLockedValueVIPCollateralAccount(context.Background(), 1223, 40)
	require.NoError(t, err)
	assert.NotNil(t, result)
}

func TestVIPLoanBorrow(t *testing.T) {
	t.Parallel()
	_, err := b.VIPLoanBorrow(context.Background(), 0, 30, currency.ETH, currency.LTC, 123, "1234", false)
	require.ErrorIs(t, err, errAccountIDRequired)
	_, err = b.VIPLoanBorrow(context.Background(), 1234, 30, currency.EMPTYCODE, currency.LTC, 123, "1234", false)
	require.ErrorIs(t, err, currency.ErrCurrencyCodeEmpty)
	_, err = b.VIPLoanBorrow(context.Background(), 1234, 30, currency.ETH, currency.LTC, 0, "1234", false)
	require.ErrorIs(t, err, order.ErrAmountBelowMin)
	_, err = b.VIPLoanBorrow(context.Background(), 1234, 30, currency.ETH, currency.LTC, 1.2, "", false)
	require.ErrorIs(t, err, errAccountIDRequired)
	_, err = b.VIPLoanBorrow(context.Background(), 1234, 30, currency.ETH, currency.EMPTYCODE, 123, "1234", false)
	require.ErrorIs(t, err, currency.ErrCurrencyCodeEmpty)
	_, err = b.VIPLoanBorrow(context.Background(), 1234, 0, currency.ETH, currency.LTC, 123, "1234", false)
	require.ErrorIs(t, err, errLoanTermMustBeSet)

	sharedtestvalues.SkipTestIfCredentialsUnset(t, b, canManipulateRealOrders)
	result, err := b.VIPLoanBorrow(context.Background(), 1234, 30, currency.ETH, currency.LTC, 123, "1234", false)
	require.NoError(t, err)
	assert.NotNil(t, result)
}

func TestGetVIPLoanableAssetsData(t *testing.T) {
	t.Parallel()
	sharedtestvalues.SkipTestIfCredentialsUnset(t, b)
	result, err := b.GetVIPLoanableAssetsData(context.Background(), currency.BTC, 2)
	require.NoError(t, err)
	assert.NotNil(t, result)
}

func TestGetVIPCollateralAssetData(t *testing.T) {
	t.Parallel()
	sharedtestvalues.SkipTestIfCredentialsUnset(t, b)
	result, err := b.GetVIPCollateralAssetData(context.Background(), currency.BTC)
	require.NoError(t, err)
	assert.NotNil(t, result)
}

func TestGetVIPApplicationStatus(t *testing.T) {
	t.Parallel()
	sharedtestvalues.SkipTestIfCredentialsUnset(t, b)
	result, err := b.GetVIPApplicationStatus(context.Background(), 10, 20)
	require.NoError(t, err)
	assert.NotNil(t, result)
}

func TestGetVIPBorrowInterestRate(t *testing.T) {
	t.Parallel()
	_, err := b.GetVIPBorrowInterestRate(context.Background(), currency.EMPTYCODE)
	require.ErrorIs(t, err, currency.ErrCurrencyCodeEmpty)

	sharedtestvalues.SkipTestIfCredentialsUnset(t, b)
	result, err := b.GetVIPBorrowInterestRate(context.Background(), currency.ETH)
	require.NoError(t, err)
	assert.NotNil(t, result)
}

func TestGetVIPLoanAccruedInterest(t *testing.T) {
	t.Parallel()
	sharedtestvalues.SkipTestIfCredentialsUnset(t, b)
	result, err := b.GetVIPLoanAccruedInterest(context.Background(), "12345", currency.BTC, time.Time{}, time.Time{}, 0, 10)
	require.NoError(t, err)
	assert.NotNil(t, result)
}

func TestGetVIPLoanInterestRateHistory(t *testing.T) {
	t.Parallel()
	_, err := b.GetVIPLoanInterestRateHistory(context.Background(), currency.EMPTYCODE, time.Time{}, time.Time{}, 0, 10)
	require.ErrorIs(t, err, currency.ErrCurrencyCodeEmpty)

	sharedtestvalues.SkipTestIfCredentialsUnset(t, b)
	result, err := b.GetVIPLoanInterestRateHistory(context.Background(), currency.BTC, time.Now().Add(-time.Hour*48), time.Now(), 0, 20)
	require.NoError(t, err)
	assert.NotNil(t, result)
}

func TestCreateSpotListenKey(t *testing.T) {
	t.Parallel()
	sharedtestvalues.SkipTestIfCredentialsUnset(t, b)
	result, err := b.CreateSpotListenKey(context.Background())
	require.NoError(t, err)
	assert.NotNil(t, result)
}

func TestKeepListenKeyAlive(t *testing.T) {
	t.Parallel()
	err := b.KeepSpotListenKeyAlive(context.Background(), "")
	require.ErrorIs(t, err, errListenKeyIsRequired)

	sharedtestvalues.SkipTestIfCredentialsUnset(t, b, canManipulateRealOrders)
	err = b.KeepSpotListenKeyAlive(context.Background(), "T3ee22BIYuWqmvne0HNq2A2WsFlEtLhvWCtItw6ffhhdmjifQ2tRbuKkTHhr")
	require.NoError(t, err)
}

func TestCloseListenKey(t *testing.T) {
	t.Parallel()
	err := b.CloseSpotListenKey(context.Background(), "")
	require.ErrorIs(t, err, errListenKeyIsRequired)

	sharedtestvalues.SkipTestIfCredentialsUnset(t, b, canManipulateRealOrders)
	err = b.CloseSpotListenKey(context.Background(), "T3ee22BIYuWqmvne0HNq2A2WsFlEtLhvWCtItw6ffhhdmjifQ2tRbuKkTHhr")
	require.NoError(t, err)
}

func TestCreateMarginListenKey(t *testing.T) {
	t.Parallel()
	sharedtestvalues.SkipTestIfCredentialsUnset(t, b)
	result, err := b.CreateMarginListenKey(context.Background())
	require.NoError(t, err)
	assert.NotNil(t, result)
}

func TestKeepMarginListenKeyAlive(t *testing.T) {
	t.Parallel()
	err := b.KeepMarginListenKeyAlive(context.Background(), "")
	require.ErrorIs(t, err, errListenKeyIsRequired)

	sharedtestvalues.SkipTestIfCredentialsUnset(t, b)
	err = b.KeepMarginListenKeyAlive(context.Background(), "T3ee22BIYuWqmvne0HNq2A2WsFlEtLhvWCtItw6ffhhdmjifQ2tRbuKkTHhr")
	assert.NoError(t, err)
}

func TestCloseMarginListenKey(t *testing.T) {
	t.Parallel()
	err := b.CloseMarginListenKey(context.Background(), "")
	require.ErrorIs(t, err, errListenKeyIsRequired)

	sharedtestvalues.SkipTestIfCredentialsUnset(t, b)
	err = b.CloseMarginListenKey(context.Background(), "T3ee22BIYuWqmvne0HNq2A2WsFlEtLhvWCtItw6ffhhdmjifQ2tRbuKkTHhr")
	assert.NoError(t, err)
}

func TestCreateCrossMarginListenKey(t *testing.T) {
	t.Parallel()
	_, err := b.CreateCrossMarginListenKey(context.Background(), "")
	require.ErrorIs(t, err, currency.ErrSymbolStringEmpty)

	sharedtestvalues.SkipTestIfCredentialsUnset(t, b)
	result, err := b.CreateCrossMarginListenKey(context.Background(), "BTCUSDT")
	require.NoError(t, err)
	assert.NotNil(t, result)
}

func TestKeepCrossMarginListenKeyAlive(t *testing.T) {
	t.Parallel()
	err := b.KeepCrossMarginListenKeyAlive(context.Background(), "BTCUSDT", "")
	require.ErrorIs(t, err, errListenKeyIsRequired)
	err = b.KeepCrossMarginListenKeyAlive(context.Background(), "", "T3ee22BIYuWqmvne0HNq2A2WsFlEtLhvWCtItw6ffhhdmjifQ2tRbuKkTHhr")
	require.ErrorIs(t, err, currency.ErrSymbolStringEmpty)

	sharedtestvalues.SkipTestIfCredentialsUnset(t, b)
	err = b.KeepCrossMarginListenKeyAlive(context.Background(), "BTCUSDT", "T3ee22BIYuWqmvne0HNq2A2WsFlEtLhvWCtItw6ffhhdmjifQ2tRbuKkTHhr")
	assert.NoError(t, err)
}

func TestCloseCrossMarginListenKey(t *testing.T) {
	t.Parallel()
	err := b.CloseCrossMarginListenKey(context.Background(), "BTCUSDT", "")
	require.ErrorIs(t, err, errListenKeyIsRequired)
	err = b.CloseCrossMarginListenKey(context.Background(), "", "T3ee22BIYuWqmvne0HNq2A2WsFlEtLhvWCtItw6ffhhdmjifQ2tRbuKkTHhr")
	require.ErrorIs(t, err, currency.ErrSymbolStringEmpty)

	sharedtestvalues.SkipTestIfCredentialsUnset(t, b, canManipulateRealOrders)
	err = b.CloseCrossMarginListenKey(context.Background(), "BTCUSDT", "T3ee22BIYuWqmvne0HNq2A2WsFlEtLhvWCtItw6ffhhdmjifQ2tRbuKkTHhr")
	assert.NoError(t, err)
}

func TestUnmarshalJSON(t *testing.T) {
	t.Parallel()
	data := []byte(`{"data":[{"1":"0.6"}, {"2":"0.6"}]}`)
	resp := &struct {
		Data WalletAssetCosts `json:"data"`
	}{}
	err := json.Unmarshal(data, resp)
	require.NoError(t, err)
	require.Equal(t, 0.6, resp.Data[0]["1"].Float64())
	assert.Equal(t, 0.6, resp.Data[1]["2"].Float64())
}

func (b *Binance) populateTradablePairs() error {
	err := b.UpdateTradablePairs(context.Background(), true)
	if err != nil {
		return err
	}
	tradablePairs, err := b.GetEnabledPairs(asset.Spot)
	if err != nil {
		return err
	}
	if len(tradablePairs) == 0 {
		return fmt.Errorf("%w for %v", currency.ErrCurrencyPairsEmpty, asset.Spot)
	}
	spotTradablePair = tradablePairs[0]
	tradablePairs, err = b.GetEnabledPairs(asset.USDTMarginedFutures)
	if err != nil {
		return err
	}
	if len(tradablePairs) == 0 {
		usdtmTradablePair = currency.NewPair(currency.BTC, currency.USDT)
	} else {
		usdtmTradablePair = tradablePairs[0]
	}
	tradablePairs, err = b.GetEnabledPairs(asset.CoinMarginedFutures)
	if err != nil {
		return err
	}
	if len(tradablePairs) == 0 {
		coinmTradablePair, err = currency.NewPairFromString("ETHUSD_PERP")
		if err != nil {
			return err
		}
	} else {
		coinmTradablePair = tradablePairs[0]
	}
	tradablePairs, err = b.GetEnabledPairs(asset.Options)
	if err != nil {
		return err
	}
	if len(tradablePairs) == 0 {
		return fmt.Errorf("%w for %v", currency.ErrCurrencyPairsEmpty, asset.Options)
	}
	optionsTradablePair = tradablePairs[0]
	return nil
}

func TestGetCurrencyTradeURL(t *testing.T) {
	t.Parallel()
	testexch.UpdatePairsOnce(t, b)
	for _, a := range b.GetAssetTypes(false) {
		pairs, err := b.CurrencyPairs.GetPairs(a, false)
		require.NoError(t, err, "cannot get pairs for %s", a)
		require.NotEmpty(t, pairs, "no pairs for %s", a)
		resp, err := b.GetCurrencyTradeURL(context.Background(), a, pairs[0])
		require.NoError(t, err)
		require.NotEmpty(t, resp)
	}
}

func TestFetchOptionsExchangeLimits(t *testing.T) {
	t.Parallel()
	limits, err := b.FetchOptionsExchangeLimits(context.Background())
	require.NoError(t, err)
	assert.NotEmpty(t, limits, "Should get some limits back")
}

func TestUnmarshalJSONOrderbookTranches(t *testing.T) {
	t.Parallel()
	data := `[[123.4, 321.0], ["123.6", "9"]]`
	var resp OrderbookTranches
	err := json.Unmarshal([]byte(data), &resp)
	require.NoError(t, err)
	require.Len(t, resp, 2)
	assert.EqualValues(t, 123.4, resp[0].Price)
	assert.EqualValues(t, 321.0, resp[0].Amount)
	assert.EqualValues(t, 123.6, resp[1].Price)
	assert.EqualValues(t, 9, resp[1].Amount)
}

// ----------------- Copy Trading endpoints unit-tests ----------------

func TestGetFuturesLeadTraderStatus(t *testing.T) {
	t.Parallel()
	sharedtestvalues.SkipTestIfCredentialsUnset(t, b)
	result, err := b.GetFuturesLeadTraderStatus(context.Background())
	require.NoError(t, err)
	assert.NotNil(t, result)
}

func TestGetFuturesLeadTradingSymbolWhitelist(t *testing.T) {
	t.Parallel()
	sharedtestvalues.SkipTestIfCredentialsUnset(t, b)
	result, err := b.GetFuturesLeadTradingSymbolWhitelist(context.Background())
	require.NoError(t, err)
	assert.NotNil(t, result)
}

func TestLocalEntitiesWithdraw(t *testing.T) {
	t.Parallel()
	_, err := b.LocalEntitiesWithdraw(context.Background(), currency.EMPTYCODE, "1234", "", core.BitcoinDonationAddress, "", "", "1", "", 123, false)
	require.ErrorIs(t, err, currency.ErrCurrencyCodeEmpty)
	_, err = b.LocalEntitiesWithdraw(context.Background(), currency.USDT, "1234", "", "", "", "", "1", "", 123, false)
	require.ErrorIs(t, err, errAddressRequired)
	_, err = b.LocalEntitiesWithdraw(context.Background(), currency.USDT, "1234", "", core.BitcoinDonationAddress, "", "", "1", "", 0, false)
	require.ErrorIs(t, err, order.ErrAmountBelowMin)

	sharedtestvalues.SkipTestIfCredentialsUnset(t, b, canManipulateRealOrders)
	result, err := b.LocalEntitiesWithdraw(context.Background(), currency.USDT, "1234", "", core.BitcoinDonationAddress, "", "", "1", "", 123, false)
	require.NoError(t, err)
	assert.NotNil(t, result)
}

func TestWithdrawalHistory(t *testing.T) {
	t.Parallel()
	sharedtestvalues.SkipTestIfCredentialsUnset(t, b)
	result, err := b.WithdrawalHistoryV1(context.Background(), []string{"1234"}, []string{"0xb5ef8c13b968a406cc62a93a8bd80f9e9a906ef1b3fcf20a2e48573c17659268"}, []string{}, "", "0", 0, 100, time.Time{}, time.Time{})
	require.NoError(t, err)
	assert.NotNil(t, result)
}

func TestWithdrawalHistoryV2(t *testing.T) {
	t.Parallel()
	sharedtestvalues.SkipTestIfCredentialsUnset(t, b)
	result, err := b.WithdrawalHistoryV2(context.Background(), []string{"1234"}, []string{"0xb5ef8c13b968a406cc62a93a8bd80f9e9a906ef1b3fcf20a2e48573c17659268"}, []string{}, "", "0", 0, 100, time.Time{}, time.Time{})
	require.NoError(t, err)
	assert.NotNil(t, result)
}

func TestSubmitDepositQuestionnaire(t *testing.T) {
	t.Parallel()
	sharedtestvalues.SkipTestIfCredentialsUnset(t, b, canManipulateRealOrders)
	result, err := b.SubmitDepositQuestionnaire(context.Background(), "765127651", map[string]interface{}{
		"isAddressOwner": 2,
		"sendTo":         1,
		"vaspCountry":    "cn",
		"vaspRegion":     "notNortheasternProvinces",
		"txnPurpose":     "3",
	})
	require.NoError(t, err)
	assert.NotNil(t, result)
}

func TestGetLocalEntitiesDepositHistory(t *testing.T) {
	t.Parallel()
	sharedtestvalues.SkipTestIfCredentialsUnset(t, b)
	result, err := b.GetLocalEntitiesDepositHistory(context.Background(), []string{}, []string{}, []string{}, "BNB", currency.USDT, "1", false, time.Time{}, time.Time{}, 0, 10)
	require.NoError(t, err)
	assert.NotNil(t, result)
}

func TestGetOnboardedVASPList(t *testing.T) {
	t.Parallel()
	sharedtestvalues.SkipTestIfCredentialsUnset(t, b)
	result, err := b.GetOnboardedVASPList(context.Background())
	require.NoError(t, err)
	assert.NotNil(t, result)
}

func TestCreateSubAccount(t *testing.T) {
	t.Parallel()
	sharedtestvalues.SkipTestIfCredentialsUnset(t, b, canManipulateRealOrders)
	result, err := b.CreateSubAccount(context.Background(), "tag-here")
	require.NoError(t, err)
	assert.NotNil(t, result)
}

func TestGetSubAccounts(t *testing.T) {
	t.Parallel()
	sharedtestvalues.SkipTestIfCredentialsUnset(t, b)
	result, err := b.GetSubAccounts(context.Background(), "1", 0, 10)
	require.NoError(t, err)
	assert.NotNil(t, result)
}

func TestEnableFuturesForSubAccount(t *testing.T) {
	t.Parallel()
	_, err := b.EnableFuturesForSubAccount(context.Background(), "", false)
	require.ErrorIs(t, err, errSubAccountIDMissing)

	sharedtestvalues.SkipTestIfCredentialsUnset(t, b, canManipulateRealOrders)
	result, err := b.EnableFuturesForSubAccount(context.Background(), "1", false)
	require.NoError(t, err)
	assert.NotNil(t, result)
}

func TestCreateAPIKeyForSubAccount(t *testing.T) {
	t.Parallel()
	_, err := b.CreateAPIKeyForSubAccount(context.Background(), "", false, true, true)
	require.ErrorIs(t, err, errSubAccountIDMissing)

	sharedtestvalues.SkipTestIfCredentialsUnset(t, b, canManipulateRealOrders)
	result, err := b.CreateAPIKeyForSubAccount(context.Background(), "1", false, true, true)
	require.NoError(t, err)
	assert.NotNil(t, result)
}

func TestChangeSubAccountAPIPermission(t *testing.T) {
	t.Parallel()
	_, err := b.ChangeSubAccountAPIPermission(context.Background(), "", "vmPUZE6mv9SD5VNHk4HlWFsOr6aKE2zvsw0MuIgwCIPy6utIco14y7Ju91duEh8A", false, true, true)
	require.ErrorIs(t, err, errSubAccountIDMissing)
	_, err = b.ChangeSubAccountAPIPermission(context.Background(), "1", "", false, true, true)
	require.ErrorIs(t, err, errEmptySubAccountAPIKey)

	sharedtestvalues.SkipTestIfCredentialsUnset(t, b, canManipulateRealOrders)
	result, err := b.ChangeSubAccountAPIPermission(context.Background(), "", "", false, true, true)
	require.NoError(t, err)
	assert.NotNil(t, result)
}

func TestEnableUniversalTransferPermissionForSubAccountAPIKey(t *testing.T) {
	t.Parallel()
	_, err := b.EnableUniversalTransferPermissionForSubAccountAPIKey(context.Background(), "", "vmPUZE6mv9SD5VNHk4HlWFsOr6aKE2zvsw0MuIgwCIPy6utIco14y7Ju91duEh8A", false)
	require.ErrorIs(t, err, errSubAccountIDMissing)
	_, err = b.EnableUniversalTransferPermissionForSubAccountAPIKey(context.Background(), "1", "", false)
	require.ErrorIs(t, err, errEmptySubAccountAPIKey)

	sharedtestvalues.SkipTestIfCredentialsUnset(t, b, canManipulateRealOrders)
	result, err := b.EnableUniversalTransferPermissionForSubAccountAPIKey(context.Background(), "1", "vmPUZE6mv9SD5VNHk4HlWFsOr6aKE2zvsw0MuIgwCIPy6utIco14y7Ju91duEh8A", false)
	require.NoError(t, err)
	assert.NotNil(t, result)
}

func TestUpdateIPRestrictionForSubAccountAPIKey(t *testing.T) {
	t.Parallel()
	_, err := b.UpdateIPRestrictionForSubAccountAPIKey(context.Background(), "", "", "2", "")
	require.ErrorIs(t, err, errSubAccountIDMissing)
	_, err = b.UpdateIPRestrictionForSubAccountAPIKey(context.Background(), "123", "", "2", "")
	require.ErrorIs(t, err, errEmptySubAccountAPIKey)
	_, err = b.UpdateIPRestrictionForSubAccountAPIKey(context.Background(), "123", "vmPUZE6mv9SD5VNHk4HlWFsOr6aKE2zvsw0MuIgwCIPy6utIco14y7Ju91duEh8A", "", "")
	require.ErrorIs(t, err, errSubAccountStatusMissing)

	sharedtestvalues.SkipTestIfCredentialsUnset(t, b, canManipulateRealOrders)
	result, err := b.UpdateIPRestrictionForSubAccountAPIKey(context.Background(), "123", "vmPUZE6mv9SD5VNHk4HlWFsOr6aKE2zvsw0MuIgwCIPy6utIco14y7Ju91duEh8A", "2", "")
	require.NoError(t, err)
	assert.NotNil(t, result)
}

func TestDeleteIPRestrictionForSubAccountAPIKey(t *testing.T) {
	t.Parallel()
	_, err := b.DeleteIPRestrictionForSubAccountAPIKey(context.Background(), "", "vmPUZE6mv9SD5VNHk4HlWFsOr6aKE2zvsw0MuIgwCIPy6utIco14y7Ju91duEh8A", "")
	require.ErrorIs(t, err, errSubAccountIDMissing)
	_, err = b.DeleteIPRestrictionForSubAccountAPIKey(context.Background(), "123", "", "")
	require.ErrorIs(t, err, errEmptySubAccountAPIKey)

	sharedtestvalues.SkipTestIfCredentialsUnset(t, b, canManipulateRealOrders)
	result, err := b.DeleteIPRestrictionForSubAccountAPIKey(context.Background(), "123", "vmPUZE6mv9SD5VNHk4HlWFsOr6aKE2zvsw0MuIgwCIPy6utIco14y7Ju91duEh8A", "")
	require.NoError(t, err)
	assert.NotNil(t, result)
}

func TestDeleteSubAccountAPIKey(t *testing.T) {
	t.Parallel()
	_, err := b.DeleteSubAccountAPIKey(context.Background(), "", "vmPUZE6mv9SD5VNHk4HlWFsOr6aKE2zvsw0MuIgwCIPy6utIco14y7Ju91duEh8A")
	require.ErrorIs(t, err, errSubAccountIDMissing)
	_, err = b.DeleteSubAccountAPIKey(context.Background(), "123", "")
	require.ErrorIs(t, err, errEmptySubAccountAPIKey)

	sharedtestvalues.SkipTestIfCredentialsUnset(t, b, canManipulateRealOrders)
	result, err := b.DeleteSubAccountAPIKey(context.Background(), "123", "vmPUZE6mv9SD5VNHk4HlWFsOr6aKE2zvsw0MuIgwCIPy6utIco14y7Ju91duEh8A")
	require.NoError(t, err)
	assert.NotNil(t, result)
}

func TestChangeSubAccountCommission(t *testing.T) {
	t.Parallel()
	_, err := b.ChangeSubAccountCommission(context.Background(), "", 1., 2., 0, 0)
	require.ErrorIs(t, err, errSubAccountIDMissing)
	_, err = b.ChangeSubAccountCommission(context.Background(), "2", 0, 2., 0, 0)
	require.ErrorIs(t, err, errCommissionValueRequired)
	_, err = b.ChangeSubAccountCommission(context.Background(), "2", 1., 0, 0, 0)
	require.ErrorIs(t, err, errCommissionValueRequired)

	sharedtestvalues.SkipTestIfCredentialsUnset(t, b, canManipulateRealOrders)
	result, err := b.ChangeSubAccountCommission(context.Background(), "2", 1., 2., 0, 0)
	require.NoError(t, err)
	assert.NotNil(t, result)
}

func TestGetBNBBurnStatusForSubAccount(t *testing.T) {
	t.Parallel()
	_, err := b.GetBNBBurnStatusForSubAccount(context.Background(), "")
	require.ErrorIs(t, err, errSubAccountIDMissing)

	sharedtestvalues.SkipTestIfCredentialsUnset(t, b)
	result, err := b.GetBNBBurnStatusForSubAccount(context.Background(), "1")
	require.NoError(t, err)
	assert.NotNil(t, result)
}

func TestSubAccountTransferWithSpotBroker(t *testing.T) {
	t.Parallel()
	_, err := b.SubAccountTransferWithSpotBroker(context.Background(), currency.EMPTYCODE, "", "", "", 1)
	require.ErrorIs(t, err, currency.ErrCurrencyCodeEmpty)
	_, err = b.SubAccountTransferWithSpotBroker(context.Background(), currency.BTC, "", "", "", 0)
	require.ErrorIs(t, err, order.ErrAmountBelowMin)

	sharedtestvalues.SkipTestIfCredentialsUnset(t, b, canManipulateRealOrders)
	result, err := b.SubAccountTransferWithSpotBroker(context.Background(), currency.BTC, "", "", "", 13)
	require.NoError(t, err)
	assert.NotNil(t, result)
}

func TestGetSpotBrokerSubAccountTransferHistory(t *testing.T) {
	t.Parallel()
	sharedtestvalues.SkipTestIfCredentialsUnset(t, b)
	result, err := b.GetSpotBrokerSubAccountTransferHistory(context.Background(), "", "", "", true, time.Time{}, time.Time{}, 0, 100)
	require.NoError(t, err)
	assert.NotNil(t, result)
}

func TestSubAccountTransferWithFuturesBroker(t *testing.T) {
	t.Parallel()
	_, err := b.SubAccountTransferWithFuturesBroker(context.Background(), currency.EMPTYCODE, "", "", "", 1, 1)
	require.ErrorIs(t, err, currency.ErrCurrencyCodeEmpty)
	_, err = b.SubAccountTransferWithFuturesBroker(context.Background(), currency.BTC, "", "", "", 2, 0)
	require.ErrorIs(t, err, order.ErrAmountBelowMin)

	sharedtestvalues.SkipTestIfCredentialsUnset(t, b, canManipulateRealOrders)
	result, err := b.SubAccountTransferWithFuturesBroker(context.Background(), currency.BTC, "", "", "", 1, 1)
	require.NoError(t, err)
	assert.NotNil(t, result)
}

func TestGetFuturesBrokerSubAccountTransferHistory(t *testing.T) {
	t.Parallel()
	sharedtestvalues.SkipTestIfCredentialsUnset(t, b)
	result, err := b.GetFuturesBrokerSubAccountTransferHistory(context.Background(), false, "", "", time.Time{}, time.Time{}, 0, 100)
	require.NoError(t, err)
	assert.NotNil(t, result)
}

func TestGetSubAccountDepositHistoryWithBroker(t *testing.T) {
	t.Parallel()
	sharedtestvalues.SkipTestIfCredentialsUnset(t, b)
	result, err := b.GetSubAccountDepositHistoryWithBroker(context.Background(), "", currency.BTC, time.Time{}, time.Time{}, 0, 10, 0)
	require.NoError(t, err)
	assert.NotNil(t, result)
}

func TestGetSubAccountSpotAssetInfo(t *testing.T) {
	t.Parallel()
	sharedtestvalues.SkipTestIfCredentialsUnset(t, b)
	result, err := b.GetSubAccountSpotAssetInfo(context.Background(), "1234", 0, 100)
	require.NoError(t, err)
	assert.NotNil(t, result)
}

func TestGetSubAccountMarginAssetInfo(t *testing.T) {
	t.Parallel()
	sharedtestvalues.SkipTestIfCredentialsUnset(t, b)
	result, err := b.GetSubAccountMarginAssetInfo(context.Background(), "", 0, 100)
	require.NoError(t, err)
	assert.NotNil(t, result)
}

func TestGetSubAccountFuturesAssetInfo(t *testing.T) {
	t.Parallel()
	sharedtestvalues.SkipTestIfCredentialsUnset(t, b)
	result, err := b.GetSubAccountFuturesAssetInfo(context.Background(), "1234", true, 0, 100)
	require.NoError(t, err)
	assert.NotNil(t, result)
}

func TestUniversalTransferWithBroker(t *testing.T) {
	t.Parallel()
	_, err := b.UniversalTransferWithBroker(context.Background(), "", "USDT_FUTURE", "", "", "", currency.BTC, 1)
	require.ErrorIs(t, err, errInvalidAccountType)
	_, err = b.UniversalTransferWithBroker(context.Background(), "SPOT", "", "", "", "", currency.BTC, 1)
	require.ErrorIs(t, err, errInvalidAccountType)
	_, err = b.UniversalTransferWithBroker(context.Background(), "SPOT", "USDT_FUTURE", "", "", "", currency.EMPTYCODE, 1)
	require.ErrorIs(t, err, currency.ErrCurrencyCodeEmpty)
	_, err = b.UniversalTransferWithBroker(context.Background(), "SPOT", "USDT_FUTURE", "", "", "", currency.BTC, 0)
	require.ErrorIs(t, err, order.ErrAmountBelowMin)

	sharedtestvalues.SkipTestIfCredentialsUnset(t, b, canManipulateRealOrders)
	result, err := b.UniversalTransferWithBroker(context.Background(), "SPOT", "USDT_FUTURE", "", "", "", currency.BTC, 1)
	require.NoError(t, err)
	assert.NotNil(t, result)
}

func TestGetUniversalTransferHistoryThroughBroker(t *testing.T) {
	t.Parallel()
	sharedtestvalues.SkipTestIfCredentialsUnset(t, b)
	result, err := b.GetUniversalTransferHistoryThroughBroker(context.Background(), "", "", "", time.Time{}, time.Time{}, 0, 10)
	require.NoError(t, err)
	assert.NotNil(t, result)
}

func TestCreateBrokerSubAccount(t *testing.T) {
	t.Parallel()
	sharedtestvalues.SkipTestIfCredentialsUnset(t, b, canManipulateRealOrders)
	result, err := b.CreateBrokerSubAccount(context.Background(), "1234")
	require.NoError(t, err)
	assert.NotNil(t, result)
}

func TestGetBrokerSubAccounts(t *testing.T) {
	t.Parallel()
	sharedtestvalues.SkipTestIfCredentialsUnset(t, b)
	result, err := b.GetBrokerSubAccounts(context.Background(), "123", 0, 0)
	require.NoError(t, err)
	assert.NotNil(t, result)
}

func TestEnableOrDisableBNBBurnForSubAccountMarginInterest(t *testing.T) {
	t.Parallel()
	_, err := b.EnableOrDisableBNBBurnForSubAccountMarginInterest(context.Background(), "", false)
	require.ErrorIs(t, err, errSubAccountIDMissing)

	sharedtestvalues.SkipTestIfCredentialsUnset(t, b, canManipulateRealOrders)
	result, err := b.EnableOrDisableBNBBurnForSubAccountMarginInterest(context.Background(), "3", false)
	require.NoError(t, err)
	assert.NotNil(t, result)
}

func TestEnableOrDisableBNBBurnForSubAccountSpotAndMargin(t *testing.T) {
	t.Parallel()
	_, err := b.EnableOrDisableBNBBurnForSubAccountSpotAndMargin(context.Background(), "", true)
	require.ErrorIs(t, err, errSubAccountIDMissing)

	sharedtestvalues.SkipTestIfCredentialsUnset(t, b, canManipulateRealOrders)
	result, err := b.EnableOrDisableBNBBurnForSubAccountSpotAndMargin(context.Background(), "1", true)
	require.NoError(t, err)
	assert.NotNil(t, result)
}

func TestLinkAccountInformation(t *testing.T) {
	t.Parallel()
	sharedtestvalues.SkipTestIfCredentialsUnset(t, b)
	result, err := b.LinkAccountInformation(context.Background())
	require.NoError(t, err)
	assert.NotNil(t, result)
}

func TestChangeSubAccountUSDTMarginedFuturesCommissionAdjustment(t *testing.T) {
	t.Parallel()
	_, err := b.ChangeSubAccountUSDTMarginedFuturesCommissionAdjustment(context.Background(), "", spotTradablePair.String(), 1, 10)
	require.ErrorIs(t, err, errSubAccountIDMissing)
	_, err = b.ChangeSubAccountUSDTMarginedFuturesCommissionAdjustment(context.Background(), "234", "", 1, 10)
	require.ErrorIs(t, err, currency.ErrSymbolStringEmpty)
	_, err = b.ChangeSubAccountUSDTMarginedFuturesCommissionAdjustment(context.Background(), "234", spotTradablePair.String(), 0, 10)
	require.ErrorIs(t, err, order.ErrAmountBelowMin)
	_, err = b.ChangeSubAccountUSDTMarginedFuturesCommissionAdjustment(context.Background(), "234", spotTradablePair.String(), 1, 0)
	require.ErrorIs(t, err, order.ErrAmountBelowMin)

	sharedtestvalues.SkipTestIfCredentialsUnset(t, b, canManipulateRealOrders)
	result, err := b.ChangeSubAccountUSDTMarginedFuturesCommissionAdjustment(context.Background(), "234", spotTradablePair.String(), 1, 10)
	require.NoError(t, err)
	assert.NotNil(t, result)
}

func TestGetSubAccountUSDMarginedFuturesCommissionAdjustment(t *testing.T) {
	t.Parallel()
	_, err := b.GetSubAccountUSDMarginedFuturesCommissionAdjustment(context.Background(), "", usdtmTradablePair.String())
	require.ErrorIs(t, err, errSubAccountIDMissing)

	sharedtestvalues.SkipTestIfCredentialsUnset(t, b)
	result, err := b.GetSubAccountUSDMarginedFuturesCommissionAdjustment(context.Background(), "123", usdtmTradablePair.String())
	require.NoError(t, err)
	assert.NotNil(t, result)
}

func TestChangeSubAccountCoinMarginedFuturesCommissionAdjustment(t *testing.T) {
	t.Parallel()
	_, err := b.ChangeSubAccountCoinMarginedFuturesCommissionAdjustment(context.Background(), "", coinmTradablePair.String(), 1., 2.)
	require.ErrorIs(t, err, errSubAccountIDMissing)
	_, err = b.ChangeSubAccountCoinMarginedFuturesCommissionAdjustment(context.Background(), "231", "", 1., 2.)
	require.ErrorIs(t, err, currency.ErrSymbolStringEmpty)
	_, err = b.ChangeSubAccountCoinMarginedFuturesCommissionAdjustment(context.Background(), "231", coinmTradablePair.String(), 0, 2.)
	require.ErrorIs(t, err, order.ErrAmountBelowMin)
	_, err = b.ChangeSubAccountCoinMarginedFuturesCommissionAdjustment(context.Background(), "231", coinmTradablePair.String(), 1., 0)
	require.ErrorIs(t, err, order.ErrAmountBelowMin)

	sharedtestvalues.SkipTestIfCredentialsUnset(t, b, canManipulateRealOrders)
	result, err := b.ChangeSubAccountCoinMarginedFuturesCommissionAdjustment(context.Background(), "231", coinmTradablePair.String(), 1., 2.)
	require.NoError(t, err)
	assert.NotNil(t, result)
}

func TestGetSubAccountCoinMarginedFuturesCommissionAdjustment(t *testing.T) {
	t.Parallel()
	_, err := b.GetSubAccountCoinMarginedFuturesCommissionAdjustment(context.Background(), "", coinmTradablePair.String())
	require.ErrorIs(t, err, errSubAccountIDMissing)

	sharedtestvalues.SkipTestIfCredentialsUnset(t, b)
	result, err := b.GetSubAccountCoinMarginedFuturesCommissionAdjustment(context.Background(), "123", coinmTradablePair.String())
	require.NoError(t, err)
	assert.NotNil(t, result)
}

func TestGetBrokerCommissionRebateRecentRecord(t *testing.T) {
	t.Parallel()
	sharedtestvalues.SkipTestIfCredentialsUnset(t, b)
	result, err := b.GetSpotBrokerCommissionRebateRecentRecord(context.Background(), "1234", time.Time{}, time.Time{}, 0, 10)
	require.NoError(t, err)
	assert.NotNil(t, result)
}
func TestGetFuturesBrokerCommissionRebateRecentRecord(t *testing.T) {
	t.Parallel()
	sharedtestvalues.SkipTestIfCredentialsUnset(t, b)
	result, err := b.GetFuturesBrokerCommissionRebateRecentRecord(context.Background(), false, false, time.Time{}, time.Time{}, 0, 10)
	require.NoError(t, err)
	assert.NotNil(t, result)
}

// ---------- Binance Link endpoints ----------------------------------

func TestGetInfoAboutIfUserIsNew(t *testing.T) {
	t.Parallel()
	_, err := b.GetSpotInfoAboutIfUserIsNew(context.Background(), "")
	require.ErrorIs(t, err, errCodeRequired)

	sharedtestvalues.SkipTestIfCredentialsUnset(t, b)
	result, err := b.GetSpotInfoAboutIfUserIsNew(context.Background(), "1234")
	require.NoError(t, err)
	assert.NotNil(t, result)
}

func TestCustomizeIDForClient(t *testing.T) {
	t.Parallel()
	_, err := b.CustomizeSpotPartnerClientID(context.Background(), "", "someone@thrasher.io")
	require.ErrorIs(t, err, order.ErrOrderIDNotSet)
	_, err = b.CustomizeSpotPartnerClientID(context.Background(), "1233", "")
	require.ErrorIs(t, err, errValidEmailRequired)

	sharedtestvalues.SkipTestIfCredentialsUnset(t, b, canManipulateRealOrders)
	result, err := b.CustomizeSpotPartnerClientID(context.Background(), "1233", "someone@thrasher.io")
	require.NoError(t, err)
	assert.NotNil(t, result)
}

func TestGetClientEmailCustomizedID(t *testing.T) {
	t.Parallel()
	sharedtestvalues.SkipTestIfCredentialsUnset(t, b)
	result, err := b.GetSpotClientEmailCustomizedID(context.Background(), "", "")
	require.NoError(t, err)
	assert.NotNil(t, result)
}

func TestGetFuturesClientEmailCustomizedID(t *testing.T) {
	t.Parallel()
	sharedtestvalues.SkipTestIfCredentialsUnset(t, b)
	result, err := b.GetFuturesClientEmailCustomizedID(context.Background(), "", "")
	require.NoError(t, err)
	assert.NotNil(t, result)
}

func TestCustomizeOwnClientID(t *testing.T) {
	t.Parallel()
	_, err := b.CustomizeSpotOwnClientID(context.Background(), "", "ABCDEFG")
	require.ErrorIs(t, err, order.ErrOrderIDNotSet)
	_, err = b.CustomizeSpotOwnClientID(context.Background(), "the-unique-id", "")
	require.ErrorIs(t, err, errCodeRequired)

	sharedtestvalues.SkipTestIfCredentialsUnset(t, b)
	result, err := b.CustomizeSpotOwnClientID(context.Background(), "the-unique-id", "ABCDEFG")
	require.NoError(t, err)
	assert.NotNil(t, result)
}

func TestCustomizeFuturesOwnClientID(t *testing.T) {
	t.Parallel()
	_, err := b.CustomizeFuturesOwnClientID(context.Background(), "", "ABCDEFG")
	require.ErrorIs(t, err, order.ErrOrderIDNotSet)
	_, err = b.CustomizeFuturesOwnClientID(context.Background(), "the-unique-id", "")
	require.ErrorIs(t, err, errCodeRequired)

	sharedtestvalues.SkipTestIfCredentialsUnset(t, b)
	result, err := b.CustomizeFuturesOwnClientID(context.Background(), "the-unique-id", "ABCDEFG")
	require.NoError(t, err)
	assert.NotNil(t, result)
}

func TestGetUsersCustomizedID(t *testing.T) {
	t.Parallel()
	_, err := b.GetSpotUsersCustomizedID(context.Background(), "")
	require.ErrorIs(t, err, errCodeRequired)

	sharedtestvalues.SkipTestIfCredentialsUnset(t, b)
	result, err := b.GetSpotUsersCustomizedID(context.Background(), "1234ABCD")
	require.NoError(t, err)
	assert.NotNil(t, result)
}

func TestGetFuturesUsersCustomizedID(t *testing.T) {
	t.Parallel()
	_, err := b.GetFuturesUsersCustomizedID(context.Background(), "")
	require.ErrorIs(t, err, order.ErrOrderIDNotSet)

	sharedtestvalues.SkipTestIfCredentialsUnset(t, b)
	result, err := b.GetFuturesUsersCustomizedID(context.Background(), "1234ABCD")
	require.NoError(t, err)
	assert.NotNil(t, result)
}

func TestGetOthersRebateRecentRecord(t *testing.T) {
	t.Parallel()
	_, err := b.GetSpotOthersRebateRecentRecord(context.Background(), "", time.Time{}, time.Time{}, 10)
	require.ErrorIs(t, err, order.ErrOrderIDNotSet)

	sharedtestvalues.SkipTestIfCredentialsUnset(t, b)
	result, err := b.GetSpotOthersRebateRecentRecord(context.Background(), "123123", time.Now().Add(-time.Hour*24), time.Now(), 10)
	require.NoError(t, err)
	assert.NotNil(t, result)
}

func TestGetOwnRebateRecentRecords(t *testing.T) {
	t.Parallel()
	sharedtestvalues.SkipTestIfCredentialsUnset(t, b)
	result, err := b.GetSpotOwnRebateRecentRecords(context.Background(), time.Time{}, time.Time{}, 10)
	require.NoError(t, err)
	assert.NotNil(t, result)
}

func TestGetFuturesClientIfNewUser(t *testing.T) {
	t.Parallel()
	_, err := b.GetFuturesClientIfNewUser(context.Background(), "", 1)
	require.ErrorIs(t, err, order.ErrOrderIDNotSet)

	sharedtestvalues.SkipTestIfCredentialsUnset(t, b)
	result, err := b.GetFuturesClientIfNewUser(context.Background(), "1234", 1)
	require.NoError(t, err)
	assert.NotNil(t, result)
}

func TestCustomizeFuturesPartnerClientID(t *testing.T) {
	t.Parallel()
	_, err := b.CustomizeFuturesPartnerClientID(context.Background(), "", "someone@thrasher.io")
	require.ErrorIs(t, err, order.ErrOrderIDNotSet)
	_, err = b.CustomizeFuturesPartnerClientID(context.Background(), "1233", "")
	require.ErrorIs(t, err, errValidEmailRequired)

	sharedtestvalues.SkipTestIfCredentialsUnset(t, b, canManipulateRealOrders)
	result, err := b.CustomizeFuturesPartnerClientID(context.Background(), "1233", "someone@thrasher.io")
	require.NoError(t, err)
	assert.NotNil(t, result)
}

func TestGetFuturesUserIncomeHistory(t *testing.T) {
	t.Parallel()
	sharedtestvalues.SkipTestIfCredentialsUnset(t, b)
	result, err := b.GetFuturesUserIncomeHistory(context.Background(), "BTCUSDT", "COMMISSION", time.Time{}, time.Time{}, 10)
	require.NoError(t, err)
	assert.NotNil(t, result)
}

func TestGetFuturesReferredTradersNumber(t *testing.T) {
	t.Parallel()
	sharedtestvalues.SkipTestIfCredentialsUnset(t, b)
	result, err := b.GetFuturesReferredTradersNumber(context.Background(), true, time.Time{}, time.Time{}, 10)
	require.NoError(t, err)
	assert.NotNil(t, result)
}

func TestGetFuturesRebateDataOverview(t *testing.T) {
	t.Parallel()
	sharedtestvalues.SkipTestIfCredentialsUnset(t, b)
	result, err := b.GetFuturesRebateDataOverview(context.Background(), true)
	require.NoError(t, err)
	assert.NotNil(t, result)
}

func TestGetUserTradeVolume(t *testing.T) {
	t.Parallel()
	sharedtestvalues.SkipTestIfCredentialsUnset(t, b)
	result, err := b.GetUserTradeVolume(context.Background(), true, time.Time{}, time.Time{}, 10)
	require.NoError(t, err)
	assert.NotNil(t, result)
}

func TestGetRebateVolume(t *testing.T) {
	t.Parallel()
	sharedtestvalues.SkipTestIfCredentialsUnset(t, b)
	result, err := b.GetRebateVolume(context.Background(), false, time.Time{}, time.Time{}, 100)
	require.NoError(t, err)
	assert.NotNil(t, result)
}

func TestGetTraderDetail(t *testing.T) {
	t.Parallel()
	sharedtestvalues.SkipTestIfCredentialsUnset(t, b)
	result, err := b.GetTraderDetail(context.Background(), "sde001", true, time.Now().Add(-time.Hour*48), time.Now(), 10)
	require.NoError(t, err)
	assert.NotNil(t, result)
}

func TestGetFuturesClientifNewUser(t *testing.T) {
	t.Parallel()
	_, err := b.GetFuturesClientifNewUser(context.Background(), "", false)
	require.ErrorIs(t, err, order.ErrOrderIDNotSet)

	sharedtestvalues.SkipTestIfCredentialsUnset(t, b)
	result, err := b.GetFuturesClientifNewUser(context.Background(), "123123", false)
	require.NoError(t, err)
	assert.NotNil(t, result)
}

func TestCustomizeIDForClientToReferredUser(t *testing.T) {
	t.Parallel()
	_, err := b.CustomizeIDForClientToReferredUser(context.Background(), "", "1234")
	require.ErrorIs(t, err, order.ErrOrderIDNotSet)
	_, err = b.CustomizeIDForClientToReferredUser(context.Background(), "1234", "")
	require.ErrorIs(t, err, order.ErrOrderIDNotSet)

	sharedtestvalues.SkipTestIfCredentialsUnset(t, b, canManipulateRealOrders)
	result, err := b.CustomizeIDForClientToReferredUser(context.Background(), "", "")
	require.NoError(t, err)
	assert.NotNil(t, result)
}

func TestGetUsersCustomizeIDs(t *testing.T) {
	t.Parallel()
	_, err := b.GetUsersCustomizeIDs(context.Background(), "")
	require.ErrorIs(t, err, order.ErrOrderIDNotSet)

	sharedtestvalues.SkipTestIfCredentialsUnset(t, b)
	result, err := b.GetUsersCustomizeIDs(context.Background(), "1234")
	require.NoError(t, err)
	assert.NotNil(t, result)
}

func TestGetUserStatus(t *testing.T) {
	t.Parallel()
	sharedtestvalues.SkipTestIfCredentialsUnset(t, b)
	result, err := b.GetFastAPIUserStatus(context.Background())
	require.NoError(t, err)
	assert.NotNil(t, result)
}

func TestCreateAPIKey(t *testing.T) {
	t.Parallel()
	_, err := b.CreateAPIKey(context.Background(), "", "12312", "1", "", "", true, true, false, true)
	require.ErrorIs(t, err, errAPIKeyNameRequired)
	_, err = b.CreateAPIKey(context.Background(), "12345", "", "1", "", "", true, true, false, true)
	require.ErrorIs(t, err, errEmptySubAccountAPIKey)

	sharedtestvalues.SkipTestIfCredentialsUnset(t, b)
	result, err := b.CreateAPIKey(context.Background(), "", "", "1", "", "", true, true, false, true)
	require.NoError(t, err)
	assert.NotNil(t, result)
}

func TestOrderTypeFromString(t *testing.T) {
	t.Parallel()
	var orderTypeFromStringMap = map[string]struct {
		OrderType order.Type
		Error     error
	}{
		"STOP_MARKET":          {order.StopMarket, nil},
		"TAKE_PROFIT":          {order.TakeProfit, nil},
		"TAKE_PROFIT_MARKET":   {order.TakeProfitMarket, nil},
		"TRAILING_STOP_MARKET": {order.TrailingStop, nil},
		"STOP_LOSS_LIMIT":      {order.StopLimit, nil},
		"TAKE_PROFIT_LIMIT":    {order.TakeProfitLimit, nil},
		"LIMIT_MAKER":          {order.LimitMaker, nil},
		"LIMIT":                {order.Limit, nil},
		"MARKET":               {order.Market, nil},
		"STOP":                 {order.Stop, nil},
		"OCO":                  {order.OCO, nil},
		"OTO":                  {order.OTO, nil},
		"STOP_LOSS":            {order.Stop, nil},
		"abcd":                 {order.UnknownType, order.ErrUnsupportedOrderType},
	}
	for k, v := range orderTypeFromStringMap {
		result, err := StringToOrderType(k)
		require.ErrorIs(t, err, v.Error)
		assert.Equal(t, result, v.OrderType)
	}
}

func TestOrderTypeString(t *testing.T) {
	t.Parallel()
	var orderTypeStringToTypeMap = map[order.Type]struct {
		String string
		Error  error
	}{
		order.Limit:            {"LIMIT", nil},
		order.StopMarket:       {"STOP_MARKET", nil},
		order.TakeProfit:       {"TAKE_PROFIT", nil},
		order.TakeProfitMarket: {"TAKE_PROFIT_MARKET", nil},
		order.TrailingStop:     {"TRAILING_STOP_MARKET", nil},
		order.StopLimit:        {"STOP_LOSS_LIMIT", nil},
		order.TakeProfitLimit:  {"TAKE_PROFIT_LIMIT", nil},
		order.LimitMaker:       {"LIMIT_MAKER", nil},
		order.Market:           {"MARKET", nil},
		order.OCO:              {"OCO", nil},
		order.OTO:              {"OTO", nil},
		order.Stop:             {"STOP_LOSS", nil},
		order.IOS:              {"", order.ErrUnsupportedOrderType},
	}
	for k, v := range orderTypeStringToTypeMap {
		result, err := OrderTypeString(k)
		require.ErrorIs(t, err, v.Error)
		assert.Equal(t, result, v.String)
	}
}

func TestTimeInForceString(t *testing.T) {
	t.Parallel()
	var timeInForceStringMap = map[struct {
		TIF   order.TimeInForce
		OType order.Type
	}]string{
		{order.FillOrKill, 0}:               "FOK",
		{order.ImmediateOrCancel, 0}:        "IOC",
		{order.GoodTillCancel, 0}:           "GTC",
		{order.GoodTillDay, 0}:              "GTD",
		{order.GoodTillCrossing, 0}:         "GTX",
		{order.UnsetTIF, order.Limit}:       "GTC",
		{order.UnsetTIF, order.Market}:      "IOC",
		{order.UnsetTIF, order.UnknownType}: "",
	}
	for k, v := range timeInForceStringMap {
		result := timeInForceString(k.TIF, k.OType)
		assert.Equal(t, v, result)
	}
}<|MERGE_RESOLUTION|>--- conflicted
+++ resolved
@@ -2131,39 +2131,14 @@
 	_, err := b.EnableLeverageTokenForSubAccount(context.Background(), "email-address", false)
 	require.ErrorIs(t, err, errValidEmailRequired)
 
-<<<<<<< HEAD
 	sharedtestvalues.SkipTestIfCredentialsUnset(t, b, canManipulateRealOrders)
 	result, err := b.EnableLeverageTokenForSubAccount(context.Background(), "someone@thrasher.io", false)
 	require.NoError(t, err)
 	assert.NotNil(t, result)
-=======
-func BenchmarkWsHandleData(bb *testing.B) {
-	bb.ReportAllocs()
-	ap, err := b.CurrencyPairs.GetPairs(asset.Spot, false)
-	require.NoError(bb, err)
-	err = b.CurrencyPairs.StorePairs(asset.Spot, ap, true)
-	require.NoError(bb, err)
-
-	data, err := os.ReadFile("testdata/wsHandleData.json")
-	require.NoError(bb, err)
-	lines := bytes.Split(data, []byte("\n"))
-	require.Len(bb, lines, 8)
-	go func() {
-		for {
-			<-b.Websocket.DataHandler
-		}
-	}()
-	for bb.Loop() {
-		for x := range lines {
-			assert.NoError(bb, b.wsHandleData(lines[x]))
-		}
-	}
->>>>>>> 4651af57
 }
 
 func TestGetIPRestrictionForSubAccountAPIKey(t *testing.T) {
 	t.Parallel()
-<<<<<<< HEAD
 	_, err := b.GetIPRestrictionForSubAccountAPIKeyV2(context.Background(), "emailaddress", apiKey)
 	require.ErrorIs(t, err, errValidEmailRequired)
 	_, err = b.GetIPRestrictionForSubAccountAPIKeyV2(context.Background(), "emailaddress@thrasher.io", "")
@@ -2173,34 +2148,10 @@
 	result, err := b.GetIPRestrictionForSubAccountAPIKeyV2(context.Background(), "emailaddress@thrasher.io", apiKey)
 	require.NoError(t, err)
 	assert.NotNil(t, result)
-=======
-	b := new(Binance) //nolint:govet // Intentional shadow to avoid future copy/paste mistakes
-	require.NoError(t, testexch.Setup(b), "Test instance Setup must not error")
-	channels, err := b.generateSubscriptions() // Note: We grab this before it's overwritten by MockWsInstance below
-	require.NoError(t, err, "generateSubscriptions must not error")
-	if mockTests {
-		exp := []string{"btcusdt@depth@100ms", "btcusdt@kline_1m", "btcusdt@ticker", "btcusdt@trade", "dogeusdt@depth@100ms", "dogeusdt@kline_1m", "dogeusdt@ticker", "dogeusdt@trade"}
-		mock := func(tb testing.TB, msg []byte, w *websocket.Conn) error {
-			tb.Helper()
-			var req WsPayload
-			require.NoError(tb, json.Unmarshal(msg, &req), "Unmarshal should not error")
-			require.ElementsMatch(tb, req.Params, exp, "Params should have correct channels")
-			return w.WriteMessage(websocket.TextMessage, fmt.Appendf(nil, `{"result":null,"id":%d}`, req.ID))
-		}
-		b = testexch.MockWsInstance[Binance](t, mockws.CurryWsMockUpgrader(t, mock))
-	} else {
-		testexch.SetupWs(t, b)
-	}
-	err = b.Subscribe(channels)
-	require.NoError(t, err, "Subscribe should not error")
-	err = b.Unsubscribe(channels)
-	require.NoError(t, err, "Unsubscribe should not error")
->>>>>>> 4651af57
 }
 
 func TestDeleteIPListForSubAccountAPIKey(t *testing.T) {
 	t.Parallel()
-<<<<<<< HEAD
 	_, err := b.DeleteIPListForSubAccountAPIKey(context.Background(), "emailaddress", apiKey, "196.168.4.1")
 	require.ErrorIs(t, err, errValidEmailRequired)
 	_, err = b.DeleteIPListForSubAccountAPIKey(context.Background(), "emailaddress@thrasher.io", "", "196.168.4.1")
@@ -2210,22 +2161,6 @@
 	result, err := b.DeleteIPListForSubAccountAPIKey(context.Background(), "emailaddress@thrasher.io", apiKey, "196.168.4.1")
 	require.NoError(t, err)
 	assert.NotNil(t, result)
-=======
-	channels := subscription.List{
-		{Channel: "moons@ticker"},
-	}
-	mock := func(tb testing.TB, msg []byte, w *websocket.Conn) error {
-		tb.Helper()
-		var req WsPayload
-		err := json.Unmarshal(msg, &req)
-		require.NoError(tb, err, "Unmarshal should not error")
-		return w.WriteMessage(websocket.TextMessage, fmt.Appendf(nil, `{"result":{"error":"carrots"},"id":%d}`, req.ID))
-	}
-	b := testexch.MockWsInstance[Binance](t, mockws.CurryWsMockUpgrader(t, mock)) //nolint:govet // Intentional shadow to avoid future copy/paste mistakes
-	err := b.Subscribe(channels)
-	assert.ErrorIs(t, err, common.ErrUnknownError, "Subscribe should error correctly")
-	assert.ErrorContains(t, err, "carrots", "Subscribe should error containing the carrots")
->>>>>>> 4651af57
 }
 
 func TestAddIPRestrictionForSubAccountAPIkey(t *testing.T) {
@@ -3308,8 +3243,7 @@
 			<-b.Websocket.DataHandler
 		}
 	}()
-	bb.ResetTimer()
-	for range bb.N {
+	for bb.Loop() {
 		for x := range lines {
 			require.NoError(bb, b.wsHandleData(lines[x]))
 		}
@@ -3329,7 +3263,7 @@
 			var req WsPayload
 			require.NoError(tb, json.Unmarshal(msg, &req), "Unmarshal should not error")
 			require.ElementsMatch(tb, req.Params, exp, "Params should have correct channels")
-			return w.WriteMessage(websocket.TextMessage, []byte(fmt.Sprintf(`{"result":null,"id":%d}`, req.ID)))
+			return w.WriteMessage(websocket.TextMessage, fmt.Appendf(nil, `{"result":null,"id":%d}`, req.ID))
 		}
 		b = testexch.MockWsInstance[Binance](t, mockws.CurryWsMockUpgrader(t, mock))
 	} else {
@@ -3351,7 +3285,7 @@
 		var req WsPayload
 		err := json.Unmarshal(msg, &req)
 		require.NoError(tb, err, "Unmarshal should not error")
-		return w.WriteMessage(websocket.TextMessage, []byte(fmt.Sprintf(`{"result":{"error":"carrots"},"id":%d}`, req.ID)))
+		return w.WriteMessage(websocket.TextMessage, fmt.Appendf(nil, `{"result":{"error":"carrots"},"id":%d}`, req.ID))
 	}
 	b := testexch.MockWsInstance[Binance](t, mockws.CurryWsMockUpgrader(t, mock)) //nolint:govet // Intentional shadow to avoid future copy/paste mistakes
 	err := b.Subscribe(channels)
