package binance

import (
	"context"
	"errors"
	"fmt"
	"net/http"
	"net/url"
	"slices"
	"sort"
	"strconv"
	"strings"
	"sync"
	"time"

	"github.com/thrasher-corp/gocryptotrader/common"
	"github.com/thrasher-corp/gocryptotrader/common/crypto"
	"github.com/thrasher-corp/gocryptotrader/currency"
	"github.com/thrasher-corp/gocryptotrader/encoding/json"
	exchange "github.com/thrasher-corp/gocryptotrader/exchanges"
	"github.com/thrasher-corp/gocryptotrader/exchanges/asset"
	"github.com/thrasher-corp/gocryptotrader/exchanges/margin"
	"github.com/thrasher-corp/gocryptotrader/exchanges/order"
	"github.com/thrasher-corp/gocryptotrader/exchanges/request"
	"github.com/thrasher-corp/gocryptotrader/types"
)

// Binance is the overarching type across the Binance package
type Binance struct {
	exchange.Base
	// Valid string list that is required by the exchange
	validLimits []int64
	obm         *orderbookManager

	// isAPIStreamConnected is true if the spot API stream websocket connection is established
	isAPIStreamConnected bool

	isAPIStreamConnectionLock sync.Mutex
}

const (
	apiURL         = "https://api4.binance.com"
	cfuturesAPIURL = "https://dapi.binance.com"
	ufuturesAPIURL = "https://fapi.binance.com"
	eOptionAPIURL  = "https://eapi.binance.com"
	pMarginAPIURL  = "https://papi.binance.com"
	tradeBaseURL   = "https://www.binance.com/en/"

	defaultRecvWindow = 5 * time.Second
)

// GetExchangeServerTime retrieves the server time.
func (b *Binance) GetExchangeServerTime(ctx context.Context) (types.Time, error) {
	resp := &struct {
		ServerTime types.Time `json:"serverTime"`
	}{}
	return resp.ServerTime, b.SendHTTPRequest(ctx, exchange.RestSpot, "/api/v3/time", spotDefaultRate, resp)
}

// GetExchangeInfo returns exchange information. Check binance_types for more
// information
func (b *Binance) GetExchangeInfo(ctx context.Context) (*ExchangeInfo, error) {
	var resp *ExchangeInfo
	return resp, b.SendHTTPRequest(ctx,
		exchange.RestSpot, "/api/v3/exchangeInfo", spotExchangeInfo, &resp)
}

// GetOrderBook returns full orderbook information
//
// OrderBookDataRequestParams contains the following members
// symbol: string of currency pair
// limit: returned limit amount
func (b *Binance) GetOrderBook(ctx context.Context, obd OrderBookDataRequestParams) (*OrderBook, error) {
	if err := b.CheckLimit(obd.Limit); err != nil {
		return nil, err
	}
	symbol, err := b.FormatSymbol(obd.Symbol, asset.Spot)
	if err != nil {
		return nil, err
	}
	params := url.Values{}
	params.Set("symbol", symbol)
	params.Set("limit", strconv.FormatInt(obd.Limit, 10))
	var resp *OrderBook
	return resp, b.SendHTTPRequest(ctx,
		exchange.RestSpot,
		common.EncodeURLValues("/api/v3/depth", params),
		orderbookLimit(obd.Limit), &resp)
}

// GetMostRecentTrades returns recent trade activity
// limit: Up to 500 results returned
func (b *Binance) GetMostRecentTrades(ctx context.Context, rtr *RecentTradeRequestParams) ([]RecentTrade, error) {
	if *rtr == (RecentTradeRequestParams{}) {
		return nil, common.ErrEmptyParams
	}
	symbol, err := b.FormatSymbol(rtr.Symbol, asset.Spot)
	if err != nil {
		return nil, err
	}
	params := url.Values{}
	params.Set("symbol", symbol)
	params.Set("limit", strconv.FormatInt(rtr.Limit, 10))
	var resp []RecentTrade
	return resp, b.SendHTTPRequest(ctx,
		exchange.RestSpot, common.EncodeURLValues("/api/v3/trades", params), getRecentTradesListRate, &resp)
}

// GetHistoricalTrades returns historical trade activity
//
// symbol: string of currency pair
// limit: Optional. Default 500; max 1000.
// fromID:
func (b *Binance) GetHistoricalTrades(ctx context.Context, symbol string, limit, fromID int64) ([]HistoricalTrade, error) {
	if symbol == "" {
		return nil, currency.ErrSymbolStringEmpty
	}
	params := url.Values{}
	params.Set("symbol", symbol)
	params.Set("limit", strconv.FormatInt(limit, 10))
	// else return most recent trades
	if fromID > 0 {
		params.Set("fromId", strconv.FormatInt(fromID, 10))
	}
	var resp []HistoricalTrade
	return resp,
		b.SendHTTPRequest(ctx, exchange.RestSpot, common.EncodeURLValues("/api/v3/historicalTrades", params), getOldTradeLookupRate, &resp)
}

// GetAggregatedTrades returns aggregated trade activity.
// If more than one hour of data is requested or asked limit is not supported by exchange
// then the trades are collected with multiple backend requests.
// https://binance-docs.github.io/apidocs/spot/en/#compressed-aggregate-trades-list
func (b *Binance) GetAggregatedTrades(ctx context.Context, arg *AggregatedTradeRequestParams) ([]AggregatedTrade, error) {
	if arg.Symbol == "" {
		return nil, currency.ErrSymbolStringEmpty
	}
	params := url.Values{}
	params.Set("symbol", arg.Symbol)
	// If the user request is directly not supported by the exchange, we might be able to fulfill it
	// by merging results from multiple API requests
	needBatch := true // Need to batch unless user has specified a limit
	if arg.Limit > 0 && arg.Limit <= 1000 {
		needBatch = false
		params.Set("limit", strconv.Itoa(arg.Limit))
	}
	if arg.FromID != 0 {
		params.Set("fromId", strconv.FormatInt(arg.FromID, 10))
	}
<<<<<<< HEAD
	if !arg.StartTime.IsZero() && !arg.EndTime.IsZero() {
		err := common.StartEndTimeCheck(arg.StartTime, arg.EndTime)
		if err != nil {
			return nil, err
		}
		params.Set("startTime", strconv.FormatInt(arg.StartTime.UnixMilli(), 10))
=======
	if !arg.StartTime.IsZero() {
		params.Set("startTime", strconv.FormatInt(arg.StartTime.UnixMilli(), 10))
	}
	if !arg.EndTime.IsZero() {
>>>>>>> e544e99c
		params.Set("endTime", strconv.FormatInt(arg.EndTime.UnixMilli(), 10))
	}

	// startTime and endTime are set and time between startTime and endTime is more than 1 hour
	needBatch = needBatch || (!arg.StartTime.IsZero() && !arg.EndTime.IsZero() && arg.EndTime.Sub(arg.StartTime) > time.Hour)
	// Fall back to batch requests, if possible and necessary
	if needBatch {
		// fromId or start time must be set
		canBatch := (arg.FromID == 0) != arg.StartTime.IsZero()
		if canBatch {
			// Split the request into multiple
			return b.batchAggregateTrades(ctx, arg, params)
		}
		// Can not handle this request locally or remotely
		// We would receive {"code":-1128,"msg":"Combination of optional parameters invalid."}
		return nil, errors.New("please set StartTime or FromId, but not both")
	}
	var resp []AggregatedTrade
	return resp, b.SendHTTPRequest(ctx,
		exchange.RestSpot, common.EncodeURLValues("/api/v3/aggTrades", params),
		aggTradesRate, &resp)
}

// batchAggregateTrades fetches trades in multiple requests
// first phase, hourly requests until the first trade (or end time) is reached
// second phase, limit requests from previous trade until end time (or limit) is reached
func (b *Binance) batchAggregateTrades(ctx context.Context, arg *AggregatedTradeRequestParams, params url.Values) ([]AggregatedTrade, error) {
	// prepare first request with only first hour and max limit
	if arg.Limit == 0 || arg.Limit > 1000 {
		// Extend from the default of 500
		params.Set("limit", "1000")
	}
	var resp []AggregatedTrade
	var fromID int64
	if arg.FromID > 0 {
		fromID = arg.FromID
	} else {
		// Only 10 seconds is used to prevent limit of 1000 being reached in the first request,
		// cutting off trades for high activity pairs
		increment := time.Second * 10
		for start := arg.StartTime; len(resp) == 0; start = start.Add(increment) {
			if !arg.EndTime.IsZero() && start.After(arg.EndTime) {
				// All requests returned empty
				return nil, nil
			}
<<<<<<< HEAD
			params.Set("startTime", timeString(start))
			params.Set("endTime", timeString(start.Add(increment)))
=======
			params.Set("startTime", strconv.FormatInt(start.UnixMilli(), 10))
			params.Set("endTime", strconv.FormatInt(start.Add(increment).UnixMilli(), 10))
			path := aggregatedTrades + "?" + params.Encode()
>>>>>>> e544e99c
			err := b.SendHTTPRequest(ctx,
				exchange.RestSpot,
				common.EncodeURLValues("/api/v3/aggTrades", params),
				getAggregateTradeListRate, &resp)
			if err != nil {
				return resp, fmt.Errorf("%w %v", err, arg.Symbol)
			}
		}
		fromID = resp[len(resp)-1].ATradeID
	}

	// other requests follow from the last aggregate trade id and have no time window
	params.Del("startTime")
	params.Del("endTime")
	// while we haven't reached the limit
	for ; arg.Limit == 0 || len(resp) < arg.Limit; fromID = resp[len(resp)-1].ATradeID {
		// Keep requesting new data after last retrieved trade
		params.Set("fromId", strconv.FormatInt(fromID, 10))
		var additionalTrades []AggregatedTrade
		err := b.SendHTTPRequest(ctx,
			exchange.RestSpot,
			common.EncodeURLValues("/api/v3/aggTrades", params),
			spotDefaultRate,
			&additionalTrades)
		if err != nil {
			return resp, fmt.Errorf("%w %v", err, arg.Symbol)
		}
		lastIndex := len(additionalTrades)
		if !arg.EndTime.IsZero() {
			// get index for truncating to end time
			lastIndex = sort.Search(len(additionalTrades), func(i int) bool {
				return arg.EndTime.Before(additionalTrades[i].TimeStamp.Time())
			})
		}
		// don't include the first as the request was inclusive from last ATradeID
		resp = append(resp, additionalTrades[1:lastIndex]...)
		// If only the starting trade is returned or if we received trades after end time
		if len(additionalTrades) == 1 || lastIndex < len(additionalTrades) {
			// We found the end
			break
		}
	}
	// Truncate if necessary
	if arg.Limit > 0 && len(resp) > arg.Limit {
		resp = resp[:arg.Limit]
	}
	return resp, nil
}

// GetSpotKline returns kline data
//
// KlinesRequestParams supports 5 parameters
// symbol: the symbol to get the kline data for
// limit: optional
// interval: the interval time for the data
// startTime: startTime filter for kline data
// endTime: endTime filter for the kline data
func (b *Binance) GetSpotKline(ctx context.Context, arg *KlinesRequestParams) ([]CandleStick, error) {
	return b.retrieveSpotKline(ctx, arg, "/api/v3/klines")
}

// GetUIKline return modified kline data, optimized for presentation of candlestick charts.
func (b *Binance) GetUIKline(ctx context.Context, arg *KlinesRequestParams) ([]CandleStick, error) {
	return b.retrieveSpotKline(ctx, arg, "/api/v3/uiKlines")
}

func (b *Binance) retrieveSpotKline(ctx context.Context, arg *KlinesRequestParams, urlPath string) ([]CandleStick, error) {
	symbol, err := b.FormatSymbol(arg.Symbol, asset.Spot)
	if err != nil {
		return nil, err
	}
	params := url.Values{}
	params.Set("symbol", symbol)
	params.Set("interval", arg.Interval)
	if arg.Limit != 0 {
		params.Set("limit", strconv.FormatUint(arg.Limit, 10))
	}
	if !arg.StartTime.IsZero() {
		params.Set("startTime", strconv.FormatInt(arg.StartTime.UnixMilli(), 10))
	}
	if !arg.EndTime.IsZero() {
		params.Set("endTime", strconv.FormatInt(arg.EndTime.UnixMilli(), 10))
	}
	var resp []CandleStick
	return resp, b.SendHTTPRequest(ctx,
		exchange.RestSpot,
		common.EncodeURLValues(urlPath, params),
		getKlineRate,
		&resp)
}

// GetAveragePrice returns current average price for a symbol.
//
// symbol: string of currency pair
func (b *Binance) GetAveragePrice(ctx context.Context, symbol currency.Pair) (*AveragePrice, error) {
	symbolValue, err := b.FormatSymbol(symbol, asset.Spot)
	if err != nil {
		return nil, err
	}
	params := url.Values{}
	params.Set("symbol", symbolValue)
	var resp *AveragePrice
	return resp, b.SendHTTPRequest(ctx,
		exchange.RestSpot, common.EncodeURLValues("/api/v3/avgPrice", params), getCurrentAveragePriceRate, &resp)
}

// GetPriceChangeStats returns price change statistics for the last 24 hours
//
// symbol: string of currency pair
func (b *Binance) GetPriceChangeStats(ctx context.Context, symbol currency.Pair, symbols currency.Pairs) ([]PriceChangeStats, error) {
	params := url.Values{}
	rateLimit := spotPriceChangeAllRate
	switch {
	case !symbol.IsEmpty(),
		symbol.IsEmpty() && len(symbols) == 1 && !symbols[0].IsEmpty():
		if symbol.IsEmpty() && len(symbols) == 1 {
			symbol = symbols[0]
		}
		rateLimit = get24HrTickerPriceChangeStatisticsRate
		symbolValue, err := b.FormatSymbol(symbol, asset.Spot)
		if err != nil {
			return nil, err
		}
		params.Set("symbol", symbolValue)
	case len(symbols) > 1:
		rateLimit = getTickers20Rate
		if len(symbols) > 100 {
			rateLimit = getTickersMoreThan100Rate
		} else if len(symbols) > 20 {
			rateLimit = getTickers100Rate
		}
		val, err := json.Marshal(symbols.Strings())
		if err != nil {
			return nil, err
		}
		params.Set("symbols", string(val))
	}
	var resp PriceChangesWrapper
	return resp, b.SendHTTPRequest(ctx, exchange.RestSpot, common.EncodeURLValues("/api/v3/ticker/24hr", params), rateLimit, &resp)
}

// GetTradingDayTicker retrieves the price change statistics for the trading day
// possible tickerType values: FULL or MINI
func (b *Binance) GetTradingDayTicker(ctx context.Context, symbols currency.Pairs, timeZone, tickerType string) ([]PriceChangeStats, error) {
	if len(symbols) == 0 {
		return nil, currency.ErrCurrencyPairsEmpty
	}
	params := url.Values{}
	switch {
	case len(symbols) > 1:
		params.Set("symbols", "["+strings.Join(symbols.Strings(), "")+"]")
	case len(symbols) == 1 && !symbols[0].IsEmpty():
		params.Set("symbol", symbols[0].String())
	default:
		return nil, currency.ErrCurrencyPairEmpty
	}
	if timeZone != "" {
		params.Set("timeZone", timeZone)
	}
	if tickerType != "" {
		params.Set("type", tickerType)
	}
	var resp PriceChangesWrapper
	return resp, b.SendHTTPRequest(ctx, exchange.RestSpot, common.EncodeURLValues("/api/v3/ticker/tradingDay", params), spotPriceChangeAllRate, &resp)
}

// GetLatestSpotPrice returns latest spot price of symbol
//
// symbol: string of currency pair
func (b *Binance) GetLatestSpotPrice(ctx context.Context, symbol currency.Pair, symbols currency.Pairs) (*SymbolPrice, error) {
	params := url.Values{}
	rateLimit := spotTickerAllRate
	if !symbol.IsEmpty() {
		rateLimit = spotSymbolPriceRate
		symbolValue, err := b.FormatSymbol(symbol, asset.Spot)
		if err != nil {
			return nil, err
		}
		params.Set("symbol", symbolValue)
	} else if len(symbols) > 0 {
		params.Set("symbols", "["+strings.Join(symbols.Strings(), "")+"]")
	}
	var resp *SymbolPrice
	return resp, b.SendHTTPRequest(ctx, exchange.RestSpot, common.EncodeURLValues("/api/v3/ticker/price", params), rateLimit, &resp)
}

// GetBestPrice returns the latest best price for symbol
//
// symbol: string of currency pair
func (b *Binance) GetBestPrice(ctx context.Context, symbol currency.Pair, symbols currency.Pairs) (*BestPrice, error) {
	params := url.Values{}
	rateLimit := spotOrderbookTickerAllRate
	if !symbol.IsEmpty() || (symbol.IsEmpty() && len(symbols) == 1 && !symbols[0].IsEmpty()) {
		if symbol.IsEmpty() && len(symbols) == 1 {
			symbol = symbols[0]
		}
		rateLimit = spotBookTickerRate
		symbolValue, err := b.FormatSymbol(symbol, asset.Spot)
		if err != nil {
			return nil, err
		}
		params.Set("symbol", symbolValue)
	} else if len(symbols) > 1 {
		params.Set("symbols", "["+strings.Join(symbols.Strings(), "")+"]")
	}
	var resp *BestPrice
	return resp, b.SendHTTPRequest(ctx, exchange.RestSpot, common.EncodeURLValues("/api/v3/ticker/bookTicker", params), rateLimit, &resp)
}

// GetTickerData openTime always starts on a minute, while the closeTime is the current time of the request.
// As such, the effective window will be up to 59999ms wider than windowSize.
// possible windowSize values are FULL and MINI
func (b *Binance) GetTickerData(ctx context.Context, symbols currency.Pairs, windowSize time.Duration, tickerType string) ([]PriceChangeStats, error) {
	if len(symbols) == 0 {
		return nil, currency.ErrCurrencyPairsEmpty
	}
	params := url.Values{}
	switch {
	case len(symbols) > 1:
		params.Set("symbols", "["+strings.Join(symbols.Strings(), "")+"]")
	case len(symbols) == 1 && !symbols[0].IsEmpty():
		params.Set("symbol", symbols[0].String())
	default:
		return nil, currency.ErrCurrencyPairEmpty
	}
	if windowSize < time.Minute {
		params.Set("windowSize", strconv.FormatInt(int64(windowSize/time.Minute), 10)+"m")
	} else if windowSize > (time.Hour * 24) {
		params.Set("windowSize", strconv.FormatInt(int64(windowSize/(time.Hour*24)), 10)+"h")
	}
	if tickerType != "" {
		params.Set("type", tickerType)
	}
	var resp PriceChangesWrapper
	return resp, b.SendHTTPRequest(ctx, exchange.RestSpot, common.EncodeURLValues("/api/v3/ticker", params), spotDefaultRate, &resp)
}

// NewOrder sends a new order to Binance
func (b *Binance) NewOrder(ctx context.Context, o *NewOrderRequest) (NewOrderResponse, error) {
	var resp NewOrderResponse
	if err := b.newOrder(ctx, "/api/v3/order", o, &resp, false); err != nil {
		return resp, err
	}
	if resp.Code != 0 {
		return resp, errors.New(resp.Msg)
	}
	return resp, nil
}

// NewOrderTest sends a new test order to Binance
func (b *Binance) NewOrderTest(ctx context.Context, o *NewOrderRequest, computeCommisionRates bool) error {
	var resp NewOrderResponse
	return b.newOrder(ctx, "/api/v3/order/test", o, &resp, computeCommisionRates)
}

func (b *Binance) newOrder(ctx context.Context, api string, o *NewOrderRequest, resp *NewOrderResponse, computeCommissionRate bool) error {
	ratelimit := spotOrderRate
	if computeCommissionRate {
		ratelimit = testNewOrderWithCommissionRate
	}
	symbol, err := b.FormatSymbol(o.Symbol, asset.Spot)
	if err != nil {
		return err
	}
	params := url.Values{}
	params.Set("symbol", symbol)
	params.Set("side", o.Side)
	params.Set("type", o.TradeType)
	if o.QuoteOrderQty > 0 {
		params.Set("quoteOrderQty", strconv.FormatFloat(o.QuoteOrderQty, 'f', -1, 64))
	} else {
		params.Set("quantity", strconv.FormatFloat(o.Quantity, 'f', -1, 64))
	}
	if o.TradeType == order.Limit.String() {
		params.Set("price", strconv.FormatFloat(o.Price, 'f', -1, 64))
	}
	if o.TimeInForce != "" {
		params.Set("timeInForce", o.TimeInForce)
	}
	if o.NewClientOrderID != "" {
		params.Set("newClientOrderId", o.NewClientOrderID)
	}
	if o.StopPrice != 0 {
		params.Set("stopPrice", strconv.FormatFloat(o.StopPrice, 'f', -1, 64))
	}
	if o.IcebergQty != 0 {
		params.Set("icebergQty", strconv.FormatFloat(o.IcebergQty, 'f', -1, 64))
	}
	if o.NewOrderRespType != "" {
		params.Set("newOrderRespType", o.NewOrderRespType)
	}
	return b.SendAuthHTTPRequest(ctx, exchange.RestSpot, http.MethodPost, api, params, ratelimit, nil, resp)
}

// CancelExistingOrder sends a cancel order to Binance
func (b *Binance) CancelExistingOrder(ctx context.Context, symbol currency.Pair, orderID int64, origClientOrderID string) (*CancelOrderResponse, error) {
	symbolValue, err := b.FormatSymbol(symbol, asset.Spot)
	if err != nil {
		return nil, err
	}
	params := url.Values{}
	params.Set("symbol", symbolValue)
	if orderID != 0 {
		params.Set("orderId", strconv.FormatInt(orderID, 10))
	}
	if origClientOrderID != "" {
		params.Set("origClientOrderId", origClientOrderID)
	}
	var resp *CancelOrderResponse
	return resp, b.SendAuthHTTPRequest(ctx, exchange.RestSpot, http.MethodDelete, "/api/v3/order", params, spotOrderRate, nil, &resp)
}

// OpenOrders Current open orders. Get all open orders on a symbol.
// Careful when accessing this with no symbol: The number of requests counted
// against the rate limiter is significantly higher
func (b *Binance) OpenOrders(ctx context.Context, pair currency.Pair) ([]TradeOrder, error) {
	var (
		p   string
		err error
	)
	params := url.Values{}
	if !pair.IsEmpty() {
		p, err = b.FormatSymbol(pair, asset.Spot)
		if err != nil {
			return nil, err
		}
		params.Add("symbol", p)
	} else {
		// extend the receive window when all currencies to prevent "recvwindow"
		// error
		params.Set("recvWindow", "10000")
	}
	var resp []TradeOrder
	return resp, b.SendAuthHTTPRequest(ctx,
		exchange.RestSpot, http.MethodGet,
		"/api/v3/openOrders", params, openOrdersLimit(p), nil, &resp)
}

// CancelAllOpenOrderOnSymbol cancels all active orders on a symbol.
func (b *Binance) CancelAllOpenOrderOnSymbol(ctx context.Context, symbol string) ([]SymbolOrders, error) {
	if symbol == "" {
		return nil, currency.ErrSymbolStringEmpty
	}
	params := url.Values{}
	params.Set("symbol", symbol)
	var resp []SymbolOrders
	return resp, b.SendAuthHTTPRequest(ctx, exchange.RestSpot, http.MethodDelete, "/api/v3/openOrders", params, spotOrderRate, nil, &resp)
}

// AllOrders Get all account orders; active, canceled, or filled.
// orderId optional param
// limit optional param, default 500; max 500
func (b *Binance) AllOrders(ctx context.Context, symbol currency.Pair, orderID, limit string) ([]TradeOrder, error) {
	symbolValue, err := b.FormatSymbol(symbol, asset.Spot)
	if err != nil {
		return nil, err
	}
	params := url.Values{}
	params.Set("symbol", symbolValue)
	if orderID != "" {
		params.Set("orderId", orderID)
	}
	if limit != "" {
		params.Set("limit", limit)
	}
	var resp []TradeOrder
	return resp, b.SendAuthHTTPRequest(ctx,
		exchange.RestSpot, http.MethodGet, "/api/v3/allOrders",
		params, spotAllOrdersRate, nil, &resp)
}

// NewOCOOrder places a new one-cancel-other trade order.
func (b *Binance) NewOCOOrder(ctx context.Context, arg *OCOOrderParam) (*OCOOrder, error) {
	if *arg == (OCOOrderParam{}) {
		return nil, common.ErrEmptyParams
	}
	if arg.Symbol.IsEmpty() {
		return nil, currency.ErrCurrencyCodeEmpty
	}
	if arg.Side == "" {
		return nil, order.ErrSideIsInvalid
	}
	if arg.Amount <= 0 {
		return nil, order.ErrAmountBelowMin
	}
	if arg.Price <= 0 {
		return nil, order.ErrPriceBelowMin
	}
	if arg.StopPrice <= 0 {
		return nil, fmt.Errorf("%w stop price is required", order.ErrPriceBelowMin)
	}
	params := url.Values{}
	params.Set("quantity", strconv.FormatFloat(arg.Amount, 'f', -1, 64))
	params.Set("price", strconv.FormatFloat(arg.Price, 'f', -1, 64))
	params.Set("stopPrice", strconv.FormatFloat(arg.StopPrice, 'f', -1, 64))
	var resp *OCOOrder
	return resp, b.SendAuthHTTPRequest(ctx, exchange.RestSpot, http.MethodPost, "/api/v3/order/oco", params, spotDefaultRate, arg, &resp)
}

// NewOCOOrderList send in an one-cancels-the-other (OCO) pair, where activation of one order immediately cancels the other.
// An OCO has 2 legs called the above leg and below leg.
// One of the legs must be a LIMIT_MAKER order and the other leg must be STOP_LOSS or STOP_LOSS_LIMIT order.
// Price restrictions:
//
//	If the OCO is on the SELL side: LIMIT_MAKER price > Last Traded Price > stopPrice
//	If the OCO is on the BUY side: LIMIT_MAKER price < Last Traded Price < stopPrice
//
// OCO counts as 2 orders against the order rate limit.
func (b *Binance) NewOCOOrderList(ctx context.Context, arg *OCOOrderListParams) (*OCOListOrderResponse, error) {
	if *arg == (OCOOrderListParams{}) {
		return nil, common.ErrEmptyParams
	}
	if arg.Symbol == "" {
		return nil, currency.ErrSymbolStringEmpty
	}
	if arg.Side == "" {
		return nil, order.ErrSideIsInvalid
	}
	if arg.Quantity <= 0 {
		return nil, fmt.Errorf("%w: quantity must be greater than 0", order.ErrAmountBelowMin)
	}
	if arg.AboveType == "" {
		return nil, fmt.Errorf("%w: aboveType is required", order.ErrTypeIsInvalid)
	}
	if arg.BelowType == "" {
		return nil, fmt.Errorf("%w: belowType is required", order.ErrTypeIsInvalid)
	}
	var resp *OCOListOrderResponse
	return resp, b.SendAuthHTTPRequest(ctx, exchange.RestSpot, http.MethodPost, "/api/v3/orderList/oco", nil, spotOrderRate, arg, &resp)
}

// CancelOCOOrder cancels an entire Order List.
func (b *Binance) CancelOCOOrder(ctx context.Context, symbol, orderListID, listClientOrderID, newClientOrderID string) (*OCOOrder, error) {
	if symbol == "" {
		return nil, currency.ErrSymbolStringEmpty
	}
	if orderListID == "" && listClientOrderID == "" {
		return nil, order.ErrOrderIDNotSet
	}
	params := url.Values{}
	params.Set("symbol", symbol)
	if orderListID != "" {
		params.Set("orderListId", orderListID)
	}
	if listClientOrderID != "" {
		params.Set("listClientOrderId", listClientOrderID)
	}
	if newClientOrderID != "" {
		params.Set("newClientOrderId", newClientOrderID)
	}
	var resp *OCOOrder
	return resp, b.SendAuthHTTPRequest(ctx, exchange.RestSpot, http.MethodDelete, "/api/v3/orderList", params, spotDefaultRate, nil, &resp)
}

// GetOCOOrders retrieves a specific OCO based on provided optional parameters
func (b *Binance) GetOCOOrders(ctx context.Context, orderListID, origiClientOrderID string) (*OCOOrder, error) {
	if orderListID == "" && origiClientOrderID == "" {
		return nil, order.ErrOrderIDNotSet
	}
	params := url.Values{}
	if orderListID != "" {
		params.Set("orderListId", orderListID)
	}
	if origiClientOrderID != "" {
		params.Set("origClientOrderId", origiClientOrderID)
	}
	var resp *OCOOrder
	return resp, b.SendAuthHTTPRequest(ctx, exchange.RestSpot, http.MethodGet, "/api/v3/orderList", params, getOCOListRate, nil, &resp)
}

// GetAllOCOOrders retrieves all OCO based on provided optional parameters
func (b *Binance) GetAllOCOOrders(ctx context.Context, fromID string, startTime, endTime time.Time, limit int64) ([]OCOOrder, error) {
	params := url.Values{}
	if !startTime.IsZero() && !endTime.IsZero() {
		err := common.StartEndTimeCheck(startTime, endTime)
		if err != nil {
			return nil, err
		}
		params.Set("startTime", strconv.FormatInt(startTime.UnixMilli(), 10))
		params.Set("endTime", strconv.FormatInt(endTime.UnixMilli(), 10))
	}
	if fromID != "" {
		params.Set("fromId", fromID)
	}
	if limit > 0 {
		params.Set("limit", strconv.FormatInt(limit, 10))
	}
	var resp []OCOOrder
	return resp, b.SendAuthHTTPRequest(ctx, exchange.RestSpot, http.MethodGet, "/api/v3/allOrderList", params, getAllOCOOrdersRate, nil, &resp)
}

// GetOpenOCOList retrieves an open OCO orders.
func (b *Binance) GetOpenOCOList(ctx context.Context) ([]OCOOrder, error) {
	var resp []OCOOrder
	return resp, b.SendAuthHTTPRequest(ctx, exchange.RestSpot, http.MethodGet, "/api/v3/openOrderList", nil, getOpenOCOListRate, nil, &resp)
}

// ----------------------------------------------------- Smart Order Routing (SOR) -----------------------------------------------------------

// NewOrderUsingSOR places an order using smart order routing (SOR).
func (b *Binance) NewOrderUsingSOR(ctx context.Context, arg *SOROrderRequestParams) (*SOROrderResponse, error) {
	return b.newOrderUsingSOR(ctx, arg, "/api/v3/sor/order")
}

// NewOrderUsingSORTest test new order creation and signature/recvWindow using smart order routing (SOR).
// Creates and validates a new order but does not send it into the matching engine.
func (b *Binance) NewOrderUsingSORTest(ctx context.Context, arg *SOROrderRequestParams) (*SOROrderResponse, error) {
	return b.newOrderUsingSOR(ctx, arg, "/api/v3/sor/order/test")
}

func (b *Binance) newOrderUsingSOR(ctx context.Context, arg *SOROrderRequestParams, path string) (*SOROrderResponse, error) {
	if *arg == (SOROrderRequestParams{}) {
		return nil, common.ErrEmptyParams
	}
	if arg.Symbol.IsEmpty() {
		return nil, currency.ErrSymbolStringEmpty
	}
	if arg.Side == "" {
		return nil, order.ErrSideIsInvalid
	}
	if arg.OrderType == "" {
		return nil, order.ErrTypeIsInvalid
	}
	if arg.Quantity <= 0 {
		return nil, order.ErrAmountIsInvalid
	}
	params := url.Values{}
	params.Set("symbol", arg.Symbol.String())
	params.Set("side", arg.Side)
	params.Set("type", arg.OrderType)
	params.Set("quantity", strconv.FormatFloat(arg.Quantity, 'f', -1, 64))
	if arg.Price <= 0 {
		params.Set("price", strconv.FormatFloat(arg.Price, 'f', -1, 64))
	}
	if arg.IcebergQuantity != 0 {
		params.Set("icebergQty", strconv.FormatFloat(arg.IcebergQuantity, 'f', -1, 64))
	}
	var resp *SOROrderResponse
	return resp, b.SendAuthHTTPRequest(ctx, exchange.RestSpot, http.MethodPost, path, params, spotOrderRate, arg, &resp)
}

// QueryOrder returns information on a past order
func (b *Binance) QueryOrder(ctx context.Context, symbol currency.Pair, origClientOrderID string, orderID int64) (*TradeOrder, error) {
	symbolValue, err := b.FormatSymbol(symbol, asset.Spot)
	if err != nil {
		return nil, err
	}
	params := url.Values{}
	params.Set("symbol", symbolValue)
	if origClientOrderID != "" {
		params.Set("origClientOrderId", origClientOrderID)
	}
	if orderID != 0 {
		params.Set("orderId", strconv.FormatInt(orderID, 10))
	}
	var resp *TradeOrder
	if err := b.SendAuthHTTPRequest(ctx,
		exchange.RestSpot,
		http.MethodGet, "/api/v3/order",
		params, spotOrderQueryRate,
		nil, &resp); err != nil {
		return resp, err
	}
	if resp.Code != 0 {
		return resp, errors.New(resp.Msg)
	}
	return resp, nil
}

// CancelExistingOrderAndSendNewOrder cancels an existing order and places a new order on the same symbol.
// Filters and Order Count are evaluated before the processing of the cancellation and order placement occurs.
// A new order that was not attempted (i.e. when newOrderResult: NOT_ATTEMPTED), will still increase the order count by 1.
func (b *Binance) CancelExistingOrderAndSendNewOrder(ctx context.Context, arg *CancelReplaceOrderParams) (*CancelAndReplaceResponse, error) {
	if *arg == (CancelReplaceOrderParams{}) {
		return nil, common.ErrEmptyParams
	}
	if arg.Symbol == "" {
		return nil, currency.ErrSymbolStringEmpty
	}
	if arg.Side == "" {
		return nil, order.ErrSideIsInvalid
	}
	if arg.OrderType == "" {
		return nil, order.ErrTypeIsInvalid
	}
	if arg.CancelReplaceMode == "" {
		return nil, errCancelReplaceModeRequired
	}
	var resp *CancelAndReplaceResponse
	return resp, b.SendAuthHTTPRequest(ctx, exchange.RestSpot, http.MethodPost, "/api/v3/order/cancelReplace", nil, spotOrderRate, arg, &resp)
}

// GetAccount returns binance user accounts
func (b *Binance) GetAccount(ctx context.Context, omitZeroBalances bool) (*Account, error) {
	type response struct {
		Response
		Account
	}
	params := url.Values{}
	if omitZeroBalances {
		params.Set("omitZeroBalances", "true")
	}
	var resp response
	if err := b.SendAuthHTTPRequest(ctx,
		exchange.RestSpot,
		http.MethodGet, "/api/v3/account",
		params, spotAccountInformationRate,
		nil, &resp); err != nil {
		return &resp.Account, err
	}
	if resp.Code != 0 {
		return nil, errors.New(resp.Msg)
	}
	return &resp.Account, nil
}

// GetAccountTradeList retrieves trades for a specific account and symbol.
func (b *Binance) GetAccountTradeList(ctx context.Context, symbol, orderID string, startTime, endTime time.Time, fromID, limit int64) ([]AccountTradeItem, error) {
	if symbol == "" {
		return nil, currency.ErrSymbolStringEmpty
	}
	params := url.Values{}
	params.Set("symbol", symbol)
	if orderID != "" {
		params.Set("orderId", orderID)
	}
	if !startTime.IsZero() && !endTime.IsZero() {
		err := common.StartEndTimeCheck(startTime, endTime)
		if err != nil {
			return nil, err
		}
		params.Set("startTime", strconv.FormatInt(startTime.UnixMilli(), 10))
		params.Set("endTime", strconv.FormatInt(endTime.UnixMilli(), 10))
	}
	if fromID != 0 {
		params.Set("fromId", strconv.FormatInt(fromID, 10))
	}
	if limit > 0 {
		params.Set("limit", strconv.FormatInt(limit, 10))
	}
	var resp []AccountTradeItem
	return resp, b.SendAuthHTTPRequest(ctx, exchange.RestSpot, http.MethodGet, "/api/v3/myTrades", params, accountTradeListRate, nil, &resp)
}

// GetCurrentOrderCountUsage displays the user's current order count usage for all intervals.
func (b *Binance) GetCurrentOrderCountUsage(ctx context.Context) ([]CurrentOrderCountUsage, error) {
	var resp []CurrentOrderCountUsage
	return resp, b.SendAuthHTTPRequest(ctx, exchange.RestSpot, http.MethodGet, "/api/v3/rateLimit/order", nil, currentOrderCountUsageRate, nil, &resp)
}

// GetPreventedMatches displays the list of orders that were expired because of STP.
func (b *Binance) GetPreventedMatches(ctx context.Context, symbol string, preventedMatchID, orderID, fromPreventedMatchID, limit int64) ([]PreventedMatches, error) {
	if symbol == "" {
		return nil, currency.ErrSymbolStringEmpty
	}
	if preventedMatchID == 0 && orderID == 0 {
		return nil, fmt.Errorf("%w: either preventedMatchID or orderID", order.ErrOrderIDNotSet)
	}
	params := url.Values{}
	params.Set("symbol", symbol)
	rateLimit := queryPreventedMatchsWithRate
	if preventedMatchID != 0 {
		params.Set("preventedMatchId", strconv.FormatInt(preventedMatchID, 10))
	}
	if orderID != 0 {
		rateLimit = preventedMatchesByOrderIDRate
		params.Set("orderId", strconv.FormatInt(orderID, 10))
	}
	if fromPreventedMatchID != 0 {
		params.Set("fromPreventedMatchId", strconv.FormatInt(fromPreventedMatchID, 10))
	}
	if limit > 0 {
		params.Set("limit", strconv.FormatInt(limit, 10))
	}
	var resp []PreventedMatches
	return resp, b.SendAuthHTTPRequest(ctx, exchange.RestSpot, http.MethodGet, "/api/v3/myPreventedMatches", params, rateLimit, nil, &resp)
}

// GetAllocations retrieves allocations resulting from SOR order placement.
func (b *Binance) GetAllocations(ctx context.Context, symbol string, startTime, endTime time.Time, fromAllocationID, orderID, limit int64) ([]Allocation, error) {
	if symbol == "" {
		return nil, currency.ErrSymbolStringEmpty
	}
	params := url.Values{}
	params.Set("symbol", symbol)
	if !startTime.IsZero() && !endTime.IsZero() {
		err := common.StartEndTimeCheck(startTime, endTime)
		if err != nil {
			return nil, err
		}
		params.Set("startTime", strconv.FormatInt(startTime.UnixMilli(), 10))
		params.Set("endTime", strconv.FormatInt(endTime.UnixMilli(), 10))
	}
	if fromAllocationID > 0 {
		params.Set("fromAllocationId", strconv.FormatInt(fromAllocationID, 10))
	}
	if orderID > 0 {
		params.Set("orderId", strconv.FormatInt(orderID, 10))
	}
	if limit > 0 {
		params.Set("limit", strconv.FormatInt(limit, 10))
	}
	var resp []Allocation
	return resp, b.SendAuthHTTPRequest(ctx, exchange.RestSpot, http.MethodGet, "/api/v3/myAllocations", params, getAllocationsRate, nil, &resp)
}

// GetCommissionRates retrieves current account commission rates.
func (b *Binance) GetCommissionRates(ctx context.Context, symbol string) (*AccountCommissionRate, error) {
	if symbol == "" {
		return nil, currency.ErrSymbolStringEmpty
	}
<<<<<<< HEAD
	params := url.Values{}
	params.Set("symbol", symbol)
	var resp *AccountCommissionRate
	return resp, b.SendAuthHTTPRequest(ctx, exchange.RestSpot, http.MethodGet, "/api/v3/account/commission", params, getCommissionRate, nil, &resp)
}
=======
	item := &request.Item{
		Method:        http.MethodGet,
		Path:          endpointPath + path,
		Result:        result,
		Verbose:       b.Verbose,
		HTTPDebugging: b.HTTPDebugging,
		HTTPRecording: b.HTTPRecording,
	}
>>>>>>> e544e99c

// MarginAccountBorrowRepay represents a margin account borrow/repay
// lending type: possible values BORROW or REPAY
// Symbol is valid only for Isolated margin
func (b *Binance) MarginAccountBorrowRepay(ctx context.Context, assetName currency.Code, symbol, lendingType string, isIsolated bool, amount float64) (string, error) {
	if symbol == "" {
		return "", currency.ErrSymbolStringEmpty
	}
	if assetName.IsEmpty() {
		return "", currency.ErrCurrencyCodeEmpty
	}
	if lendingType == "" {
		return "", errLendingTypeRequired
	}
	if amount <= 0 {
		return "", order.ErrAmountBelowMin
	}
	params := url.Values{}
	params.Set("symbol", symbol)
	params.Set("asset", assetName.String())
	params.Set("amount", strconv.FormatFloat(amount, 'f', -1, 64))
	if isIsolated {
		params.Set("isIsolated", "TRUE")
		// Default is FALSE for Cross Margin
	}
	resp := &struct {
		TransactionID string `json:"tranId"`
	}{}
	return resp.TransactionID, b.SendAuthHTTPRequest(ctx, exchange.RestSpot, http.MethodPost, "/sapi/v1/margin/borrow-repay", params, marginAccountBorrowRepayRate, nil, &resp)
}

// GetBorrowOrRepayRecordsInMarginAccount retrieves borrow/repay records in Margin account.
// tranId in POST /sapi/v1/margin/loan
func (b *Binance) GetBorrowOrRepayRecordsInMarginAccount(ctx context.Context, assetName currency.Code, isolatedSymbol, lendingType string, transactionID, current, size int64, startTime, endTime time.Time) (*MarginAccountBorrowRepayRecords, error) {
	params := url.Values{}
	if !assetName.IsEmpty() {
		params.Set("asset", assetName.String())
	}
	if isolatedSymbol != "" {
		params.Set("isolatedSymbol", isolatedSymbol)
	}
	if transactionID != 0 {
		params.Set("txId", strconv.FormatInt(transactionID, 10))
	}
	if !startTime.IsZero() && !endTime.IsZero() {
		err := common.StartEndTimeCheck(startTime, endTime)
		if err != nil {
			return nil, err
		}
		params.Set("startTime", strconv.FormatInt(startTime.UnixMilli(), 10))
		params.Set("endTime", strconv.FormatInt(endTime.UnixMilli(), 10))
	}
	if current > 0 {
		params.Set("current", strconv.FormatInt(current, 10))
	}
	if size > 0 {
		params.Set("size", strconv.FormatInt(size, 10))
	}
	if lendingType != "" {
		params.Set("type", lendingType)
	}
	var resp *MarginAccountBorrowRepayRecords
	return resp, b.SendAuthHTTPRequest(ctx, exchange.RestSpot, http.MethodGet, "/sapi/v1/margin/borrow-repay", params, borrowRepayRecordsInMarginAccountRate, nil, &resp)
}

// GetAllMarginAssets retrieves all margin assets
func (b *Binance) GetAllMarginAssets(ctx context.Context, assetName currency.Code) ([]MarginAsset, error) {
	params := url.Values{}
	if !assetName.IsEmpty() {
		params.Set("asset", assetName.String())
	}
	var resp []MarginAsset
	return resp, b.SendAPIKeyHTTPRequest(ctx, exchange.RestSpot, http.MethodGet, common.EncodeURLValues("/sapi/v1/margin/allAssets", params), sapiDefaultRate, &resp)
}

<<<<<<< HEAD
// GetAllCrossMarginPairs retrieves all cross-margin pairs
func (b *Binance) GetAllCrossMarginPairs(ctx context.Context, symbol string) ([]CrossMarginPairInfo, error) {
	params := url.Values{}
	if symbol != "" {
		params.Set("symbol", symbol)
	}
	var resp []CrossMarginPairInfo
	return resp, b.SendAPIKeyHTTPRequest(ctx, exchange.RestSpot, http.MethodGet, common.EncodeURLValues("/sapi/v1/margin/allPairs", params), sapiDefaultRate, &resp)
}
=======
	headers := make(map[string]string)
	headers["X-MBX-APIKEY"] = creds.Key
	item := &request.Item{
		Method:        http.MethodGet,
		Path:          endpointPath + path,
		Headers:       headers,
		Result:        result,
		Verbose:       b.Verbose,
		HTTPDebugging: b.HTTPDebugging,
		HTTPRecording: b.HTTPRecording,
	}
>>>>>>> e544e99c

// GetMarginPriceIndex retrieves margin price index
func (b *Binance) GetMarginPriceIndex(ctx context.Context, symbol string) (*MarginPriceIndex, error) {
	if symbol == "" {
		return nil, currency.ErrSymbolStringEmpty
	}
	params := url.Values{}
	params.Set("symbol", symbol)
	var resp *MarginPriceIndex
	return resp, b.SendAPIKeyHTTPRequest(ctx, exchange.RestSpot, http.MethodGet, common.EncodeURLValues("/sapi/v1/margin/priceIndex", params), getPriceMarginIndexRate, &resp)
}

// PostMarginAccountOrder post a new order for margin account.
// autoRepayAtCancel is suggested to set as “FALSE" to keep liability unrepaid under high frequent new order/cancel order execution
func (b *Binance) PostMarginAccountOrder(ctx context.Context, arg *MarginAccountOrderParam) (*MarginAccountOrder, error) {
	if *arg == (MarginAccountOrderParam{}) {
		return nil, common.ErrEmptyParams
	}
	if arg.Symbol.IsEmpty() {
		return nil, currency.ErrCurrencyPairEmpty
	}
	if arg.Side == "" {
		return nil, order.ErrSideIsInvalid
	}
	arg.Side = strings.ToUpper(arg.Side)
	if arg.OrderType == "" {
		return nil, order.ErrTypeIsInvalid
	}
	var resp *MarginAccountOrder
	return resp, b.SendAuthHTTPRequest(ctx, exchange.RestSpot, http.MethodPost, "/sapi/v1/margin/order", nil, marginAccountNewOrderRate, arg, &resp)
}

// CancelMarginAccountOrder cancels an active order for margin account.
func (b *Binance) CancelMarginAccountOrder(ctx context.Context, symbol, origClientOrderID, newClientOrderID string, isIsolated bool, orderID int64) (*MarginAccountOrder, error) {
	if symbol == "" {
		return nil, currency.ErrSymbolStringEmpty
	}
	if orderID == 0 && origClientOrderID == "" {
		return nil, order.ErrOrderIDNotSet
	}
	params := url.Values{}
	params.Set("symbol", symbol)
	if isIsolated {
		params.Set("isIsolated", "TRUE")
	}
	if orderID > 0 {
		params.Set("orderId", strconv.FormatInt(orderID, 10))
	}
	if newClientOrderID != "" {
		params.Set("newClientOrderId", newClientOrderID)
	}
	if origClientOrderID != "" {
		params.Set("origClientOrderId", origClientOrderID)
	}
	var resp *MarginAccountOrder
	return resp, b.SendAuthHTTPRequest(ctx, exchange.RestSpot, http.MethodDelete, "/sapi/v1/margin/order", params, marginAccountCancelOrderRate, nil, &resp)
}

// MarginAccountCancelAllOpenOrdersOnSymbol cancels all active orders on a symbol for margin account.
// This includes OCO orders.
func (b *Binance) MarginAccountCancelAllOpenOrdersOnSymbol(ctx context.Context, symbol string, isIsolated bool) ([]MarginAccountOrderDetail, error) {
	if symbol == "" {
		return nil, currency.ErrSymbolStringEmpty
	}
	params := url.Values{}
	params.Set("symbol", symbol)
	if isIsolated {
		params.Set("isIsolated", "TRUE")
	}
	var resp []MarginAccountOrderDetail
	return resp, b.SendAuthHTTPRequest(ctx, exchange.RestSpot, http.MethodDelete, "/sapi/v1/margin/openOrders", params, sapiDefaultRate, nil, &resp)
}

// AdjustCrossMarginMaxLeverage adjusts cross-margin account max leverage
// Can only adjust 3 , 5 or 10，Example:
// maxLeverage=10 for Cross Margin Pro ，
// maxLeverage = 5 or 3 for Cross Margin Classic
// The margin level need higher than the initial risk ratio of adjusted leverage, the initial risk ratio of 3x is 1.5 ,
// the initial risk ratio of 5x is 1.25, the initial risk ratio of 10x is 2.5.
func (b *Binance) AdjustCrossMarginMaxLeverage(ctx context.Context, maxLeverage int64) (bool, error) {
	if maxLeverage <= 0 {
		return false, fmt.Errorf("%w: possible leverage values are 3, 5 are 10", order.ErrSubmitLeverageNotSupported)
	}
	params := url.Values{}
	params.Set("maxLeverage", strconv.FormatInt(maxLeverage, 10))
	resp := &struct {
		Success bool `json:"success"`
	}{}
	return resp.Success, b.SendAuthHTTPRequest(ctx, exchange.RestSpot, http.MethodPost, "/sapi/v1/margin/max-leverage", params, adjustCrossMarginMaxLeverageRate, nil, &resp)
}

// GetCrossMarginTransferHistory retrieves cross-margin transfer history in a descending order.
//
// The max interval between startTime and endTime is 30 days.
// Returns data for last 7 days by default
// Transfer Type possible values: ROLL_IN, ROLL_OUT
func (b *Binance) GetCrossMarginTransferHistory(ctx context.Context, assetName currency.Code, transferType, isolatedSymbol string, startTime, endTime time.Time, current, size int64) (*CrossMarginTransferHistory, error) {
	params, err := fillMarginInterestAndTransferHistoryParams(assetName, transferType, isolatedSymbol, startTime, endTime, current, size)
	if err != nil {
		return nil, err
	}
	var resp *CrossMarginTransferHistory
	return resp, b.SendAuthHTTPRequest(ctx, exchange.RestSpot, http.MethodGet, "/sapi/v1/margin/transfer", params, sapiDefaultRate, nil, &resp)
}

func fillMarginInterestAndTransferHistoryParams(assetName currency.Code, transferType, isolatedSymbol string, startTime, endTime time.Time, current, size int64) (url.Values, error) {
	params := url.Values{}
	if !assetName.IsEmpty() {
		params.Set("asset", assetName.String())
	}
	if transferType != "" {
		params.Set("type", transferType)
	}
	if isolatedSymbol != "" {
		params.Set("isolatedSymbol", isolatedSymbol)
	}
	if !startTime.IsZero() && !endTime.IsZero() {
		err := common.StartEndTimeCheck(startTime, endTime)
		if err != nil {
			return nil, err
		}
		params.Set("startTime", strconv.FormatInt(startTime.UnixMilli(), 10))
		params.Set("endTime", strconv.FormatInt(endTime.UnixMilli(), 10))
	}
	if current > 0 {
		params.Set("current", strconv.FormatInt(current, 10))
	}
	if size > 0 {
		params.Set("size", strconv.FormatInt(size, 10))
	}
	return params, nil
}

// GetUserMarginInterestHistory returns margin interest history for the user
func (b *Binance) GetUserMarginInterestHistory(ctx context.Context, assetName currency.Code, isolatedSymbol string, startTime, endTime time.Time, current, size int64) (*UserMarginInterestHistoryResponse, error) {
	params, err := fillMarginInterestAndTransferHistoryParams(assetName, "", isolatedSymbol, startTime, endTime, current, size)
	if err != nil {
		return nil, err
	}
	var resp *UserMarginInterestHistoryResponse
	return resp, b.SendAuthHTTPRequest(ctx, exchange.RestSpot, http.MethodGet, "/sapi/v1/margin/interestHistory", params, sapiDefaultRate, nil, &resp)
}

// GetForceLiquidiationRecord retrieves force liquidiation records
func (b *Binance) GetForceLiquidiationRecord(ctx context.Context, startTime, endTime time.Time, isolatedSymbol string, current, size int64) (*LiquidiationRecord, error) {
	params := url.Values{}
	if isolatedSymbol != "" {
		params.Set("isolatedSymbol", isolatedSymbol)
	}
	if !startTime.IsZero() && !endTime.IsZero() {
		err := common.StartEndTimeCheck(startTime, endTime)
		if err != nil {
			return nil, err
		}
		params.Set("startTime", strconv.FormatInt(startTime.UnixMilli(), 10))
		params.Set("endTime", strconv.FormatInt(endTime.UnixMilli(), 10))
	}
	if current > 0 {
		params.Set("current", strconv.FormatInt(current, 10))
	}
	if size > 0 {
		params.Set("size", strconv.FormatInt(size, 10))
	}
	var resp *LiquidiationRecord
	return resp, b.SendAuthHTTPRequest(ctx, exchange.RestSpot, http.MethodGet, "/sapi/v1/margin/forceLiquidationRec", params, sapiDefaultRate, nil, &resp)
}

// GetCrossMarginAccountDetail retrieves cross-margin account details
func (b *Binance) GetCrossMarginAccountDetail(ctx context.Context) (*CrossMarginAccount, error) {
	var resp *CrossMarginAccount
	return resp, b.SendAuthHTTPRequest(ctx, exchange.RestSpot,
		http.MethodGet, "/sapi/v1/margin/account", nil,
		getCrossMarginAccountDetailRate, nil, &resp)
}

// GetMarginAccountsOrder retrieves margin account's order
//
// Either orderId or origClientOrderId must be sent.
// For some historical orders cummulativeQuoteQty will be < 0, meaning the data is not available at this time.
func (b *Binance) GetMarginAccountsOrder(ctx context.Context, symbol, origClientOrderID string, isIsolated bool, orderID int64) (*TradeOrder, error) {
	if symbol == "" {
		return nil, currency.ErrSymbolStringEmpty
	}
	if orderID == 0 && origClientOrderID == "" {
		return nil, order.ErrOrderIDNotSet
	}
	params := url.Values{}
	params.Set("symbol", symbol)
	if isIsolated {
		params.Set("isIsolated", "true")
	}
	if orderID > 0 {
		params.Set("orderId", strconv.FormatInt(orderID, 10))
	}
	if origClientOrderID != "" {
		params.Set("origClientOrderId", origClientOrderID)
	}
	var resp *TradeOrder
	return resp, b.SendAuthHTTPRequest(ctx, exchange.RestSpot, http.MethodGet, "/sapi/v1/margin/order ", params, getCrossMarginAccountOrderRate, nil, &resp)
}

// GetMarginAccountsOpenOrders retrieves margin account's open orders
func (b *Binance) GetMarginAccountsOpenOrders(ctx context.Context, symbol string, isIsolated bool) ([]TradeOrder, error) {
	params := url.Values{}
	if symbol != "" {
		params.Set("symbol", symbol)
	}
	if isIsolated {
		params.Set("isIsolated", "true")
	}
	var resp []TradeOrder
	return resp, b.SendAuthHTTPRequest(ctx, exchange.RestSpot, http.MethodGet, "/sapi/v1/margin/openOrders", nil, getMarginAccountsOpenOrdersRate, nil, &resp)
}

// GetMarginAccountAllOrders retrieves all margin account's orders.
func (b *Binance) GetMarginAccountAllOrders(ctx context.Context, symbol string, isIsolated bool, startTime, endTime time.Time, orderID, limit int64) ([]TradeOrder, error) {
	if symbol == "" {
		return nil, currency.ErrSymbolStringEmpty
	}
	params := url.Values{}
	params.Set("symbol", symbol)
	if isIsolated {
		params.Set("isIsolated", "TRUE")
	}
	if !startTime.IsZero() && !endTime.IsZero() {
		err := common.StartEndTimeCheck(startTime, endTime)
		if err != nil {
			return nil, err
		}
<<<<<<< HEAD
		params.Set("startTime", strconv.FormatInt(startTime.UnixMilli(), 10))
		params.Set("endTime", strconv.FormatInt(endTime.UnixMilli(), 10))
=======
		hmacSignedStr := crypto.HexEncodeToString(hmacSigned)
		headers := make(map[string]string)
		headers["X-MBX-APIKEY"] = creds.Key
		fullPath = common.EncodeURLValues(fullPath, params)
		fullPath += "&signature=" + hmacSignedStr
		return &request.Item{
			Method:        method,
			Path:          fullPath,
			Headers:       headers,
			Result:        &interim,
			Verbose:       b.Verbose,
			HTTPDebugging: b.HTTPDebugging,
			HTTPRecording: b.HTTPRecording,
		}, nil
	}, request.AuthenticatedRequest)
	if err != nil {
		return err
>>>>>>> e544e99c
	}
	if orderID > 0 {
		params.Set("orderId", strconv.FormatInt(orderID, 10))
	}
	if limit > 0 {
		params.Set("limit", strconv.FormatInt(limit, 10))
	}
	var resp []TradeOrder
	return resp, b.SendAuthHTTPRequest(ctx, exchange.RestSpot, http.MethodGet, "/sapi/v1/margin/allOrders", nil, marginAccountsAllOrdersRate, nil, &resp)
}

// NewMarginAccountOCOOrder send in a new OCO for a margin account
//
// Price Restrictions:
// SELL: Limit Price > Last Price > Stop Price
// BUY: Limit Price < Last Price < Stop Price
// Quantity Restrictions:
// Both legs must have the same quantity
// ICEBERG quantities however do not have to be the same.
// Order Rate Limit
// OCO counts as 2 orders against the order rate limit.
// autoRepayAtCancel is suggested to set as “FALSE" to keep liability unrepaid under high frequent new order/cancel order execution
func (b *Binance) NewMarginAccountOCOOrder(ctx context.Context, arg *MarginOCOOrderParam) (*OCOOrder, error) {
	if *arg == (MarginOCOOrderParam{}) {
		return nil, common.ErrEmptyParams
	}
	if arg.Symbol.IsEmpty() {
		return nil, currency.ErrCurrencyPairEmpty
	}
	if arg.Side == "" {
		return nil, order.ErrSideIsInvalid
	}
	if arg.Quantity <= 0 {
		return nil, order.ErrAmountBelowMin
	}
	if arg.Price <= 0 {
		return nil, order.ErrPriceBelowMin
	}
	if arg.StopPrice <= 0 {
		return nil, fmt.Errorf("%w: stopPrice is required", order.ErrPriceBelowMin)
	}
	var resp *OCOOrder
	return resp, b.SendAuthHTTPRequest(ctx, exchange.RestSpot, http.MethodPost, "/sapi/v1/margin/order/oco", nil, marginOCOOrderRate, arg, &resp)
}

// CancelMarginAccountOCOOrder cancel an entire Order List for a margin account.
func (b *Binance) CancelMarginAccountOCOOrder(ctx context.Context, symbol, listClientOrderID, newClientOrderID string, isIsolated bool, orderListID int64) (*OCOOrder, error) {
	if symbol == "" {
		return nil, currency.ErrSymbolStringEmpty
	}
	params := url.Values{}
	params.Set("symbol", symbol)
	if isIsolated {
		params.Set("isIsolated", "TRUE")
	}
	if orderListID > 0 {
		params.Set("orderListId", strconv.FormatInt(orderListID, 10))
	}
	if listClientOrderID != "" {
		params.Set("listClientOrderId", listClientOrderID)
	}
	if newClientOrderID != "" {
		params.Set("newClientOrderId", newClientOrderID)
	}
	var resp *OCOOrder
	return resp, b.SendAuthHTTPRequest(ctx, exchange.RestSpot, http.MethodDelete, "/sapi/v1/margin/orderList", params, sapiDefaultRate, nil, &resp)
}

// GetMarginAccountOCOOrder retrieves a specific OCO based on provided optional parameters
func (b *Binance) GetMarginAccountOCOOrder(ctx context.Context, symbol, origClientOrderID string, orderListID int64, isIsolated bool) (*OCOOrder, error) {
	params := url.Values{}
	if symbol != "" {
		params.Set("symbol", symbol)
	}
	if isIsolated {
		params.Set("isIsolated", "TRUE")
	}
	if origClientOrderID != "" {
		params.Set("origClientOrderId", origClientOrderID)
	}
	if orderListID > 0 {
		params.Set("orderListId", strconv.FormatInt(orderListID, 10))
	}
	var resp *OCOOrder
	return resp, b.SendAuthHTTPRequest(ctx, exchange.RestSpot, http.MethodGet, "/sapi/v1/margin/orderList", params, getMarginAccountOCOOrderRate, nil, &resp)
}

func ocoOrdersAndTradeParams(symbol string, isIsolated bool, startTime, endTime time.Time, orderID, fromID, limit int64) (url.Values, error) {
	params := url.Values{}
	if symbol != "" {
		params.Set("symbol", symbol)
	}
	if isIsolated {
		params.Set("isIsolated", "TRUE")
	}
	if fromID > 0 {
		params.Set("fromId", strconv.FormatInt(fromID, 10))
	}
	if !startTime.IsZero() && !endTime.IsZero() {
		err := common.StartEndTimeCheck(startTime, endTime)
		if err != nil {
			return nil, err
		}
		params.Set("startTime", strconv.FormatInt(startTime.UnixMilli(), 10))
		params.Set("endTime", strconv.FormatInt(endTime.UnixMilli(), 10))
	}
	if limit > 0 {
		params.Set("limit", strconv.FormatInt(limit, 10))
	}
	if orderID > 0 {
		params.Set("orderId", strconv.FormatInt(orderID, 10))
	}
	return params, nil
}

// GetMarginAccountAllOCO retrieves all OCO for a specific margin account based on provided optional parameters
func (b *Binance) GetMarginAccountAllOCO(ctx context.Context, symbol string, isIsolated bool, startTime, endTime time.Time, fromID, limit int64) ([]OCOOrder, error) {
	params, err := ocoOrdersAndTradeParams(symbol, isIsolated, startTime, endTime, 0, fromID, limit)
	if err != nil {
		return nil, err
	}
	var resp []OCOOrder
	return resp, b.SendAuthHTTPRequest(ctx, exchange.RestSpot, http.MethodGet, "/sapi/v1/margin/allOrderList", params, getMarginAccountAllOCORate, nil, &resp)
}

// GetMarginAccountsOpenOCOOrder retrieves margin account's open OCO order
func (b *Binance) GetMarginAccountsOpenOCOOrder(ctx context.Context, isIsolated bool, symbol string) ([]OCOOrder, error) {
	if symbol == "" {
		return nil, currency.ErrSymbolStringEmpty
	}
	params := url.Values{}
	params.Set("symbol", symbol)
	if isIsolated {
		params.Set("isIsolated", "TRUE")
	}
	var resp []OCOOrder
	return resp, b.SendAuthHTTPRequest(ctx, exchange.RestSpot, http.MethodGet, "/sapi/v1/margin/openOrderList", params, marginAccountOpenOCOOrdersRate, nil, &resp)
}

// GetMarginAccountTradeList retrieves margin accounts trade list
func (b *Binance) GetMarginAccountTradeList(ctx context.Context, symbol string, isIsolated bool, startTime, endTime time.Time, orderID, fromID, limit int64) ([]TradeHistory, error) {
	if symbol == "" {
		return nil, currency.ErrSymbolStringEmpty
	}
	params, err := ocoOrdersAndTradeParams(symbol, isIsolated, startTime, endTime, orderID, fromID, limit)
	if err != nil {
		return nil, err
	}
	var resp []TradeHistory
	return resp, b.SendAuthHTTPRequest(ctx, exchange.RestSpot, http.MethodGet, "/sapi/v1/margin/myTrades", params, marginAccountTradeListRate, nil, &resp)
}

// GetMaxBorrow represents a maximum borrowable amount.
func (b *Binance) GetMaxBorrow(ctx context.Context, assetName currency.Code, isolatedSymbol string) (*MaxBorrow, error) {
	if assetName.IsEmpty() {
		return nil, currency.ErrCurrencyCodeEmpty
	}
	params := url.Values{}
	params.Set("asset", assetName.String())
	if isolatedSymbol != "" {
		params.Set("isolatedSymbol", isolatedSymbol)
	}
	var resp *MaxBorrow
	return resp, b.SendAuthHTTPRequest(ctx, exchange.RestSpot, http.MethodGet, "/sapi/v1/margin/maxBorrowable", params, marginMaxBorrowRate, nil, &resp)
}

// GetMaxTransferOutAmount retrieves the maximum amount to transfer out of margin account.
// If isolatedSymbol is not sent, crossed margin data will be sent.
func (b *Binance) GetMaxTransferOutAmount(ctx context.Context, assetName currency.Code, isolatedSymbol string) (float64, error) {
	if assetName.IsEmpty() {
		return 0, currency.ErrCurrencyCodeEmpty
	}
	params := url.Values{}
	params.Set("asset", assetName.String())
	if isolatedSymbol != "" {
		params.Set("isolatedSymbol", isolatedSymbol)
	}
	resp := &struct {
		Amount float64 `json:"amount"`
	}{}
	return resp.Amount, b.SendAuthHTTPRequest(ctx, exchange.RestSpot, http.MethodGet, "/sapi/v1/margin/maxTransferable", params, maxTransferOutRate, nil, &resp)
}

// GetSummaryOfMarginAccount retrieves a margin account summary
func (b *Binance) GetSummaryOfMarginAccount(ctx context.Context) (*MarginAccountSummary, error) {
	var resp *MarginAccountSummary
	return resp, b.SendAuthHTTPRequest(ctx, exchange.RestSpot, http.MethodGet, "/sapi/v1/margin/tradeCoeff", nil, marginAccountSummaryRate, nil, &resp)
}

// GetIsolatedMarginAccountInfo retrieves isolated margin account info
func (b *Binance) GetIsolatedMarginAccountInfo(ctx context.Context, symbols []string) (*IsolatedMarginAccountInfo, error) {
	params := url.Values{}
	if len(symbols) > 0 {
		params.Set("symbols", strings.Join(symbols, ","))
	}
	var resp *IsolatedMarginAccountInfo
	return resp, b.SendAuthHTTPRequest(ctx, exchange.RestSpot, http.MethodGet, "/sapi/v1/margin/isolated/account", params, getIsolatedMarginAccountInfoRate, nil, &resp)
}

// DisableIsolatedMarginAccount disable isolated margin account for a specific symbol. Each trading pair can only be deactivated once every 24 hours.
func (b *Binance) DisableIsolatedMarginAccount(ctx context.Context, symbol string) (*IsolatedMarginResponse, error) {
	if symbol == "" {
		return nil, currency.ErrSymbolStringEmpty
	}
	params := url.Values{}
	params.Set("symbol", symbol)
	var resp *IsolatedMarginResponse
	return resp, b.SendAuthHTTPRequest(ctx, exchange.RestSpot, http.MethodDelete, "/sapi/v1/margin/isolated/account", params, deleteIsolatedMarginAccountRate, nil, &resp)
}

// EnableIsolatedMarginAccount enable isolated margin account for a specific symbol(Only supports activation of previously disabled accounts).
func (b *Binance) EnableIsolatedMarginAccount(ctx context.Context, symbol string) (*IsolatedMarginResponse, error) {
	if symbol == "" {
		return nil, currency.ErrSymbolStringEmpty
	}
	params := url.Values{}
	params.Set("symbol", symbol)
	var resp *IsolatedMarginResponse
	return resp, b.SendAuthHTTPRequest(ctx, exchange.RestSpot, http.MethodPost, "/sapi/v1/margin/isolated/account", params, enableIsolatedMarginAccountRate, nil, &resp)
}

// GetEnabledIsolatedMarginAccountLimit retrieves enabled isolated margin account limit.
func (b *Binance) GetEnabledIsolatedMarginAccountLimit(ctx context.Context) (*IsolatedMarginAccountLimit, error) {
	var resp *IsolatedMarginAccountLimit
	return resp, b.SendAuthHTTPRequest(ctx, exchange.RestSpot, http.MethodGet, "/sapi/v1/margin/isolated/accountLimit", nil, sapiDefaultRate, nil, &resp)
}

// GetAllIsolatedMarginSymbols retrieves all isolated margin symbols
func (b *Binance) GetAllIsolatedMarginSymbols(ctx context.Context, symbol string) ([]IsolatedMarginAccount, error) {
	params := url.Values{}
	if symbol != "" {
		params.Set("symbol", symbol)
	}
	var resp []IsolatedMarginAccount
	return resp, b.SendAuthHTTPRequest(ctx, exchange.RestSpot, http.MethodGet, "/sapi/v1/margin/isolated/allPairs", params, allIsolatedMarginSymbol, nil, &resp)
}

// ToggleBNBBurn toggles BNB burn on spot trade and margin interest
func (b *Binance) ToggleBNBBurn(ctx context.Context, spotBNBBurn, interestBNBBurn bool) (*BNBBurnOnSpotAndMarginInterest, error) {
	params := url.Values{}
	if spotBNBBurn {
		params.Set("spotBNBBurn", "true")
	} else {
		params.Set("spotBNBBurn", "false")
	}
	if interestBNBBurn {
		params.Set("interestBNBBurn", "true")
	} else {
		params.Set("interestBNBBurn", "false")
	}
	var resp *BNBBurnOnSpotAndMarginInterest
	return resp, b.SendAuthHTTPRequest(ctx, exchange.RestSpot, http.MethodPost, "/sapi/v1/bnbBurn", params, sapiDefaultRate, nil, &resp)
}

// GetBNBBurnStatus retrieves BNB Burn status
func (b *Binance) GetBNBBurnStatus(ctx context.Context) (*BNBBurnOnSpotAndMarginInterest, error) {
	var resp *BNBBurnOnSpotAndMarginInterest
	return resp, b.SendAuthHTTPRequest(ctx, exchange.RestSpot, http.MethodGet, "/sapi/v1/bnbBurn", nil, sapiDefaultRate, nil, &resp)
}

// GetMarginInterestRateHistory retrieves margin interest rate history
func (b *Binance) GetMarginInterestRateHistory(ctx context.Context, assetName currency.Code, vipLevel int64, startTime, endTime time.Time) ([]MarginInterestRate, error) {
	if assetName.IsEmpty() {
		return nil, currency.ErrCurrencyCodeEmpty
	}
	params := url.Values{}
	params.Set("asset", assetName.String())
	if vipLevel > 0 {
		params.Set("vipLevel", strconv.FormatInt(vipLevel, 10))
	}
	if !startTime.IsZero() && !endTime.IsZero() {
		err := common.StartEndTimeCheck(startTime, endTime)
		if err != nil {
			return nil, err
		}
		params.Set("startTime", strconv.FormatInt(startTime.UnixMilli(), 10))
		params.Set("endTime", strconv.FormatInt(endTime.UnixMilli(), 10))
	}
	var resp []MarginInterestRate
	return resp, b.SendAuthHTTPRequest(ctx, exchange.RestSpot, http.MethodGet, "/sapi/v1/margin/interestRateHistory", params, sapiDefaultRate, nil, &resp)
}

// GetCrossMarginFeeData get cross margin fee data collection with any vip level or user's current specific data as https://www.binance.com/en/margin-fee
func (b *Binance) GetCrossMarginFeeData(ctx context.Context, vipLevel int64, coin currency.Code) ([]CrossMarginFeeData, error) {
	params := url.Values{}
	if vipLevel > 0 {
		params.Set("vipLevel", strconv.FormatInt(vipLevel, 10))
	}
	endpointLimiter := allCrossMarginFeeDataRate
	if !coin.IsEmpty() {
		endpointLimiter = sapiDefaultRate
		params.Set("coin", coin.String())
	}
	var resp []CrossMarginFeeData
	return resp, b.SendAuthHTTPRequest(ctx, exchange.RestSpot, http.MethodGet, "/sapi/v1/margin/crossMarginData", params, endpointLimiter, nil, &resp)
}

// GetIsolatedMaringFeeData represents an isolated margin fee data.
// get isolated margin fee data collection with any vip level or user's current specific data as https://www.binance.com/en/margin-fee
func (b *Binance) GetIsolatedMaringFeeData(ctx context.Context, vipLevel int64, symbol string) ([]IsolatedMarginFeeData, error) {
	endpointLimiter := allIsolatedMarginFeeDataRate
	params := url.Values{}
	if vipLevel > 0 {
		params.Set("vipLevel", strconv.FormatInt(vipLevel, 10))
	}
	if symbol != "" {
		endpointLimiter = sapiDefaultRate
		params.Set("symbol", symbol)
	}
	var resp []IsolatedMarginFeeData
	return resp, b.SendAuthHTTPRequest(ctx, exchange.RestSpot, http.MethodGet, "/sapi/v1/margin/isolatedMarginData", params, endpointLimiter, nil, &resp)
}

// GetIsolatedMarginTierData get isolated margin tier data collection with any tier as https://www.binance.com/en/margin-data
func (b *Binance) GetIsolatedMarginTierData(ctx context.Context, symbol string, tier int64) ([]IsolatedMarginTierInfo, error) {
	if symbol == "" {
		return nil, currency.ErrSymbolStringEmpty
	}
	params := url.Values{}
	params.Set("symbol", symbol)
	if tier > 0 {
		params.Set("tier", strconv.FormatInt(tier, 10))
	}
	var resp []IsolatedMarginTierInfo
	return resp, b.SendAuthHTTPRequest(ctx, exchange.RestSpot, http.MethodGet, "/sapi/v1/margin/isolatedMarginTier", params, sapiDefaultRate, nil, &resp)
}

// GetCurrencyMarginOrderCountUsage displays the user's current margin order count usage for all intervals.
func (b *Binance) GetCurrencyMarginOrderCountUsage(ctx context.Context, isIsolated bool, symbol string) ([]MarginOrderCount, error) {
	params := url.Values{}
	if isIsolated {
		params.Set("isIsolated", "TRUE")
	}
	if symbol != "" {
		params.Set("symbol", symbol)
	}
	var resp []MarginOrderCount
	return resp, b.SendAuthHTTPRequest(ctx, exchange.RestSpot, http.MethodGet, "/sapi/v1/margin/rateLimit/order", params, marginCurrentOrderCountUsageRate, nil, &resp)
}

// GetCrossMarginCollateralRatio retrieves collaterals for list of assets.
func (b *Binance) GetCrossMarginCollateralRatio(ctx context.Context) ([]CrossMarginCollateralRatio, error) {
	var resp []CrossMarginCollateralRatio
	return resp, b.SendAPIKeyHTTPRequest(ctx, exchange.RestSpot, http.MethodGet, "/sapi/v1/margin/crossMarginCollateralRatio", crossMarginCollateralRatioRate, &resp)
}

// GetSmallLiabilityExchangeCoinList query the coins which can be small liability exchange
func (b *Binance) GetSmallLiabilityExchangeCoinList(ctx context.Context) ([]SmallLiabilityCoin, error) {
	var resp []SmallLiabilityCoin
	return resp, b.SendAuthHTTPRequest(ctx, exchange.RestSpot, http.MethodGet, "/sapi/v1/margin/exchange-small-liability", nil, getSmallLiabilityExchangeCoinListRate, nil, &resp)
}

// MarginSmallLiabilityExchange set cross-margin small liability exchange
func (b *Binance) MarginSmallLiabilityExchange(ctx context.Context, assetNames []string) ([]SmallLiabilityCoin, error) {
	if len(assetNames) == 0 {
		return nil, errEmptyCurrencyCodes
	}
	params := url.Values{}
	params.Set("assetNames", strings.Join(assetNames, ","))
	var resp []SmallLiabilityCoin
	return resp, b.SendAuthHTTPRequest(ctx, exchange.RestSpot, http.MethodPost, "/sapi/v1/margin/exchange-small-liability", params, smallLiabilityExchangeCoinListRate, nil, &resp)
}

// GetSmallLiabilityExchangeHistory retrieves small liability exchange history
func (b *Binance) GetSmallLiabilityExchangeHistory(ctx context.Context, current, size int64, startTime, endTime time.Time) (*SmallLiabilityExchange, error) {
	if current <= 0 {
		return nil, fmt.Errorf("%w: current page is empty", errPageNumberRequired)
	}
	if size <= 0 {
		return nil, errPageSizeRequired
	}
	params := url.Values{}
	params.Set("current", strconv.FormatInt(current, 10))
	params.Set("size", strconv.FormatInt(size, 10))
	if !startTime.IsZero() && !endTime.IsZero() {
		err := common.StartEndTimeCheck(startTime, endTime)
		if err != nil {
			return nil, err
		}
		params.Set("startTime", strconv.FormatInt(startTime.UnixMilli(), 10))
		params.Set("endTime", strconv.FormatInt(endTime.UnixMilli(), 10))
	}
	var resp *SmallLiabilityExchange
	return resp, b.SendAuthHTTPRequest(ctx, exchange.RestSpot, http.MethodGet, "/sapi/v1/margin/exchange-small-liability-history", params, getSmallLiabilityExchangeRate, nil, &resp)
}

// GetFutureHourlyInterestRate retrieves user the next hourly estimate interest
// isIsolated: for isolated margin or not, "TRUE", "FALSE"
func (b *Binance) GetFutureHourlyInterestRate(ctx context.Context, assets []string, isIsolated bool) ([]HourlyInterestrate, error) {
	params := url.Values{}
	if len(assets) == 0 {
		params.Set("assets", strings.Join(assets, ","))
	}
	if isIsolated {
		params.Set("isIsolated", "TRUE")
	} else {
		params.Set("isIsolated", "FALSE")
	}
	var resp []HourlyInterestrate
	return resp, b.SendAuthHTTPRequest(ctx, exchange.RestSpot, http.MethodGet, "/sapi/v1/margin/next-hourly-interest-rate", params, marginHourlyInterestRate, nil, &resp)
}

// GetCrossOrIsolatedMarginCapitalFlow retrieves cross or isolated margin capital flow
// type: represents a capital flow type.
// Supported types:
//
//	TRANSFER("Transfer")
//	BORROW("Borrow")
//	REPAY("Repay")
//	BUY_INCOME("Buy-Trading Income")
//	BUY_EXPENSE("Buy-Trading Expense")
//	SELL_INCOME("Sell-Trading Income")
//	SELL_EXPENSE("Sell-Trading Expense")
//	TRADING_COMMISSION("Trading Commission")
//	BUY_LIQUIDATION("Buy by Liquidation")
//	SELL_LIQUIDATION("Sell by Liquidation")
//	REPAY_LIQUIDATION("Repay by Liquidation")
//	OTHER_LIQUIDATION("Other Liquidation")
//	LIQUIDATION_FEE("Liquidation Fee")
//	SMALL_BALANCE_CONVERT("Small Balance Convert")
//	COMMISSION_RETURN("Commission Return")
//	SMALL_CONVERT("Small Convert")
func (b *Binance) GetCrossOrIsolatedMarginCapitalFlow(ctx context.Context, assetName currency.Code, symbol, flowType string, startTime, endTime time.Time, fromID, limit int64) ([]MarginCapitalFlow, error) {
	params := url.Values{}
	if !assetName.IsEmpty() {
		params.Set("asset", assetName.String())
	}
	if symbol != "" {
		params.Set("symbol", symbol)
	}
	if flowType != "" {
		params.Set("type", flowType)
	}
	if !startTime.IsZero() && !endTime.IsZero() {
		err := common.StartEndTimeCheck(startTime, endTime)
		if err != nil {
			return nil, err
		}
		params.Set("startTime", strconv.FormatInt(startTime.UnixMilli(), 10))
		params.Set("endTime", strconv.FormatInt(endTime.UnixMilli(), 10))
	}
	if fromID > 0 {
		params.Set("fromId", strconv.FormatInt(fromID, 10))
	}
	if limit > 0 {
		params.Set("limit", strconv.FormatInt(limit, 10))
	}
	var resp []MarginCapitalFlow
	return resp, b.SendAuthHTTPRequest(ctx, exchange.RestSpot, http.MethodGet, "/sapi/v1/margin/capital-flow", params, marginCapitalFlowRate, nil, &resp)
}

// GetTokensOrSymbolsDelistSchedule retrieves tokens or symbols delist schedule for cross-margin and isolated-margin accounts.
func (b *Binance) GetTokensOrSymbolsDelistSchedule(ctx context.Context) ([]MarginDelistSchedule, error) {
	var resp []MarginDelistSchedule
	return resp, b.SendAuthHTTPRequest(ctx, exchange.RestSpot, http.MethodGet, "/sapi/v1/margin/delist-schedule", nil, marginTokensAndSymbolsDelistScheduleRate, nil, &resp)
}

// GetMarginAvailableInventory retrieves margin account available inventory
func (b *Binance) GetMarginAvailableInventory(ctx context.Context, marginType string) ([]MarginInventory, error) {
	if marginType == "" {
		return nil, margin.ErrInvalidMarginType
	}
	params := url.Values{}
	params.Set("type", marginType)
	var resp []MarginInventory
	return resp, b.SendAuthHTTPRequest(ctx, exchange.RestSpot, http.MethodGet, "/sapi/v1/margin/available-inventory", params, marginAvailableInventoryRate, nil, &resp)
}

// MarginManualLiquidiation margin manual liquidation
// marginType possible values are 'MARGIN','ISOLATED'
func (b *Binance) MarginManualLiquidiation(ctx context.Context, marginType, symbol string) ([]SmallLiabilityCoin, error) {
	if marginType == "" {
		return nil, margin.ErrInvalidMarginType
	}
	params := url.Values{}
	params.Set("type", marginType)
	if symbol != "" {
		params.Set("symbol", symbol)
	}
	var resp []SmallLiabilityCoin
	return resp, b.SendAuthHTTPRequest(ctx, exchange.RestSpot, http.MethodPost, "/sapi/v1/margin/manual-liquidation", params, marginManualLiquidiationRate, nil, &resp)
}

// GetLiabilityCoinLeverageBracketInCrossMarginProMode retrieve liability Coin Leverage Bracket in Cross Margin Pro Mode
func (b *Binance) GetLiabilityCoinLeverageBracketInCrossMarginProMode(ctx context.Context) ([]LiabilityCoinLeverageBracket, error) {
	var resp []LiabilityCoinLeverageBracket
	return resp, b.SendAuthHTTPRequest(ctx, exchange.RestSpot, http.MethodGet, "/sapi/v1/margin/leverageBracket", nil, sapiDefaultRate, nil, &resp)
}

// GetMarginAccount returns account information for margin accounts
func (b *Binance) GetMarginAccount(ctx context.Context) (*MarginAccount, error) {
	var resp *MarginAccount
	return resp, b.SendAuthHTTPRequest(ctx, exchange.RestSpot, http.MethodGet, "/sapi/v1/margin/account", nil, marginAccountInformationRate, nil, &resp)
}

// SendHTTPRequest sends an unauthenticated request
func (b *Binance) SendHTTPRequest(ctx context.Context, ePath exchange.URL, path string, f request.EndpointLimit, result interface{}) error {
	endpointPath, err := b.API.Endpoints.GetURL(ePath)
	if err != nil {
		return err
	}
	var responseJSON json.RawMessage
	err = b.SendPayload(ctx, f, func() (*request.Item, error) {
		return &request.Item{
			Method:        http.MethodGet,
			Path:          endpointPath + path,
			Result:        &responseJSON,
			Verbose:       b.Verbose,
			HTTPDebugging: b.HTTPDebugging,
			HTTPRecording: b.HTTPRecording}, nil
	}, request.UnauthenticatedRequest)
	if err != nil {
		var errorResponse *ErrResponse
		err = json.Unmarshal(responseJSON, &errorResponse)
		if err == nil && errorResponse.Code.Int64() != 0 {
			errorMsg, okay := errorCodeToErrorMap[errorResponse.Code.Int64()]
			if okay {
				return fmt.Errorf("err %w code: %d msg: %s", errorMsg, errorResponse.Code.Int64(), errorResponse.Message)
			}
			return fmt.Errorf("err code: %d msg: %s", errorResponse.Code.Int64(), errorResponse.Message)
		}
		return err
	}
	return json.Unmarshal(responseJSON, result)
}

// errorCodeToErrorMap represents common error messages.
var errorCodeToErrorMap = map[int64]error{
	-1121: currency.ErrSymbolStringEmpty,
	-1002: request.ErrAuthRequestFailed,
}

// SendAPIKeyHTTPRequest is a special API request where the api key is
// appended to the headers without a secret
func (b *Binance) SendAPIKeyHTTPRequest(ctx context.Context, ePath exchange.URL, method, path string, f request.EndpointLimit, result interface{}) error {
	endpointPath, err := b.API.Endpoints.GetURL(ePath)
	if err != nil {
		return err
	}
	creds, err := b.GetCredentials(ctx)
	if err != nil {
		return err
	}
	headers := make(map[string]string)
	headers["X-MBX-APIKEY"] = creds.Key
	item := &request.Item{
		Method:        method,
		Path:          endpointPath + path,
		Headers:       headers,
		Result:        result,
		Verbose:       b.Verbose,
		HTTPDebugging: b.HTTPDebugging,
		HTTPRecording: b.HTTPRecording}

	return b.SendPayload(ctx, f, func() (*request.Item, error) {
		return item, nil
	}, request.AuthenticatedRequest)
}

// interfaceToParams convert interface into url.Values instance.
func interfaceToParams(val interface{}) (url.Values, error) {
	dMap := make(map[string]interface{})
	data, err := json.Marshal(val)
	if err != nil {
		return nil, err
	}
	err = json.Unmarshal(data, &dMap)
	if err != nil {
		return nil, err
	}
	params := url.Values{}
	for key, value := range dMap {
		params.Set(key, fmt.Sprintf("%v", value))
	}
	return params, nil
}

// SendAuthHTTPRequest sends an authenticated HTTP request
func (b *Binance) SendAuthHTTPRequest(ctx context.Context, ePath exchange.URL, method, path string, params url.Values, f request.EndpointLimit, arg, result interface{}) error {
	creds, err := b.GetCredentials(ctx)
	if err != nil {
		return err
	}

	endpointPath, err := b.API.Endpoints.GetURL(ePath)
	if err != nil {
		return err
	}
	if params == nil {
		params = url.Values{}
	}
	if arg != nil && method == http.MethodPost {
		var newParams url.Values
		newParams, err = interfaceToParams(arg)
		if err != nil {
			return err
		}
		for k := range newParams {
			if !params.Has(k) {
				params.Set(k, newParams.Get(k))
			}
		}
	}
	if params.Get("recvWindow") == "" {
		params.Set("recvWindow", strconv.FormatInt(defaultRecvWindow.Milliseconds(), 10))
	}

	interim := json.RawMessage{}
	err = b.SendPayload(ctx, f, func() (*request.Item, error) {
		fullPath := endpointPath + path
		params.Set("timestamp", strconv.FormatInt(time.Now().UnixMilli(), 10))
		signature := params.Encode()
		var hmacSigned []byte
		hmacSigned, err = crypto.GetHMAC(crypto.HashSHA256,
			[]byte(signature),
			[]byte(creds.Secret))
		if err != nil {
			return nil, err
		}
		hmacSignedStr := crypto.HexEncodeToString(hmacSigned)
		headers := make(map[string]string)
		headers["X-MBX-APIKEY"] = creds.Key
		fullPath = common.EncodeURLValues(fullPath, params)
		fullPath += "&signature=" + hmacSignedStr
		return &request.Item{
			Method:        method,
			Path:          fullPath,
			Headers:       headers,
			Result:        &interim,
			Verbose:       b.Verbose,
			HTTPDebugging: b.HTTPDebugging,
			HTTPRecording: b.HTTPRecording}, nil
	}, request.AuthenticatedRequest)
	if err != nil {
		return err
	}
	errCap := struct {
		Success bool   `json:"success"`
		Message string `json:"msg"`
		Code    int64  `json:"code"`
	}{}

	if err := json.Unmarshal(interim, &errCap); err == nil {
		if !errCap.Success && errCap.Message != "" && errCap.Code != 200 {
			return errors.New(errCap.Message)
		}
	}
	if result == nil {
		return nil
	}
	return json.Unmarshal(interim, result)
}

// CheckLimit checks value against a variable list
func (b *Binance) CheckLimit(limit int64) error {
	for x := range b.validLimits {
		if b.validLimits[x] == limit {
			return nil
		}
	}
	return fmt.Errorf("%w: incorrect limit values - valid values are 5, 10, 20, 50, 100, 500, 1000", errLimitNumberRequired)
}

// SetValues sets the default valid values
func (b *Binance) SetValues() {
	b.validLimits = []int64{5, 10, 20, 50, 100, 500, 1000, 5000}
}

// GetFee returns an estimate of fee based on type of transaction
func (b *Binance) GetFee(ctx context.Context, feeBuilder *exchange.FeeBuilder) (float64, error) {
	var fee float64
	switch feeBuilder.FeeType {
	case exchange.CryptocurrencyTradeFee:
		multiplier, err := b.getMultiplier(ctx, feeBuilder.IsMaker)
		if err != nil {
			return 0, err
		}
		fee = calculateTradingFee(feeBuilder.PurchasePrice, feeBuilder.Amount, multiplier)
	case exchange.CryptocurrencyWithdrawalFee:
		fee = getCryptocurrencyWithdrawalFee(feeBuilder.Pair.Base)
	case exchange.OfflineTradeFee:
		fee = getOfflineTradeFee(feeBuilder.PurchasePrice, feeBuilder.Amount)
	}
	if fee < 0 {
		fee = 0
	}
	return fee, nil
}

// getOfflineTradeFee calculates the worst case-scenario trading fee
func getOfflineTradeFee(price, amount float64) float64 {
	return 0.002 * price * amount
}

// getMultiplier retrieves account based taker/maker fees
func (b *Binance) getMultiplier(ctx context.Context, isMaker bool) (float64, error) {
	var multiplier float64
	account, err := b.GetAccount(ctx, false)
	if err != nil {
		return 0, err
	}
	if isMaker {
		multiplier = float64(account.MakerCommission)
	} else {
		multiplier = float64(account.TakerCommission)
	}
	return multiplier, nil
}

// calculateTradingFee returns the fee for trading any currency on Binance
func calculateTradingFee(purchasePrice, amount, multiplier float64) float64 {
	return (multiplier / 100) * purchasePrice * amount
}

// getCryptocurrencyWithdrawalFee returns the fee for withdrawing from the exchange
func getCryptocurrencyWithdrawalFee(c currency.Code) float64 {
	return WithdrawalFees[c]
}

// GetSystemStatus fetch system status.
// 0: normal，1：system maintenance
// "normal", "system_maintenance"
func (b *Binance) GetSystemStatus(ctx context.Context) (*SystemStatus, error) {
	var resp *SystemStatus
	return resp, b.SendHTTPRequest(ctx, exchange.RestSpot, "/sapi/v1/system/status", sapiDefaultRate, &resp)
}

// GetAllCoinsInfo returns details about all supported coins(available for deposit and withdraw)
func (b *Binance) GetAllCoinsInfo(ctx context.Context) ([]CoinInfo, error) {
	var resp []CoinInfo
	return resp, b.SendAuthHTTPRequest(ctx,
		exchange.RestSpot, http.MethodGet,
		"/sapi/v1/capital/config/getall",
		nil, allCoinInfoRate, nil, &resp)
}

// GetDailyAccountSnapshot retrieves daily account snapshot
func (b *Binance) GetDailyAccountSnapshot(ctx context.Context, tradeType string, startTime, endTime time.Time, limit int64) (*DailyAccountSnapshot, error) {
	if tradeType == "" {
		return nil, fmt.Errorf("%w type: %s", asset.ErrInvalidAsset, tradeType)
	}
	params := url.Values{}
	params.Set("type", tradeType)
	if !startTime.IsZero() && !endTime.IsZero() {
		err := common.StartEndTimeCheck(startTime, endTime)
		if err != nil {
			return nil, err
		}
		params.Set("startTime", strconv.FormatInt(startTime.UnixMilli(), 10))
		params.Set("endTime", strconv.FormatInt(endTime.UnixMilli(), 10))
	}
	if limit > 0 {
		params.Set("limit", strconv.FormatInt(limit, 10))
	}
	var resp *DailyAccountSnapshot
	return resp, b.SendAuthHTTPRequest(ctx, exchange.RestSpot, http.MethodGet, "/sapi/v1/accountSnapshot", params, dailyAccountSnapshotRate, nil, &resp)
}

// DisableFastWithdrawalSwitch disables fast withdrawal switch
// This request will disable fastwithdraw switch under your account.
// You need to enable "trade" option for the api key which requests this endpoint.
func (b *Binance) DisableFastWithdrawalSwitch(ctx context.Context) error {
	return b.SendAuthHTTPRequest(ctx, exchange.RestSpot, http.MethodPost, "/sapi/v1/account/disableFastWithdrawSwitch", nil, sapiDefaultRate, nil, &struct{}{})
}

// EnableFastWithdrawalSwitch enable fastwithdraw switch under your account.
func (b *Binance) EnableFastWithdrawalSwitch(ctx context.Context) error {
	return b.SendAuthHTTPRequest(ctx, exchange.RestSpot, http.MethodPost, "/sapi/v1/account/enableFastWithdrawSwitch", nil, sapiDefaultRate, nil, &struct{}{})
}

// WithdrawCrypto sends cryptocurrency to the address of your choosing
func (b *Binance) WithdrawCrypto(ctx context.Context, cryptoAsset currency.Code, withdrawOrderID, network, address, addressTag, name string, amount float64, transactionFeeFlag bool) (string, error) {
	if cryptoAsset.IsEmpty() {
		return "", currency.ErrCurrencyCodeEmpty
	}
	if address == "" {
		return "", errAddressRequired
	}
	if amount <= 0 {
		return "", order.ErrAmountBelowMin
	}
	params := url.Values{}
	params.Set("coin", cryptoAsset.String())
	params.Set("address", address)
	params.Set("amount", strconv.FormatFloat(amount, 'f', -1, 64))
	// optional params
	if withdrawOrderID != "" {
		params.Set("withdrawOrderId", withdrawOrderID)
	}
	if network != "" {
		params.Set("network", network)
	}
	if addressTag != "" {
		params.Set("addressTag", addressTag)
	}
	if transactionFeeFlag {
		params.Set("transactionFeeFlag", "true")
	}
	if name != "" {
		params.Set("name", url.QueryEscape(name))
	}
	var resp *WithdrawResponse
	return resp.ID, b.SendAuthHTTPRequest(ctx,
		exchange.RestSpot,
		http.MethodPost, "/sapi/v1/capital/withdraw/apply",
		params, fundWithdrawalRate, nil, &resp)
}

// DepositHistory returns the deposit history based on the supplied params
// status `param` used as string to prevent default value 0 (for int) interpreting as EmailSent status
func (b *Binance) DepositHistory(ctx context.Context, c currency.Code, status string, startTime, endTime time.Time, offset, limit int) ([]DepositHistory, error) {
	params := url.Values{}
	if status != "" {
		i, err := strconv.Atoi(status)
		if err != nil {
			return nil, fmt.Errorf("wrong param (status): %s. Error: %v", status, err)
		}
		switch i {
		case EmailSent, Cancelled, AwaitingApproval, Rejected, Processing, Failure, Completed:
		default:
			return nil, fmt.Errorf("wrong param (status): %s", status)
		}
		params.Set("status", status)
	}
	if !c.IsEmpty() {
		params.Set("coin", c.String())
	}
	if !startTime.IsZero() && !endTime.IsZero() {
		if err := common.StartEndTimeCheck(startTime, endTime); err != nil {
			return nil, err
		}
		params.Set("startTime", strconv.FormatInt(startTime.UTC().UnixMilli(), 10))
		params.Set("endTime", strconv.FormatInt(endTime.UTC().UnixMilli(), 10))
	}
	if offset != 0 {
		params.Set("offset", strconv.Itoa(offset))
	}
	if limit != 0 {
		params.Set("limit", strconv.Itoa(limit))
	}
	var response []DepositHistory
	return response, b.SendAuthHTTPRequest(ctx,
		exchange.RestSpot, http.MethodGet,
		"/sapi/v1/capital/deposit/hisrec",
		params, sapiDefaultRate, nil, &response)
}

// WithdrawHistory gets the status of recent withdrawals
// status `param` used as string to prevent default value 0 (for int) interpreting as EmailSent status
func (b *Binance) WithdrawHistory(ctx context.Context, c currency.Code, status string, startTime, endTime time.Time, offset, limit int) ([]WithdrawStatusResponse, error) {
	params := url.Values{}
	if !c.IsEmpty() {
		params.Set("coin", c.String())
	}

	if status != "" {
		i, err := strconv.Atoi(status)
		if err != nil {
			return nil, fmt.Errorf("wrong param (status): %s. Error: %v", status, err)
		}

		switch i {
		case EmailSent, Cancelled, AwaitingApproval, Rejected, Processing, Failure, Completed:
		default:
			return nil, fmt.Errorf("wrong param (status): %s", status)
		}
		params.Set("status", status)
	}

	if !startTime.IsZero() && !endTime.IsZero() {
		if err := common.StartEndTimeCheck(startTime, endTime); err != nil {
			return nil, err
		}
		params.Set("startTime", strconv.FormatInt(startTime.UTC().UnixMilli(), 10))
		params.Set("endTime", strconv.FormatInt(endTime.UTC().UnixMilli(), 10))
	}
	if offset != 0 {
		params.Set("offset", strconv.Itoa(offset))
	}
	if limit != 0 {
		params.Set("limit", strconv.Itoa(limit))
	}
	var withdrawStatus []WithdrawStatusResponse
	return withdrawStatus, b.SendAuthHTTPRequest(ctx,
		exchange.RestSpot, http.MethodGet,
		"/sapi/v1/capital/withdraw/history", params, withdrawalHistoryRate, nil, &withdrawStatus)
}

// GetDepositAddressForCurrency retrieves the wallet address for a given currency
func (b *Binance) GetDepositAddressForCurrency(ctx context.Context, coin currency.Code, chain string) (*DepositAddress, error) {
	if coin.IsEmpty() {
		return nil, currency.ErrCurrencyCodeEmpty
	}
	params := url.Values{}
	params.Set("coin", coin.String())
	if chain != "" {
		params.Set("network", chain)
	}
	params.Set("recvWindow", "10000")
	var d *DepositAddress
	return d, b.SendAuthHTTPRequest(ctx, exchange.RestSpot, http.MethodGet, "/sapi/v1/capital/deposit/address", params, depositAddressesRate, nil, &d)
}

// GetAssetsThatCanBeConvertedIntoBNB retrieves assets that can be converted into BNB
func (b *Binance) GetAssetsThatCanBeConvertedIntoBNB(ctx context.Context, accountType string) (*AssetsDust, error) {
	params := url.Values{}
	if accountType != "" {
		params.Set("accountType", accountType)
	}
	var resp *AssetsDust
	return resp, b.SendAuthHTTPRequest(ctx, exchange.RestSpot, http.MethodPost, "/sapi/v1/asset/dust-btc", params, sapiDefaultRate, nil, &resp)
}

// DustTransfer convert dust assets to BNB.
func (b *Binance) DustTransfer(ctx context.Context, assets []string, accountType string) (*Dusts, error) {
	if len(assets) == 0 {
		return nil, fmt.Errorf("%w: assets must not be empty", currency.ErrCurrencyCodeEmpty)
	}
	params := url.Values{}
	params.Set("assets", strings.Join(assets, ","))
	if accountType != "" {
		params.Set("accountType", accountType)
	}
	var resp *Dusts
	return resp, b.SendAuthHTTPRequest(ctx, exchange.RestSpot, http.MethodPost, "/sapi/v1/asset/dust", params, dustTransferRate, nil, &resp)
}

// GetAssetDevidendRecords query asset dividend record.
func (b *Binance) GetAssetDevidendRecords(ctx context.Context, asset currency.Code, startTime, endTime time.Time, limit int64) (interface{}, error) {
	if asset.IsEmpty() {
		return nil, currency.ErrCurrencyCodeEmpty
	}
	params := url.Values{}
	params.Set("asset", asset.String())
	if !startTime.IsZero() && !endTime.IsZero() {
		err := common.StartEndTimeCheck(startTime, endTime)
		if err != nil {
			return nil, err
		}
		params.Set("startTime", strconv.FormatInt(startTime.UnixMilli(), 10))
		params.Set("endTime", strconv.FormatInt(endTime.UnixMilli(), 10))
	}
	if limit > 0 {
		params.Set("limit", strconv.FormatInt(limit, 10))
	}
	var resp *AssetDividendRecord
	return resp, b.SendAuthHTTPRequest(ctx, exchange.RestSpot, http.MethodGet, "/sapi/v1/asset/assetDividend", params, assetDividendRecordRate, nil, &resp)
}

// GetAssetDetail fetches details of assets supported on Binance
func (b *Binance) GetAssetDetail(ctx context.Context) (map[string]DividendAsset, error) {
	var resp map[string]DividendAsset
	return resp, b.SendAuthHTTPRequest(ctx, exchange.RestSpot, http.MethodGet, "/sapi/v1/asset/assetDetail", nil, sapiDefaultRate, nil, &resp)
}

// GetTradeFees fetch trade fee
func (b *Binance) GetTradeFees(ctx context.Context, symbol currency.Pair) ([]TradeFee, error) {
	params := url.Values{}
	if !symbol.IsEmpty() {
		params.Set("symbol", symbol.String())
	}
	var resp []TradeFee
	return resp, b.SendAuthHTTPRequest(ctx, exchange.RestSpot, http.MethodGet, "/sapi/v1/asset/tradeFee", params, sapiDefaultRate, nil, &resp)
}

// UserUniversalTransfer transfers an asset
// You need to enable Permits Universal Transfer option for the API Key which requests this endpoint.
// fromSymbol must be sent when type are ISOLATEDMARGIN_MARGIN and ISOLATEDMARGIN_ISOLATEDMARGIN
// toSymbol must be sent when type are MARGIN_ISOLATEDMARGIN and ISOLATEDMARGIN_ISOLATEDMARGIN
func (b *Binance) UserUniversalTransfer(ctx context.Context, transferType TransferTypes, amount float64, asset currency.Code, fromSymbol, toSymbol string) (string, error) {
	if transferType == 0 {
		return "", errTransferTypeRequired
	}
	if asset.IsEmpty() {
		return "", fmt.Errorf("asset %w", currency.ErrCurrencyCodeEmpty)
	}
	if amount <= 0 {
		return "", order.ErrAmountBelowMin
	}
	params := url.Values{}
	params.Set("amount", strconv.FormatFloat(amount, 'f', -1, 64))
	params.Set("type", transferType.String())
	params.Set("asset", asset.String())
	if fromSymbol == "" {
		params.Set("fromSymbol", fromSymbol)
	}
	if toSymbol == "" {
		params.Set("toSymbol", toSymbol)
	}
	resp := &struct {
		TransferID string `json:"tranId"`
	}{}
	return resp.TransferID, b.SendAuthHTTPRequest(ctx, exchange.RestSpot, http.MethodPost, "/sapi/v1/asset/transfer", params, userUniversalTransferRate, nil, &resp)
}

// GetUserUniversalTransferHistory retrieves user universal transfer history
func (b *Binance) GetUserUniversalTransferHistory(ctx context.Context, transferType TransferTypes, startTime, endTime time.Time, current, size int64, fromSymbol, toSymbol string) (*UniversalTransferHistory, error) {
	if transferType == 0 {
		return nil, errTransferTypeRequired
	}
	if size <= 0 {
		return nil, fmt.Errorf("%w: 'size' is required", order.ErrAmountBelowMin)
	}
	params := url.Values{}
	params.Set("type", transferType.String())
	params.Set("size", strconv.FormatInt(size, 10))
	if !startTime.IsZero() && !endTime.IsZero() {
		err := common.StartEndTimeCheck(startTime, endTime)
		if err != nil {
			return nil, err
		}
		params.Set("startTime", strconv.FormatInt(startTime.UnixMilli(), 10))
		params.Set("endTime", strconv.FormatInt(endTime.UnixMilli(), 10))
	}
	if current != 0 {
		params.Set("current", strconv.FormatInt(current, 10))
	}
	if fromSymbol != "" {
		params.Set("fromSymbol", fromSymbol)
	}
	if toSymbol != "" {
		params.Set("toSymbol", toSymbol)
	}
	var resp *UniversalTransferHistory
	return resp, b.SendAuthHTTPRequest(ctx, exchange.RestSpot, http.MethodGet, "/sapi/v1/asset/transfer", params, sapiDefaultRate, nil, &resp)
}

// GetFundingAssets funding wallet
func (b *Binance) GetFundingAssets(ctx context.Context, asset currency.Code, needBTCValuation bool) ([]FundingAsset, error) {
	params := url.Values{}
	if !asset.IsEmpty() {
		params.Set("asset", asset.String())
	}
	if needBTCValuation {
		params.Set("needBtcValuation", "true")
	}
	var resp []FundingAsset
	return resp, b.SendAuthHTTPRequest(ctx, exchange.RestSpot, http.MethodPost, "/sapi/v1/asset/get-funding-asset", params, sapiDefaultRate, nil, &resp)
}

// GetUserAssets get user assets, just for positive data.
func (b *Binance) GetUserAssets(ctx context.Context, ccy currency.Code, needBTCValuation bool) ([]FundingAsset, error) {
	params := url.Values{}
	if !ccy.IsEmpty() {
		params.Set("asset", ccy.String())
	}
	if needBTCValuation {
		params.Set("needBtcValuation", "true")
	}
	var resp []FundingAsset
	return resp, b.SendAuthHTTPRequest(ctx, exchange.RestSpot, http.MethodPost, "/sapi/v3/asset/getUserAsset", params, userAssetsRate, nil, &resp)
}

// ConvertBUSD convert transfer, convert between BUSD and stablecoins.
// accountType: possible values are MAIN and CARD
func (b *Binance) ConvertBUSD(ctx context.Context, clientTransactionID, accountType string, assetCcy, targetAsset currency.Code, amount float64) (*AssetConverResponse, error) {
	if clientTransactionID == "" {
		return nil, errTransactionIDRequired
	}
	if assetCcy.IsEmpty() {
		return nil, fmt.Errorf("%w assetCcy is empty", currency.ErrCurrencyCodeEmpty)
	}
	if amount <= 0 {
		return nil, order.ErrAmountBelowMin
	}
	if targetAsset.IsEmpty() {
		return nil, fmt.Errorf("%w targetAsset is empty", currency.ErrCurrencyCodeEmpty)
	}
	params := url.Values{}
	params.Set("clientTranId", clientTransactionID)
	params.Set("asset", assetCcy.String())
	params.Set("amount", strconv.FormatFloat(amount, 'f', -1, 64))
	params.Set("targetAsset", targetAsset.String())
	if accountType != "" {
		params.Set("accountType", accountType)
	}
	var resp *AssetConverResponse
	return resp, b.SendAuthHTTPRequest(ctx, exchange.RestSpot, http.MethodPost, "/sapi/v1/asset/convert-transfer", params, busdConvertRate, nil, &resp)
}

// BUSDConvertHistory convert transfer, convert between BUSD and stablecoins.
func (b *Binance) BUSDConvertHistory(ctx context.Context, transactionID, clientTransactionID, accountType string, assetCcy currency.Code, startTime, endTime time.Time, current, size int64) (*BUSDConvertHistory, error) {
	err := common.StartEndTimeCheck(startTime, endTime)
	if err != nil {
		return nil, err
	}
	params := url.Values{}
	params.Set("startTime", strconv.FormatInt(startTime.UnixMilli(), 10))
	params.Set("endTime", strconv.FormatInt(endTime.UnixMilli(), 10))
	if transactionID != "" {
		params.Set("tranid", transactionID)
	}
	if clientTransactionID != "" {
		params.Set("clientTranId", clientTransactionID)
	}
	if !assetCcy.IsEmpty() {
		params.Set("asset", assetCcy.String())
	}
	if accountType != "" {
		params.Set("accountType", accountType)
	}
	if current > 0 {
		params.Set("current", strconv.FormatInt(current, 10))
	}
	if size > 0 {
		params.Set("size", strconv.FormatInt(size, 10))
	}
	var resp *BUSDConvertHistory
	return resp, b.SendAuthHTTPRequest(ctx, exchange.RestSpot, http.MethodGet, "/sapi/v1/asset/convert-transfer/queryByPage", params, busdConvertHistoryRate, nil, &resp)
}

// GetCloudMiningPaymentAndRefundHistory retrieves cloud-mining payment and refund history
func (b *Binance) GetCloudMiningPaymentAndRefundHistory(ctx context.Context, clientTransactionID string, assetCcy currency.Code, startTime, endTime time.Time, transactionID, size, current int64) (*CloudMiningPR, error) {
	err := common.StartEndTimeCheck(startTime, endTime)
	if err != nil {
		return nil, err
	}
	params := url.Values{}
	params.Set("startTime", strconv.FormatInt(startTime.UnixMilli(), 10))
	params.Set("endTime", strconv.FormatInt(endTime.UnixMilli(), 10))
	if transactionID != 0 {
		params.Set("tranId", strconv.FormatInt(transactionID, 10))
	}
	if clientTransactionID != "" {
		params.Set("clientTranId", clientTransactionID)
	}
	if !assetCcy.IsEmpty() {
		params.Set("asset", assetCcy.String())
	}
	if current > 0 {
		params.Set("current", strconv.FormatInt(current, 10))
	}
	if size > 0 {
		params.Set("size", strconv.FormatInt(size, 10))
	}
	var resp *CloudMiningPR
	return resp, b.SendAuthHTTPRequest(ctx, exchange.RestSpot, http.MethodGet, "/sapi/v1/asset/ledger-transfer/cloud-mining/queryByPage", params, cloudMiningPaymentAndRefundHistoryRate, nil, &resp)
}

// GetUserAccountInfo retrieves users account information
func (b *Binance) GetUserAccountInfo(ctx context.Context) (interface{}, error) {
	var resp *AccountInfo
	return resp, b.SendAuthHTTPRequest(ctx, exchange.RestSpot, http.MethodGet, "/sapi/v1/account/info", nil, request.Auth, nil, &resp)
}

// GetAPIKeyPermission retrieves API key ermissions detail.
func (b *Binance) GetAPIKeyPermission(ctx context.Context) (*APIKeyPermissions, error) {
	var resp *APIKeyPermissions
	return resp, b.SendAuthHTTPRequest(ctx, exchange.RestSpot, http.MethodGet, "/sapi/v1/account/apiRestrictions", nil, sapiDefaultRate, nil, &resp)
}

// GetAutoConvertingStableCoins a user's auto-conversion settings in deposit/withdrawal
func (b *Binance) GetAutoConvertingStableCoins(ctx context.Context) (*AutoConvertingStableCoins, error) {
	var resp *AutoConvertingStableCoins
	return resp, b.SendAuthHTTPRequest(ctx, exchange.RestSpot, http.MethodGet, "/sapi/v1/capital/contract/convertible-coins", nil, autoConvertingStableCoinsRate, nil, &resp)
}

// SwitchOnOffBUSDAndStableCoinsConversion user can use it to turn on or turn off the BUSD auto-conversion from/to a specific stable coin.
func (b *Binance) SwitchOnOffBUSDAndStableCoinsConversion(ctx context.Context, coin currency.Code, enable bool) error {
	if coin.IsEmpty() {
		return currency.ErrCurrencyCodeEmpty
	}
	params := url.Values{}
	params.Set("coin", coin.String())
	params.Set("enable", strconv.FormatBool(enable))
	return b.SendAuthHTTPRequest(ctx, exchange.RestSpot, http.MethodPost, "/sapi/v1/capital/contract/convertible-coins", params, autoConvertingStableCoinsRate, nil, &struct{}{})
}

// OneClickArrivalDepositApply apply deposit credit for expired address
func (b *Binance) OneClickArrivalDepositApply(ctx context.Context, transactionID string, subAccountID, subUserID, depositID int64) (bool, error) {
	params := map[string]string{}
	if transactionID != "" {
		params["txId"] = transactionID
	}
	if depositID != 0 {
		params["depositId"] = strconv.FormatInt(depositID, 10)
	}
	if subAccountID != 0 {
		params["subAccountId"] = strconv.FormatInt(subAccountID, 10)
	}
	if subUserID != 0 {
		params["subUserID"] = strconv.FormatInt(subUserID, 10)
	}
	var resp bool
	return resp, b.SendAuthHTTPRequest(ctx, exchange.RestSpot, http.MethodPost, "/sapi/v1/capital/deposit/credit-apply", nil, sapiDefaultRate, params, &resp)
}

// GetDepositAddressListWithNetwork fetch deposit address list with network.
func (b *Binance) GetDepositAddressListWithNetwork(ctx context.Context, coin currency.Code, network string) ([]DepositAddressAndNetwork, error) {
	if coin.IsEmpty() {
		return nil, currency.ErrCurrencyCodeEmpty
	}
	params := url.Values{}
	params.Set("coin", coin.String())
	if network != "" {
		params.Set("network", network)
	}
	var resp []DepositAddressAndNetwork
	return resp, b.SendAuthHTTPRequest(ctx, exchange.RestSpot, http.MethodGet, "/sapi/v1/capital/deposit/address/list", params, getDepositAddressListInNetworkRate, nil, &resp)
}

// GetUserWalletBalance retrieves user wallet balance.
func (b *Binance) GetUserWalletBalance(ctx context.Context, quoteAsset currency.Code) ([]UserWalletBalance, error) {
	params := url.Values{}
	if quoteAsset.IsEmpty() {
		params.Set("quoteAsset", quoteAsset.String())
	}
	var resp []UserWalletBalance
	return resp, b.SendAuthHTTPRequest(ctx, exchange.RestSpot, http.MethodGet, "/sapi/v1/asset/wallet/balance", params, getUserWalletBalanceRate, nil, &resp)
}

// GetUserDelegationHistory query User Delegation History for Master account.
// The delegation type has two values: delegated or undelegated.
func (b *Binance) GetUserDelegationHistory(ctx context.Context, email, delegation string, startTime, endTime time.Time, asset currency.Code, current int64, size float64) (*UserDelegationHistory, error) {
	if !common.MatchesEmailPattern(email) {
		return nil, errValidEmailRequired
	}
	err := common.StartEndTimeCheck(startTime, endTime)
	if err != nil {
		return nil, err
	}
	params := url.Values{}
	params.Set("email", email)
	params.Set("startTime", strconv.FormatInt(startTime.UnixMilli(), 10))
	params.Set("endTime", strconv.FormatInt(endTime.UnixMilli(), 10))
	if !asset.IsEmpty() {
		params.Set("asset", asset.String())
	}
	if delegation != "" {
		params.Set("type", delegation)
	}
	if current != 0 {
		params.Set("current", strconv.FormatInt(current, 10))
	}
	if size != 0 {
		params.Set("size", strconv.FormatFloat(size, 'f', -1, 64))
	}
	var resp *UserDelegationHistory
	return resp, b.SendAuthHTTPRequest(ctx, exchange.RestSpot, http.MethodGet, "/sapi/v1/asset/custody/transfer-history", params, getUserDelegationHistoryRate, nil, &resp)
}

// GetSymbolsDelistScheduleForSpot symbols delist schedule for spot
func (b *Binance) GetSymbolsDelistScheduleForSpot(ctx context.Context) ([]DelistSchedule, error) {
	var resp []DelistSchedule
	return resp, b.SendAuthHTTPRequest(ctx, exchange.RestSpot, http.MethodGet, "/sapi/v1/spot/delist-schedule", nil, symbolDelistScheduleForSpotRate, nil, &resp)
}

// GetWithdrawAddressList retrieves withdraw address list
func (b *Binance) GetWithdrawAddressList(ctx context.Context) ([]WithdrawAddress, error) {
	var resp []WithdrawAddress
	return resp, b.SendAuthHTTPRequest(ctx, exchange.RestSpot, http.MethodGet, "/sapi/v1/capital/withdraw/address/list", nil, withdrawAddressListRate, nil, &resp)
}

// --------------------------------------------------  Sub-Account Endpoints  --------------------------------------------------------------

// CreateVirtualSubAccount creates a virtual subaccount information.
func (b *Binance) CreateVirtualSubAccount(ctx context.Context, subAccountString string) (*VirtualSubAccount, error) {
	params := url.Values{}
	if subAccountString != "" {
		params.Set("subAccountString", subAccountString)
	}
	var resp *VirtualSubAccount
	return resp, b.SendAuthHTTPRequest(ctx, exchange.RestSpot, http.MethodPost, "/sapi/v1/sub-account/virtualSubAccount", params, sapiDefaultRate, nil, &resp)
}

// GetSubAccountList retrieves sub-account list for Master Account
func (b *Binance) GetSubAccountList(ctx context.Context, email string, isFreeze bool, page, limit int64) (*SubAccountList, error) {
	params := url.Values{}
	if common.MatchesEmailPattern(email) {
		params.Set("email", email)
	}
	if isFreeze {
		params.Set("isFreeze", "true")
	}
	if page > 0 {
		params.Set("page", strconv.FormatInt(page, 10))
	}
	if limit > 0 {
		params.Set("limit", strconv.FormatInt(limit, 10))
	}
	var resp *SubAccountList
	return resp, b.SendAuthHTTPRequest(ctx, exchange.RestSpot, http.MethodGet, "/sapi/v1/sub-account/list", params, sapiDefaultRate, nil, &resp)
}

// GetSubAccountSpotAssetTransferHistory represents sub-account spot asset transfer history for master account
func (b *Binance) GetSubAccountSpotAssetTransferHistory(ctx context.Context, fromEmail, toEmail string,
	startTime, endTime time.Time, page, limit int64) ([]SubAccountSpotAsset, error) {
	params := url.Values{}
	if common.MatchesEmailPattern(fromEmail) {
		params.Set("fromEmail", fromEmail)
	}
	if common.MatchesEmailPattern(toEmail) {
		params.Set("toEmail", toEmail)
	}
	if !startTime.IsZero() && !endTime.IsZero() {
		err := common.StartEndTimeCheck(startTime, endTime)
		if err != nil {
			return nil, err
		}
		params.Set("startTime", strconv.FormatInt(startTime.UnixMilli(), 10))
		params.Set("endTime", strconv.FormatInt(endTime.UnixMilli(), 10))
	}
	if page > 0 {
		params.Set("page", strconv.FormatInt(page, 10))
	}
	if limit > 0 {
		params.Set("limit", strconv.FormatInt(limit, 10))
	}
	var resp []SubAccountSpotAsset
	return resp, b.SendAuthHTTPRequest(ctx, exchange.RestSpot, http.MethodGet, "/sapi/v1/sub-account/sub/transfer/history", params, sapiDefaultRate, nil, &resp)
}

// GetSubAccountFuturesAssetTransferHistory Query Sub-account Futures Asset Transfer History For Master Account
func (b *Binance) GetSubAccountFuturesAssetTransferHistory(ctx context.Context, email string, startTime, endTime time.Time, futuresType, page, limit int64) (*AssetTransferHistory, error) {
	if !common.MatchesEmailPattern(email) {
		return nil, errValidEmailRequired
	}
	if futuresType != 1 && futuresType != 2 {
		return nil, errInvalidFuturesType
	}
	params := url.Values{}
	params.Set("email", email)
	params.Set("futuresType", strconv.FormatInt(futuresType, 10))
	if !startTime.IsZero() && !endTime.IsZero() {
		err := common.StartEndTimeCheck(startTime, endTime)
		if err != nil {
			return nil, err
		}
		params.Set("startTime", strconv.FormatInt(startTime.UnixMilli(), 10))
		params.Set("endTime", strconv.FormatInt(endTime.UnixMilli(), 10))
	}
	if page != 0 {
		params.Set("page", strconv.FormatInt(page, 10))
	}
	if limit != 0 {
		params.Set("limit", strconv.FormatInt(limit, 10))
	}
	var resp *AssetTransferHistory
	return resp, b.SendAuthHTTPRequest(ctx, exchange.RestSpot, http.MethodGet, "/sapi/v1/sub-account/futures/internalTransfer", params, sapiDefaultRate, nil, &resp)
}

// SubAccountFuturesAssetTransfer sub-account futures asset transfer for master account
// futuresType: 1:USDT-margined Futures，2: Coin-margined Futures
func (b *Binance) SubAccountFuturesAssetTransfer(ctx context.Context, fromEmail, toEmail string, futuresType int64,
	asset currency.Code, amount float64) (*FuturesAssetTransfer, error) {
	if !common.MatchesEmailPattern(fromEmail) {
		return nil, fmt.Errorf("%w: fromEmail=%s", errValidEmailRequired, fromEmail)
	}
	if !common.MatchesEmailPattern(toEmail) {
		return nil, fmt.Errorf("%w: toEmail=%s", errValidEmailRequired, toEmail)
	}
	if futuresType != 0 && futuresType != 1 {
		return nil, fmt.Errorf("%w 1: USDT-margined Futures or 2: Coin-margined Futures", errInvalidFuturesType)
	}
	if asset.IsEmpty() {
		return nil, currency.ErrCurrencyCodeEmpty
	}
	if amount <= 0 {
		return nil, order.ErrAmountBelowMin
	}
	params := url.Values{}
	params.Set("fromEmail", fromEmail)
	params.Set("toEmail", toEmail)
	params.Set("futuresType", strconv.FormatInt(futuresType, 10))
	params.Set("asset", asset.String())
	params.Set("amount", strconv.FormatFloat(amount, 'f', -1, 64))
	var resp *FuturesAssetTransfer
	return resp, b.SendAuthHTTPRequest(ctx, exchange.RestSpot, http.MethodPost, "/sapi/v1/sub-account/futures/internalTransfer", params, sapiDefaultRate, nil, &resp)
}

// GetSubAccountAssets sub-account assets for master account
func (b *Binance) GetSubAccountAssets(ctx context.Context, email string) (*SubAccountAssets, error) {
	if !common.MatchesEmailPattern(email) {
		return nil, errValidEmailRequired
	}
	params := url.Values{}
	params.Set("email", email)
	var resp *SubAccountAssets
	return resp, b.SendAuthHTTPRequest(ctx, exchange.RestSpot, http.MethodGet, "/sapi/v4/sub-account/assets", params, getSubAccountAssetRate, nil, &resp)
}

// GetManagedSubAccountList retrieves investor's managed sub-account list.
func (b *Binance) GetManagedSubAccountList(ctx context.Context, email string, page, limit int64) (*ManagedSubAccountList, error) {
	params := url.Values{}
	if common.MatchesEmailPattern(email) {
		params.Set("email", email)
	}
	if page > 0 {
		params.Set("page", strconv.FormatInt(page, 10))
	}
	if limit > 0 {
		params.Set("limit", strconv.FormatInt(limit, 10))
	}
	var resp *ManagedSubAccountList
	return resp, b.SendAuthHTTPRequest(ctx, exchange.RestSpot, http.MethodGet, "/sapi/v1/managed-subaccount/info", params, getManagedSubAccountListRate, nil, &resp)
}

// GetSubAccountTransactionStatistics retrieves sub-account Transaction statistics (For Master Account)(USER_DATA).
func (b *Binance) GetSubAccountTransactionStatistics(ctx context.Context, email string) ([]SubAccountTransactionStatistics, error) {
	if !common.MatchesEmailPattern(email) {
		return nil, errValidEmailRequired
	}
	params := url.Values{}
	params.Set("email", email)
	var resp []SubAccountTransactionStatistics
	return resp, b.SendAuthHTTPRequest(ctx, exchange.RestSpot, http.MethodGet, "/sapi/v1/sub-account/transaction-statistics", params, getSubAccountTransactionStatisticsRate, nil, &resp)
}

// GetManagedSubAccountDepositAddress retrieves investor's managed sub-account deposit address.
// get managed sub-account deposit address (For Investor Master Account) (USER_DATA)
// network: can be found in this endpoint /sapi/v1/capital/deposit/address
func (b *Binance) GetManagedSubAccountDepositAddress(ctx context.Context, coin currency.Code, email, network string) (*ManagedSubAccountDepositAddres, error) {
	if !common.MatchesEmailPattern(email) {
		return nil, errValidEmailRequired
	}
	if coin.IsEmpty() {
		return nil, currency.ErrCurrencyCodeEmpty
	}
	params := url.Values{}
	params.Set("coin", coin.String())
	params.Set("email", email)
	if network != "" {
		params.Set("network", network)
	}
	var resp *ManagedSubAccountDepositAddres
	return resp, b.SendAuthHTTPRequest(ctx, exchange.RestSpot, http.MethodGet, "/sapi/v1/managed-subaccount/deposit/address", params, sapiDefaultRate, nil, &resp)
}

// EnableOptionsForSubAccount enables options for sub-account(For master account)
func (b *Binance) EnableOptionsForSubAccount(ctx context.Context, email string) (*OptionsEnablingResponse, error) {
	if !common.MatchesEmailPattern(email) {
		return nil, errValidEmailRequired
	}
	params := url.Values{}
	params.Set("email", email)
	var resp *OptionsEnablingResponse
	return resp, b.SendAuthHTTPRequest(ctx, exchange.RestSpot, http.MethodPost, "/sapi/v1/sub-account/eoptions/enable", params, sapiDefaultRate, nil, &resp)
}

// GetManagedSubAccountTransferLog retrieves managed sub account transfer Log (For Trading Team Sub Account)
// transfers: Transfer Direction (FROM/TO)
// transferFunctionAccountType: Transfer function account type (SPOT/MARGIN/ISOLATED_MARGIN/USDT_FUTURE/COIN_FUTURE)
func (b *Binance) GetManagedSubAccountTransferLog(ctx context.Context, startTime, endTime time.Time,
	page, limit int64, transfers, transferFunctionAccountType string) (*ManagedSubAccountTransferLog, error) {
	err := common.StartEndTimeCheck(startTime, endTime)
	if err != nil {
		return nil, err
	}
	if page < 0 {
		return nil, errPageNumberRequired
	}
	if limit < 0 {
		return nil, errLimitNumberRequired
	}
	params := url.Values{}
	params.Set("startTime", strconv.FormatInt(startTime.UnixMilli(), 10))
	params.Set("endTime", strconv.FormatInt(endTime.UnixMilli(), 10))
	params.Set("page", strconv.FormatInt(page, 10))
	params.Set("limit", strconv.FormatInt(limit, 10))
	if transfers != "" {
		params.Set("transfers", transfers)
	}
	if transferFunctionAccountType != "" {
		params.Set("transferFunctionAccountType", transferFunctionAccountType)
	}
	var resp *ManagedSubAccountTransferLog
	return resp, b.SendAuthHTTPRequest(ctx, exchange.RestSpot, http.MethodGet, "/sapi/v1/managed-subaccount/query-trans-log", params, managedSubAccountTransferLogRate, nil, &resp)
}

// GetSubAccountSpotAssetsSummary retrieves BTC valued asset summary of subaccounts.
func (b *Binance) GetSubAccountSpotAssetsSummary(ctx context.Context, email string, page, size int64) (*SubAccountSpotSummary, error) {
	params := url.Values{}
	if common.MatchesEmailPattern(email) {
		params.Set("email", email)
	}
	if page > 0 {
		params.Set("page", strconv.FormatInt(page, 10))
	}
	if size > 0 {
		params.Set("size", strconv.FormatInt(size, 10))
	}
	var resp *SubAccountSpotSummary
	return resp, b.SendAuthHTTPRequest(ctx, exchange.RestSpot, http.MethodGet, "/sapi/v1/sub-account/spotSummary", params, sapiDefaultRate, nil, &resp)
}

// GetSubAccountDepositAddress sub-account deposit address
func (b *Binance) GetSubAccountDepositAddress(ctx context.Context, email, coin, network string, amount float64) (*SubAccountDepositAddress, error) {
	if !common.MatchesEmailPattern(email) {
		return nil, errValidEmailRequired
	}
	if coin == "" {
		return nil, fmt.Errorf("%w: coin=%s", currency.ErrCurrencyCodeEmpty, coin)
	}
	params := url.Values{}
	params.Set("email", email)
	params.Set("coin", coin)
	if network != "" {
		params.Set("network", network)
	}
	if amount > 0 {
		params.Set("amount", strconv.FormatFloat(amount, 'f', -1, 64))
	}
	var resp *SubAccountDepositAddress
	return resp, b.SendAuthHTTPRequest(ctx, exchange.RestSpot, http.MethodGet, "/sapi/v1/capital/deposit/subAddress", params, sapiDefaultRate, nil, &resp)
}

// GetSubAccountDepositHistory retrieves sub-account deposit history
func (b *Binance) GetSubAccountDepositHistory(ctx context.Context, email, coin string,
	startTime, endTime time.Time, status, offset, limit int64) (*SubAccountDepositHistory, error) {
	if !common.MatchesEmailPattern(email) {
		return nil, errValidEmailRequired
	}
	params := url.Values{}
	params.Set("email", email)
	if !startTime.IsZero() && !endTime.IsZero() {
		err := common.StartEndTimeCheck(startTime, endTime)
		if err != nil {
			return nil, err
		}
		params.Set("startTime", strconv.FormatInt(startTime.UnixMilli(), 10))
		params.Set("endTime", strconv.FormatInt(endTime.UnixMilli(), 10))
	}
	if coin != "" {
		params.Set("coin", coin)
	}
	if status != 0 {
		params.Set("status", strconv.FormatInt(status, 10))
	}
	if limit > 0 {
		params.Set("limit", strconv.FormatInt(limit, 10))
	}
	if offset > 0 {
		params.Set("offset", strconv.FormatInt(offset, 10))
	}
	var resp *SubAccountDepositHistory
	return resp, b.SendAuthHTTPRequest(ctx, exchange.RestSpot, http.MethodGet, "/sapi/v1/capital/deposit/subHisrec", params, sapiDefaultRate, nil, &resp)
}

// GetSubAccountStatusOnMarginFutures sub-account's status on Margin/Futures for master account
func (b *Binance) GetSubAccountStatusOnMarginFutures(ctx context.Context, email string) (*SubAccountStatus, error) {
	params := url.Values{}
	if common.MatchesEmailPattern(email) {
		params.Set("email", email)
	}
	var resp *SubAccountStatus
	return resp, b.SendAuthHTTPRequest(ctx, exchange.RestSpot, http.MethodGet, "/sapi/v1/sub-account/status", params, getSubAccountStatusOnMarginOrFuturesRate, nil, &resp)
}

// EnableMarginForSubAccount Enable Margin for Sub-account For Master Account
func (b *Binance) EnableMarginForSubAccount(ctx context.Context, email string) (*MarginEnablingResponse, error) {
	if !common.MatchesEmailPattern(email) {
		return nil, errValidEmailRequired
	}
	params := url.Values{}
	params.Set("email", email)
	var resp *MarginEnablingResponse
	return resp, b.SendAuthHTTPRequest(ctx, exchange.RestSpot, http.MethodPost, "/sapi/v1/sub-account/margin/enable", params, sapiDefaultRate, nil, &resp)
}

// GetDetailOnSubAccountMarginAccount retrieves Detail on Sub-account's Margin Account For Master Account
func (b *Binance) GetDetailOnSubAccountMarginAccount(ctx context.Context, email string) (*SubAccountMarginAccountDetail, error) {
	if !common.MatchesEmailPattern(email) {
		return nil, errValidEmailRequired
	}
	params := url.Values{}
	params.Set("email", email)
	var resp *SubAccountMarginAccountDetail
	return resp, b.SendAuthHTTPRequest(ctx, exchange.RestSpot, http.MethodGet, "/sapi/v1/sub-account/margin/account", params, subAccountMarginAccountDetailRate, nil, &resp)
}

// GetSummaryOfSubAccountMarginAccount retrieves summary of sub-account's margin account for master account
func (b *Binance) GetSummaryOfSubAccountMarginAccount(ctx context.Context) (*SubAccountMarginAccount, error) {
	var resp *SubAccountMarginAccount
	return resp, b.SendAuthHTTPRequest(ctx, exchange.RestSpot, http.MethodGet, "/sapi/v1/sub-account/margin/accountSummary", nil, getSubAccountSummaryOfMarginAccountRate, nil, &resp)
}

// EnableFuturesSubAccount enables futures for Sub-account for master account
func (b *Binance) EnableFuturesSubAccount(ctx context.Context, email string) (*FuturesEnablingResponse, error) {
	if !common.MatchesEmailPattern(email) {
		return nil, errValidEmailRequired
	}
	params := url.Values{}
	params.Set("email", email)
	var resp *FuturesEnablingResponse
	return resp, b.SendAuthHTTPRequest(ctx, exchange.RestSpot, http.MethodGet, "/sapi/v1/sub-account/futures/enable", params, sapiDefaultRate, nil, &resp)
}

// GetDetailSubAccountFuturesAccount retrieves detail on sub-account's futures account for master account
func (b *Binance) GetDetailSubAccountFuturesAccount(ctx context.Context, email string) (*SubAccountsFuturesAccount, error) {
	if !common.MatchesEmailPattern(email) {
		return nil, errValidEmailRequired
	}
	params := url.Values{}
	params.Set("email", email)
	var resp *SubAccountsFuturesAccount
	return resp, b.SendAuthHTTPRequest(ctx, exchange.RestSpot, http.MethodGet, "/sapi/v1/sub-account/futures/account", params, getDetailSubAccountFuturesAccountRate, nil, &resp)
}

// GetSummaryOfSubAccountFuturesAccount retrieves summary of sub-account's futures account for master account
func (b *Binance) GetSummaryOfSubAccountFuturesAccount(ctx context.Context) (*SubAccountsFuturesAccount, error) {
	var resp *SubAccountsFuturesAccount
	return resp, b.SendAuthHTTPRequest(ctx, exchange.RestSpot, http.MethodGet, "/sapi/v1/sub-account/futures/accountSummary", nil, sapiDefaultRate, nil, &resp)
}

// GetV1FuturesPositionRiskSubAccount retrieves V1 position-risk of sub-account's futures account.
func (b *Binance) GetV1FuturesPositionRiskSubAccount(ctx context.Context, email string) (*SubAccountFuturesPositionRisk, error) {
	return b.getFuturesPositionRiskSubAccount(ctx, email, "/sapi/v1/sub-account/futures/positionRisk", -1, getFuturesPositionRiskOfSubAccountV1Rate)
}

// GetV2FuturesPositionRiskSubAccount retrieves futures position-risk of sub-account for master account
func (b *Binance) GetV2FuturesPositionRiskSubAccount(ctx context.Context, email string, futuresType int64) (*SubAccountFuturesPositionRisk, error) {
	return b.getFuturesPositionRiskSubAccount(ctx, email, "/sapi/v2/sub-account/futures/positionRisk", futuresType, sapiDefaultRate)
}
func (b *Binance) getFuturesPositionRiskSubAccount(ctx context.Context, email, path string, futuresType int64, endpointLimit request.EndpointLimit) (*SubAccountFuturesPositionRisk, error) {
	if !common.MatchesEmailPattern(email) {
		return nil, errValidEmailRequired
	}
	if futuresType < 0 {
		return nil, errInvalidFuturesType
	}
	params := url.Values{}
	params.Set("email", email)
	var resp *SubAccountFuturesPositionRisk
	return resp, b.SendAuthHTTPRequest(ctx, exchange.RestSpot, http.MethodGet, path, params, endpointLimit, nil, &resp)
}

// EnableLeverageTokenForSubAccount enables leverage token sub-account form master account.
func (b *Binance) EnableLeverageTokenForSubAccount(ctx context.Context, email string, enableElvt bool) (*LeverageToken, error) {
	if !common.MatchesEmailPattern(email) {
		return nil, errValidEmailRequired
	}
	params := url.Values{}
	params.Set("email", email)
	if enableElvt {
		params.Set("enableElvt", "true")
	} else {
		params.Set("enableElvt", "false")
	}
	var resp *LeverageToken
	return resp, b.SendAuthHTTPRequest(ctx, exchange.RestSpot, http.MethodPost, "/sapi/v1/sub-account/blvt/enable", params, sapiDefaultRate, nil, &resp)
}

// GetIPRestrictionForSubAccountAPIKeyV2 retrieves list of IP addresses restricted for the sub account API key(for master account).
func (b *Binance) GetIPRestrictionForSubAccountAPIKeyV2(ctx context.Context, email, subAccountAPIKey string) (*APIRestrictions, error) {
	if !common.MatchesEmailPattern(email) {
		return nil, errValidEmailRequired
	}
	if subAccountAPIKey == "" {
		return nil, errEmptySubAccountAPIKey
	}
	params := url.Values{}
	params.Set("email", email)
	params.Set("subAccountApiKey", subAccountAPIKey)
	var resp *APIRestrictions
	return resp, b.SendAuthHTTPRequest(ctx, exchange.RestSpot, http.MethodGet, "/sapi/v1/sub-account/subAccountApi/ipRestriction", params, ipRestrictionForSubAccountAPIKeyRate, nil, &resp)
}

// DeleteIPListForSubAccountAPIKey delete IP list for a sub-account API key (For Master Account)
func (b *Binance) DeleteIPListForSubAccountAPIKey(ctx context.Context, email, subAccountAPIKey, ipAddress string) (*APIRestrictions, error) {
	if !common.MatchesEmailPattern(email) {
		return nil, errValidEmailRequired
	}
	if subAccountAPIKey == "" {
		return nil, errEmptySubAccountAPIKey
	}
	params := url.Values{}
	params.Set("email", email)
	params.Set("subAccountApiKey", subAccountAPIKey)
	if ipAddress != "" {
		params.Set("ipAddress", ipAddress)
	}
	var resp *APIRestrictions
	return resp, b.SendAuthHTTPRequest(ctx, exchange.RestSpot, http.MethodDelete, "/sapi/v1/sub-account/subAccountApi/ipRestriction/ipList", params, deleteIPListForSubAccountAPIKeyRate, nil, &resp)
}

// AddIPRestrictionForSubAccountAPIkey adds an IP address into the restricted IP addresses for the subaccount
func (b *Binance) AddIPRestrictionForSubAccountAPIkey(ctx context.Context, email, subAccountAPIKey, ipAddress string, restricted bool) (*APIRestrictions, error) {
	if !common.MatchesEmailPattern(email) {
		return nil, errValidEmailRequired
	}
	if subAccountAPIKey == "" {
		return nil, errEmptySubAccountAPIKey
	}
	params := url.Values{}
	if restricted {
		params.Set("status", "2")
	} else {
		params.Set("status", "1")
	}
	params.Set("email", email)
	params.Set("subAccountApiKey", subAccountAPIKey)
	if ipAddress != "" {
		params.Set("ipAddress", ipAddress)
	}
	var resp *APIRestrictions
	return resp, b.SendAuthHTTPRequest(ctx, exchange.RestSpot, http.MethodPost, "/sapi/v2/sub-account/subAccountApi/ipRestriction", params, addIPRestrictionSubAccountAPIKey, nil, &resp)
}

// DepositAssetsIntoTheManagedSubAccount deposits an asset into managed sub-account (for investor master account).
func (b *Binance) DepositAssetsIntoTheManagedSubAccount(ctx context.Context, toEmail string, asset currency.Code, amount float64) (string, error) {
	if !common.MatchesEmailPattern(toEmail) {
		return "", fmt.Errorf("%w: toEmail = %s", errValidEmailRequired, toEmail)
	}
	if asset.IsEmpty() {
		return "", currency.ErrCurrencyCodeEmpty
	}
	if amount <= 0 {
		return "", order.ErrAmountBelowMin
	}
	params := url.Values{}
	params.Set("toEmail", toEmail)
	params.Set("asset", asset.String())
	params.Set("amount", strconv.FormatFloat(amount, 'f', -1, 64))
	resp := &struct {
		TransactionID string `json:"tranId"`
	}{}
	return resp.TransactionID, b.SendAuthHTTPRequest(ctx, exchange.RestSpot, http.MethodPost, "/sapi/v1/managed-subaccount/deposit", params, sapiDefaultRate, nil, &resp)
}

// GetManagedSubAccountAssetsDetails retrieves managed sub-account assets details for investor master accounts.
func (b *Binance) GetManagedSubAccountAssetsDetails(ctx context.Context, email string) ([]ManagedSubAccountAssetInfo, error) {
	if !common.MatchesEmailPattern(email) {
		return nil, errValidEmailRequired
	}
	params := url.Values{}
	params.Set("email", email)
	var resp []ManagedSubAccountAssetInfo
	return resp, b.SendAuthHTTPRequest(ctx, exchange.RestSpot, http.MethodGet, "/sapi/v1/managed-subaccount/asset", params, sapiDefaultRate, nil, &resp)
}

// WithdrawAssetsFromManagedSubAccount withdraws an asset from managed sub-account(for investor master account).
func (b *Binance) WithdrawAssetsFromManagedSubAccount(ctx context.Context, fromEmail string, asset currency.Code, amount float64, transferDate time.Time) (string, error) {
	if !common.MatchesEmailPattern(fromEmail) {
		return "", fmt.Errorf("%w fromEmail=%s", errValidEmailRequired, fromEmail)
	}
	if asset.IsEmpty() {
		return "", currency.ErrCurrencyCodeEmpty
	}
	if amount <= 0 {
		return "", order.ErrAmountBelowMin
	}
	params := url.Values{}
	params.Set("fromEmail", fromEmail)
	params.Set("asset", asset.String())
	params.Set("amount", strconv.FormatFloat(amount, 'f', -1, 64))
	if !transferDate.IsZero() {
		params.Set("transferData", strconv.FormatInt(transferDate.UnixMilli(), 10))
	}
	resp := &struct {
		TransactionID string `json:"tranId"`
	}{}
	return resp.TransactionID, b.SendAuthHTTPRequest(ctx, exchange.RestSpot, http.MethodPost, "/sapi/v1/managed-subaccount/withdraw", params, sapiDefaultRate, nil, &resp)
}

// GetManagedSubAccountSnapshot retrieves managed sub-account snapshot for investor master account.
// assetType possible values: "SPOT", "MARGIN"（cross）, "FUTURES"（UM)
func (b *Binance) GetManagedSubAccountSnapshot(ctx context.Context, email, assetType string, startTime, endTime time.Time, limit int64) (*SubAccountAssetsSnapshot, error) {
	if !common.MatchesEmailPattern(email) {
		return nil, fmt.Errorf("%w email=%s", errValidEmailRequired, email)
	}
	if assetType == "" {
		return nil, asset.ErrInvalidAsset
	}
	params := url.Values{}
	params.Set("email", email)
	params.Set("type", assetType)
	if !startTime.IsZero() && !endTime.IsZero() {
		err := common.StartEndTimeCheck(startTime, endTime)
		if err != nil {
			return nil, err
		}
		params.Set("startTime", strconv.FormatInt(startTime.UnixMilli(), 10))
		params.Set("endTime", strconv.FormatInt(endTime.UnixMilli(), 10))
	}
	if limit > 0 {
		params.Set("limit", strconv.FormatInt(limit, 10))
	}
	var resp *SubAccountAssetsSnapshot
	return resp, b.SendAuthHTTPRequest(ctx, exchange.RestSpot, http.MethodGet, "/sapi/v1/managed-subaccount/accountSnapshot", params, getManagedSubAccountSnapshotRate, nil, &resp)
}

// GetManagedSubAccountTransferLogForInvestorMasterAccount retrieves managed sub account transfer log. This endpoint is available for investor of Managed Sub-Account.
// A Managed Sub-Account is an account type for investors who value flexibility in asset allocation and account application,
// while delegating trades to a professional trading team.
func (b *Binance) GetManagedSubAccountTransferLogForInvestorMasterAccount(ctx context.Context, email, transfers, transferFunctionAccountType string, startTime, endTime time.Time, page, limit int64) (*SubAccountTransferLog, error) {
	return b.getManagedSubAccountTransferLog(ctx, email, transfers, transferFunctionAccountType, "/sapi/v1/managed-subaccount/queryTransLogForInvestor", startTime, endTime, page, limit, sapiDefaultRate)
}

// GetManagedSubAccountTransferLogForTradingTeam retrieves managed sub account transfer log.
// This endpoint is available for investor of Managed Sub-Account. A Managed Sub-Account is an account type for investors who value flexibility in asset allocation and account application,
// while delegating trades to a professional trading team.
// transfers: Transfer Direction (FROM/TO)
// transferFunctionAccountType: Transfer function account type (SPOT/MARGIN/ISOLATED_MARGIN/USDT_FUTURE/COIN_FUTURE)
func (b *Binance) GetManagedSubAccountTransferLogForTradingTeam(ctx context.Context, email, transfers, transferFunctionAccountType string, startTime, endTime time.Time, page, limit int64) (*SubAccountTransferLog, error) {
	return b.getManagedSubAccountTransferLog(ctx, email, transfers, transferFunctionAccountType, "/sapi/v1/managed-subaccount/queryTransLogForTradeParent", startTime, endTime, page, limit, managedSubAccountTransferLogRate)
}

func (b *Binance) getManagedSubAccountTransferLog(ctx context.Context, email, transfers, transferFunctionAccountType, path string, startTime, endTime time.Time, page, limit int64, epl request.EndpointLimit) (*SubAccountTransferLog, error) {
	if !common.MatchesEmailPattern(email) {
		return nil, fmt.Errorf("%w: email = %s", errValidEmailRequired, email)
	}
	err := common.StartEndTimeCheck(startTime, endTime)
	if err != nil {
		return nil, err
	}
	if page < 0 {
		return nil, errPageNumberRequired
	}
	if limit <= 0 {
		return nil, errLimitNumberRequired
	}
	params := url.Values{}
	params.Set("email", email)
	params.Set("startTime", strconv.FormatInt(startTime.UnixMilli(), 10))
	params.Set("endTime", strconv.FormatInt(endTime.UnixMilli(), 10))
	params.Set("page", strconv.FormatInt(page, 10))
	params.Set("limit", strconv.FormatInt(limit, 10))
	if transfers != "" {
		params.Set("transfers", transfers)
	}
	if transferFunctionAccountType != "" {
		params.Set("transferFunctionAccountType", transferFunctionAccountType)
	}
	var resp *SubAccountTransferLog
	return resp, b.SendAuthHTTPRequest(ctx, exchange.RestSpot, http.MethodGet, path, params, epl, nil, &resp)
}

// GetManagedSubAccountFutureesAssetDetails retrieves managed sub account futures asset details(For Investor Master Account）(USER_DATA)
func (b *Binance) GetManagedSubAccountFutureesAssetDetails(ctx context.Context, email string) (*ManagedSubAccountFuturesAssetDetail, error) {
	if !common.MatchesEmailPattern(email) {
		return nil, errValidEmailRequired
	}
	params := url.Values{}
	params.Set("email", email)
	var resp *ManagedSubAccountFuturesAssetDetail
	return resp, b.SendAuthHTTPRequest(ctx, exchange.RestSpot, http.MethodGet, "/sapi/v1/managed-subaccount/fetch-future-asset", params, managedSubAccountFuturesAssetDetailRate, nil, &resp)
}

// GetManagedSubAccountMarginAssetDetails retrieves managed sub-account margin asset details.
func (b *Binance) GetManagedSubAccountMarginAssetDetails(ctx context.Context, email string) (*SubAccountMarginAsset, error) {
	if !common.MatchesEmailPattern(email) {
		return nil, errValidEmailRequired
	}
	params := url.Values{}
	params.Set("email", email)
	var resp *SubAccountMarginAsset
	return resp, b.SendAuthHTTPRequest(ctx, exchange.RestSpot, http.MethodGet, "/sapi/v1/managed-subaccount/marginAsset", params, sapiDefaultRate, nil, &resp)
}

// FuturesTransferSubAccount transfers futures for sub-account( from master account only)
// 1: transfer from subaccount's spot account to its USDT-margined futures account 2: transfer from subaccount's USDT-margined futures account to its spot account
// 3: transfer from subaccount's spot account to its COIN-margined futures account 4:transfer from subaccount's COIN-margined futures account to its spot account
func (b *Binance) FuturesTransferSubAccount(ctx context.Context, email string, asset currency.Code, amount float64, transferType int64) (string, error) {
	return b.transferSubAccount(ctx, email, "/sapi/v1/sub-account/futures/transfer", asset, amount, transferType)
}

// MarginTransferForSubAccount margin Transfer for Sub-account (For Master Account)
// transferType: 1: transfer from subaccount's spot account to margin account 2: transfer from subaccount's margin account to its spot account
func (b *Binance) MarginTransferForSubAccount(ctx context.Context, email string, asset currency.Code, amount float64, transferType int64) (string, error) {
	return b.transferSubAccount(ctx, email, "/sapi/v1/sub-account/margin/transfer", asset, amount, transferType)
}

func (b *Binance) transferSubAccount(ctx context.Context, email, path string, asset currency.Code, amount float64, transferType int64) (string, error) {
	if !common.MatchesEmailPattern(email) {
		return "", errValidEmailRequired
	}
	if asset.IsEmpty() {
		return "", currency.ErrCurrencyCodeEmpty
	}
	if amount <= 0 {
		return "", order.ErrAmountBelowMin
	}
	if transferType != 1 && transferType != 2 && transferType != 3 && transferType != 4 {
		return "", errTransferTypeRequired
	}
	params := url.Values{}
	params.Set("email", email)
	params.Set("asset", asset.String())
	params.Set("amount", strconv.FormatFloat(amount, 'f', -1, 64))
	params.Set("type", strconv.FormatInt(transferType, 10))
	resp := struct {
		TransactionID string `json:"txnId"`
	}{}
	return resp.TransactionID, b.SendAuthHTTPRequest(ctx, exchange.RestSpot, http.MethodPost, path, params, sapiDefaultRate, nil, &resp)
}

// GetSubAccountAssetsV3 retrieves sub-account assets
func (b *Binance) GetSubAccountAssetsV3(ctx context.Context, email string) (*SubAccountAssets, error) {
	if !common.MatchesEmailPattern(email) {
		return nil, fmt.Errorf("%w: provided %s", errValidEmailRequired, email)
	}
	params := url.Values{}
	params.Set("email", email)
	var resp *SubAccountAssets
	return resp, b.SendAuthHTTPRequest(ctx, exchange.RestSpot, http.MethodGet, "/sapi/v3/sub-account/assets", params, getV3SubAccountAssetsRate, nil, &resp)
}

// TransferToSubAccountOfSameMaster Transfer to Sub-account of Same Master (For Sub-account)
func (b *Binance) TransferToSubAccountOfSameMaster(ctx context.Context, toEmail string, asset currency.Code, amount float64) (string, error) {
	if !common.MatchesEmailPattern(toEmail) {
		return "", errValidEmailRequired
	}
	if asset.IsEmpty() {
		return "", currency.ErrCurrencyCodeEmpty
	}
	if amount <= 0 {
		return "", order.ErrAmountBelowMin
	}
	params := url.Values{}
	params.Set("toEmail", toEmail)
	params.Set("asset", asset.String())
	params.Set("amount", strconv.FormatFloat(amount, 'f', -1, 64))
	resp := &struct {
		TransactionID string `json:"txnId"`
	}{}
	return resp.TransactionID, b.SendAuthHTTPRequest(ctx, exchange.RestSpot, http.MethodPost, "/sapi/v1/sub-account/transfer/subToSub", params, sapiDefaultRate, nil, &resp)
}

// FromSubAccountTransferToMaster Transfer to Master (For Sub-account)
// need to open Enable Spot & Margin Trading permission for the API Key which requests this endpoint.
func (b *Binance) FromSubAccountTransferToMaster(ctx context.Context, asset currency.Code, amount float64) (string, error) {
	if asset.IsEmpty() {
		return "", currency.ErrCurrencyCodeEmpty
	}
	if amount <= 0 {
		return "", order.ErrAmountBelowMin
	}
	params := url.Values{}
	params.Set("asset", asset.String())
	params.Set("amount", strconv.FormatFloat(amount, 'f', -1, 64))
	resp := &struct {
		TransactionID string `json:"txnId"`
	}{}
	return resp.TransactionID, b.SendAuthHTTPRequest(ctx, exchange.RestSpot, http.MethodGet, "/sapi/v1/sub-account/transfer/subToMaster", params, sapiDefaultRate, nil, &resp)
}

// SubAccountTransferHistory retrieves Sub-account Transfer History (For Sub-account)
func (b *Binance) SubAccountTransferHistory(ctx context.Context, asset currency.Code, transferType, limit int64, startTime, endTime time.Time) (*SubAccountTransferHistory, error) {
	params := url.Values{}
	if !asset.IsEmpty() {
		params.Set("asset", asset.String())
	}
	if transferType != 1 && transferType != 2 {
		params.Set("type", strconv.FormatInt(transferType, 10))
	}
	if !startTime.IsZero() && !endTime.IsZero() {
		err := common.StartEndTimeCheck(startTime, endTime)
		if err != nil {
			return nil, err
		}
		params.Set("startTime", strconv.FormatInt(startTime.UnixMilli(), 10))
		params.Set("endTime", strconv.FormatInt(endTime.UnixMilli(), 10))
	}
	if limit > 0 {
		params.Set("limit", strconv.FormatInt(limit, 10))
	}
	var resp *SubAccountTransferHistory
	return resp, b.SendAuthHTTPRequest(ctx, exchange.RestSpot, http.MethodGet, "/sapi/v1/sub-account/transfer/subUserHistory", params, sapiDefaultRate, nil, &resp)
}

// SubAccountTransferHistoryForSubAccount represents a sub-account transfer history for sub accounts.
func (b *Binance) SubAccountTransferHistoryForSubAccount(ctx context.Context, asset currency.Code, transferType, limit int64, startTime, endTime time.Time, returnFailHistory bool) (*SubAccountTransferHistoryItem, error) {
	params := url.Values{}
	if !asset.IsEmpty() {
		params.Set("asset", asset.String())
	}
	if transferType != 0 {
		params.Set("type", strconv.FormatInt(transferType, 10))
	}
	if !startTime.IsZero() && !endTime.IsZero() {
		err := common.StartEndTimeCheck(startTime, endTime)
		if err != nil {
			return nil, err
		}
		params.Set("startTime", strconv.FormatInt(startTime.UnixMilli(), 10))
		params.Set("endTime", strconv.FormatInt(endTime.UnixMilli(), 10))
	}
	if limit > 0 {
		params.Set("limit", strconv.FormatInt(limit, 10))
	}
	if returnFailHistory {
		params.Set("returnFailHistory", "true")
	}
	var resp *SubAccountTransferHistoryItem
	return resp, b.SendAuthHTTPRequest(ctx, exchange.RestSpot, http.MethodGet, "/sapi/v1/sub-account/transfer/subUserHistory", params, sapiDefaultRate, nil, &resp)
}

// UniversalTransferForMasterAccount submits a universal transfer using the master account.
func (b *Binance) UniversalTransferForMasterAccount(ctx context.Context, arg *UniversalTransferParams) (*UniversalTransferResponse, error) {
	if *arg == (UniversalTransferParams{}) {
		return nil, common.ErrEmptyParams
	}
	if arg.FromAccountType == "" {
		return nil, fmt.Errorf("%w: fromAccountType=%s", errInvalidAccountType, arg.FromAccountType)
	}
	if arg.ToAccountType == "" {
		return nil, fmt.Errorf("%w: toAccountType = %s", errInvalidAccountType, arg.ToAccountType)
	}
	if arg.Asset.IsEmpty() {
		return nil, currency.ErrCurrencyCodeEmpty
	}
	if arg.Amount <= 0 {
		return nil, order.ErrAmountBelowMin
	}
	params := url.Values{}
	params.Set("fromAccountType", arg.FromAccountType)
	params.Set("toAccountType", arg.ToAccountType)
	params.Set("asset", arg.Asset.String())
	params.Set("amount", strconv.FormatFloat(arg.Amount, 'f', -1, 64))
	if arg.FromEmail != "" {
		params.Set("fromEmail", arg.FromEmail)
	}
	if arg.ToEmail != "" {
		params.Set("toEmail", arg.ToEmail)
	}
	if arg.ClientTransactionID != "" {
		params.Set("clientTranId", arg.ClientTransactionID)
	}
	if arg.Symbol != "" {
		params.Set("symbol", arg.Symbol)
	}
	var resp *UniversalTransferResponse
	return resp, b.SendAuthHTTPRequest(ctx, exchange.RestSpot, http.MethodPost, "/sapi/v1/sub-account/universalTransfer", params, sapiDefaultRate, nil, &resp)
}

// GetUniversalTransferHistoryForMasterAccount retrieves universal transfer history for master account.
func (b *Binance) GetUniversalTransferHistoryForMasterAccount(ctx context.Context, fromEmail, toEmail, clientTransactionID string,
	startTime, endTime time.Time, page, limit int64) (*UniversalTransfersDetail, error) {
	params := url.Values{}
	if fromEmail != "" {
		params.Set("fromEmail", fromEmail)
	}
	if toEmail != "" {
		params.Set("toEmail", toEmail)
	}
	if clientTransactionID != "" {
		params.Set("clientTranId", clientTransactionID)
	}
	if !startTime.IsZero() && !endTime.IsZero() {
		err := common.StartEndTimeCheck(startTime, endTime)
		if err != nil {
			return nil, err
		}
		params.Set("startTime", strconv.FormatInt(startTime.UnixMilli(), 10))
		params.Set("endTime", strconv.FormatInt(endTime.UnixMilli(), 10))
	}
	if page > 0 {
		params.Set("page", strconv.FormatInt(page, 10))
	}
	if limit > 0 {
		params.Set("limit", strconv.FormatInt(limit, 10))
	}
	var resp *UniversalTransfersDetail
	return resp, b.SendAuthHTTPRequest(ctx, exchange.RestSpot, http.MethodGet, "/sapi/v1/sub-account/universalTransfer", params, sapiDefaultRate, nil, &resp)
}

// GetDetailOnSubAccountsFuturesAccountV2 retrieves detail on sub-account's futures account V2 for master account
func (b *Binance) GetDetailOnSubAccountsFuturesAccountV2(ctx context.Context, email string, futuresType int64) (*MarginedFuturesAccount, error) {
	if !common.MatchesEmailPattern(email) {
		return nil, errValidEmailRequired
	}
	if futuresType == 0 {
		return nil, errInvalidFuturesType
	}
	params := url.Values{}
	params.Set("email", email)
	params.Set("futuresType", strconv.FormatInt(futuresType, 10))
	var resp *MarginedFuturesAccount
	return resp, b.SendAuthHTTPRequest(ctx, exchange.RestSpot, http.MethodGet, "/sapi/v2/sub-account/futures/account", params, sapiDefaultRate, nil, &resp)
}

// GetSummaryOfSubAccountsFuturesAccountV2 retrieves the summary of sub-account's futures account v2 for master account
func (b *Binance) GetSummaryOfSubAccountsFuturesAccountV2(ctx context.Context, futuresType, page, limit int64) (*AccountSummary, error) {
	if futuresType == 0 {
		return nil, errInvalidFuturesType
	}
	params := url.Values{}
	params.Set("futuresType", strconv.FormatInt(futuresType, 10))
	if page > 0 {
		params.Set("page", strconv.FormatInt(page, 10))
	}
	if limit > 0 {
		params.Set("limit", strconv.FormatInt(limit, 10))
	}
	var resp *AccountSummary
	return resp, b.SendAuthHTTPRequest(ctx, exchange.RestSpot, http.MethodGet, "/sapi/v2/sub-account/futures/accountSummary", params, getFuturesSubAccountSummaryV2Rate, nil, &resp)
}

// GetAccountStatus fetch account status detail.
func (b *Binance) GetAccountStatus(ctx context.Context) (string, error) {
	resp := &struct {
		Data string `json:"data"`
	}{}
	return resp.Data, b.SendAuthHTTPRequest(ctx, exchange.RestSpot, http.MethodGet, "/sapi/v1/account/status", nil, sapiDefaultRate, nil, &resp)
}

// GetAccountTradingAPIStatus fetch account api trading status detail.
func (b *Binance) GetAccountTradingAPIStatus(ctx context.Context) (*TradingAPIAccountStatus, error) {
	var resp *TradingAPIAccountStatus
	return resp, b.SendAuthHTTPRequest(ctx, exchange.RestSpot, http.MethodGet, "/sapi/v1/account/apiTradingStatus", nil, sapiDefaultRate, nil, &resp)
}

// GetDustLog retrieves record of small or fractional amounts of assets that accumulate in a user's account
func (b *Binance) GetDustLog(ctx context.Context, accountType string, startTime, endTime time.Time) (*DustLog, error) {
	params := url.Values{}
	if accountType == "" {
		params.Set("accountType", accountType)
	}
	if !startTime.IsZero() && !endTime.IsZero() {
		err := common.StartEndTimeCheck(startTime, endTime)
		if err != nil {
			return nil, err
		}
		params.Set("startTime", strconv.FormatInt(startTime.UnixMilli(), 10))
		params.Set("endTime", strconv.FormatInt(endTime.UnixMilli(), 10))
	}
	var resp *DustLog
	return resp, b.SendAuthHTTPRequest(ctx, exchange.RestSpot, http.MethodGet, "/sapi/v1/asset/dribblet", params, sapiDefaultRate, nil, &resp)
}

// GetWsAuthStreamKey will retrieve a key to use for authorised WS streaming
func (b *Binance) GetWsAuthStreamKey(ctx context.Context) (string, error) {
	endpointPath, err := b.API.Endpoints.GetURL(exchange.RestSpot)
	if err != nil {
		return "", err
	}

	creds, err := b.GetCredentials(ctx)
	if err != nil {
		return "", err
	}

	var resp UserAccountStream
	headers := make(map[string]string)
	headers["X-MBX-APIKEY"] = creds.Key
	item := &request.Item{
		Method:        http.MethodPost,
		Path:          endpointPath + "/api/v3/userDataStream",
		Headers:       headers,
		Result:        &resp,
		Verbose:       b.Verbose,
		HTTPDebugging: b.HTTPDebugging,
		HTTPRecording: b.HTTPRecording,
	}

	err = b.SendPayload(ctx, request.Unset, func() (*request.Item, error) {
		return item, nil
	}, request.AuthenticatedRequest)
	if err != nil {
		return "", err
	}
	return resp.ListenKey, nil
}

// MaintainWsAuthStreamKey will keep the key alive
func (b *Binance) MaintainWsAuthStreamKey(ctx context.Context) error {
	endpointPath, err := b.API.Endpoints.GetURL(exchange.RestSpot)
	if err != nil {
		return err
	}
	if listenKey == "" {
		listenKey, err = b.GetWsAuthStreamKey(ctx)
		return err
	}
	creds, err := b.GetCredentials(ctx)
	if err != nil {
		return err
	}
	path := endpointPath + "/api/v3/userDataStream"
	params := url.Values{}
	params.Set("listenKey", listenKey)
	path = common.EncodeURLValues(path, params)
	headers := make(map[string]string)
	headers["X-MBX-APIKEY"] = creds.Key
	item := &request.Item{
		Method:        http.MethodPut,
		Path:          path,
		Headers:       headers,
		Verbose:       b.Verbose,
		HTTPDebugging: b.HTTPDebugging,
		HTTPRecording: b.HTTPRecording,
	}
	return b.SendPayload(ctx, request.Unset, func() (*request.Item, error) {
		return item, nil
	}, request.AuthenticatedRequest)
}

// FetchExchangeLimits fetches order execution limits filtered by asset
func (b *Binance) FetchExchangeLimits(ctx context.Context, a asset.Item) ([]order.MinMaxLevel, error) {
	if a != asset.Spot && a != asset.Margin {
		return nil, fmt.Errorf("%w %v", asset.ErrNotSupported, a)
	}

	resp, err := b.GetExchangeInfo(ctx)
	if err != nil {
		return nil, err
	}

	aUpper := strings.ToUpper(a.String())

	limits := make([]order.MinMaxLevel, 0, len(resp.Symbols))
	for _, s := range resp.Symbols {
		var cp currency.Pair
		cp, err = currency.NewPairFromStrings(s.BaseAsset, s.QuoteAsset)
		if err != nil {
			return nil, err
		}
		var hasPermission bool
		for _, permissionSet := range s.PermissionSets {
			if slices.Contains(permissionSet, aUpper) {
				hasPermission = true
				break
			}
		}
		if !hasPermission {
			continue
		}

		l := order.MinMaxLevel{
			Pair:  cp,
			Asset: a,
		}

		for _, f := range s.Filters {
			// TODO: Unhandled filters:
			// maxPosition, trailingDelta, percentPriceBySide, maxNumAlgoOrders
			switch f.FilterType {
			case priceFilter:
				l.MinPrice = f.MinPrice
				l.MaxPrice = f.MaxPrice
				l.PriceStepIncrementSize = f.TickSize
			case percentPriceFilter:
				l.MultiplierUp = f.MultiplierUp
				l.MultiplierDown = f.MultiplierDown
				l.AveragePriceMinutes = f.AvgPriceMinutes
			case lotSizeFilter:
				l.MaximumBaseAmount = f.MaxQty
				l.MinimumBaseAmount = f.MinQty
				l.AmountStepIncrementSize = f.StepSize
			case notionalFilter:
				l.MinNotional = f.MinNotional
			case icebergPartsFilter:
				l.MaxIcebergParts = f.Limit
			case marketLotSizeFilter:
				l.MarketMinQty = f.MinQty
				l.MarketMaxQty = f.MaxQty
				l.MarketStepIncrementSize = f.StepSize
			case maxNumOrdersFilter:
				l.MaxTotalOrders = f.MaxNumOrders
				l.MaxAlgoOrders = f.MaxNumAlgoOrders
			}
		}

		limits = append(limits, l)
	}
	return limits, nil
}

// CryptoLoanIncomeHistory returns crypto loan income history
func (b *Binance) CryptoLoanIncomeHistory(ctx context.Context, curr currency.Code, loanType string, startTime, endTime time.Time, limit int64) ([]CryptoLoansIncomeHistory, error) {
	params := url.Values{}
	if !curr.IsEmpty() {
		params.Set("asset", curr.String())
	}
	if loanType != "" {
		params.Set("type", loanType)
	}
	if !startTime.IsZero() && !endTime.IsZero() {
		err := common.StartEndTimeCheck(startTime, endTime)
		if err != nil {
			return nil, err
		}
		params.Set("startTime", strconv.FormatInt(startTime.UnixMilli(), 10))
		params.Set("endTime", strconv.FormatInt(endTime.UnixMilli(), 10))
	}
	if limit != 0 {
		params.Set("limit", strconv.FormatInt(limit, 10))
	}
	var resp []CryptoLoansIncomeHistory
	return resp, b.SendAuthHTTPRequest(ctx, exchange.RestSpot, http.MethodGet, "/sapi/v1/loan/income", params, cryptoLoansIncomeHistory, nil, &resp)
}

// CryptoLoanBorrow borrows crypto
func (b *Binance) CryptoLoanBorrow(ctx context.Context, loanCoin currency.Code, loanAmount float64, collateralCoin currency.Code, collateralAmount float64, loanTerm int64) ([]CryptoLoanBorrow, error) {
	if loanCoin.IsEmpty() {
		return nil, errLoanCoinMustBeSet
	}
	if collateralCoin.IsEmpty() {
		return nil, errCollateralCoinMustBeSet
	}
	if loanTerm <= 0 {
		return nil, errLoanTermMustBeSet
	}
	if loanAmount == 0 && collateralAmount == 0 {
		return nil, fmt.Errorf("%w: either loan or collateral amounts must be set", order.ErrAmountBelowMin)
	}
	params := url.Values{}
	params.Set("loanCoin", loanCoin.String())
	if loanAmount != 0 {
		params.Set("loanAmount", strconv.FormatFloat(loanAmount, 'f', -1, 64))
	}
	params.Set("collateralCoin", collateralCoin.String())
	if collateralAmount != 0 {
		params.Set("collateralAmount", strconv.FormatFloat(collateralAmount, 'f', -1, 64))
	}
	params.Set("loanTerm", strconv.FormatInt(loanTerm, 10))
	var resp []CryptoLoanBorrow
	return resp, b.SendAuthHTTPRequest(ctx, exchange.RestSpot, http.MethodPost, "/sapi/v1/loan/borrow", params, sapiDefaultRate, nil, &resp)
}

// CryptoLoanBorrowHistory gets loan borrow history
func (b *Binance) CryptoLoanBorrowHistory(ctx context.Context, orderID int64, loanCoin, collateralCoin currency.Code, startTime, endTime time.Time, current, limit int64) (*LoanBorrowHistory, error) {
	params, err := fillHistoryParams(startTime, endTime, current, 0)
	if err != nil {
		return nil, err
	}
	if orderID != 0 {
		params.Set("orderId", strconv.FormatInt(orderID, 10))
	}
	if !loanCoin.IsEmpty() {
		params.Set("loanCoin", loanCoin.String())
	}
	if !collateralCoin.IsEmpty() {
		params.Set("collateralCoin", collateralCoin.String())
	}
	if limit != 0 {
		params.Set("limit", strconv.FormatInt(limit, 10))
	}
	var resp *LoanBorrowHistory
	return resp, b.SendAuthHTTPRequest(ctx, exchange.RestSpot, http.MethodGet, "/sapi/v1/loan/borrow/history", params, getLoanBorrowHistoryRate, nil, &resp)
}

// CryptoLoanOngoingOrders obtains ongoing loan orders
func (b *Binance) CryptoLoanOngoingOrders(ctx context.Context, orderID int64, loanCoin, collateralCoin currency.Code, current, limit int64) (*CryptoLoanOngoingOrder, error) {
	params := url.Values{}
	if orderID != 0 {
		params.Set("orderId", strconv.FormatInt(orderID, 10))
	}
	if !loanCoin.IsEmpty() {
		params.Set("loanCoin", loanCoin.String())
	}
	if !collateralCoin.IsEmpty() {
		params.Set("collateralCoin", collateralCoin.String())
	}
	if current != 0 {
		params.Set("current", strconv.FormatInt(current, 10))
	}
	if limit != 0 {
		params.Set("limit", strconv.FormatInt(limit, 10))
	}
	var resp *CryptoLoanOngoingOrder
	return resp, b.SendAuthHTTPRequest(ctx, exchange.RestSpot, http.MethodGet, "/sapi/v1/loan/ongoing/orders", params, getBorrowOngoingOrdersRate, nil, &resp)
}

// CryptoLoanRepay repays a crypto loan
func (b *Binance) CryptoLoanRepay(ctx context.Context, orderID int64, amount float64, repayType int64, collateralReturn bool) ([]CryptoLoanRepay, error) {
	if orderID <= 0 {
		return nil, order.ErrOrderIDNotSet
	}
	if amount <= 0 {
		return nil, order.ErrAmountBelowMin
	}
	params := url.Values{}
	params.Set("orderId", strconv.FormatInt(orderID, 10))
	params.Set("amount", strconv.FormatFloat(amount, 'f', -1, 64))
	if repayType != 0 {
		params.Set("type", strconv.FormatInt(repayType, 10))
	}
	params.Set("collateralReturn", strconv.FormatBool(collateralReturn))
	var resp []CryptoLoanRepay
	return resp, b.SendAuthHTTPRequest(ctx, exchange.RestSpot, http.MethodPost, "/sapi/v1/loan/repay", params, cryptoRepayLoanRate, nil, &resp)
}

// CryptoLoanRepaymentHistory gets the crypto loan repayment history
func (b *Binance) CryptoLoanRepaymentHistory(ctx context.Context, orderID int64, loanCoin, collateralCoin currency.Code, startTime, endTime time.Time, current, limit int64) (*CryptoLoanRepayHistory, error) {
	params, err := fillHistoryParams(startTime, endTime, current, 0)
	if err != nil {
		return nil, err
	}
	if orderID != 0 {
		params.Set("orderId", strconv.FormatInt(orderID, 10))
	}
	if !loanCoin.IsEmpty() {
		params.Set("loanCoin", loanCoin.String())
	}
	if !collateralCoin.IsEmpty() {
		params.Set("collateralCoin", collateralCoin.String())
	}
	if limit != 0 {
		params.Set("limit", strconv.FormatInt(limit, 10))
	}
	var resp *CryptoLoanRepayHistory
	return resp, b.SendAuthHTTPRequest(ctx, exchange.RestSpot, http.MethodGet, "/sapi/v1/loan/repay/history", params, repaymentHistoryRate, nil, &resp)
}

// CryptoLoanAdjustLTV adjusts the LTV of a crypto loan
func (b *Binance) CryptoLoanAdjustLTV(ctx context.Context, orderID int64, reduce bool, amount float64) (*CryptoLoanAdjustLTV, error) {
	if orderID <= 0 {
		return nil, order.ErrOrderIDNotSet
	}
	if amount <= 0 {
		return nil, order.ErrAmountBelowMin
	}
	params := url.Values{}
	params.Set("orderId", strconv.FormatInt(orderID, 10))
	params.Set("amount", strconv.FormatFloat(amount, 'f', -1, 64))
	direction := "ADDITIONAL"
	if reduce {
		direction = "REDUCED"
	}
	params.Set("direction", direction)
	var resp *CryptoLoanAdjustLTV
	return resp, b.SendAuthHTTPRequest(ctx, exchange.RestSpot, http.MethodPost, "/sapi/v1/loan/adjust/ltv", params, adjustLTVRate, nil, &resp)
}

// CryptoLoanLTVAdjustmentHistory gets the crypto loan LTV adjustment history
func (b *Binance) CryptoLoanLTVAdjustmentHistory(ctx context.Context, orderID int64, loanCoin, collateralCoin currency.Code, startTime, endTime time.Time, current, limit int64) (*CryptoLoanLTVAdjustmentHistory, error) {
	params, err := fillHistoryParams(startTime, endTime, current, 0)
	if err != nil {
		return nil, err
	}
	if orderID != 0 {
		params.Set("orderId", strconv.FormatInt(orderID, 10))
	}
	if !loanCoin.IsEmpty() {
		params.Set("loanCoin", loanCoin.String())
	}
	if !collateralCoin.IsEmpty() {
		params.Set("collateralCoin", collateralCoin.String())
	}
	if limit != 0 {
		params.Set("limit", strconv.FormatInt(limit, 10))
	}
	var resp *CryptoLoanLTVAdjustmentHistory
	return resp, b.SendAuthHTTPRequest(ctx, exchange.RestSpot, http.MethodGet, "/sapi/v1/loan/ltv/adjustment/history", params, getLoanLTVAdjustmentHistoryRate, nil, &resp)
}

// CryptoLoanAssetsData gets the loanable assets data
func (b *Binance) CryptoLoanAssetsData(ctx context.Context, loanCoin currency.Code, vipLevel int64) (*LoanableAssetsData, error) {
	params := url.Values{}
	if !loanCoin.IsEmpty() {
		params.Set("loanCoin", loanCoin.String())
	}
	if vipLevel != 0 {
		params.Set("vipLevel", strconv.FormatInt(vipLevel, 10))
	}
	var resp *LoanableAssetsData
	return resp, b.SendAuthHTTPRequest(ctx, exchange.RestSpot, http.MethodGet, "/sapi/v1/loan/loanable/data", params, getLoanableAssetsDataRate, nil, &resp)
}

// CryptoLoanCollateralAssetsData gets the collateral assets data
func (b *Binance) CryptoLoanCollateralAssetsData(ctx context.Context, collateralCoin currency.Code, vipLevel int64) (*CollateralAssetData, error) {
	params := url.Values{}
	if !collateralCoin.IsEmpty() {
		params.Set("collateralCoin", collateralCoin.String())
	}
	if vipLevel != 0 {
		params.Set("vipLevel", strconv.FormatInt(vipLevel, 10))
	}
	var resp *CollateralAssetData
	return resp, b.SendAuthHTTPRequest(ctx, exchange.RestSpot, http.MethodGet, "/sapi/v1/loan/collateral/data", params, collateralAssetsDataRate, nil, &resp)
}

// CryptoLoanCheckCollateralRepayRate checks the collateral repay rate
func (b *Binance) CryptoLoanCheckCollateralRepayRate(ctx context.Context, loanCoin, collateralCoin currency.Code, amount float64) (*CollateralRepayRate, error) {
	if loanCoin.IsEmpty() {
		return nil, errLoanCoinMustBeSet
	}
	if collateralCoin.IsEmpty() {
		return nil, errCollateralCoinMustBeSet
	}
	if amount <= 0 {
		return nil, order.ErrAmountBelowMin
	}
	params := url.Values{}
	params.Set("loanCoin", loanCoin.String())
	params.Set("collateralCoin", collateralCoin.String())
	params.Set("repayAmount", strconv.FormatFloat(amount, 'f', -1, 64))
	var resp *CollateralRepayRate
	return resp, b.SendAuthHTTPRequest(ctx, exchange.RestSpot, http.MethodGet, "/sapi/v1/loan/repay/collateral/rate", params, checkCollateralRepayRate, nil, &resp)
}

// CryptoLoanCustomiseMarginCall customises a loan's margin call
func (b *Binance) CryptoLoanCustomiseMarginCall(ctx context.Context, orderID int64, collateralCoin currency.Code, marginCallValue float64) (*CustomiseMarginCall, error) {
	if marginCallValue <= 0 {
		return nil, fmt.Errorf("%w: marginCallValue must not be <= 0", errMarginCallValueRequired)
	}
	params := url.Values{}
	if orderID != 0 {
		params.Set("orderId", strconv.FormatInt(orderID, 10))
	}
	if !collateralCoin.IsEmpty() {
		params.Set("collateralCoin", collateralCoin.String())
	}
	params.Set("marginCall", strconv.FormatFloat(marginCallValue, 'f', -1, 64))
	var resp *CustomiseMarginCall
	return resp, b.SendAuthHTTPRequest(ctx, exchange.RestSpot, http.MethodPost, "/sapi/v1/loan/customize/margin_call", params, cryptoLoanCustomizeMarginRate, nil, &resp)
}

// FlexibleLoanBorrow creates a flexible loan
func (b *Binance) FlexibleLoanBorrow(ctx context.Context, loanCoin, collateralCoin currency.Code, loanAmount, collateralAmount float64) (*FlexibleLoanBorrow, error) {
	if loanCoin.IsEmpty() {
		return nil, errLoanCoinMustBeSet
	}
	if collateralCoin.IsEmpty() {
		return nil, errCollateralCoinMustBeSet
	}
	if loanAmount == 0 && collateralAmount == 0 {
		return nil, fmt.Errorf("%w: either loan or collateral amounts must be set", order.ErrAmountBelowMin)
	}
	params := url.Values{}
	params.Set("loanCoin", loanCoin.String())
	if loanAmount != 0 {
		params.Set("loanAmount", strconv.FormatFloat(loanAmount, 'f', -1, 64))
	}
	params.Set("collateralCoin", collateralCoin.String())
	if collateralAmount != 0 {
		params.Set("collateralAmount", strconv.FormatFloat(collateralAmount, 'f', -1, 64))
	}
	var resp *FlexibleLoanBorrow
	return resp, b.SendAuthHTTPRequest(ctx, exchange.RestSpot, http.MethodPost, "/sapi/v2/loan/flexible/borrow", params, borrowFlexibleRate, nil, &resp)
}

// FlexibleLoanOngoingOrders gets the flexible loan ongoing orders
func (b *Binance) FlexibleLoanOngoingOrders(ctx context.Context, loanCoin, collateralCoin currency.Code, current, limit int64) (*FlexibleLoanOngoingOrder, error) {
	params := url.Values{}
	if !loanCoin.IsEmpty() {
		params.Set("loanCoin", loanCoin.String())
	}
	if !collateralCoin.IsEmpty() {
		params.Set("collateralCoin", collateralCoin.String())
	}
	if current != 0 {
		params.Set("current", strconv.FormatInt(current, 10))
	}
	if limit != 0 {
		params.Set("limit", strconv.FormatInt(limit, 10))
	}
	var resp *FlexibleLoanOngoingOrder
	return resp, b.SendAuthHTTPRequest(ctx, exchange.RestSpot, http.MethodGet, "/sapi/v2/loan/flexible/ongoing/orders", params, getFlexibleLoanOngoingOrdersRate, nil, &resp)
}

// FlexibleLoanBorrowHistory gets the flexible loan borrow history
func (b *Binance) FlexibleLoanBorrowHistory(ctx context.Context, loanCoin, collateralCoin currency.Code, startTime, endTime time.Time, current, limit int64) (*FlexibleLoanBorrowHistory, error) {
	params, err := fillHistoryParams(startTime, endTime, current, 0)
	if err != nil {
		return nil, err
	}
	if !loanCoin.IsEmpty() {
		params.Set("loanCoin", loanCoin.String())
	}
	if !collateralCoin.IsEmpty() {
		params.Set("collateralCoin", collateralCoin.String())
	}
	if limit != 0 {
		params.Set("limit", strconv.FormatInt(limit, 10))
	}
	var resp *FlexibleLoanBorrowHistory
	return resp, b.SendAuthHTTPRequest(ctx, exchange.RestSpot, http.MethodGet, "/sapi/v2/loan/flexible/borrow/history", params, flexibleBorrowHistoryRate, nil, &resp)
}

// FlexibleLoanRepay repays a flexible loan
func (b *Binance) FlexibleLoanRepay(ctx context.Context, loanCoin, collateralCoin currency.Code, amount float64, collateralReturn, fullRepayment bool) (*FlexibleLoanRepay, error) {
	if loanCoin.IsEmpty() {
		return nil, errLoanCoinMustBeSet
	}
	if collateralCoin.IsEmpty() {
		return nil, errCollateralCoinMustBeSet
	}
	if amount <= 0 {
		return nil, order.ErrAmountBelowMin
	}
	params := url.Values{}
	params.Set("loanCoin", loanCoin.String())
	params.Set("collateralCoin", collateralCoin.String())
	params.Set("repayAmount", strconv.FormatFloat(amount, 'f', -1, 64))
	params.Set("collateralReturn", strconv.FormatBool(collateralReturn))
	if fullRepayment {
		params.Set("fullRepayment", "true")
	}
	var resp *FlexibleLoanRepay
	return resp, b.SendAuthHTTPRequest(ctx, exchange.RestSpot, http.MethodPost, "/sapi/v2/loan/flexible/repay", params, repayFlexibleLoanHistoryRate, nil, &resp)
}

// FlexibleLoanRepayHistory gets the flexible loan repayment history
func (b *Binance) FlexibleLoanRepayHistory(ctx context.Context, loanCoin, collateralCoin currency.Code, startTime, endTime time.Time, current, limit int64) (*FlexibleLoanRepayHistory, error) {
	params, err := fillHistoryParams(startTime, endTime, current, 0)
	if err != nil {
		return nil, err
	}
	if !loanCoin.IsEmpty() {
		params.Set("loanCoin", loanCoin.String())
	}
	if !collateralCoin.IsEmpty() {
		params.Set("collateralCoin", collateralCoin.String())
	}
	if limit != 0 {
		params.Set("limit", strconv.FormatInt(limit, 10))
	}
	var resp *FlexibleLoanRepayHistory
	return resp, b.SendAuthHTTPRequest(ctx, exchange.RestSpot, http.MethodGet, "/sapi/v2/loan/flexible/repay/history", params, flexibleLoanRepaymentHistoryRate, nil, &resp)
}

// FlexibleLoanCollateralRepayment flexible loan collateral repayment
func (b *Binance) FlexibleLoanCollateralRepayment(ctx context.Context, loanCoin, collateralCoin currency.Code, repaymentAmount float64, fullRepayment bool) (*FlexibleLoanCollateralRepaymentResponse, error) {
	if loanCoin.IsEmpty() {
		return nil, errLoanCoinMustBeSet
	}
	if collateralCoin.IsEmpty() {
		return nil, errCollateralCoinMustBeSet
	}
	if repaymentAmount <= 0 {
		return nil, fmt.Errorf("%w: repayment amount is required", order.ErrAmountBelowMin)
	}
	params := url.Values{}
	params.Set("loanCoin", loanCoin.String())
	params.Set("collateralCoin", collateralCoin.String())
	params.Set("repaymentAmount", strconv.FormatFloat(repaymentAmount, 'f', -1, 64))
	if fullRepayment {
		params.Set("fullRepayment", "true")
	}
	var resp *FlexibleLoanCollateralRepaymentResponse
	return resp, b.SendAuthHTTPRequest(ctx, exchange.RestSpot, http.MethodPost, "/sapi/v2/loan/flexible/repay/collateral", params, flexibleLoanCollateralRepaymentRate, nil, &resp)
}

// CheckCollateralRepayRate checks collateral loan repayment rate of the account
func (b *Binance) CheckCollateralRepayRate(ctx context.Context, loanCoin, collateralCoin currency.Code) (*CollateralRepayRate, error) {
	if loanCoin.IsEmpty() {
		return nil, errLoanCoinMustBeSet
	}
	if collateralCoin.IsEmpty() {
		return nil, errCollateralCoinMustBeSet
	}
	params := url.Values{}
	params.Set("loanCoin", loanCoin.String())
	params.Set("collateralCoin", collateralCoin.String())
	var resp *CollateralRepayRate
	return resp, b.SendAuthHTTPRequest(ctx, exchange.RestSpot, http.MethodGet, "/sapi/v2/loan/flexible/repay/rate", params, checkCollateralRepayRate, nil, &resp)
}

// GetFlexibleLoanLiquidiationHistory retrieves flexible loan liquidiation history of an account
func (b *Binance) GetFlexibleLoanLiquidiationHistory(ctx context.Context, loanCoin, collateralCoin currency.Code, startTime, endTime time.Time, current, limit int64) (*FlexibleLoanLiquidiationhistory, error) {
	params, err := fillHistoryParams(startTime, endTime, current, 0)
	if err != nil {
		return nil, err
	}
	if !loanCoin.IsEmpty() {
		params.Set("loanCoin", loanCoin.String())
	}
	if !collateralCoin.IsEmpty() {
		params.Set("collateralCoin", collateralCoin.String())
	}
	if limit > 0 {
		params.Set("limit", strconv.FormatInt(limit, 10))
	}
	var resp *FlexibleLoanLiquidiationhistory
	return resp, b.SendAuthHTTPRequest(ctx, exchange.RestSpot, http.MethodGet, "/sapi/v2/loan/flexible/liquidation/history", params, flexibleLoanLiquidiationHistoryRate, nil, &resp)
}

// FlexibleLoanAdjustLTV adjusts the LTV of a flexible loan
func (b *Binance) FlexibleLoanAdjustLTV(ctx context.Context, loanCoin, collateralCoin currency.Code, amount float64, reduce bool) (*FlexibleLoanAdjustLTV, error) {
	if loanCoin.IsEmpty() {
		return nil, errLoanCoinMustBeSet
	}
	if collateralCoin.IsEmpty() {
		return nil, errCollateralCoinMustBeSet
	}
	if amount <= 0 {
		return nil, order.ErrAmountBelowMin
	}
	direction := "ADDITIONAL"
	if reduce {
		direction = "REDUCED"
	}
	params := url.Values{}
	params.Set("loanCoin", loanCoin.String())
	params.Set("collateralCoin", collateralCoin.String())
	params.Set("adjustmentAmount", strconv.FormatFloat(amount, 'f', -1, 64))
	params.Set("direction", direction)
	var resp *FlexibleLoanAdjustLTV
	return resp, b.SendAuthHTTPRequest(ctx, exchange.RestSpot, http.MethodPost, "/sapi/v2/loan/flexible/adjust/ltv", params, adjustFlexibleLoanRate, nil, &resp)
}

// FlexibleLoanLTVAdjustmentHistory gets the flexible loan LTV adjustment history
func (b *Binance) FlexibleLoanLTVAdjustmentHistory(ctx context.Context, loanCoin, collateralCoin currency.Code, startTime, endTime time.Time, current, limit int64) (*FlexibleLoanLTVAdjustmentHistory, error) {
	params, err := fillHistoryParams(startTime, endTime, current, 0)
	if err != nil {
		return nil, err
	}
	if !loanCoin.IsEmpty() {
		params.Set("loanCoin", loanCoin.String())
	}
	if !collateralCoin.IsEmpty() {
		params.Set("collateralCoin", collateralCoin.String())
	}
	if limit != 0 {
		params.Set("limit", strconv.FormatInt(limit, 10))
	}
	var resp *FlexibleLoanLTVAdjustmentHistory
	return resp, b.SendAuthHTTPRequest(ctx, exchange.RestSpot, http.MethodGet, "/sapi/v2/loan/flexible/ltv/adjustment/history", params, flexibleLoanAdjustLTVRate, nil, &resp)
}

// FlexibleLoanAssetsData gets the flexible loan assets data
func (b *Binance) FlexibleLoanAssetsData(ctx context.Context, loanCoin currency.Code) (*FlexibleLoanAssetsData, error) {
	params := url.Values{}
	if !loanCoin.IsEmpty() {
		params.Set("loanCoin", loanCoin.String())
	}
	var resp *FlexibleLoanAssetsData
	return resp, b.SendAuthHTTPRequest(ctx, exchange.RestSpot, http.MethodGet, "/sapi/v2/loan/flexible/loanable/data", params, flexibleLoanAssetDataRate, nil, &resp)
}

// FlexibleCollateralAssetsData gets the flexible loan collateral assets data
func (b *Binance) FlexibleCollateralAssetsData(ctx context.Context, collateralCoin currency.Code) (*FlexibleCollateralAssetsData, error) {
	params := url.Values{}
	if !collateralCoin.IsEmpty() {
		params.Set("collateralCoin", collateralCoin.String())
	}
	var resp *FlexibleCollateralAssetsData
	return resp, b.SendAuthHTTPRequest(ctx, exchange.RestSpot, http.MethodGet, "/sapi/v2/loan/flexible/collateral/data", params, flexibleLoanCollateralAssetRate, nil, &resp)
}

// ----------------------------------  Simple Earn Endpoints -------------------------------
// The endpoints below allow you to interact with Binance Simple Earn.

// GetSimpleEarnFlexibleProductList retrieves available simple earn flexible product list.
func (b *Binance) GetSimpleEarnFlexibleProductList(ctx context.Context, assetName currency.Code, current, size int64) (*SimpleEarnProducts, error) {
	params := url.Values{}
	if !assetName.IsEmpty() {
		params.Set("asset", assetName.String())
	}
	if current > 0 {
		params.Set("current", strconv.FormatInt(current, 10))
	}
	if size > 0 {
		params.Set("size", strconv.FormatInt(size, 10))
	}
	var resp *SimpleEarnProducts
	return resp, b.SendAuthHTTPRequest(ctx, exchange.RestSpot, http.MethodGet, "/sapi/v1/simple-earn/flexible/list", params, simpleEarnProductsRate, nil, &resp)
}

// GetSimpleEarnLockedProducts retrieves available Simple Earn locked product list
func (b *Binance) GetSimpleEarnLockedProducts(ctx context.Context, assetName currency.Code, current, size int64) (*LockedSimpleEarnProducts, error) {
	params := url.Values{}
	if !assetName.IsEmpty() {
		params.Set("asset", assetName.String())
	}
	if current > 0 {
		params.Set("current", strconv.FormatInt(current, 10))
	}
	if size > 0 {
		params.Set("size", strconv.FormatInt(size, 10))
	}
	var resp *LockedSimpleEarnProducts
	return resp, b.SendAuthHTTPRequest(ctx, exchange.RestSpot, http.MethodGet, "/sapi/v1/simple-earn/locked/list", params, simpleEarnProductsRate, nil, &resp)
}

// SubscribeToFlexibleProducts subscribe to simple earn flexible product instance.
// You need to open Enable Spot & Margin Trading permission for the API Key which requests this endpoint.
// sourceAccount: possible values are- SPOT, FUND, ALL, default SPOT
func (b *Binance) SubscribeToFlexibleProducts(ctx context.Context, productID, sourceAccount string, amount float64, autoSubscribe bool) (*SimpleEarnSubscriptionResponse, error) {
	if productID == "" {
		return nil, errProductIDRequired
	}
	return b.subscribeToFlexibleAndLockedProducts(ctx, productID, "", sourceAccount, "/sapi/v1/simple-earn/flexible/subscribe", amount, autoSubscribe)
}

// SubscribeToLockedProducts subscribes to locked products
func (b *Binance) SubscribeToLockedProducts(ctx context.Context, projectID, sourceAccount string, amount float64, autoSubscribe bool) (*SimpleEarnSubscriptionResponse, error) {
	if projectID == "" {
		return nil, errProjectIDRequired
	}
	return b.subscribeToFlexibleAndLockedProducts(ctx, "", projectID, sourceAccount, "/sapi/v1/simple-earn/locked/subscribe", amount, autoSubscribe)
}

func (b *Binance) subscribeToFlexibleAndLockedProducts(ctx context.Context, productID, projectID, sourceAccount, path string, amount float64, autoSubscribe bool) (*SimpleEarnSubscriptionResponse, error) {
	if amount <= 0 {
		return nil, order.ErrAmountBelowMin
	}
	params := url.Values{}
	if productID != "" {
		params.Set("productId", productID)
	}
	if projectID != "" {
		params.Set("projectId", projectID)
	}
	params.Set("amount", strconv.FormatFloat(amount, 'f', -1, 64))
	if autoSubscribe {
		params.Set("autoSubscribe", "true")
	}
	if sourceAccount != "" {
		params.Set("sourceAccount", sourceAccount)
	}
	var resp *SimpleEarnSubscriptionResponse
	return resp, b.SendAuthHTTPRequest(ctx, exchange.RestSpot, http.MethodPost, path, params, sapiDefaultRate, nil, &resp)
}

// RedeemFlexibleProduct redeems flexible products
// destinationAccount: possible values SPOT, FUND, default SPOT
func (b *Binance) RedeemFlexibleProduct(ctx context.Context, productID, destinationAccount string, redeemAll bool, amount float64) (*RedeemResponse, error) {
	if productID == "" {
		return nil, errProductIDRequired
	}
	params := url.Values{}
	params.Set("productId", productID)
	if destinationAccount != "" {
		params.Set("destAccount", destinationAccount)
	}
	if redeemAll {
		params.Set("redeemAll", "true")
	}
	if amount != 0 {
		params.Set("amount", strconv.FormatFloat(amount, 'f', -1, 64))
	}
	var resp *RedeemResponse
	return resp, b.SendAuthHTTPRequest(ctx, exchange.RestSpot, http.MethodPost, "/sapi/v1/simple-earn/flexible/redeem", params, sapiDefaultRate, nil, &resp)
}

// RedeemLockedProduct posts a redeem locked product
func (b *Binance) RedeemLockedProduct(ctx context.Context, positionID int64) (*RedeemResponse, error) {
	if positionID == 0 {
		return nil, errPositionIDRequired
	}
	params := url.Values{}
	params.Set("positionId", strconv.FormatInt(positionID, 10))
	var resp *RedeemResponse
	return resp, b.SendAuthHTTPRequest(ctx, exchange.RestSpot, http.MethodPost, "/sapi/v1/simple-earn/locked/redeem", params, sapiDefaultRate, nil, &resp)
}

// GetFlexibleProductPosition retrieves flexible product position
func (b *Binance) GetFlexibleProductPosition(ctx context.Context, assetName currency.Code, productID string, current, size int64) (*FlexibleProductPosition, error) {
	params := url.Values{}
	if !assetName.IsEmpty() {
		params.Set("asset", assetName.String())
	}
	if productID != "" {
		params.Set("productId", productID)
	}
	if current > 0 {
		params.Set("current", strconv.FormatInt(current, 10))
	}
	if size > 0 {
		params.Set("size", strconv.FormatInt(size, 10))
	}
	var resp *FlexibleProductPosition
	return resp, b.SendAuthHTTPRequest(ctx, exchange.RestSpot, http.MethodGet, "/sapi/v1/simple-earn/flexible/position", params, getFlexibleSimpleEarnProductPositionRate, nil, &resp)
}

// GetLockedProductPosition retrieves locked product positions.
func (b *Binance) GetLockedProductPosition(ctx context.Context, assetName currency.Code, positionID, projectID string, current, size int64) (*LockedProductPosition, error) {
	params := url.Values{}
	if !assetName.IsEmpty() {
		params.Set("asset", assetName.String())
	}
	if positionID != "" {
		params.Set("positionId", positionID)
	}
	if projectID != "" {
		params.Set("projectId", projectID)
	}
	if current > 0 {
		params.Set("current", strconv.FormatInt(current, 10))
	}
	if size > 0 {
		params.Set("size", strconv.FormatInt(size, 10))
	}
	var resp *LockedProductPosition
	return resp, b.SendAuthHTTPRequest(ctx, exchange.RestSpot, http.MethodGet, "/sapi/v1/simple-earn/locked/position", params, getSimpleEarnProductPositionRate, nil, &resp)
}

// SimpleAccount retrieves simple account instance.
func (b *Binance) SimpleAccount(ctx context.Context) (*SimpleAccount, error) {
	var resp *SimpleAccount
	return resp, b.SendAuthHTTPRequest(ctx, exchange.RestSpot, http.MethodGet, "/sapi/v1/simple-earn/account", nil, simpleAccountRate, nil, &resp)
}

// GetFlexibleSubscriptionRecord retrieves flexible subscription record.
func (b *Binance) GetFlexibleSubscriptionRecord(ctx context.Context, productID, purchaseID string, assetName currency.Code, startTime, endTime time.Time, current, size int64) (*FlexibleSubscriptionRecord, error) {
	params, err := fillSubscriptionAndRedemptionRecord(productID, purchaseID, "", "", assetName, startTime, endTime, current, size)
	if err != nil {
		return nil, err
	}
	var resp *FlexibleSubscriptionRecord
	return resp, b.SendAuthHTTPRequest(ctx, exchange.RestSpot, http.MethodGet, "/sapi/v1/simple-earn/flexible/history/subscriptionRecord", params, getFlexibleSubscriptionRecordRate, nil, &resp)
}

// GetLockedSubscriptionsRecords retrieves locked subscriptions records
func (b *Binance) GetLockedSubscriptionsRecords(ctx context.Context, purchaseID string, assetName currency.Code, startTime, endTime time.Time, current, size int64) (*LockedSubscriptions, error) {
	params, err := fillSubscriptionAndRedemptionRecord(purchaseID, "", "", "", assetName, startTime, endTime, current, size)
	if err != nil {
		return nil, err
	}
	var resp *LockedSubscriptions
	return resp, b.SendAuthHTTPRequest(ctx, exchange.RestSpot, http.MethodGet, "/sapi/v1/simple-earn/locked/history/subscriptionRecord", params, getLockedSubscriptionRecordsRate, nil, &resp)
}

// GetFlexibleRedemptionRecord retrieves flexible redemption record
func (b *Binance) GetFlexibleRedemptionRecord(ctx context.Context, productID, redeemID string, assetName currency.Code, startTime, endTime time.Time, current, size int64) (*RedemptionRecord, error) {
	params, err := fillSubscriptionAndRedemptionRecord(productID, "", redeemID, "", assetName, startTime, endTime, current, size)
	if err != nil {
		return nil, err
	}
	var resp *RedemptionRecord
	return resp, b.SendAuthHTTPRequest(ctx, exchange.RestSpot, http.MethodGet, "/sapi/v1/simple-earn/flexible/history/redemptionRecord", params, getRedemptionRecordRate, nil, &resp)
}

// GetLockedRedemptionRecord retrieves locked redemptions record list
func (b *Binance) GetLockedRedemptionRecord(ctx context.Context, productID, redeemID string, assetName currency.Code, startTime, endTime time.Time, current, size int64) (*LockedRedemptionRecord, error) {
	params, err := fillSubscriptionAndRedemptionRecord(productID, "", redeemID, "", assetName, startTime, endTime, current, size)
	if err != nil {
		return nil, err
	}
	var resp *LockedRedemptionRecord
	return resp, b.SendAuthHTTPRequest(ctx, exchange.RestSpot, http.MethodGet, "/sapi/v1/simple-earn/locked/history/redemptionRecord", params, getRedemptionRecordRate, nil, &resp)
}

func fillSubscriptionAndRedemptionRecord(productID, purchaseID, redeemID, rewardType string, assetName currency.Code, startTime, endTime time.Time, current, size int64) (url.Values, error) {
	params, err := fillHistoryParams(startTime, endTime, current, size)
	if err != nil {
		return nil, err
	}
	if productID != "" {
		params.Set("productId", productID)
	}
	if purchaseID != "" {
		params.Set("purchaseId", purchaseID)
	}
	if rewardType != "" {
		params.Set("rewardType", rewardType)
	}
	if redeemID != "" {
		params.Set("redeemId", redeemID)
	}
	if !assetName.IsEmpty() {
		params.Set("asset", assetName.String())
	}
	return params, nil
}

// GetFlexibleRewardHistory retrieves flexible rewards history
func (b *Binance) GetFlexibleRewardHistory(ctx context.Context, productID, rewardType string, assetName currency.Code, startTime, endTime time.Time, current, size int64) (*FlexibleReward, error) {
	params, err := fillSubscriptionAndRedemptionRecord(productID, "", "", rewardType, assetName, startTime, endTime, current, size)
	if err != nil {
		return nil, err
	}
	var resp *FlexibleReward
	return resp, b.SendAuthHTTPRequest(ctx, exchange.RestSpot, http.MethodGet, "/sapi/v1/simple-earn/flexible/history/rewardsRecord", params, getRewardHistoryRate, nil, &resp)
}

// GetLockedRewardHistory retrieves locked rewards history
func (b *Binance) GetLockedRewardHistory(ctx context.Context, positionID string, assetName currency.Code, startTime, endTime time.Time, current, size int64) (*LockedRewards, error) {
	params, err := fillSubscriptionAndRedemptionRecord(positionID, "", "", "", assetName, startTime, endTime, current, size)
	if err != nil {
		return nil, err
	}
	var resp *LockedRewards
	return resp, b.SendAuthHTTPRequest(ctx, exchange.RestSpot, http.MethodGet, "/sapi/v1/simple-earn/locked/history/rewardsRecord", params, getRewardHistoryRate, nil, &resp)
}

// SetFlexibleAutoSusbcribe sets auto subscribe on to flexible products
func (b *Binance) SetFlexibleAutoSusbcribe(ctx context.Context, productID string, autoSubscribe bool) (bool, error) {
	if productID == "" {
		return false, errProductIDRequired
	}
	params := url.Values{}
	params.Set("productId", productID)
	if autoSubscribe {
		params.Set("autoSubscribe", "true")
	} else {
		params.Set("autoSubscribe", "false")
	}
	resp := &struct {
		Success bool `json:"success"`
	}{}
	return resp.Success, b.SendAuthHTTPRequest(ctx, exchange.RestSpot, http.MethodPost, "/sapi/v1/simple-earn/flexible/setAutoSubscribe", params, setAutoSubscribeRate, nil, &resp)
}

// SetLockedAutoSubscribe sets auto subscribe to locked products
func (b *Binance) SetLockedAutoSubscribe(ctx context.Context, positionID string, autoSubscribe bool) (bool, error) {
	if positionID == "" {
		return false, errPositionIDRequired
	}
	params := url.Values{}
	params.Set("positionId", positionID)
	if autoSubscribe {
		params.Set("autoSubscribe", "true")
	} else {
		params.Set("autoSubscribe", "false")
	}
	resp := &struct {
		Success bool `json:"success"`
	}{}
	return resp.Success, b.SendAuthHTTPRequest(ctx, exchange.RestSpot, http.MethodPost, "/sapi/v1/simple-earn/locked/setAutoSubscribe", params, setAutoSubscribeRate, nil, &resp)
}

// GetFlexiblePersonalLeftQuota retrieves flexible personal left quota
func (b *Binance) GetFlexiblePersonalLeftQuota(ctx context.Context, productID string) (*PersonalLeftQuota, error) {
	params := url.Values{}
	if productID != "" {
		params.Set("productId", productID)
	}
	var resp *PersonalLeftQuota
	return resp, b.SendAuthHTTPRequest(ctx, exchange.RestSpot, http.MethodGet, "/sapi/v1/simple-earn/flexible/personalLeftQuota", params, personalLeftQuotaRate, nil, &resp)
}

// GetLockedPersonalLeftQuota retrieves flexible personal left quota
func (b *Binance) GetLockedPersonalLeftQuota(ctx context.Context, projectID string) (*PersonalLeftQuota, error) {
	params := url.Values{}
	if projectID != "" {
		params.Set("projectId", projectID)
	}
	var resp *PersonalLeftQuota
	return resp, b.SendAuthHTTPRequest(ctx, exchange.RestSpot, http.MethodGet, "/sapi/v1/simple-earn/locked/personalLeftQuota", params, personalLeftQuotaRate, nil, &resp)
}

// GetFlexibleSubscriptionPreview retrieves flexible subscription preview
func (b *Binance) GetFlexibleSubscriptionPreview(ctx context.Context, productID string, amount float64) (*FlexibleSubscriptionPreview, error) {
	if productID == "" {
		return nil, errProductIDRequired
	}
	if amount <= 0 {
		return nil, order.ErrAmountBelowMin
	}
	params := url.Values{}
	params.Set("productId", productID)
	params.Set("amount", strconv.FormatFloat(amount, 'f', -1, 64))
	var resp *FlexibleSubscriptionPreview
	return resp, b.SendAuthHTTPRequest(ctx, exchange.RestSpot, http.MethodGet, "/sapi/v1/simple-earn/flexible/subscriptionPreview", params, subscriptionPreviewRate, nil, &resp)
}

// GetLockedSubscriptionPreview retrieves locked subscription preview.
func (b *Binance) GetLockedSubscriptionPreview(ctx context.Context, projectID string, amount float64, autoSubscribe bool) ([]LockedSubscriptionPreview, error) {
	if projectID == "" {
		return nil, errProjectIDRequired
	}
	if amount <= 0 {
		return nil, order.ErrAmountBelowMin
	}
	params := url.Values{}
	params.Set("projectId", projectID)
	params.Set("amount", strconv.FormatFloat(amount, 'f', -1, 64))
	if autoSubscribe {
		params.Set("autoSubscribe", "true")
	} else {
		params.Set("autoSubscribe", "false")
	}
	var resp []LockedSubscriptionPreview
	return resp, b.SendAuthHTTPRequest(ctx, exchange.RestSpot, http.MethodGet, "/sapi/v1/simple-earn/locked/subscriptionPreview", params, subscriptionPreviewRate, nil, &resp)
}

// SetLockedProductRedeemOption possible values of redeemTo are 'SPOT' and 'FLEXIBLE'.
func (b *Binance) SetLockedProductRedeemOption(ctx context.Context, positionID, redeemTo string) (interface{}, error) {
	if positionID == "" {
		return nil, errPositionIDRequired
	}
	if redeemTo == "" {
		return nil, errRedemptionAccountRequired
	}
	params := url.Values{}
	params.Set("positionId", positionID)
	params.Set("redeemTo", redeemTo)
	resp := &struct {
		Success bool `json:"success"`
	}{}
	return resp.Success, b.SendAuthHTTPRequest(ctx, exchange.RestSpot, http.MethodPost, "/sapi/v1/simple-earn/locked/setRedeemOption", params, request.Auth, nil, &resp)
}

// GetSimpleEarnRatehistory retrieves rate history for simple-rean products
func (b *Binance) GetSimpleEarnRatehistory(ctx context.Context, projectID string, startTime, endTime time.Time, current, size int64) (*SimpleEarnRateHistory, error) {
	params, err := fillHistoryParams(startTime, endTime, current, size)
	if err != nil {
		return nil, err
	}
	if projectID != "" {
		params.Set("projectId", projectID)
	}
	var resp *SimpleEarnRateHistory
	return resp, b.SendAuthHTTPRequest(ctx, exchange.RestSpot, http.MethodGet, "/sapi/v1/simple-earn/flexible/history/rateHistory", params, simpleEarnRateHistoryRate, nil, &resp)
}

// GetSimpleEarnCollateralRecord retrieves simple earn collateral records
func (b *Binance) GetSimpleEarnCollateralRecord(ctx context.Context, productID string, startTime, endTime time.Time, current, size int64) (*SimpleEarnCollateralRecords, error) {
	params, err := fillHistoryParams(startTime, endTime, current, size)
	if err != nil {
		return nil, err
	}
	if productID != "" {
		params.Set("productId", productID)
	}
	var resp *SimpleEarnCollateralRecords
	return resp, b.SendAuthHTTPRequest(ctx, exchange.RestSpot, http.MethodGet, "/sapi/v1/simple-earn/flexible/history/collateralRecord", params, sapiDefaultRate, nil, &resp)
}

// ------------------------------------------- Dual Investment Endpoints  -----------------------------------------------------

// GetDualInvestmentProductList retrieves a dual investment product list
// possible optionType values: 'CALL' and 'PUT'
func (b *Binance) GetDualInvestmentProductList(ctx context.Context, optionType string, exerciseCoin, investCoin currency.Code, pageSize, pageIndex int64) (*DualInvestmentProduct, error) {
	if optionType == "" {
		return nil, errOptionTypeRequired
	}
	if exerciseCoin.IsEmpty() {
		return nil, fmt.Errorf("%w: exerciseCoin is required", currency.ErrCurrencyCodeEmpty)
	}
	if investCoin.IsEmpty() {
		return nil, fmt.Errorf("%w: investCoin is required", currency.ErrCurrencyCodeEmpty)
	}
	params := url.Values{}
	params.Set("optionType", optionType)
	params.Set("exerciseCoin", exerciseCoin.String())
	params.Set("investCoin", investCoin.String())
	if pageSize > 0 {
		params.Set("pageSize", strconv.FormatInt(pageSize, 10))
	}
	if pageIndex > 0 {
		params.Set("pageIndex", strconv.FormatInt(pageIndex, 10))
	}
	var resp *DualInvestmentProduct
	return resp, b.SendAuthHTTPRequest(ctx, exchange.RestSpot, http.MethodGet, "/sapi/v1/dci/product/list", params, sapiDefaultRate, nil, &resp)
}

// SubscribeDualInvestmentProducts represents dual investment products
// id: get id from /sapi/v1/dci/product/list
// orderId: get orderId from /sapi/v1/dci/product/list
// possible autoCompoundPlan values: NONE: switch off the plan, STANDARD:standard plan, ADVANCED:advanced plan
// Products are not available. // this means APR changes to lower value, or orders are not unavailable.
// Failed. This means System or network errors.
func (b *Binance) SubscribeDualInvestmentProducts(ctx context.Context, id, orderID, autoCompoundPlan string, depositAmount float64) (*DualInvestmentProductSubscription, error) {
	if id == "" {
		return nil, errProductIDRequired
	}
	if orderID == "" {
		return nil, order.ErrOrderIDNotSet
	}
	if depositAmount <= 0 {
		return nil, order.ErrAmountBelowMin
	}
	if autoCompoundPlan == "" {
		return nil, fmt.Errorf("%w: accountCompoundPlan is required", errPlanTypeRequired)
	}
	params := url.Values{}
	params.Set("id", id)
	params.Set("orderId", orderID)
	params.Set("depositAmount", strconv.FormatFloat(depositAmount, 'f', -1, 64))
	params.Set("autoCompoundPlan", autoCompoundPlan)
	var resp *DualInvestmentProductSubscription
	return resp, b.SendAuthHTTPRequest(ctx, exchange.RestSpot, http.MethodPost, "/sapi/v1/dci/product/subscribe", params, sapiDefaultRate, nil, &resp)
}

// GetDualInvestmentPositions get Dual Investment positions (batch)
// PENDING:Products are purchasing, will give results later;PURCHASE_SUCCESS:purchase successfully;SETTLED: Products are finish settling;PURCHASE_FAIL:fail to purchase;REFUNDING:refund ongoing;REFUND_SUCCESS:refund to spot account successfully; SETTLING:Products are settling.
// If don't fill this field, will response all the position status.
func (b *Binance) GetDualInvestmentPositions(ctx context.Context, status string, pageSize, pageIndex int64) (*DualInvestmentPositions, error) {
	params := url.Values{}
	if status != "" {
		params.Set("status", status)
	}
	if pageSize > 0 {
		params.Set("pageSize", strconv.FormatInt(pageSize, 10))
	}
	if pageIndex > 0 {
		params.Set("pageIndex", strconv.FormatInt(pageIndex, 10))
	}
	var resp *DualInvestmentPositions
	return resp, b.SendAuthHTTPRequest(ctx, exchange.RestSpot, http.MethodGet, "/sapi/v1/dci/product/positions", params, sapiDefaultRate, nil, &resp)
}

// CheckDualInvestmentAccounts checks dual investment accounts
func (b *Binance) CheckDualInvestmentAccounts(ctx context.Context) (*DualInvestmentAccount, error) {
	var resp *DualInvestmentAccount
	return resp, b.SendAuthHTTPRequest(ctx, exchange.RestSpot, http.MethodGet, "/sapi/v1/dci/product/accounts", nil, sapiDefaultRate, nil, &resp)
}

// ChangeAutoCompoundStatus change Auto-Compound status
// autoCompoundPlan possible values: NONE, STANDARD,ADVANCED
// get positionId from /sapi/v1/dci/product/positions
func (b *Binance) ChangeAutoCompoundStatus(ctx context.Context, positionID, autoCompoundPlan string) (*AutoCompoundStatus, error) {
	if positionID == "" {
		return nil, errPositionIDRequired
	}
	params := url.Values{}
	params.Set("positionId", positionID)
	if autoCompoundPlan != "" {
		params.Set("autoCompoundPlan", autoCompoundPlan)
	}
	var resp *AutoCompoundStatus
	return resp, b.SendAuthHTTPRequest(ctx, exchange.RestSpot, http.MethodPost, "/sapi/v1/dci/product/auto_compound/edit-status", params, sapiDefaultRate, nil, &resp)
}

// ------------------------------------------   Auto-Invest Endpoints  ----------------------------------------------------

// GetTargetAssetList retrieves auto-invest
func (b *Binance) GetTargetAssetList(ctx context.Context, targetAsset currency.Code, size, current int64) (*AutoInvestmentAsset, error) {
	params := url.Values{}
	if !targetAsset.IsEmpty() {
		params.Set("targetAsset", targetAsset.String())
	}
	if size > 0 {
		params.Set("size", strconv.FormatInt(size, 10))
	}
	if current > 0 {
		params.Set("current", strconv.FormatInt(current, 10))
	}
	var resp *AutoInvestmentAsset
	return resp, b.SendAuthHTTPRequest(ctx, exchange.RestSpot, http.MethodGet, "/sapi/v1/lending/auto-invest/target-asset/list", params, sapiDefaultRate, nil, &resp)
}

// GetTargetAssetROIData retrieves return-on-investment(ROI) return list for target asset
// FIVE_YEAR,THREE_YEAR,ONE_YEAR,SIX_MONTH,THREE_MONTH,SEVEN_DAY
func (b *Binance) GetTargetAssetROIData(ctx context.Context, targetAsset currency.Code, hisRoiType string) ([]ROIAssetData, error) {
	params := url.Values{}
	if !targetAsset.IsEmpty() {
		params.Set("targetAsset", targetAsset.String())
	}
	if hisRoiType != "" {
		params.Set("hisRoiType", hisRoiType)
	}
	var resp []ROIAssetData
	return resp, b.SendAuthHTTPRequest(ctx, exchange.RestSpot, http.MethodGet, "/sapi/v1/lending/auto-invest/target-asset/roi/list", params, sapiDefaultRate, nil, &resp)
}

// GetAllSourceAssetAndTargetAsset retrieves all source assets and target assets
func (b *Binance) GetAllSourceAssetAndTargetAsset(ctx context.Context) (*AutoInvestAssets, error) {
	var resp *AutoInvestAssets
	return resp, b.SendAuthHTTPRequest(ctx, exchange.RestSpot, http.MethodGet, "/sapi/v1/lending/auto-invest/all/asset", nil, sapiDefaultRate, nil, &resp)
}

// GetSourceAssetList retrieves assets to be used for investment
// usageType: "RECURRING", "ONE_TIME"
func (b *Binance) GetSourceAssetList(ctx context.Context, targetAsset currency.Code, indexID int64, usageType, sourceType string, flexibleAllowedToUse bool) (*SourceAssetsList, error) {
	if usageType == "" {
		return nil, errUsageTypeRequired
	}
	params := url.Values{}
	params.Set("usageType", usageType)
	if !targetAsset.IsEmpty() {
		params.Set("targetAsset", targetAsset.String())
	}
	if indexID > 0 {
		params.Set("indexId", strconv.FormatInt(indexID, 10))
	}
	if flexibleAllowedToUse {
		params.Set("flexibleAllowedToUse", "true")
	}
	if sourceType != "" {
		params.Set("sourceType", sourceType)
	}
	var resp *SourceAssetsList
	return resp, b.SendAuthHTTPRequest(ctx, exchange.RestSpot, http.MethodGet, "/sapi/v1/lending/auto-invest/source-asset/list", params, sapiDefaultRate, nil, &resp)
}

// InvestmentPlanCreation creates an investment plan
func (b *Binance) InvestmentPlanCreation(ctx context.Context, arg *InvestmentPlanParams) (*InvestmentPlanResponse, error) {
	if arg == nil {
		return nil, common.ErrEmptyParams
	}
	if arg.SourceType == "" {
		return nil, errSourceTypeRequired
	}
	if arg.PlanType == "" {
		return nil, errPlanTypeRequired
	}
	if arg.SubscriptionAmount <= 0 {
		return nil, fmt.Errorf("%w: subscriptionAmount valid is %f", order.ErrAmountBelowMin, arg.SubscriptionAmount)
	}
	if arg.SubscriptionStartDay <= 0 {
		return nil, errInvalidSubscriptionStartTime
	}
	if arg.SubscriptionStartTime < 0 {
		return nil, errInvalidSubscriptionStartTime
	}
	if arg.SourceAsset.IsEmpty() {
		return nil, currency.ErrCurrencyCodeEmpty
	}
	if len(arg.Details) == 0 {
		return nil, errPortfolioDetailRequired
	}
	params := url.Values{}
	for a := range arg.Details {
		if arg.Details[a].TargetAsset.IsEmpty() {
			return nil, fmt.Errorf("%w: targetAsset is required", currency.ErrCurrencyCodeEmpty)
		}
		if arg.Details[a].Percentage < 0 {
			return nil, errInvalidPercentageAmount
		}
		params.Add("targetAsset", arg.Details[a].TargetAsset.String())
		params.Add("percentage", strconv.FormatInt(arg.Details[a].Percentage, 10))
	}
	var resp *InvestmentPlanResponse
	return resp, b.SendAuthHTTPRequest(ctx, exchange.RestSpot, http.MethodPost, "/sapi/v1/lending/auto-invest/plan/add", params, sapiDefaultRate, arg, &resp)
}

// InvestmentPlanAdjustment query Source Asset to be used for investment
func (b *Binance) InvestmentPlanAdjustment(ctx context.Context, arg *AdjustInvestmentPlan) (*InvestmentPlanResponse, error) {
	if arg == nil {
		return nil, common.ErrEmptyParams
	}
	if arg.PlanID == 0 {
		return nil, errPlanIDRequired
	}
	if arg.SubscriptionAmount <= 0 {
		return nil, fmt.Errorf("%w: subscriptionAmount valid is %f", order.ErrAmountBelowMin, arg.SubscriptionAmount)
	}
	if !slices.Contains(subscriptionCycleList, arg.SubscriptionCycle) {
		return nil, fmt.Errorf("%w: subscription cycle %s", errInvalidSubscriptionCycle, arg.SubscriptionCycle)
	}
	if arg.SubscriptionStartTime < 0 {
		return nil, errInvalidSubscriptionStartTime
	}
	if arg.SourceAsset.IsEmpty() {
		return nil, currency.ErrCurrencyCodeEmpty
	}
	if len(arg.Details) == 0 {
		return nil, errPortfolioDetailRequired
	}
	params := url.Values{}
	for a := range arg.Details {
		if arg.Details[a].TargetAsset.IsEmpty() {
			return nil, fmt.Errorf("%w: targetAsset is required", currency.ErrCurrencyCodeEmpty)
		}
		if arg.Details[a].Percentage < 0 {
			return nil, errInvalidPercentageAmount
		}
		params.Add("targetAsset", arg.Details[a].TargetAsset.String())
		params.Add("percentage", strconv.FormatInt(arg.Details[a].Percentage, 10))
	}
	var resp *InvestmentPlanResponse
	return resp, b.SendAuthHTTPRequest(ctx, exchange.RestSpot, http.MethodPost, "/sapi/v1/lending/auto-invest/plan/edit", params, sapiDefaultRate, arg, &resp)
}

// ChangePlanStatus change Plan Status
// status: “ONGOING","PAUSED","REMOVED"
func (b *Binance) ChangePlanStatus(ctx context.Context, planID int64, status string) (*ChangePlanStatusResponse, error) {
	if planID == 0 {
		return nil, errPlanIDRequired
	}
	if status == "" {
		return nil, errPlanStatusRequired
	}
	params := url.Values{}
	params.Set("planId", strconv.FormatInt(planID, 10))
	params.Set("status", status)
	var resp *ChangePlanStatusResponse
	return resp, b.SendAuthHTTPRequest(ctx, exchange.RestSpot, http.MethodPost, "/sapi/v1/lending/auto-invest/plan/edit-status", params, sapiDefaultRate, nil, &resp)
}

// GetListOfPlans retrieves list of plans
func (b *Binance) GetListOfPlans(ctx context.Context, planType string) (*InvestmentPlans, error) {
	if planType == "" {
		return nil, errPlanTypeRequired
	}
	params := url.Values{}
	params.Set("planType", planType)
	var resp *InvestmentPlans
	return resp, b.SendAuthHTTPRequest(ctx, exchange.RestSpot, http.MethodGet, "/sapi/v1/lending/auto-invest/plan/list", params, sapiDefaultRate, nil, &resp)
}

// GetHoldingDetailsOfPlan query holding details of the plan
func (b *Binance) GetHoldingDetailsOfPlan(ctx context.Context, planID int64, requestID string) (*InvestmentPlanHoldingDetail, error) {
	params := url.Values{}
	if planID > 0 {
		params.Set("planId", strconv.FormatInt(planID, 10))
	}
	if requestID != "" {
		params.Set("requestId", requestID)
	}
	var resp *InvestmentPlanHoldingDetail
	return resp, b.SendAuthHTTPRequest(ctx, exchange.RestSpot, http.MethodGet, "/sapi/v1/lending/auto-invest/plan/id", params, sapiDefaultRate, nil, &resp)
}

// GetSubscriptionsTransactionHistory query subscription transaction history of a plan
// planType: SINGLE, PORTFOLIO, INDEX, ALL
func (b *Binance) GetSubscriptionsTransactionHistory(ctx context.Context, planID, size, current int64, startTime, endTime time.Time, targetAsset currency.Code, planType string) (*AutoInvestSubscriptionTransactionResponse, error) {
	params := url.Values{}
	if planID > 0 {
		params.Set("planId", strconv.FormatInt(planID, 10))
	}
	params, err := fillHistoryParams(startTime, endTime, current, size)
	if err != nil {
		return nil, err
	}
	if planType != "" {
		params.Set("planType", planType)
	}
	if !targetAsset.IsEmpty() {
		params.Set("targetAsset", targetAsset.String())
	}
	var resp *AutoInvestSubscriptionTransactionResponse
	return resp, b.SendAuthHTTPRequest(ctx, exchange.RestSpot, http.MethodGet, "/sapi/v1/lending/auto-invest/history/list", params, sapiDefaultRate, nil, &resp)
}

// GetIndexDetail retrieves index details
func (b *Binance) GetIndexDetail(ctx context.Context, indexID int64) (*AutoInvestmentIndexDetail, error) {
	if indexID == 0 {
		return nil, errIndexIDIsRequired
	}
	params := url.Values{}
	params.Set("indexId", strconv.FormatInt(indexID, 10))
	var resp *AutoInvestmentIndexDetail
	return resp, b.SendAuthHTTPRequest(ctx, exchange.RestSpot, http.MethodGet, "/sapi/v1/lending/auto-invest/index/info", params, sapiDefaultRate, nil, &resp)
}

// GetIndexLinkedPlanPositionDetails retrieves details on users Index-Linked plan position details
func (b *Binance) GetIndexLinkedPlanPositionDetails(ctx context.Context, indexID int64) (*IndexLinkedPlanPositionDetail, error) {
	if indexID == 0 {
		return nil, errIndexIDIsRequired
	}
	params := url.Values{}
	params.Set("indexId", strconv.FormatInt(indexID, 10))
	var resp *IndexLinkedPlanPositionDetail
	return resp, b.SendAuthHTTPRequest(ctx, exchange.RestSpot, http.MethodGet, "/sapi/v1/lending/auto-invest/index/user-summary", params, sapiDefaultRate, nil, &resp)
}

// OneTimeTransaction posts one time transactions
// sourceType possible values are "MAIN_SITE" for Binance,“TR" for Binance Turkey
func (b *Binance) OneTimeTransaction(ctx context.Context, arg *OneTimeTransactionParams) (*OneTimeTransactionResponse, error) {
	if arg == nil {
		return nil, common.ErrEmptyParams
	}
	if arg.SourceType == "" {
		return nil, errSourceTypeRequired
	}
	if arg.SubscriptionAmount <= 0 {
		return nil, order.ErrAmountBelowMin
	}
	if arg.SourceAsset.IsEmpty() {
		return nil, fmt.Errorf("%w: sourceAsset is required", currency.ErrCurrencyCodeEmpty)
	}
	if len(arg.Details) == 0 {
		return nil, errPortfolioDetailRequired
	}
	params := url.Values{}
	for a := range arg.Details {
		if arg.Details[a].TargetAsset.IsEmpty() {
			return nil, fmt.Errorf("%w: targetAsset is required", currency.ErrCurrencyCodeEmpty)
		}
		if arg.Details[a].Percentage <= 0 {
			return nil, errInvalidPercentageAmount
		}
		params.Add("targetAsset", arg.Details[a].TargetAsset.String())
		params.Add("percentage", strconv.FormatInt(arg.Details[a].Percentage, 10))
	}
	var resp *OneTimeTransactionResponse
	return resp, b.SendAuthHTTPRequest(ctx, exchange.RestSpot, http.MethodPost, "/sapi/v1/lending/auto-invest/one-off", params, sapiDefaultRate, arg, &resp)
}

// GetOneTimeTransactionStatus retrieves transaction status of one-time transaction
//
// transactionID: PORTFOLIO plan's Id
// requestID: sourceType + unique, transactionId and requestId cannot be empty at the same time
func (b *Binance) GetOneTimeTransactionStatus(ctx context.Context, transactionID int64, requestID string) (*OneTimeTransactionResponse, error) {
	if transactionID == 0 {
		return nil, errTransactionIDRequired
	}
	params := url.Values{}
	params.Set("transactionId", strconv.FormatInt(transactionID, 10))
	if requestID != "" {
		params.Set("requestId", requestID)
	}
	var resp *OneTimeTransactionResponse
	return resp, b.SendAuthHTTPRequest(ctx, exchange.RestSpot, http.MethodGet, "/sapi/v1/lending/auto-invest/one-off/status", params, sapiDefaultRate, nil, &resp)
}

// IndexLinkedPlanRedemption returns an identifier for this redemption after redeeming index-Linked plan holdings.
// redemptionPercentage: user redeem percentage,10/20/100..
func (b *Binance) IndexLinkedPlanRedemption(ctx context.Context, indexID, redemptionPercentage int64, requestID string) (int64, error) {
	if indexID == 0 {
		return 0, errIndexIDIsRequired
	}
	if redemptionPercentage <= 0 {
		return 0, fmt.Errorf("%w: invalid redemption percentage value %v", errInvalidPercentageAmount, redemptionPercentage)
	}
	params := url.Values{}
	params.Set("indexId", strconv.FormatInt(indexID, 10))
	params.Set("redemptionPercentage", strconv.FormatInt(redemptionPercentage, 10))
	if requestID != "" {
		params.Set("requestId", requestID)
	}
	resp := &struct {
		RedemptionID int64 `json:"redemptionId"`
	}{}
	return resp.RedemptionID, b.SendAuthHTTPRequest(ctx, exchange.RestSpot, http.MethodPost, "/sapi/v1/lending/auto-invest/redeem", params, sapiDefaultRate, nil, &resp)
}

// GetIndexLinkedPlanRedemption get the history of Index Linked Plan Redemption transactions
func (b *Binance) GetIndexLinkedPlanRedemption(ctx context.Context, requestID string, startTime, endTime time.Time, assetName currency.Code, current, size int64) ([]PlanRedemption, error) {
	if requestID == "" {
		return nil, errRequestIDRequired
	}
	params, err := fillHistoryParams(startTime, endTime, current, size)
	if err != nil {
		return nil, err
	}
	params.Set("requestId", requestID)
	if !assetName.IsEmpty() {
		params.Set("asset", assetName.String())
	}
	var resp []PlanRedemption
	return resp, b.SendAuthHTTPRequest(ctx, exchange.RestSpot, http.MethodGet, "/sapi/v1/lending/auto-invest/redeem/history", params, sapiDefaultRate, nil, &resp)
}

// GetIndexLinkedPlanRebalanceDetails retrieves the history of Index Linked Plan Redemption transactions
func (b *Binance) GetIndexLinkedPlanRebalanceDetails(ctx context.Context, startTime, endTime time.Time, current, size int64) ([]IndexLinkedPlanRebalanceDetail, error) {
	params, err := fillHistoryParams(startTime, endTime, current, size)
	if err != nil {
		return nil, err
	}
	var resp []IndexLinkedPlanRebalanceDetail
	return resp, b.SendAuthHTTPRequest(ctx, exchange.RestSpot, http.MethodGet, "/sapi/v1/lending/auto-invest/rebalance/history", params, sapiDefaultRate, nil, &resp)
}

// ---------------------------------------- Staking Endpoints  ------------------------------------------------------

// GetSubscribeETHStaking subscribes to staking endpoints.
// Amount in ETH, limit 4 decimals
func (b *Binance) GetSubscribeETHStaking(ctx context.Context, amount float64) (bool, error) {
	if amount <= 0 {
		return false, order.ErrAmountBelowMin
	}
	params := url.Values{}
	params.Set("amount", strconv.FormatFloat(amount, 'f', -1, 64))
	resp := &struct {
		Success bool `json:"success"`
	}{}
	return resp.Success, b.SendAuthHTTPRequest(ctx, exchange.RestSpot, http.MethodPost, "/sapi/v1/eth-staking/eth/stake", params, subscribeETHStakingRate, nil, &resp)
}

// SusbcribeETHStakingV2 stake ETH to get WBETH
func (b *Binance) SusbcribeETHStakingV2(ctx context.Context, amount float64) (*StakingSubscriptionResponse, error) {
	if amount <= 0 {
		return nil, order.ErrAmountBelowMin
	}
	params := url.Values{}
	params.Set("amount", strconv.FormatFloat(amount, 'f', -1, 64))
	var resp *StakingSubscriptionResponse
	return resp, b.SendAuthHTTPRequest(ctx, exchange.RestSpot, http.MethodGet, "/sapi/v2/eth-staking/eth/stake", params, subscribeETHStakingRate, nil, &resp)
}

// RedeemETH redeem WBETH or BETH and get ETH
func (b *Binance) RedeemETH(ctx context.Context, amount float64, assetName currency.Code) (*StakingRedemptionResponse, error) {
	if amount <= 0 {
		return nil, order.ErrAmountBelowMin
	}
	params := url.Values{}
	params.Set("amount", strconv.FormatFloat(amount, 'f', -1, 64))
	if !assetName.IsEmpty() {
		params.Set("asset", assetName.String())
	}
	var resp *StakingRedemptionResponse
	return resp, b.SendAuthHTTPRequest(ctx, exchange.RestSpot, http.MethodPost, "/sapi/v1/eth-staking/eth/redeem", params, etherumStakingRedemptionRate, nil, &resp)
}

// GetETHStakingHistory retrieves ETH staking history
func (b *Binance) GetETHStakingHistory(ctx context.Context, startTime, endTime time.Time, current, size int64) (*ETHStakingHistory, error) {
	params, err := fillHistoryParams(startTime, endTime, current, size)
	if err != nil {
		return nil, err
	}
	var resp *ETHStakingHistory
	return resp, b.SendAuthHTTPRequest(ctx, exchange.RestSpot, http.MethodGet, "/sapi/v1/eth-staking/eth/history/stakingHistory", params, ethStakingHistoryRate, nil, &resp)
}

// GetETHRedemptionHistory retrieves ETH redemption history
func (b *Binance) GetETHRedemptionHistory(ctx context.Context, startTime, endTime time.Time, current, size int64) (*ETHRedemptionHistory, error) {
	params, err := fillHistoryParams(startTime, endTime, current, size)
	if err != nil {
		return nil, err
	}
	var resp *ETHRedemptionHistory
	return resp, b.SendAuthHTTPRequest(ctx, exchange.RestSpot, http.MethodGet, "/sapi/v1/eth-staking/eth/history/redemptionHistory", params, ethRedemptionHistoryRate, nil, &resp)
}

// GetBETHRewardsDistributionHistory retrieves BETH reward distribution history
func (b *Binance) GetBETHRewardsDistributionHistory(ctx context.Context, startTime, endTime time.Time, current, size int64) (*BETHRewardDistribution, error) {
	params, err := fillHistoryParams(startTime, endTime, current, size)
	if err != nil {
		return nil, err
	}
	var resp *BETHRewardDistribution
	return resp, b.SendAuthHTTPRequest(ctx, exchange.RestSpot, http.MethodGet, "/sapi/v1/eth-staking/eth/history/rewardsHistory", params, bethRewardDistributionHistoryRate, nil, &resp)
}

// GetCurrentETHStakingQuota retrieves current ETH staking quota
func (b *Binance) GetCurrentETHStakingQuota(ctx context.Context) (*ETHStakingQuota, error) {
	var resp *ETHStakingQuota
	return resp, b.SendAuthHTTPRequest(ctx, exchange.RestSpot, http.MethodGet, "/sapi/v1/eth-staking/eth/quota", nil, currentETHStakingQuotaRate, nil, &resp)
}

// GetWBETHRateHistory retrieves WBETH rate history
func (b *Binance) GetWBETHRateHistory(ctx context.Context, startTime, endTime time.Time, current, size int64) (*WBETHRateHistory, error) {
	params, err := fillHistoryParams(startTime, endTime, current, size)
	if err != nil {
		return nil, err
	}
	var resp *WBETHRateHistory
	return resp, b.SendAuthHTTPRequest(ctx, exchange.RestSpot, http.MethodGet, "/sapi/v1/eth-staking/eth/history/rateHistory", params, getWBETHRateHistoryRate, nil, &resp)
}

func fillHistoryParams(startTime, endTime time.Time, current, size int64) (url.Values, error) {
	params := url.Values{}
	if !startTime.IsZero() && !endTime.IsZero() {
		err := common.StartEndTimeCheck(startTime, endTime)
		if err != nil {
			return nil, err
		}
		params.Set("startTime", strconv.FormatInt(startTime.UnixMilli(), 10))
		params.Set("endTime", strconv.FormatInt(endTime.UnixMilli(), 10))
	}
	if current > 0 {
		params.Set("current", strconv.FormatInt(current, 10))
	}
	if size > 0 {
		params.Set("size", strconv.FormatInt(size, 10))
	}
	return params, nil
}

// GetETHStakingAccount retrieves ETH staking account detail.
func (b *Binance) GetETHStakingAccount(ctx context.Context) (*ETHStakingAccountDetail, error) {
	var resp *ETHStakingAccountDetail
	return resp, b.SendAuthHTTPRequest(ctx, exchange.RestSpot, http.MethodGet, "/sapi/v1/eth-staking/account", nil, ethStakingAccountRate, nil, &resp)
}

// GetETHStakingAccountV2 retrieves V2 ETH staking account detail.
func (b *Binance) GetETHStakingAccountV2(ctx context.Context) (*StakingAccountV2Response, error) {
	var resp *StakingAccountV2Response
	return resp, b.SendAuthHTTPRequest(ctx, exchange.RestSpot, http.MethodGet, "/sapi/v2/eth-staking/account", nil, ethStakingAccountRate, nil, &resp)
}

// WrapBETH creates wrapped version of BETH
// amount: Amount in BETH, limit 4 decimals
func (b *Binance) WrapBETH(ctx context.Context, amount float64) (*WrapBETHResponse, error) {
	if amount <= 0 {
		return nil, order.ErrAmountBelowMin
	}
	params := url.Values{}
	params.Set("amount", strconv.FormatFloat(amount, 'f', -1, 64))
	var resp *WrapBETHResponse
	return resp, b.SendAuthHTTPRequest(ctx, exchange.RestSpot, http.MethodPost, "/sapi/v1/eth-staking/wbeth/wrap", params, wrapBETHRate, nil, &resp)
}

// GetWBETHWrapHistory retrieves a wrap BETH history
func (b *Binance) GetWBETHWrapHistory(ctx context.Context, startTime, endTime time.Time, current, size int64) (*WBETHWrapHistory, error) {
	return b.getWBETHWrapOrUnwrapHistory(ctx, startTime, endTime, current, size, "/sapi/v1/eth-staking/wbeth/history/wrapHistory")
}

// GetWBETHUnwrapHistory retrieves a WEBTH unwrap BETH history
func (b *Binance) GetWBETHUnwrapHistory(ctx context.Context, startTime, endTime time.Time, current, size int64) (*WBETHWrapHistory, error) {
	return b.getWBETHWrapOrUnwrapHistory(ctx, startTime, endTime, current, size, "/sapi/v1/eth-staking/wbeth/history/unwrapHistory")
}

func (b *Binance) getWBETHWrapOrUnwrapHistory(ctx context.Context, startTime, endTime time.Time, current, size int64, path string) (*WBETHWrapHistory, error) {
	params, err := fillHistoryParams(startTime, endTime, current, size)
	if err != nil {
		return nil, err
	}
	var resp *WBETHWrapHistory
	return resp, b.SendAuthHTTPRequest(ctx, exchange.RestSpot, http.MethodGet, path, params, wbethWrapOrUnwrapHistoryRate, nil, &resp)
}

// GetWBETHRewardHistory retrieves WBETH rewards history
func (b *Binance) GetWBETHRewardHistory(ctx context.Context, startTime, endTime time.Time, current, size int64) (*WBETHRewardHistory, error) {
	params, err := fillHistoryParams(startTime, endTime, current, size)
	if err != nil {
		return nil, err
	}
	var resp *WBETHRewardHistory
	return resp, b.SendAuthHTTPRequest(ctx, exchange.RestSpot, http.MethodGet, "/sapi/v1/eth-staking/eth/history/wbethRewardsHistory", params, wbethRewardsHistoryRate, nil, &resp)
}

// GetSOLStakingAccount retrieves SOL staking account
func (b *Binance) GetSOLStakingAccount(ctx context.Context) (*SOLStakingAccountDetail, error) {
	var resp *SOLStakingAccountDetail
	return resp, b.SendAuthHTTPRequest(ctx, exchange.RestSpot, http.MethodGet, "/sapi/v1/sol-staking/account", nil, solStakingAccountRate, nil, &resp)
}

// GetSOLStakingQuotaDetails retrieves SOL staking quota
func (b *Binance) GetSOLStakingQuotaDetails(ctx context.Context) (*SOLStakingQuotaDetail, error) {
	var resp *SOLStakingQuotaDetail
	return resp, b.SendAuthHTTPRequest(ctx, exchange.RestSpot, http.MethodGet, "/sapi/v1/sol-staking/sol/quota", nil, solStakingQuotaDetailsRate, nil, &resp)
}

// SubscribeToSOLStaking subscribes to SOL staking
func (b *Binance) SubscribeToSOLStaking(ctx context.Context, amount float64) (*SOLStakingSubscriptionResponse, error) {
	if amount <= 0 {
		return nil, order.ErrAmountBelowMin
	}
	params := url.Values{}
	params.Set("amount", strconv.FormatFloat(amount, 'f', -1, 64))
	var resp *SOLStakingSubscriptionResponse
	return resp, b.SendAuthHTTPRequest(ctx, exchange.RestSpot, http.MethodPost, "/sapi/v1/sol-staking/sol/stake", params, subscribeSOLStakingRate, nil, &resp)
}

// RedeemSOL redeem BNSOL and SOL
func (b *Binance) RedeemSOL(ctx context.Context, amount float64) (*SOLRedemptionResponse, error) {
	if amount <= 0 {
		return nil, order.ErrAmountBelowMin
	}
	params := url.Values{}
	params.Set("amount", strconv.FormatFloat(amount, 'f', -1, 64))
	var resp *SOLRedemptionResponse
	return resp, b.SendAuthHTTPRequest(ctx, exchange.RestSpot, http.MethodPost, "/sapi/v1/sol-staking/sol/redeem", nil, redeemSOLRate, nil, &resp)
}

// ClaimBoostRewards claim boost APR airdrop rewards
func (b *Binance) ClaimBoostRewards(ctx context.Context) (bool, error) {
	resp := &struct {
		Success bool `json:"success"`
	}{}
	return resp.Success, b.SendAuthHTTPRequest(ctx, exchange.RestSpot, http.MethodPost, "/sapi/v1/sol-staking/sol/claim", nil, claimbBoostReqardsRate, nil, &resp)
}

// GetSOLStakingHistory retrieves SOL staking history
func (b *Binance) GetSOLStakingHistory(ctx context.Context, startTime, endTime time.Time, current, size int64) (*SOLStakingHistory, error) {
	params, err := fillHistoryParams(startTime, endTime, current, size)
	if err != nil {
		return nil, err
	}
	var resp *SOLStakingHistory
	return resp, b.SendAuthHTTPRequest(ctx, exchange.RestSpot, http.MethodGet, "/sapi/v1/sol-staking/sol/history/stakingHistory", params, solStakingHistoryRate, nil, &resp)
}

// GetSOLRedemptionHistory retrieves SOL redemption history
func (b *Binance) GetSOLRedemptionHistory(ctx context.Context, startTime, endTime time.Time, current, size int64) (*SOLStakingHistory, error) {
	params, err := fillHistoryParams(startTime, endTime, current, size)
	if err != nil {
		return nil, err
	}
	var resp *SOLStakingHistory
	return resp, b.SendAuthHTTPRequest(ctx, exchange.RestSpot, http.MethodGet, "/sapi/v1/sol-staking/sol/history/redemptionHistory", params, solRedemptionHistoryRate, nil, &resp)
}

// GetBNSOLRewardsHistory retrieves a BNSOL rewards history
func (b *Binance) GetBNSOLRewardsHistory(ctx context.Context, startTime, endTime time.Time, current, size int64) (*BNSOLRewardHistory, error) {
	params, err := fillHistoryParams(startTime, endTime, current, size)
	if err != nil {
		return nil, err
	}
	var resp *BNSOLRewardHistory
	return resp, b.SendAuthHTTPRequest(ctx, exchange.RestSpot, http.MethodGet, "/sapi/v1/sol-staking/sol/history/bnsolRewardsHistory", params, bnsolRewardsHistoryRate, nil, &resp)
}

// GetBNSOLRateHistory retrieves BNSOL rate history
func (b *Binance) GetBNSOLRateHistory(ctx context.Context, startTime, endTime time.Time, current, size int64) (*BNSOLRewardHistory, error) {
	params, err := fillHistoryParams(startTime, endTime, current, size)
	if err != nil {
		return nil, err
	}
	var resp *BNSOLRewardHistory
	return resp, b.SendAuthHTTPRequest(ctx, exchange.RestSpot, http.MethodGet, "/sapi/v1/sol-staking/sol/history/rateHistory", params, bnsolRateHistory, nil, &resp)
}

// GetBoostRewardsHistory retrieves boosts reward history
func (b *Binance) GetBoostRewardsHistory(ctx context.Context, rewardType string, startTime, endTime time.Time, current, size int64) (*RewardBoostResponse, error) {
	if rewardType == "" {
		return nil, errRewardTypeMissing
	}
	params, err := fillHistoryParams(startTime, endTime, current, size)
	if err != nil {
		return nil, err
	}
	params.Set("type", rewardType)
	var resp *RewardBoostResponse
	return resp, b.SendAuthHTTPRequest(ctx, exchange.RestSpot, http.MethodGet, "/sapi/v1/sol-staking/sol/history/boostRewardsHistory", params, boostRewardsHistoryRate, nil, &resp)
}

// GetUnclaimedRewards get unclaimed rewards
func (b *Binance) GetUnclaimedRewards(ctx context.Context) ([]Reward, error) {
	var resp []Reward
	return resp, b.SendAuthHTTPRequest(ctx, exchange.RestSpot, http.MethodGet, "/sapi/v1/sol-staking/sol/history/unclaimedRewards", nil, unclaimedRewardsRate, nil, &resp)
}

// -----------------------------------  Mining Endpoints  -----------------------------
// The endpoints below allow to interact with Binance Pool.
// For more information on this, please refer to the Binance Pool page

// AcquiringAlgorithm retrieves list of algorithms
func (b *Binance) AcquiringAlgorithm(ctx context.Context) (*AlgorithmsList, error) {
	var resp *AlgorithmsList
	return resp, b.SendHTTPRequest(ctx, exchange.RestSpot, "/sapi/v1/mining/pub/algoList", sapiDefaultRate, &resp)
}

// GetCoinNames retrieves coin names
func (b *Binance) GetCoinNames(ctx context.Context) (*CoinNames, error) {
	var resp *CoinNames
	return resp, b.SendHTTPRequest(ctx, exchange.RestSpot, "/sapi/v1/mining/pub/coinList", sapiDefaultRate, &resp)
}

// GetDetailMinerList retrieves list of miners name and other details.
func (b *Binance) GetDetailMinerList(ctx context.Context, algorithm, userName, workerName string) (*MinersDetailList, error) {
	if workerName == "" {
		return nil, fmt.Errorf("%w: worker's name is required", errNameRequired)
	}
	params, err := fillMinersRetrivalParams(algorithm, userName, workerName)
	if err != nil {
		return nil, err
	}
	var resp *MinersDetailList
	return resp, b.SendAuthHTTPRequest(ctx, exchange.RestSpot, http.MethodGet, "/sapi/v1/mining/worker/detail", params, getMinersListRate, nil, &resp)
}

// GetMinersList retrieves miners info
func (b *Binance) GetMinersList(ctx context.Context, algorithm, userName string, sortInNegativeSequence bool, pageIndex, sortColumn, workerStatus int64) (*MinerLists, error) {
	params, err := fillMinersRetrivalParams(algorithm, userName, "")
	if err != nil {
		return nil, err
	}
	if sortInNegativeSequence {
		params.Set("sort", "1")
	}
	if pageIndex > 0 {
		params.Set("pageIndex", strconv.FormatInt(pageIndex, 10))
	}
	// Sort by( default 1):
	// 	1: miner name
	// 	2: real-time computing power
	// 	3: daily average computing power
	// 	4: real-time rejection rate
	// 	5: last submission time
	if sortColumn > 0 {
		params.Set("sortColumn", strconv.FormatInt(sortColumn, 10))
	}
	if workerStatus > 0 {
		params.Set("workerStatus", strconv.FormatInt(workerStatus, 10))
	}
	var resp *MinerLists
	return resp, b.SendAuthHTTPRequest(ctx, exchange.RestSpot, http.MethodGet, "/sapi/v1/mining/worker/list", params, getMinersListRate, nil, &resp)
}

func fillMinersRetrivalParams(algorithm, userName, workerName string) (url.Values, error) {
	if algorithm == "" {
		return nil, errTransferAlgorithmRequired
	}
	if userName == "" {
		return nil, fmt.Errorf("%w: mining account name is missing", errNameRequired)
	}
	params := url.Values{}
	params.Set("algo", algorithm)
	params.Set("userName", userName)
	if workerName != "" {
		params.Set("workerName", workerName)
	}
	return params, nil
}

func fillMiningParams(transferAlgorithm, userName string, coin currency.Code, startDate, endDate time.Time, pageIndex, pageSize int64) (url.Values, error) {
	if transferAlgorithm == "" {
		return nil, errTransferAlgorithmRequired
	}
	if userName == "" {
		return nil, errUsernameRequired
	}
	params := url.Values{}
	params.Set("algo", transferAlgorithm)
	params.Set("userName", userName)
	if !coin.IsEmpty() {
		params.Set("coin", coin.String())
	}
	if !startDate.IsZero() && !endDate.IsZero() {
		err := common.StartEndTimeCheck(startDate, endDate)
		if err != nil {
			return nil, err
		}
		params.Set("startDate", strconv.FormatInt(startDate.UnixMilli(), 10))
		params.Set("endDate", strconv.FormatInt(endDate.UnixMilli(), 10))
	}
	if pageIndex > 0 {
		params.Set("pageIndex", strconv.FormatInt(pageIndex, 10))
	}
	if pageSize > 0 {
		params.Set("pageSize", strconv.FormatInt(pageSize, 10))
	}
	return params, nil
}

// GetEarningList retrieves list of earning list
func (b *Binance) GetEarningList(ctx context.Context, transferAlgorithm, userName string, coin currency.Code, startDate, endDate time.Time, pageIndex, pageSize int64) (*EarningList, error) {
	params, err := fillMiningParams(transferAlgorithm, userName, coin, startDate, endDate, pageIndex, pageSize)
	if err != nil {
		return nil, err
	}
	var resp *EarningList
	return resp, b.SendAuthHTTPRequest(ctx, exchange.RestSpot, http.MethodGet, "/sapi/v1/mining/payment/list", params, getEarningsListRate, nil, &resp)
}

// ExtraBonousList retrieves extra bonus list
func (b *Binance) ExtraBonousList(ctx context.Context, transferAlgorithm, userName string, coin currency.Code, startDate, endDate time.Time, pageIndex, pageSize int64) (*ExtraBonus, error) {
	params, err := fillMiningParams(transferAlgorithm, userName, coin, startDate, endDate, pageIndex, pageSize)
	if err != nil {
		return nil, err
	}
	var resp *ExtraBonus
	return resp, b.SendAuthHTTPRequest(ctx, exchange.RestSpot, http.MethodGet, "/sapi/v1/mining/payment/other", params, extraBonusListRate, nil, &resp)
}

// GetHashrateRescaleList represents hashrate rescale list
func (b *Binance) GetHashrateRescaleList(ctx context.Context, pageIndex, pageSize int64) (*HashrateHashTransfers, error) {
	params := url.Values{}
	if pageIndex > 0 {
		params.Set("pageIndex", strconv.FormatInt(pageIndex, 10))
	}
	if pageSize > 0 {
		params.Set("pageSize", strconv.FormatInt(pageSize, 10))
	}
	var resp *HashrateHashTransfers
	return resp, b.SendAuthHTTPRequest(ctx, exchange.RestSpot, http.MethodGet, "/sapi/v1/mining/hash-transfer/config/details/list", params, getHashrateRescaleRate, nil, &resp)
}

// GetHashRateRescaleDetail retrieves a hashrate rescale detail
func (b *Binance) GetHashRateRescaleDetail(ctx context.Context, configID, userName string, pageIndex, pageSize int64) (*HashrateRescaleDetail, error) {
	if configID == "" {
		return nil, errConfigIDRequired
	}
	if userName == "" {
		return nil, errUsernameRequired
	}
	params := url.Values{}
	params.Set("configId", configID)
	params.Set("userName", userName)
	if pageIndex > 0 {
		params.Set("pageIndex", strconv.FormatInt(pageIndex, 10))
	}
	if pageSize > 0 {
		params.Set("pageSize", strconv.FormatInt(pageSize, 10))
	}
	var resp *HashrateRescaleDetail
	return resp, b.SendAuthHTTPRequest(ctx, exchange.RestSpot, http.MethodGet, "/sapi/v1/mining/hash-transfer/profit/details", params, getHashrateRescaleDetailRate, nil, &resp)
}

// HashRateRescaleRequest retrieves a hashrate rescale request
func (b *Binance) HashRateRescaleRequest(ctx context.Context, userName, algorithm, toPoolUser string, startTime, endTime time.Time, hashRate int64) (*HashrateRescalResponse, error) {
	if userName == "" {
		return nil, errUsernameRequired
	}
	if algorithm == "" {
		return nil, errTransferAlgorithmRequired
	}
	params := url.Values{}
	if !startTime.IsZero() && !endTime.IsZero() {
		err := common.StartEndTimeCheck(startTime, endTime)
		if err != nil {
			return nil, err
		}
		params.Set("startDate", strconv.FormatInt(startTime.UnixMilli(), 10))
		params.Set("endDate", strconv.FormatInt(endTime.UnixMilli(), 10))
	} else {
		return nil, fmt.Errorf("%w: start time and end time are required", common.ErrDateUnset)
	}
	if toPoolUser == "" {
		return nil, fmt.Errorf("%w: receiver mining account is required", errAccountRequired)
	}
	if hashRate <= 0 {
		return nil, errHashRateRequired
	}
	params.Set("userName", userName)
	params.Set("algo", algorithm)
	params.Set("toPoolUser", toPoolUser)
	params.Set("hashRate", strconv.FormatInt(hashRate, 10))
	var resp *HashrateRescalResponse
	return resp, b.SendAuthHTTPRequest(ctx, exchange.RestSpot, http.MethodPost, "/sapi/v1/mining/hash-transfer/config", params, getHasrateRescaleRequestRate, nil, &resp)
}

// CancelHashrateRescaleConfiguration retrieves cancel hashrate rescale configuration
func (b *Binance) CancelHashrateRescaleConfiguration(ctx context.Context, configID, userName string) (*HashrateRescalResponse, error) {
	if configID == "" {
		return nil, errConfigIDRequired
	}
	if userName == "" {
		return nil, errUsernameRequired
	}
	params := url.Values{}
	params.Set("configId", configID)
	params.Set("userName", userName)
	var resp *HashrateRescalResponse
	return resp, b.SendAuthHTTPRequest(ctx, exchange.RestSpot, http.MethodPost, "/sapi/v1/mining/hash-transfer/config/cancel", params, cancelHashrateResaleConfigurationRate, nil, &resp)
}

// StatisticsList represents a statistics list
func (b *Binance) StatisticsList(ctx context.Context, algorithm, userName string) (*UserStatistics, error) {
	if algorithm == "" {
		return nil, errTransferAlgorithmRequired
	}
	if userName == "" {
		return nil, errUsernameRequired
	}
	params := url.Values{}
	params.Set("algo", algorithm)
	params.Set("userName", userName)
	var resp *UserStatistics
	return resp, b.SendAuthHTTPRequest(ctx, exchange.RestSpot, http.MethodGet, "/sapi/v1/mining/statistics/user/status", params, statisticsListRate, nil, &resp)
}

// GetAccountList retrieves account list
func (b *Binance) GetAccountList(ctx context.Context, algorithm, userName string) (*MiningAccounts, error) {
	if algorithm == "" {
		return nil, errTransferAlgorithmRequired
	}
	if userName == "" {
		return nil, errUsernameRequired
	}
	params := url.Values{}
	params.Set("algo", algorithm)
	params.Set("userName", userName)
	var resp *MiningAccounts
	return resp, b.SendAuthHTTPRequest(ctx, exchange.RestSpot, http.MethodGet, "/sapi/v1/mining/statistics/user/list", params, miningAccountListRate, nil, &resp)
}

// GetMiningAccountEarningRate represents a mining account earning rate
func (b *Binance) GetMiningAccountEarningRate(ctx context.Context, algorithm string, startTime, endTime time.Time, pageIndex, pageSize int64) (*MiningAccountEarnings, error) {
	if algorithm == "" {
		return nil, errTransferAlgorithmRequired
	}
	params := url.Values{}
	params.Set("algo", algorithm)
	if !startTime.IsZero() && !endTime.IsZero() {
		err := common.StartEndTimeCheck(startTime, endTime)
		if err != nil {
			return nil, err
		}
		params.Set("startDate", strconv.FormatInt(startTime.UnixMilli(), 10))
		params.Set("endDate", strconv.FormatInt(endTime.UnixMilli(), 10))
	}
	if pageIndex > 0 {
		params.Set("pageIndex", strconv.FormatInt(pageIndex, 10))
	}
	if pageSize > 0 {
		params.Set("pageSize", strconv.FormatInt(pageSize, 10))
	}
	var resp *MiningAccountEarnings
	return resp, b.SendAuthHTTPRequest(ctx, exchange.RestSpot, http.MethodGet, "/sapi/v1/mining/payment/uid", params, miningAccountEarningRate, nil, &resp)
}

// ---------------------------------- Futures Endpoints --------------------------------

// NewFuturesAccountTransfer execute transfer between spot account and futures account.
// transferType
// 1: transfer from spot account to USDT-Ⓜ futures account.
// 2: transfer from USDT-Ⓜ futures account to spot account.
// 3: transfer from spot account to COIN-Ⓜ futures account.
// 4: transfer from COIN-Ⓜ futures account to spot account.
func (b *Binance) NewFuturesAccountTransfer(ctx context.Context, assetName currency.Code, amount float64, transferType int64) (*FundTransferResponse, error) {
	if assetName.IsEmpty() {
		return nil, fmt.Errorf("%w: assetName is required", currency.ErrCurrencyCodeEmpty)
	}
	if amount <= 0 {
		return nil, order.ErrAmountBelowMin
	}
	if transferType == 0 {
		return nil, errTransferTypeRequired
	}
	params := url.Values{}
	params.Set("asset", assetName.String())
	params.Set("amount", strconv.FormatFloat(amount, 'f', -1, 64))
	params.Set("type", strconv.FormatInt(transferType, 10))
	var resp *FundTransferResponse
	return resp, b.SendAuthHTTPRequest(ctx, exchange.RestSpot, http.MethodPost, "/sapi/v1/futures/transfer", params, sapiDefaultRate, nil, &resp)
}

// GetFuturesAccountTransactionHistoryList retrieves list of futures account transfer transactions.
//
// Support query within the last 6 months only
func (b *Binance) GetFuturesAccountTransactionHistoryList(ctx context.Context, assetName currency.Code, startTime, endTime time.Time, current, size int64) (*FutureFundTransfers, error) {
	if startTime.IsZero() {
		return nil, errStartTimeRequired
	}
	params, err := fillHistoryParams(startTime, endTime, current, size)
	if err != nil {
		return nil, err
	}
	if !assetName.IsEmpty() {
		params.Set("asset", assetName.String())
	}
	var resp *FutureFundTransfers
	return resp, b.SendAuthHTTPRequest(ctx, exchange.RestSpot, http.MethodGet, "/sapi/v1/futures/transfer", params, futuresFundTransfersFetchRate, nil, &resp)
}

// GetFutureTickLevelOrderbookHistoricalDataDownloadLink retrieves the orderbook historical data download link.
//
// dataType: possible values are 'T_DEPTH' for ticklevel orderbook data, 'S_DEPTH' for orderbook snapshot data
func (b *Binance) GetFutureTickLevelOrderbookHistoricalDataDownloadLink(ctx context.Context, symbol, dataType string, startTime, endTime time.Time) (*HistoricalOrderbookDownloadLink, error) {
	if symbol == "" {
		return nil, currency.ErrSymbolStringEmpty
	}
	if dataType == "" {
		return nil, errors.New("dataType is required, possible values are 'T_DEPTH', and 'S_DEPTH'")
	}
	params := url.Values{}
	params.Set("symbol", symbol)
	params.Set("dataType", dataType)
	if !startTime.IsZero() && !endTime.IsZero() {
		err := common.StartEndTimeCheck(startTime, endTime)
		if err != nil {
			return nil, err
		}
		params.Set("startTime", strconv.FormatInt(startTime.UnixMilli(), 10))
		params.Set("endTime", strconv.FormatInt(endTime.UnixMilli(), 10))
	} else {
		return nil, fmt.Errorf("%w: start time and end time are required", errStartTimeRequired)
	}
	var resp *HistoricalOrderbookDownloadLink
	return resp, b.SendAuthHTTPRequest(ctx, exchange.RestSpot, http.MethodGet, "/sapi/v1/futures/histDataLink", params, futureTickLevelOrderbookHistoricalDataDownloadLinkRate, nil, &resp)
}

// ------------------------------  Futures Algo Endpoints  ----------------------------------
//
// Binance Futures Execution Algorithm API solution aims to provide users ability to programmatically
// leverage Binance in-house algorithmic trading capability to automate order execution strategy,
// improve execution transparency and give users smart access to the available market liquidity.

// VolumeParticipationNewOrder send in a VP new order. Only support on USDⓈ-M Contracts.
//
// You need to enable Futures Trading Permission for the api key which requests this endpoint.
// Base URL: https://api.binance.com
func (b *Binance) VolumeParticipationNewOrder(ctx context.Context, arg *VolumeParticipationOrderParams) (*AlgoOrderResponse, error) {
	if *arg == (VolumeParticipationOrderParams{}) {
		return nil, common.ErrEmptyParams
	}
	if arg.Symbol == "" {
		return nil, currency.ErrSymbolStringEmpty
	}
	if arg.Side == "" {
		return nil, order.ErrSideIsInvalid
	}
	if arg.Quantity <= 0 {
		return nil, order.ErrAmountBelowMin
	}
	if arg.Urgency == "" {
		// Possible values of 'LOW', 'MEDIUM', and 'HIGH'
		return nil, errPossibleValuesRequired
	}
	var resp *AlgoOrderResponse
	return resp, b.SendAuthHTTPRequest(ctx, exchange.RestSpot, http.MethodPost, "/sapi/v1/algo/futures/newOrderVp", nil, placeVPOrderRate, arg, &resp)
}

// FuturesTWAPOrder placed futures time-weighted average price(TWAP) order.
func (b *Binance) FuturesTWAPOrder(ctx context.Context, arg *TWAPOrderParams) (*AlgoOrderResponse, error) {
	if *arg == (TWAPOrderParams{}) {
		return nil, common.ErrEmptyParams
	}
	if arg.Symbol == "" {
		return nil, currency.ErrSymbolStringEmpty
	}
	if arg.Side == "" {
		return nil, order.ErrSideIsInvalid
	}
	if arg.Quantity <= 0 {
		return nil, order.ErrAmountBelowMin
	}
	if arg.Duration == 0 {
		return nil, fmt.Errorf("%w: duration for TWAP orders in seconds. [300, 86400]", errDurationRequired)
	}
	var resp *AlgoOrderResponse
	return resp, b.SendAuthHTTPRequest(ctx, exchange.RestSpot, http.MethodPost, "/sapi/v1/algo/futures/newOrderTwap", nil, placeTWAveragePriceNewOrderRate, arg, &resp)
}

// CancelFuturesAlgoOrder cancels futures an active algo order.
//
// You need to enable Futures Trading Permission for the api key which requests this endpoint.
// Base URL: https://api.binance.com
func (b *Binance) CancelFuturesAlgoOrder(ctx context.Context, algoID int64) (*AlgoOrderResponse, error) {
	return b.cancelAlgoOrder(ctx, algoID, "/sapi/v1/algo/futures/order")
}

func (b *Binance) cancelAlgoOrder(ctx context.Context, algoID int64, path string) (*AlgoOrderResponse, error) {
	if algoID == 0 {
		return nil, fmt.Errorf("%w: algoId is required", order.ErrOrderIDNotSet)
	}
	params := url.Values{}
	params.Set("algoId", strconv.FormatInt(algoID, 10))
	var resp *AlgoOrderResponse
	return resp, b.SendAuthHTTPRequest(ctx, exchange.RestSpot, http.MethodDelete, path, params, sapiDefaultRate, nil, &resp)
}

// GetFuturesCurrentAlgoOpenOrders retrieves futures current algo open orders
//
// You need to enable Futures Trading Permission for the api key which requests this endpoint.
// Base URL: https://api.binance.com
func (b *Binance) GetFuturesCurrentAlgoOpenOrders(ctx context.Context) (*AlgoOrders, error) {
	var resp *AlgoOrders
	return resp, b.SendAuthHTTPRequest(ctx, exchange.RestSpot, http.MethodGet, "/sapi/v1/algo/futures/openOrders", nil, sapiDefaultRate, nil, &resp)
}

// GetFuturesHistoricalAlgoOrders represents a historical algo order instance.
func (b *Binance) GetFuturesHistoricalAlgoOrders(ctx context.Context, symbol, side string, startTime, endTime time.Time, page, pageSize int64) (*AlgoOrders, error) {
	return b.getHistoricalAlgoOrders(ctx, symbol, side, "/sapi/v1/algo/futures/historicalOrders", startTime, endTime, page, pageSize)
}

func (b *Binance) getHistoricalAlgoOrders(ctx context.Context, symbol, side, path string, startTime, endTime time.Time, page, pageSize int64) (*AlgoOrders, error) {
	params := url.Values{}
	if symbol != "" {
		params.Set("symbol", symbol)
	}
	if side != "" {
		params.Set("side", side)
	}
	if !startTime.IsZero() && !endTime.IsZero() {
		err := common.StartEndTimeCheck(startTime, endTime)
		if err != nil {
			return nil, err
		}
		params.Set("startTime", strconv.FormatInt(startTime.UnixMilli(), 10))
		params.Set("endTime", strconv.FormatInt(endTime.UnixMilli(), 10))
	}
	if page > 0 {
		params.Set("page", strconv.FormatInt(page, 10))
	}
	if pageSize > 0 {
		params.Set("pageSize", strconv.FormatInt(pageSize, 10))
	}
	var resp *AlgoOrders
	return resp, b.SendAuthHTTPRequest(ctx, exchange.RestSpot, http.MethodGet, path, params, sapiDefaultRate, nil, &resp)
}

// GetFuturesSubOrders get respective sub orders for a specified algoId
//
// You need to enable Futures Trading Permission for the api key which requests this endpoint.
// Base URL: https://api.binance.com
func (b *Binance) GetFuturesSubOrders(ctx context.Context, algoID, page, pageSize int64) (*AlgoSubOrders, error) {
	return b.getSubOrders(ctx, algoID, page, pageSize, "/sapi/v1/algo/futures/subOrders")
}

func (b *Binance) getSubOrders(ctx context.Context, algoID, page, pageSize int64, path string) (*AlgoSubOrders, error) {
	if algoID == 0 {
		return nil, fmt.Errorf("%w: algoId is required", order.ErrOrderIDNotSet)
	}
	params := url.Values{}
	params.Set("algoId", strconv.FormatInt(algoID, 10))
	if page > 0 {
		params.Set("page", strconv.FormatInt(page, 10))
	}
	if pageSize > 0 {
		params.Set("pageSize", strconv.FormatInt(pageSize, 10))
	}
	var resp *AlgoSubOrders
	return resp, b.SendAuthHTTPRequest(ctx, exchange.RestSpot, http.MethodGet, path, params, sapiDefaultRate, nil, &resp)
}

// -----------------------------------------  Spot Algo Endpoints  --------------------------------------------
// Binance Spot Execution Algorithm API solution aims to provide users ability to programmatically leverage Binance in-house algorithmic trading capability to automate order execution strategy,
// improve execution transparency and give users smart access to the available market liquidity. During the introductory period, there will be no additional fees for TWAP orders.
// Standard trading fees apply. Order size exceeds to maximum API supported size (100,000 USDT). Please contact liquidity@binance.com for larger sizes.

// SpotTWAPNewOrder puts spot Time-Weighted Average Price(TWAP) orders
func (b *Binance) SpotTWAPNewOrder(ctx context.Context, arg *SpotTWAPOrderParam) (*AlgoOrderResponse, error) {
	if *arg == (SpotTWAPOrderParam{}) {
		return nil, common.ErrEmptyParams
	}
	if arg.Symbol == "" {
		return nil, currency.ErrSymbolStringEmpty
	}
	if arg.Side == "" {
		return nil, order.ErrSideIsInvalid
	}
	if arg.Quantity <= 0 {
		return nil, order.ErrAmountBelowMin
	}
	if arg.Duration == 0 {
		return nil, fmt.Errorf("%w: duration for TWAP orders in seconds. [300, 86400]", errDurationRequired)
	}
	var resp *AlgoOrderResponse
	return resp, b.SendAuthHTTPRequest(ctx, exchange.RestSpot, http.MethodGet, "/sapi/v1/algo/spot/newOrderTwap", nil, spotTwapNewOrderRate, arg, &resp)
}

// CancelSpotAlgoOrder cancels an open spot TWAP order
func (b *Binance) CancelSpotAlgoOrder(ctx context.Context, algoID int64) (*AlgoOrderResponse, error) {
	return b.cancelAlgoOrder(ctx, algoID, "/sapi/v1/algo/spot/order")
}

// GetCurrentSpotAlgoOpenOrder retrieves all open SPOT TWAP orders.
func (b *Binance) GetCurrentSpotAlgoOpenOrder(ctx context.Context) (*AlgoOrders, error) {
	var resp *AlgoOrders
	return resp, b.SendAuthHTTPRequest(ctx, exchange.RestSpot, http.MethodGet, "/sapi/v1/algo/spot/openOrders", nil, sapiDefaultRate, nil, &resp)
}

// GetSpotHistoricalAlgoOrders retrieves all historical SPOT TWAP Orders
func (b *Binance) GetSpotHistoricalAlgoOrders(ctx context.Context, symbol, side string, startTime, endTime time.Time, page, pageSize int64) (*AlgoOrders, error) {
	return b.getHistoricalAlgoOrders(ctx, symbol, side, "/sapi/v1/algo/spot/historicalOrders", startTime, endTime, page, pageSize)
}

// GetSpotSubOrders get respective sub orders for a specified algoId
func (b *Binance) GetSpotSubOrders(ctx context.Context, algoID, page, pageSize int64) (*AlgoSubOrders, error) {
	return b.getSubOrders(ctx, algoID, page, pageSize, "/sapi/v1/algo/spot/subOrders")
}

// -------------------------------------- Classic Portfolio Margin Endpoints -------------------------------------------
// The Binance Classic Portfolio Margin Program is a cross-asset margin program supporting consolidated margin balance across trading products with over 200+ effective crypto collaterals.
// It is designed for professional traders, market makers, and institutional users looking to actively trade & hedge cross-asset and optimize risk-management in a consolidated setup.
// Only Classic Portfolio Margin Account is accessible to these endpoints.

// GetClassicPortfolioMarginAccountInfo retrieves classic portfolio margin account information.
func (b *Binance) GetClassicPortfolioMarginAccountInfo(ctx context.Context) (*ClassicPMAccountInfo, error) {
	var resp *ClassicPMAccountInfo
	return resp, b.SendAuthHTTPRequest(ctx, exchange.RestSpot, http.MethodGet, "/sapi/v1/portfolio/account", nil, classicPMAccountInfoRate, nil, &resp)
}

// GetClassicPortfolioMarginCollateralRate retrieves classic Portfolio Margin Collateral Rate
func (b *Binance) GetClassicPortfolioMarginCollateralRate(ctx context.Context) ([]PMCollateralRate, error) {
	var resp []PMCollateralRate
	return resp, b.SendAuthHTTPRequest(ctx, exchange.RestSpot, http.MethodGet, "/sapi/v1/portfolio/collateralRate", nil, classicPMCollateralRate, nil, &resp)
}

// GetClassicPortfolioMarginBankruptacyLoanAmount query Classic Portfolio Margin Bankruptcy Loan Amount
func (b *Binance) GetClassicPortfolioMarginBankruptacyLoanAmount(ctx context.Context) (*PMBankruptacyLoanAmount, error) {
	var resp *PMBankruptacyLoanAmount
	return resp, b.SendAuthHTTPRequest(ctx, exchange.RestSpot, http.MethodGet, "/sapi/v1/portfolio/pmLoan", nil, getClassicPMBankruptacyLoanAmountRate, nil, &resp)
}

// RepayClassicPMBankruptacyLoan repay Classic Portfolio Margin Bankruptcy Loan
// from: SPOT or MARGIN，default SPOT
func (b *Binance) RepayClassicPMBankruptacyLoan(ctx context.Context, from string) (*FundTransferResponse, error) {
	params := url.Values{}
	if from != "" {
		params.Set("from", from)
	}
	var resp *FundTransferResponse
	return resp, b.SendAuthHTTPRequest(ctx, exchange.RestSpot, http.MethodPost, "/sapi/v1/portfolio/repay", params, repayClassicPMBankruptacyLoanRate, nil, &resp)
}

// GetClassicPMNegativeBalanceInterestHistory query interest history of negative balance for portfolio margin.
func (b *Binance) GetClassicPMNegativeBalanceInterestHistory(ctx context.Context, assetName currency.Code, startTime, endTime time.Time, size int64) ([]PMNegativeBalaceInterestHistory, error) {
	params := url.Values{}
	if !assetName.IsEmpty() {
		params.Set("asset", assetName.String())
	}
	if !startTime.IsZero() && !endTime.IsZero() {
		err := common.StartEndTimeCheck(startTime, endTime)
		if err != nil {
			return nil, err
		}
		params.Set("startTime", strconv.FormatInt(startTime.UnixMilli(), 10))
		params.Set("endTime", strconv.FormatInt(endTime.UnixMilli(), 10))
	}
	if size > 0 {
		params.Set("size", strconv.FormatInt(size, 10))
	}
	var resp []PMNegativeBalaceInterestHistory
	return resp, b.SendAuthHTTPRequest(ctx, exchange.RestSpot, http.MethodGet, "/sapi/v1/portfolio/interest-history", params, classicPMNegativeBalanceInterestHistory, nil, &resp)
}

// GetPMAssetIndexPrice query Portfolio Margin Asset Index Price
func (b *Binance) GetPMAssetIndexPrice(ctx context.Context, assetName currency.Code) ([]PMIndexPrice, error) {
	params := url.Values{}
	endpointLimit := pmAssetIndexPriceRate
	if !assetName.IsEmpty() {
		endpointLimit = sapiDefaultRate
		params.Set("asset", assetName.String())
	}
	var resp []PMIndexPrice
	return resp, b.SendAPIKeyHTTPRequest(ctx, exchange.RestSpot, http.MethodGet, common.EncodeURLValues("/sapi/v1/portfolio/asset-index-price", params), endpointLimit, &resp)
}

// ClassicPMFundAutoCollection transfers all assets from Futures Account to Margin account
//
// The BNB would not be collected from UM-PM account to the Portfolio Margin account.
// You can only use this function 500 times per hour in a rolling manner.
func (b *Binance) ClassicPMFundAutoCollection(ctx context.Context) (*FundAutoCollectionResponse, error) {
	var resp *FundAutoCollectionResponse
	return resp, b.SendAuthHTTPRequest(ctx, exchange.RestSpot, http.MethodPost, "/sapi/v1/portfolio/auto-collection", nil, fundAutoCollectionRate, nil, &resp)
}

// ClassicFundCollectionByAsset transfers specific asset from Futures Account to Margin account
func (b *Binance) ClassicFundCollectionByAsset(ctx context.Context, assetName currency.Code) (*FundAutoCollectionResponse, error) {
	if assetName.IsEmpty() {
		return nil, currency.ErrCurrencyCodeEmpty
	}
	params := url.Values{}
	params.Set("asset", assetName.String())
	var resp *FundAutoCollectionResponse
	return resp, b.SendAuthHTTPRequest(ctx, exchange.RestSpot, http.MethodPost, "/sapi/v1/portfolio/asset-collection", params, fundCollectionByAssetRate, nil, &resp)
}

// BNBTransferClassic BNB transfer can be between Margin Account and USDM Account
// transferSide: "TO_UM","FROM_UM"
func (b *Binance) BNBTransferClassic(ctx context.Context, amount float64, transferSide string) (int64, error) {
	return b.bnbTransfer(ctx, amount, transferSide, "/sapi/v1/portfolio/bnb-transfer", transferBNBRate, exchange.RestSpot)
}

// ChangeAutoRepayFuturesStatusClassic change Auto-repay-futures Status
func (b *Binance) ChangeAutoRepayFuturesStatusClassic(ctx context.Context, autoRepay bool) (string, error) {
	return b.changeAutoRepayFuturesStatus(ctx, autoRepay, exchange.RestSpot, "/sapi/v1/portfolio/repay-futures-switch", changeAutoRepayFuturesStatusRate)
}

// GetAutoRepayFuturesStatusClassic get Auto-repay-futures Status
func (b *Binance) GetAutoRepayFuturesStatusClassic(ctx context.Context) (*AutoRepayStatus, error) {
	var resp *AutoRepayStatus
	return resp, b.SendAuthHTTPRequest(ctx, exchange.RestSpot, http.MethodGet, "/sapi/v1/portfolio/repay-futures-switch", nil, getAutoRepayFuturesStatusRate, nil, &resp)
}

// RepayFuturesNegativeBalanceClassic represents a classic repay futures negative balance
func (b *Binance) RepayFuturesNegativeBalanceClassic(ctx context.Context) (string, error) {
	resp := &struct {
		Message string `json:"msg"`
	}{}
	return resp.Message, b.SendAuthHTTPRequest(ctx, exchange.RestSpot, http.MethodPost, "/sapi/v1/portfolio/repay-futures-negative-balance", nil, repayFuturesNegativeBalanceRate, nil, &resp)
}

// GetPortfolioMarginAssetLeverage retrieves portfolio margin asset leverage classic
func (b *Binance) GetPortfolioMarginAssetLeverage(ctx context.Context) ([]PMAssetLeverage, error) {
	var resp []PMAssetLeverage
	return resp, b.SendAuthHTTPRequest(ctx, exchange.RestSpot, http.MethodGet, "/sapi/v1/portfolio/margin-asset-leverage", nil, pmAssetLeverageRate, nil, &resp)
}

// GetUserNegativeBalanceAutoExchangeRecord retrieves user negative balance auto exchange record
func (b *Binance) GetUserNegativeBalanceAutoExchangeRecord(ctx context.Context, startTime, endTime time.Time) (*UserNegativeBalanceRecord, error) {
	params := url.Values{}
	if !startTime.IsZero() && !endTime.IsZero() {
		err := common.StartEndTimeCheck(startTime, endTime)
		if err != nil {
			return nil, err
		}
		params.Set("startTime", strconv.FormatInt(startTime.UnixMilli(), 10))
		params.Set("endTime", strconv.FormatInt(endTime.UnixMilli(), 10))
	} else {
		return nil, errStartAndEndTimeRequired
	}
	var resp *UserNegativeBalanceRecord
	return resp, b.SendAuthHTTPRequest(ctx, exchange.RestSpot, http.MethodGet, "/papi/v1/portfolio/negative-balance-exchange-record", params, request.UnAuth, nil, &resp)
}

// ----------------------------------  Binance Leverate Token(BLVT) Endpoints  ------------------------------

// GetBLVTInfo retrieves details of binance leverage tokens.
func (b *Binance) GetBLVTInfo(ctx context.Context, tokenName string) ([]BLVTTokenDetail, error) {
	params := url.Values{}
	if tokenName != "" {
		params.Set("tokenName", tokenName)
	}
	var resp []BLVTTokenDetail
	return resp, b.SendAPIKeyHTTPRequest(ctx, exchange.RestSpot, http.MethodGet, common.EncodeURLValues("/sapi/v1/blvt/tokenInfo", params), sapiDefaultRate, &resp)
}

// SubscribeBLVT subscribe to BLVT token
func (b *Binance) SubscribeBLVT(ctx context.Context, tokenName string, cost float64) (*BLVTSubscriptionResponse, error) {
	if tokenName == "" {
		return nil, fmt.Errorf("%w: tokenName is missing", errNameRequired)
	}
	if cost <= 0 {
		return nil, errCostRequired
	}
	params := url.Values{}
	params.Set("tokenName", tokenName)
	params.Set("cost", strconv.FormatFloat(cost, 'f', -1, 64))
	var resp *BLVTSubscriptionResponse
	return resp, b.SendAuthHTTPRequest(ctx, exchange.RestSpot, http.MethodPost, "/sapi/v1/blvt/subscribe", params, sapiDefaultRate, nil, &resp)
}

// GetSusbcriptionRecords retrieves BLVT tokens subscriptions
func (b *Binance) GetSusbcriptionRecords(ctx context.Context, tokenName string, startTime, endTime time.Time, id, limit int64) ([]BLVTTokenSubscriptionItem, error) {
	params := url.Values{}
	if tokenName != "" {
		params.Set("tokenName", tokenName)
	}
	if id > 0 {
		params.Set("id", strconv.FormatInt(id, 10))
	}
	if !startTime.IsZero() && !endTime.IsZero() {
		err := common.StartEndTimeCheck(startTime, endTime)
		if err != nil {
			return nil, err
		}
		params.Set("startTime", strconv.FormatInt(startTime.UnixMilli(), 10))
		params.Set("endTime", strconv.FormatInt(endTime.UnixMilli(), 10))
	}
	if limit > 0 {
		params.Set("limit", strconv.FormatInt(limit, 10))
	}
	var resp []BLVTTokenSubscriptionItem
	return resp, b.SendAuthHTTPRequest(ctx, exchange.RestSpot, http.MethodGet, "/sapi/v1/blvt/subscribe/record", params, sapiDefaultRate, nil, &resp)
}

// RedeemBLVT redeems a BLVT token
// You need to openEnable Spot&Margin Trading permission for the API Key which requests this endpoint.
func (b *Binance) RedeemBLVT(ctx context.Context, symbol string, amount float64) (*BLVTRedemption, error) {
	if symbol == "" {
		return nil, fmt.Errorf("%w: tokenName is missing", currency.ErrSymbolStringEmpty)
	}
	if amount <= 0 {
		return nil, order.ErrAmountBelowMin
	}
	params := url.Values{}
	params.Set("tokenName", symbol)
	params.Set("amount", strconv.FormatFloat(amount, 'f', -1, 64))
	var resp *BLVTRedemption
	return resp, b.SendAuthHTTPRequest(ctx, exchange.RestSpot, http.MethodPost, "/sapi/v1/blvt/redeem", params, sapiDefaultRate, nil, &resp)
}

// GetRedemptionRecord retrieves BLVT redemption records
func (b *Binance) GetRedemptionRecord(ctx context.Context, tokenName string, startTime, endTime time.Time, id, limit int64) ([]BLVTRedemptionItem, error) {
	params := url.Values{}
	if tokenName != "" {
		params.Set("tokenName", tokenName)
	}
	if !startTime.IsZero() && !endTime.IsZero() {
		err := common.StartEndTimeCheck(startTime, endTime)
		if err != nil {
			return nil, err
		}
		params.Set("startTime", strconv.FormatInt(startTime.UnixMilli(), 10))
		params.Set("endTime", strconv.FormatInt(endTime.UnixMilli(), 10))
	}
	if id > 0 {
		params.Set("id", strconv.FormatInt(id, 10))
	}
	if limit > 0 {
		params.Set("limit", strconv.FormatInt(limit, 10))
	}
	var resp []BLVTRedemptionItem
	return resp, b.SendAuthHTTPRequest(ctx, exchange.RestSpot, http.MethodGet, "/sapi/v1/blvt/redeem/record", params, sapiDefaultRate, nil, &resp)
}

// GetBLVTUserLimitInfo represents a BLVT user limit information.
func (b *Binance) GetBLVTUserLimitInfo(ctx context.Context, tokenName string) ([]BLVTUserLimitInfo, error) {
	params := url.Values{}
	if tokenName != "" {
		params.Set("tokenName", tokenName)
	}
	var resp []BLVTUserLimitInfo
	return resp, b.SendAuthHTTPRequest(ctx, exchange.RestSpot, http.MethodGet, "/sapi/v1/blvt/userLimit", params, sapiDefaultRate, nil, &resp)
}

// TODO: Websocket BLVT Info Streams
// https://binance-docs.github.io/apidocs/spot/en/#get-blvt-user-limit-info-user_data

// --------------------------------------------  Fiat Endpoints  ----------------------------------------------

func fillFiatFetchParams(beginTime, endTime time.Time, transactionType, page, rows int64) (url.Values, error) {
	params := url.Values{}
	params.Set("transactionType", strconv.FormatInt(transactionType, 10))
	if !beginTime.IsZero() && !endTime.IsZero() {
		err := common.StartEndTimeCheck(beginTime, endTime)
		if err != nil {
			return nil, err
		}
		params.Set("beginTime", strconv.FormatInt(beginTime.UnixMilli(), 10))
		params.Set("endTime", strconv.FormatInt(endTime.UnixMilli(), 10))
	}
	if page > 0 {
		params.Set("page", strconv.FormatInt(page, 10))
	}
	if rows > 0 {
		params.Set("rows", strconv.FormatInt(rows, 10))
	}
	return params, nil
}

// ---------------------------------------------------------------- Fiat endpoints ----------------------------------------------------------------

// GetFiatDepositAndWithdrawalHistory represents a fiat deposit and withdrawal history
// transactionType possible values are 0 for deposit and 1 for withdrawal
func (b *Binance) GetFiatDepositAndWithdrawalHistory(ctx context.Context, beginTime, endTime time.Time, transactionType, page, rows int64) (*FiatTransactionHistory, error) {
	if transactionType != 0 && transactionType != 1 {
		return nil, fmt.Errorf("%w: possible values are 0 for 'deposit' and '1' for withdrawal", errInvalidTransactionType)
	}
	params, err := fillFiatFetchParams(beginTime, endTime, transactionType, page, rows)
	if err != nil {
		return nil, err
	}
	var resp *FiatTransactionHistory
	return resp, b.SendAuthHTTPRequest(ctx, exchange.RestSpot, http.MethodGet, "/sapi/v1/fiat/orders", params, fiatDepositWithdrawHistRate, nil, &resp)
}

// GetFiatPaymentHistory represents a fiat payment history.
//
// paymentMethod: Only when requesting payments history for buy (transactionType=0), response contains paymentMethod representing the way of purchase. Now we have:
// - Cash Balance
// - Credit Card
// - Online Banking
// - Bank Transfer
func (b *Binance) GetFiatPaymentHistory(ctx context.Context, beginTime, endTime time.Time, transactionType, page, rows int64) (*FiatPaymentHistory, error) {
	if transactionType != 0 && transactionType != 1 {
		return nil, fmt.Errorf("%w: possible values are 0 for 'buy' and 1 for 'sell'", errInvalidTransactionType)
	}
	params, err := fillFiatFetchParams(beginTime, endTime, transactionType, page, rows)
	if err != nil {
		return nil, err
	}
	var resp *FiatPaymentHistory
	return resp, b.SendAuthHTTPRequest(ctx, exchange.RestSpot, http.MethodGet, "/sapi/v1/fiat/payments", params, sapiDefaultRate, nil, &resp)
}

// ------------------------------------------------------  Peer-To-Peer(C2C) Endpoints  --------------------------------------------------------------

// GetC2CTradeHistory represents a peer-to-peer trade history
// To view the complete P2P order history, you can download it from https://c2c.binance.com/en/fiatOrder
// possible trade type values: SELL or BUY
func (b *Binance) GetC2CTradeHistory(ctx context.Context, tradeType string, startTime, endTime time.Time, page, rows int64) (*C2CTransaction, error) {
	if tradeType == "" {
		return nil, errTradeTypeRequired
	}
	params := url.Values{}
	params.Set("tradeType", tradeType)
	if !startTime.IsZero() && !endTime.IsZero() {
		err := common.StartEndTimeCheck(startTime, endTime)
		if err != nil {
			return nil, err
		}
		params.Set("startTimestamp", strconv.FormatInt(startTime.UnixMilli(), 10))
		params.Set("endTimestamp", strconv.FormatInt(endTime.UnixMilli(), 10))
	}
	if page > 0 {
		params.Set("page", strconv.FormatInt(page, 10))
	}
	if rows > 0 {
		params.Set("rows", strconv.FormatInt(rows, 10))
	}
	var resp *C2CTransaction
	return resp, b.SendAuthHTTPRequest(ctx, exchange.RestSpot, http.MethodGet, "/sapi/v1/c2c/orderMatch/listUserOrderHistory", params, sapiDefaultRate, nil, &resp)
}

// ------------------------------------------  VIP Loan endpoints ------------------------------------------------

// GetVIPLoanOngoingOrders retrieves VIP loan is available for VIP users only.
func (b *Binance) GetVIPLoanOngoingOrders(ctx context.Context, orderID, collateralAccountID, current, limit int64, loanCoin, collateralCoin currency.Code) (*VIPLoanOngoingOrders, error) {
	params := url.Values{}
	if orderID != 0 {
		params.Set("orderId", strconv.FormatInt(orderID, 10))
	}
	if collateralAccountID != 0 {
		params.Set("collateralAccountId", strconv.FormatInt(collateralAccountID, 10))
	}
	if loanCoin.IsEmpty() {
		params.Set("loanCoin", loanCoin.String())
	}
	if collateralCoin.IsEmpty() {
		params.Set("collateralCoin", collateralCoin.String())
	}
	if current > 0 {
		params.Set("current", strconv.FormatInt(current, 10))
	}
	if limit > 0 {
		params.Set("limit", strconv.FormatInt(limit, 10))
	}
	var resp *VIPLoanOngoingOrders
	return resp, b.SendAuthHTTPRequest(ctx, exchange.RestSpot, http.MethodGet, "/sapi/v1/loan/vip/ongoing/orders", params, getVIPLoanOngoingOrdersRate, nil, &resp)
}

// VIPLoanRepay VIP loan is available for VIP users only.
func (b *Binance) VIPLoanRepay(ctx context.Context, orderID int64, amount float64) (*VIPLoanRepayResponse, error) {
	if orderID == 0 {
		return nil, order.ErrOrderIDNotSet
	}
	if amount <= 0 {
		return nil, order.ErrAmountBelowMin
	}
	params := url.Values{}
	params.Set("orderId", strconv.FormatInt(orderID, 10))
	params.Set("amount", strconv.FormatFloat(amount, 'f', -1, 64))
	var resp *VIPLoanRepayResponse
	return resp, b.SendAuthHTTPRequest(ctx, exchange.RestSpot, http.MethodPost, "/sapi/v1/loan/vip/repay", params, vipLoanRepayRate, nil, &resp)
}

// GetVIPLoanRepaymentHistory retrieves VIP loan repayment history
func (b *Binance) GetVIPLoanRepaymentHistory(ctx context.Context, loanCoin currency.Code, startTime, endTime time.Time, orderID, current, limit int64) (*VIPLoanRepaymentHistoryResponse, error) {
	params, err := fillHistoryParams(startTime, endTime, current, 0)
	if err != nil {
		return nil, err
	}
	if orderID != 0 {
		params.Set("orderId", strconv.FormatInt(orderID, 10))
	}
	if !loanCoin.IsEmpty() {
		params.Set("loanCoin", loanCoin.String())
	}
	if limit > 0 {
		params.Set("limit", strconv.FormatInt(limit, 10))
	}
	var resp *VIPLoanRepaymentHistoryResponse
	return resp, b.SendAuthHTTPRequest(ctx, exchange.RestSpot, http.MethodGet, "/sapi/v1/loan/vip/repay/history", params, getVIPLoanRepaymentHistoryRate, nil, &resp)
}

// GetVIPLoanAccruedInterest retrieves VIP loan accrued interest
func (b *Binance) GetVIPLoanAccruedInterest(ctx context.Context, orderID string, loanCoin currency.Code, startTime, endTime time.Time, current, limit int64) (*VIPLoanAccruedInterests, error) {
	params, err := fillHistoryParams(startTime, endTime, current, 0)
	if err != nil {
		return nil, err
	}
	if orderID != "" {
		params.Set("orderId", orderID)
	}
	if !loanCoin.IsEmpty() {
		params.Set("loanCoin", loanCoin.String())
	}
	if limit > 0 {
		params.Set("limit", strconv.FormatInt(limit, 10))
	}
	var resp *VIPLoanAccruedInterests
	return resp, b.SendAuthHTTPRequest(ctx, exchange.RestSpot, http.MethodGet, "/sapi/v1/loan/vip/accruedInterest", params, getVIPLoanAccruedInterest, nil, &resp)
}

// VIPLoanRenew represents VIP loan is available for VIP users only.
func (b *Binance) VIPLoanRenew(ctx context.Context, orderID, longTerm int64) (*LoanRenewResponse, error) {
	if orderID == 0 {
		return nil, order.ErrOrderIDNotSet
	}
	params := url.Values{}
	params.Set("orderId", strconv.FormatInt(orderID, 10))
	if longTerm != 0 {
		params.Set("longTerm", strconv.FormatInt(longTerm, 10))
	}
	var resp *LoanRenewResponse
	return resp, b.SendAuthHTTPRequest(ctx, exchange.RestSpot, http.MethodPost, "/sapi/v1/loan/vip/renew", params, vipLoanRenewRate, nil, &resp)
}

// CheckLockedValueVIPCollateralAccount VIP loan is available for VIP users only.
func (b *Binance) CheckLockedValueVIPCollateralAccount(ctx context.Context, orderID, collateralAccountID int64) (*LockedValueVIPCollateralAccount, error) {
	if orderID == 0 {
		return nil, order.ErrOrderIDNotSet
	}
	if collateralAccountID == 0 {
		return nil, fmt.Errorf("%w: collateral Account ID is missing", errAccountIDRequired)
	}
	params := url.Values{}
	params.Set("orderId", strconv.FormatInt(orderID, 10))
	params.Set("collateralAccountId", strconv.FormatInt(collateralAccountID, 10))
	var resp *LockedValueVIPCollateralAccount
	return resp, b.SendAuthHTTPRequest(ctx, exchange.RestSpot, http.MethodGet, "/sapi/v1/loan/vip/collateral/account", params, checkLockedValueVIPCollateralAccountRate, nil, &resp)
}

// VIPLoanBorrow VIP loan is available for VIP users only.
func (b *Binance) VIPLoanBorrow(ctx context.Context, loanAccountID, loanTerm int64, loanCoin, collateralCoin currency.Code, loanAmount float64, collateralAccountID string, isFlexibleRate bool) ([]VIPLoanBorrow, error) {
	if loanAccountID == 0 {
		return nil, fmt.Errorf("%w: loanAccountId is required", errAccountIDRequired)
	}
	if loanCoin.IsEmpty() {
		return nil, fmt.Errorf("%w: loanCoin is required", currency.ErrCurrencyCodeEmpty)
	}
	if loanAmount <= 0 {
		return nil, fmt.Errorf("%w: loanAmount is required", order.ErrAmountBelowMin)
	}
	if collateralAccountID == "" {
		return nil, fmt.Errorf("%w: collateralAccountID is required", errAccountIDRequired)
	}
	if collateralCoin.IsEmpty() {
		return nil, fmt.Errorf("%w: collateralCoin is required", currency.ErrCurrencyCodeEmpty)
	}
	if loanTerm == 0 {
		return nil, errLoanTermMustBeSet
	}
	params := url.Values{}
	params.Set("loanAccountId", strconv.FormatInt(loanAccountID, 10))
	params.Set("loanCoin", loanCoin.String())
	params.Set("loanAmount", strconv.FormatFloat(loanAmount, 'f', -1, 64))
	params.Set("loanTerm", strconv.FormatInt(loanTerm, 10))
	params.Set("collateralAccountId", collateralAccountID)
	params.Set("collateralCoin", collateralCoin.String())
	if isFlexibleRate {
		params.Set("isFlexible", "TRUE")
	} else {
		params.Set("isFlexible", "FALSE")
	}
	var resp []VIPLoanBorrow
	return resp, b.SendAuthHTTPRequest(ctx, exchange.RestSpot, http.MethodPost, "/sapi/v1/loan/vip/borrow", params, vipLoanBorrowRate, nil, &resp)
}

// GetVIPLoanableAssetsData get interest rate and borrow limit of loanable assets. The borrow limit is shown in USD value.
func (b *Binance) GetVIPLoanableAssetsData(ctx context.Context, loanCoin currency.Code, vipLevel int64) (*VIPLoanableAssetsData, error) {
	params := url.Values{}
	if !loanCoin.IsEmpty() {
		params.Set("loanCoin", loanCoin.String())
	}
	if vipLevel > 0 {
		params.Set("vipLevel", strconv.FormatInt(vipLevel, 10))
	}
	var resp *VIPLoanableAssetsData
	return resp, b.SendAuthHTTPRequest(ctx, exchange.RestSpot, http.MethodGet, "/sapi/v1/loan/vip/loanable/data", params, getVIPLoanableAssetsRate, nil, &resp)
}

// GetVIPCollateralAssetData retrieves Collateral Asset Data
func (b *Binance) GetVIPCollateralAssetData(ctx context.Context, collateralCoin currency.Code) (*VIPCollateralAssetData, error) {
	params := url.Values{}
	if !collateralCoin.IsEmpty() {
		params.Set("collateralCoin", collateralCoin.String())
	}
	var resp *VIPCollateralAssetData
	return resp, b.SendAuthHTTPRequest(ctx, exchange.RestSpot, http.MethodGet, "/sapi/v1/loan/vip/collateral/data", params, getCollateralAssetDataRate, nil, &resp)
}

// GetVIPApplicationStatus retrieves a loan application status
func (b *Binance) GetVIPApplicationStatus(ctx context.Context, current, limit int64) (*LoanApplicationStatus, error) {
	params := url.Values{}
	if current > 0 {
		params.Set("current", strconv.FormatInt(current, 10))
	}
	if limit > 0 {
		params.Set("limit", strconv.FormatInt(limit, 10))
	}
	var resp *LoanApplicationStatus
	return resp, b.SendAuthHTTPRequest(ctx, exchange.RestSpot, http.MethodGet, "/sapi/v1/loan/vip/request/data", params, getApplicationStatusRate, nil, &resp)
}

// GetVIPBorrowInterestRate represents an interest rates of loaned coin.
func (b *Binance) GetVIPBorrowInterestRate(ctx context.Context, loanCoin currency.Code) ([]BorrowInterestRate, error) {
	if loanCoin.IsEmpty() {
		return nil, fmt.Errorf("%w: loanCoin is required", currency.ErrCurrencyCodeEmpty)
	}
	params := url.Values{}
	params.Set("loanCoin", loanCoin.String())
	var resp []BorrowInterestRate
	return resp, b.SendAuthHTTPRequest(ctx, exchange.RestSpot, http.MethodGet, "/sapi/v1/loan/vip/request/interestRate", params, getVIPBorrowInterestRate, nil, &resp)
}

// GetVIPLoanInterestRateHistory retrieves VIP Loan Interest Rate History
func (b *Binance) GetVIPLoanInterestRateHistory(ctx context.Context, coin currency.Code, startTime, endTime time.Time, current, limit int64) (*VIPLoanInterestRate, error) {
	if coin.IsEmpty() {
		return nil, currency.ErrCurrencyCodeEmpty
	}
	params, err := fillHistoryParams(startTime, endTime, current, 0)
	if err != nil {
		return nil, err
	}
	params.Set("coin", coin.String())
	if limit > 0 {
		params.Set("limit", strconv.FormatInt(limit, 10))
	}
	var resp *VIPLoanInterestRate
	return resp, b.SendAuthHTTPRequest(ctx, exchange.RestSpot, http.MethodGet, "/sapi/v1/loan/vip/interestRateHistory", params, vipLoanInterestRateHistoryRate, nil, &resp)
}

// ------------------------------------------------ Pay Endpoints ----------------------------------------------

// GetPayTradeHistory retrieves pay trade history
// Detail found here: https://binance-docs.github.io/apidocs/spot/en/#pay-endpoints
func (b *Binance) GetPayTradeHistory(ctx context.Context, startTime, endTime time.Time, limit int64) (*PayTradeHistory, error) {
	params := url.Values{}
	if !startTime.IsZero() && !endTime.IsZero() {
		err := common.StartEndTimeCheck(startTime, endTime)
		if err != nil {
			return nil, err
		}
		params.Set("startTimestamp", strconv.FormatInt(startTime.UnixMilli(), 10))
		params.Set("endTimestamp", strconv.FormatInt(endTime.UnixMilli(), 10))
	}
	if limit > 0 {
		params.Set("limit", strconv.FormatInt(limit, 10))
	}
	var resp *PayTradeHistory
	return resp, b.SendAuthHTTPRequest(ctx, exchange.RestSpot, http.MethodGet, "/sapi/v1/pay/transactions", params, payTradeEndpointsRate, nil, &resp)
}

// ---------------------------------------------------------  Convert Endpoints  -------------------------------------------------------

// GetAllConvertPairs query for all convertible token pairs and the tokens’ respective upper/lower limits
// If not defined for both fromAsset and toAsset, only partial token pairs will be return
func (b *Binance) GetAllConvertPairs(ctx context.Context, fromAsset, toAsset currency.Code) ([]ConvertPairInfo, error) {
	if fromAsset.IsEmpty() && toAsset.IsEmpty() {
		return nil, fmt.Errorf("%w: either fromAsset or toAsset is required", currency.ErrCurrencyCodeEmpty)
	}
	params := url.Values{}
	if !fromAsset.IsEmpty() {
		params.Set("fromAsset", fromAsset.String())
	}
	if !toAsset.IsEmpty() {
		params.Set("toAsset", toAsset.String())
	}
	var resp []ConvertPairInfo
	return resp, b.SendHTTPRequest(ctx, exchange.RestSpot, common.EncodeURLValues("/sapi/v1/convert/exchangeInfo", params), getAllConvertPairsRate, &resp)
}

// GetOrderQuantityPrecisionPerAsset query for supported asset’s precision information
func (b *Binance) GetOrderQuantityPrecisionPerAsset(ctx context.Context) ([]OrderQuantityPrecision, error) {
	var resp []OrderQuantityPrecision
	return resp, b.SendAuthHTTPRequest(ctx, exchange.RestSpot, http.MethodGet, "/sapi/v1/convert/assetInfo", nil, getOrderQuantityPrecisionPerAssetRate, nil, &resp)
}

// SendQuoteRequest request a quote for the requested token pairs
// validTime possible values: 10s, 30s, 1m, 2m, default 10s
// quoteId will be returned only if you have enough funds to convert
func (b *Binance) SendQuoteRequest(ctx context.Context, fromAsset, toAsset currency.Code, fromAmount, toAmount float64, walletType, validTime string) (*ConvertQuoteResponse, error) {
	if fromAsset.IsEmpty() {
		return nil, fmt.Errorf("%w: fromAsset is required", currency.ErrCurrencyCodeEmpty)
	}
	if toAsset.IsEmpty() {
		return nil, fmt.Errorf("%w: toAsset is required", currency.ErrCurrencyCodeEmpty)
	}
	if fromAmount <= 0 && toAmount <= 0 {
		return nil, fmt.Errorf("%w: fromAmount or toAmount is required", order.ErrAmountIsInvalid)
	}
	params := url.Values{}
	params.Set("fromAsset", fromAsset.String())
	params.Set("toAsset", toAsset.String())
	if fromAmount > 0 {
		params.Set("fromAmount", strconv.FormatFloat(fromAmount, 'f', -1, 64))
	}
	if toAmount > 0 {
		params.Set("toAmount", strconv.FormatFloat(toAmount, 'f', -1, 64))
	}
	if walletType != "" {
		params.Set("walletType", walletType)
	}
	if validTime != "" {
		params.Set("validTime", validTime)
	}
	var resp *ConvertQuoteResponse
	return resp, b.SendAuthHTTPRequest(ctx, exchange.RestSpot, http.MethodPost, "/sapi/v1/convert/getQuote", params, sendQuoteRequestRate, nil, &resp)
}

// AcceptQuote accept the offered quote by quote ID.
func (b *Binance) AcceptQuote(ctx context.Context, quoteID string) (*QuoteOrderStatus, error) {
	if quoteID == "" {
		return nil, errQuoteIDRequired
	}
	params := url.Values{}
	params.Set("quoteId", quoteID)
	var resp *QuoteOrderStatus
	return resp, b.SendAuthHTTPRequest(ctx, exchange.RestSpot, http.MethodPost, "/sapi/v1/convert/acceptQuote", params, acceptQuoteRate, nil, &resp)
}

// GetConvertOrderStatus retrieves order status by order ID.
func (b *Binance) GetConvertOrderStatus(ctx context.Context, orderID, quoteID string) (*ConvertOrderStatus, error) {
	params := url.Values{}
	if orderID != "" {
		params.Set("orderId", orderID)
	}
	if quoteID != "" {
		params.Set("quoteId", quoteID)
	}
	var resp *ConvertOrderStatus
	return resp, b.SendAuthHTTPRequest(ctx, exchange.RestSpot, http.MethodGet, "/sapi/v1/convert/orderStatus", params, orderStatusRate, nil, &resp)
}

// PlaceLimitOrder enable users to place a limit order
func (b *Binance) PlaceLimitOrder(ctx context.Context, arg *ConvertPlaceLimitOrderParam) (*OrderStatusResponse, error) {
	if *arg == (ConvertPlaceLimitOrderParam{}) {
		return nil, common.ErrEmptyParams
	}
	if arg.BaseAsset.IsEmpty() {
		return nil, fmt.Errorf("%w: baseAsset is required", currency.ErrCurrencyCodeEmpty)
	}
	if arg.QuoteAsset.IsEmpty() {
		return nil, fmt.Errorf("%w: quoteAsset is required", currency.ErrCurrencyCodeEmpty)
	}
	if arg.LimitPrice <= 0 {
		return nil, fmt.Errorf("%w: limitPrice is required", order.ErrPriceBelowMin)
	}
	if arg.Side == "" {
		return nil, order.ErrSideIsInvalid
	}
	if arg.ExpiredType == "" {
		return nil, errExpiredTypeRequired
	}
	var resp *OrderStatusResponse
	return resp, b.SendAuthHTTPRequest(ctx, exchange.RestSpot, http.MethodPost, "/sapi/v1/convert/limit/placeOrder", nil, placeLimitOrderRate, arg, &resp)
}

// CancelLimitOrder cancels a limit order
func (b *Binance) CancelLimitOrder(ctx context.Context, orderID string) (*OrderStatusResponse, error) {
	if orderID == "" {
		return nil, order.ErrOrderIDNotSet
	}
	params := url.Values{}
	params.Set("orderId", orderID)
	var resp *OrderStatusResponse
	return resp, b.SendAuthHTTPRequest(ctx, exchange.RestSpot, http.MethodPost, "/sapi/v1/convert/limit/cancelOrder", params, cancelLimitOrderRate, nil, &resp)
}

// GetLimitOpenOrders represents users to query for all existing limit orders
func (b *Binance) GetLimitOpenOrders(ctx context.Context) (*LimitOrderHistory, error) {
	var resp *LimitOrderHistory
	return resp, b.SendAuthHTTPRequest(ctx, exchange.RestSpot, http.MethodGet, "/sapi/v1/convert/limit/queryOpenOrders", nil, getLimitOpenOrdersRate, nil, &resp)
}

// GetConvertTradeHistory represents a convert trade history
func (b *Binance) GetConvertTradeHistory(ctx context.Context, startTime, endTime time.Time, limit int64) (*ConvertTradeHistory, error) {
	params := url.Values{}
	if !startTime.IsZero() && !endTime.IsZero() {
		err := common.StartEndTimeCheck(startTime, endTime)
		if err != nil {
			return nil, err
		}
		params.Set("startTime", strconv.FormatInt(startTime.UnixMilli(), 10))
		params.Set("endTime", strconv.FormatInt(endTime.UnixMilli(), 10))
	}
	if limit > 0 {
		params.Set("limit", strconv.FormatInt(limit, 10))
	}
	var resp *ConvertTradeHistory
	return resp, b.SendAuthHTTPRequest(ctx, exchange.RestSpot, http.MethodGet, "/sapi/v1/convert/tradeFlow", params, convertTradeFlowHistoryRate, nil, &resp)
}

// -----------------------------------------------  Rebate Endpoints  -------------------------------------------------

// GetSpotRebateHistoryRecords represents a rebate history records
func (b *Binance) GetSpotRebateHistoryRecords(ctx context.Context, startTime, endTime time.Time, page int64) (*RebateHistory, error) {
	params := url.Values{}
	if !startTime.IsZero() && !endTime.IsZero() {
		err := common.StartEndTimeCheck(startTime, endTime)
		if err != nil {
			return nil, err
		}
		params.Set("startTime", strconv.FormatInt(startTime.UnixMilli(), 10))
		params.Set("endTime", strconv.FormatInt(endTime.UnixMilli(), 10))
	}
	if page > 0 {
		params.Set("page", strconv.FormatInt(page, 10))
	}
	var resp *RebateHistory
	return resp, b.SendAuthHTTPRequest(ctx, exchange.RestSpot, http.MethodGet, "/sapi/v1/rebate/taxQuery", params, spotRebateHistoryRate, nil, &resp)
}

// -----------------------------------------  NFT Endpoints ------------------------------------------------

func fillNFTFetchParams(startTime, endTime time.Time, limit, page int64) (url.Values, error) {
	params := url.Values{}
	if !startTime.IsZero() && !endTime.IsZero() {
		err := common.StartEndTimeCheck(startTime, endTime)
		if err != nil {
			return nil, err
		}
		params.Set("startTime", strconv.FormatInt(startTime.UnixMilli(), 10))
		params.Set("endTime", strconv.FormatInt(endTime.UnixMilli(), 10))
	}
	if limit > 0 {
		params.Set("limit", strconv.FormatInt(limit, 10))
	}
	if page > 0 {
		params.Set("page", strconv.FormatInt(page, 10))
	}
	return params, nil
}

// GetNFTTransactionHistory represents an NFT transaction history
// orderType: 0: purchase order, 1: sell order, 2: royalty income, 3: primary market order, 4: mint fee
func (b *Binance) GetNFTTransactionHistory(ctx context.Context, orderType int64, startTime, endTime time.Time, limit, page int64) (*NFTTransactionHistory, error) {
	if orderType < 0 || orderType > 4 {
		return nil, fmt.Errorf("%w 0: purchase order, 1: sell order, 2: royalty income, 3: primary market order, 4: mint fee", order.ErrUnsupportedOrderType)
	}
	params, err := fillNFTFetchParams(startTime, endTime, limit, page)
	if err != nil {
		return nil, err
	}
	params.Set("orderType", strconv.FormatInt(orderType, 10))
	var resp *NFTTransactionHistory
	return resp, b.SendAuthHTTPRequest(ctx, exchange.RestSpot, http.MethodGet, "/sapi/v1/nft/history/transactions", params, nftRate, nil, &resp)
}

// ----------------- NFT endpoints ----------------

// GetNFTDepositHistory retrieves list of deposit history
func (b *Binance) GetNFTDepositHistory(ctx context.Context, startTime, endTime time.Time, limit, page int64) (*NFTDepositHistory, error) {
	params, err := fillNFTFetchParams(startTime, endTime, limit, page)
	if err != nil {
		return nil, err
	}
	var resp *NFTDepositHistory
	return resp, b.SendAuthHTTPRequest(ctx, exchange.RestSpot, http.MethodGet, "/sapi/v1/nft/history/deposit", params, nftRate, nil, &resp)
}

// GetNFTWithdrawalHistory retrieves list of withdrawal history
func (b *Binance) GetNFTWithdrawalHistory(ctx context.Context, startTime, endTime time.Time, limit, page int64) (*NFTWithdrawalHistory, error) {
	params, err := fillNFTFetchParams(startTime, endTime, limit, page)
	if err != nil {
		return nil, err
	}
	var resp *NFTWithdrawalHistory
	return resp, b.SendAuthHTTPRequest(ctx, exchange.RestSpot, http.MethodGet, "/sapi/v1/nft/history/withdraw", params, nftRate, nil, &resp)
}

// GetNFTAsset retrieves an NFT assets
func (b *Binance) GetNFTAsset(ctx context.Context, limit, page int64) (*NFTAssets, error) {
	params := url.Values{}
	if limit > 0 {
		params.Set("limit", strconv.FormatInt(limit, 10))
	}
	if page > 0 {
		params.Set("page", strconv.FormatInt(page, 10))
	}
	var resp *NFTAssets
	return resp, b.SendAuthHTTPRequest(ctx, exchange.RestSpot, http.MethodGet, "/sapi/v1/nft/user/getAsset", params, nftRate, nil, &resp)
}

// --------------------------------------------------- Binance Gift Card Endpoints --------------------------------------------------
// Binance Gift Card allows simple crypto transfer and exchange through secured and prepaid codes.
// Binance Gift Card API solution is to facilitate instant creation, redemption and value-checking for Binance Gift Card.
// Binance Gift Card product feature consists of two parts: “Gift Card Number" and “Binance Gift Card Redemption Code".
// The Gift Card Number can be circulated in public, and it is used to verify the validity of the Binance Gift Card;
// Binance Gift Card Redemption Code should be kept confidential, because as long as someone knows the redemption code, that person can redeem it anytime.

// CreateSingleTokenGiftCard creating a Binance Gift Card.
//
// Daily creation volume: 2 BTC / 24H / account
// Daily creation quantity: 200 Gift Cards / 24H / account
func (b *Binance) CreateSingleTokenGiftCard(ctx context.Context, token currency.Code, amount float64) (*GiftCard, error) {
	if token.IsEmpty() {
		return nil, currency.ErrCurrencyCodeEmpty
	}
	if amount <= 0 {
		return nil, order.ErrAmountBelowMin
	}
	params := url.Values{}
	params.Set("token", token.String())
	params.Set("amount", strconv.FormatFloat(amount, 'f', -1, 64))
	var resp *GiftCard
	return resp, b.SendAuthHTTPRequest(ctx, exchange.RestSpot, http.MethodPost, "/sapi/v1/giftcard/createCode", params, sapiDefaultRate, nil, &resp)
}

// CreateDualTokenGiftCard creating a dual-token ( stablecoin-denominated) Binance Gift Card.
func (b *Binance) CreateDualTokenGiftCard(ctx context.Context, baseToken, faceToken currency.Code, baseTokenAmount, discount float64) (*DualTokenGiftCard, error) {
	if baseToken.IsEmpty() {
		return nil, fmt.Errorf("%w: baseToken is empty", currency.ErrCurrencyCodeEmpty)
	}
	if faceToken.IsEmpty() {
		return nil, fmt.Errorf("%w: faceToken is empty", currency.ErrCurrencyCodeEmpty)
	}
	if baseTokenAmount <= 0 {
		return nil, fmt.Errorf("%w: baseTokenAmount is %f", order.ErrAmountBelowMin, baseTokenAmount)
	}
	if discount <= 0 {
		return nil, fmt.Errorf("%w: discount must be greater than zero", order.ErrAmountBelowMin)
	}
	params := url.Values{}
	params.Set("baseToken", baseToken.String())
	params.Set("faceToken", faceToken.String())
	params.Set("baseTokenAmount", strconv.FormatFloat(baseTokenAmount, 'f', -1, 64))
	params.Set("discount", strconv.FormatFloat(discount, 'f', -1, 64))
	var resp *DualTokenGiftCard
	return resp, b.SendAuthHTTPRequest(ctx, exchange.RestSpot, http.MethodPost, "/sapi/v1/giftcard/buyCode", params, sapiDefaultRate, nil, &resp)
}

// RedeemBinanaceGiftCard redeeming a Binance Gift Card.
// Once redeemed, the coins will be deposited in your funding wallet.
// Redemption code of Binance Gift Card to be redeemed, supports both Plaintext & Encrypted code.
// Each external unique ID represents a unique user on the partner platform.
func (b *Binance) RedeemBinanaceGiftCard(ctx context.Context, code, externalUID string) (*RedeemBinanceGiftCard, error) {
	if code == "" {
		return nil, errCodeRequired
	}
	params := url.Values{}
	params.Set("code", code)
	if externalUID != "" {
		params.Set("expternalUid", externalUID)
	}
	var resp *RedeemBinanceGiftCard
	return resp, b.SendAuthHTTPRequest(ctx, exchange.RestSpot, http.MethodPost, "/sapi/v1/giftcard/redeemCode", params, sapiDefaultRate, nil, &resp)
}

// VerifyBinanceGiftCardNumber verifying whether the Binance Gift Card is valid or not by entering Gift Card Number.
func (b *Binance) VerifyBinanceGiftCardNumber(ctx context.Context, referenceNumber string) (*GiftCardVerificationResponse, error) {
	if referenceNumber == "" {
		return nil, errReferenceNumberRequired
	}
	params := url.Values{}
	params.Set("referenceNo", referenceNumber)
	var resp *GiftCardVerificationResponse
	return resp, b.SendAuthHTTPRequest(ctx, exchange.RestSpot, http.MethodGet, "/sapi/v1/giftcard/verify", params, sapiDefaultRate, nil, &resp)
}

// FetchRSAPublicKey this API is for fetching the RSA Public Key.
// This RSA Public key will be used to encrypt the card code.
func (b *Binance) FetchRSAPublicKey(ctx context.Context) (*RSAPublicKeyResponse, error) {
	var resp *RSAPublicKeyResponse
	return resp, b.SendAuthHTTPRequest(ctx, exchange.RestSpot, http.MethodGet, "/sapi/v1/giftcard/cryptography/rsa-public-key", nil, sapiDefaultRate, nil, &resp)
}

// FetchTokenLimit this API is to help you verify which tokens are available for
// you to create Stablecoin-Denominated gift cards as mentioned in section 2 and its’ limitation.
func (b *Binance) FetchTokenLimit(ctx context.Context, baseToken currency.Code) (*TokenLimitInfo, error) {
	if baseToken.IsEmpty() {
		return nil, fmt.Errorf("%w: baseToken is empty", currency.ErrCurrencyCodeEmpty)
	}
	params := url.Values{}
	params.Set("baseToken", baseToken.String())
	var resp *TokenLimitInfo
	return resp, b.SendAuthHTTPRequest(ctx, exchange.RestSpot, http.MethodGet, "/sapi/v1/giftcard/buyCode/token-limit", params, sapiDefaultRate, nil, &resp)
}

// ------------------------------------------------- User Data Stream Endpoints -----------------------------------------------

// CreateSpotListenKey start a new user data stream. The stream will close after 60 minutes unless a keepalive is sent.
// If the account has an active listenKey, that listenKey will be returned and its validity will be extended for 60 minutes.
func (b *Binance) CreateSpotListenKey(ctx context.Context) (*ListenKeyResponse, error) {
	var resp *ListenKeyResponse
	return resp, b.SendAPIKeyHTTPRequest(ctx, exchange.RestSpot, http.MethodPost, "/api/v3/userDataStream", listenKeyRate, &resp)
}

// CreateMarginListenKey start a margin new user data stream.
func (b *Binance) CreateMarginListenKey(ctx context.Context) (*ListenKeyResponse, error) {
	var resp *ListenKeyResponse
	return resp, b.SendAPIKeyHTTPRequest(ctx, exchange.RestSpot, http.MethodPost, "/sapi/v1/userDataStream", listenKeyRate, &resp)
}

// KeepSpotListenKeyAlive keepalive a user data stream to prevent a time out. User data streams will close after 60 minutes. It's recommended to send a ping about every 30 minutes.
func (b *Binance) KeepSpotListenKeyAlive(ctx context.Context, listenKey string) error {
	if listenKey == "" {
		return errListenKeyIsRequired
	}
	params := url.Values{}
	params.Set("listenKey", listenKey)
	return b.SendAPIKeyHTTPRequest(ctx, exchange.RestSpot, http.MethodPut, common.EncodeURLValues("/api/v3/userDataStream", params), listenKeyRate, &struct{}{})
}

// KeepMarginListenKeyAlive Keep-alive a margin ListenKey
func (b *Binance) KeepMarginListenKeyAlive(ctx context.Context, listenKey string) error {
	if listenKey == "" {
		return errListenKeyIsRequired
	}
	params := url.Values{}
	params.Set("listenKey", listenKey)
	return b.SendAPIKeyHTTPRequest(ctx, exchange.RestSpot, http.MethodPut, common.EncodeURLValues("/sapi/v1/userDataStream", params), sapiDefaultRate, &struct{}{})
}

// CloseSpotListenKey close out a user data stream.
func (b *Binance) CloseSpotListenKey(ctx context.Context, listenKey string) error {
	if listenKey == "" {
		return errListenKeyIsRequired
	}
	params := url.Values{}
	params.Set("listenKey", listenKey)
	return b.SendAPIKeyHTTPRequest(ctx, exchange.RestSpot, http.MethodDelete, common.EncodeURLValues("/api/v3/userDataStream", params), listenKeyRate, &struct{}{})
}

// CloseMarginListenKey closes a margin account listen key
func (b *Binance) CloseMarginListenKey(ctx context.Context, listenKey string) error {
	if listenKey == "" {
		return errListenKeyIsRequired
	}
	params := url.Values{}
	params.Set("listenKey", listenKey)
	return b.SendAPIKeyHTTPRequest(ctx, exchange.RestSpot, http.MethodDelete, common.EncodeURLValues("/sapi/v1/userDataStream", params), sapiDefaultRate, &struct{}{})
}

// CreateCrossMarginListenKey start a cross-margin new user data stream.
func (b *Binance) CreateCrossMarginListenKey(ctx context.Context, symbol string) (*ListenKeyResponse, error) {
	if symbol == "" {
		return nil, currency.ErrSymbolStringEmpty
	}
	params := url.Values{}
	params.Set("symbol", symbol)
	var resp *ListenKeyResponse
	return resp, b.SendAPIKeyHTTPRequest(ctx, exchange.RestSpot, http.MethodPost, common.EncodeURLValues("/sapi/v1/userDataStream/isolated", params), listenKeyRate, &resp)
}

// KeepCrossMarginListenKeyAlive keepalive a user data stream to prevent a time out. User data streams will close after 60 minutes. It's recommended to send a ping about every 30 minutes.
func (b *Binance) KeepCrossMarginListenKeyAlive(ctx context.Context, symbol, listenKey string) error {
	if listenKey == "" {
		return errListenKeyIsRequired
	}
	if symbol == "" {
		return currency.ErrSymbolStringEmpty
	}
	params := url.Values{}
	params.Set("listenKey", listenKey)
	params.Set("symbol", symbol)
	return b.SendAPIKeyHTTPRequest(ctx, exchange.RestSpot, http.MethodPut, common.EncodeURLValues("/sapi/v1/userDataStream/isolated", params), listenKeyRate, &struct{}{})
}

// CloseCrossMarginListenKey closed a cross-margin listen key
func (b *Binance) CloseCrossMarginListenKey(ctx context.Context, symbol, listenKey string) error {
	if listenKey == "" {
		return errListenKeyIsRequired
	}
	if symbol == "" {
		return currency.ErrSymbolStringEmpty
	}
	params := url.Values{}
	params.Set("listenKey", listenKey)
	params.Set("symbol", symbol)
	return b.SendAPIKeyHTTPRequest(ctx, exchange.RestSpot, http.MethodDelete, common.EncodeURLValues("/sapi/v1/userDataStream/isolated", params), sapiDefaultRate, &struct{}{})
}

// LocalEntitiesWithdraw submits a withdrawal request for local
func (b *Binance) LocalEntitiesWithdraw(ctx context.Context, coin currency.Code, withdrawalOrderID, network, address, addressTag, name, walletType, questionnaire string, amount float64, transactionFeeFlag bool) (interface{}, error) {
	if coin.IsEmpty() {
		return nil, currency.ErrCurrencyCodeEmpty
	}
	if address == "" {
		return nil, errAddressRequired
	}
	if amount <= 0 {
		return nil, order.ErrAmountBelowMin
	}
	params := url.Values{}
	params.Set("coin", coin.String())
	params.Set("amount", strconv.FormatFloat(amount, 'f', -1, 64))
	params.Set("address", address)
	if withdrawalOrderID != "" {
		params.Set("withdrawOrderId", withdrawalOrderID)
	}
	if network != "" {
		params.Set("network", network)
	}
	if addressTag != "" {
		params.Set("addressTag", addressTag)
	}
	if transactionFeeFlag {
		params.Set("transactionFeeFlag", "true")
	}
	if name != "" {
		params.Set("name", name)
	}
	if walletType != "" {
		params.Set("walletType", walletType)
	}
	var resp *LocalWithdrawalResponse
	return resp, b.SendAuthHTTPRequest(ctx, exchange.RestSpot, http.MethodPost, "/sapi/v1/localentity/withdraw/apply", params, request.UnAuth, nil, &resp)
}

// WithdrawalHistoryV1 fetch withdraw history for local entities that required travel rule through the V1 API.
// for local entities that require travel rule
func (b *Binance) WithdrawalHistoryV1(ctx context.Context, travelRuleRecordIDs, transactionIDs, withdrawalOrderIDs []string, network, travelRuleStatus string, offset, limit int64, startTime, endTime time.Time) ([]LocalEntityWithdrawalDetail, error) {
	return b.withdrawalHistory(ctx, travelRuleRecordIDs, transactionIDs, withdrawalOrderIDs, network, travelRuleStatus, "/sapi/v1/localentity/withdraw/history", offset, limit, startTime, endTime)
}

// WithdrawalHistoryV2 fetch withdraw history for local entities that required travel rule through the V2 API.
func (b *Binance) WithdrawalHistoryV2(ctx context.Context, travelRuleRecordIDs, transactionIDs, withdrawalOrderIDs []string, network, travelRuleStatus string, offset, limit int64, startTime, endTime time.Time) ([]LocalEntityWithdrawalDetail, error) {
	return b.withdrawalHistory(ctx, travelRuleRecordIDs, transactionIDs, withdrawalOrderIDs, network, travelRuleStatus, "/sapi/v2/localentity/withdraw/history", offset, limit, startTime, endTime)
}

// GetOnboardedVASPList retrieves the onboarded virtual asset service provider(VASP) list for local entities that required travel rule.
func (b *Binance) GetOnboardedVASPList(ctx context.Context) ([]VASPItemInfo, error) {
	var resp []VASPItemInfo
	return resp, b.SendAuthHTTPRequest(ctx, exchange.RestSpot, http.MethodGet, "/sapi/v1/localentity/vasp", nil, request.Auth, nil, &resp)
}

func (b *Binance) withdrawalHistory(ctx context.Context, travelRuleRecordIDs, transactionIDs, withdrawalOrderIDs []string, network, travelRuleStatus, path string, offset, limit int64, startTime, endTime time.Time) ([]LocalEntityWithdrawalDetail, error) {
	params := url.Values{}
	if len(travelRuleRecordIDs) != 0 {
		params.Set("trId", strings.Join(travelRuleRecordIDs, ","))
	}
	if len(transactionIDs) != 0 {
		params.Set("txId", strings.Join(transactionIDs, ","))
	}
	if len(withdrawalOrderIDs) != 0 {
		params.Set("withdrawOrderId", strings.Join(withdrawalOrderIDs, ","))
	}
	if network != "" {
		params.Set("network", network)
	}
	if travelRuleStatus != "" {
		params.Set("travelRuleStatus", travelRuleStatus)
	}
	if offset > 0 {
		params.Set("offset", strconv.FormatInt(offset, 10))
	}
	if limit > 0 {
		params.Set("limit", strconv.FormatInt(limit, 10))
	}
	if !startTime.IsZero() && !endTime.IsZero() {
		err := common.StartEndTimeCheck(startTime, endTime)
		if err != nil {
			return nil, err
		}
		params.Set("startTime", strconv.FormatInt(startTime.UnixMilli(), 10))
		params.Set("endTime", strconv.FormatInt(endTime.UnixMilli(), 10))
	}
	var resp []LocalEntityWithdrawalDetail
	return resp, b.SendAuthHTTPRequest(ctx, exchange.RestSpot, http.MethodGet, path, params, request.Auth, nil, &resp)
}

// SubmitDepositQuestionnaire submit questionnaire for local entities that require travel rule.
// The questionnaire is only applies to transactions from unhosted wallets or VASPs that are not yet onboarded with GTR.
// details of key and values of questionnaire for each country can be found here: https://developers.binance.com/docs/wallet/travel-rule/withdraw-questionnaire
func (b *Binance) SubmitDepositQuestionnaire(ctx context.Context, walletTransactionID string, questionnaire any) (*QuestionnaireDepositResponse, error) {
	if walletTransactionID == "" {
		return nil, fmt.Errorf("%w: WalletTransactionID is required", errTransactionIDRequired)
	}
	if questionnaire == "" {
		return nil, errQuestionnaireRequired
	}
	questionnaireJSON, err := json.Marshal(questionnaire)
	if err != nil {
		return nil, err
	}
	params := url.Values{}
	params.Set("tranId", walletTransactionID)
	params.Set("questionnaire", string(questionnaireJSON))
	var resp *QuestionnaireDepositResponse
	return resp, b.SendAuthHTTPRequest(ctx, exchange.RestSpot, http.MethodPut, "/sapi/v1/localentity/deposit/provide-info", params, request.Auth, nil, &resp)
}

// GetLocalEntitiesDepositHistory fetch deposit history for local entities that required travel rule.
func (b *Binance) GetLocalEntitiesDepositHistory(ctx context.Context, travelRuleRecordIDs, transactionIDs, walletTransactionIDs []string, network string, coin currency.Code, travelRuleStatus string, pendingQuestionnaire bool, startTime, endTime time.Time, offset, limit int64) ([]LocalEntityDepositDetail, error) {
	params := url.Values{}
	if len(travelRuleRecordIDs) != 0 {
		params.Set("trId", strings.Join(travelRuleRecordIDs, ","))
	}
	if len(transactionIDs) != 0 {
		params.Set("txId", strings.Join(transactionIDs, ","))
	}
	if len(walletTransactionIDs) != 0 {
		params.Set("withdrawOrderId", strings.Join(walletTransactionIDs, ","))
	}
	if network != "" {
		params.Set("network", network)
	}
	if !coin.IsEmpty() {
		params.Set("coin", coin.String())
	}
	if travelRuleStatus != "" {
		params.Set("travelRuleStatus", travelRuleStatus)
	}
	if offset > 0 {
		params.Set("offset", strconv.FormatInt(offset, 10))
	}
	if limit > 0 {
		params.Set("limit", strconv.FormatInt(limit, 10))
	}
	if !startTime.IsZero() && !endTime.IsZero() {
		err := common.StartEndTimeCheck(startTime, endTime)
		if err != nil {
			return nil, err
		}
		params.Set("startTime", strconv.FormatInt(startTime.UnixMilli(), 10))
		params.Set("endTime", strconv.FormatInt(endTime.UnixMilli(), 10))
	}
	if pendingQuestionnaire {
		params.Set("pendingQuestionnaire", "true")
	}
	var resp []LocalEntityDepositDetail
	return resp, b.SendAuthHTTPRequest(ctx, exchange.RestSpot, http.MethodGet, "/sapi/v1/localentity/deposit/history", params, request.Auth, nil, &resp)
}

// --------------------------------- Sub Account endpoints --------------------------------

// CreateSubAccount creates a link sub-account
func (b *Binance) CreateSubAccount(ctx context.Context, tag string) (*CreatesSubAccount, error) {
	params := url.Values{}
	if tag != "" {
		params.Set("tag", tag)
	}
	var resp *CreatesSubAccount
	return resp, b.SendAuthHTTPRequest(ctx, exchange.RestSpot, http.MethodPost, "/sapi/v1/broker/subAccount", nil, createSubAccountRate, nil, &resp)
}

// GetSubAccounts retrieves sub-accounts of the given account
func (b *Binance) GetSubAccounts(ctx context.Context, subAccountID string, page, size int64) ([]SubAccountInstance, error) {
	params := url.Values{}
	if subAccountID != "" {
		params.Set("subAccountId", subAccountID)
	}
	if page > 0 {
		params.Set("page", strconv.FormatInt(page, 10))
	}
	if size > 0 {
		params.Set("size", strconv.FormatInt(size, 10))
	}
	var resp []SubAccountInstance
	return resp, b.SendAuthHTTPRequest(ctx, exchange.RestSpot, http.MethodGet, "/sapi/v1/broker/subAccount", params, getSubAccountRate, nil, &resp)
}

// EnableFuturesForSubAccount enabled futures for sub-account
func (b *Binance) EnableFuturesForSubAccount(ctx context.Context, subAccountID string, futures bool) (*FuturesSubAccountEnableResponse, error) {
	if subAccountID == "" {
		return nil, errSubAccountIDMissing
	}
	params := url.Values{}
	params.Set("subAccountId", subAccountID)
	if futures {
		params.Set("futures", "true")
	}
	var resp *FuturesSubAccountEnableResponse
	return resp, b.SendAuthHTTPRequest(ctx, exchange.RestSpot, http.MethodPost, "/sapi/v1/broker/subAccount/futures", params, enableFuturesForSubAccountRate, nil, &resp)
}

// CreateAPIKeyForSubAccount creates a new API key for the specified subaccount
func (b *Binance) CreateAPIKeyForSubAccount(ctx context.Context, subAccountID string, canTrade, marginTrade, futuresTrade bool) (*SubAccountAPIKey, error) {
	if subAccountID == "" {
		return nil, errSubAccountIDMissing
	}
	params := url.Values{}
	if canTrade {
		params.Set("canTrade", "true")
	} else {
		params.Set("canTrade", "false")
	}
	if marginTrade {
		params.Set("marginTrade", "true")
	}
	if futuresTrade {
		params.Set("futuresTrade", "true")
	}
	var resp *SubAccountAPIKey
	return resp, b.SendAuthHTTPRequest(ctx, exchange.RestSpot, http.MethodPost, "/sapi/v1/broker/subAccountApi", params, createAPIKeyForSubAccountRate, nil, &resp)
}

// ChangeSubAccountAPIPermission changes sub-account's api permission
func (b *Binance) ChangeSubAccountAPIPermission(ctx context.Context, subAccountID, subAccountAPIKey string, canTrade, marginTrade, futuresTrade bool) (*SubAccountAPIKey, error) {
	if subAccountID == "" {
		return nil, errSubAccountIDMissing
	}
	if subAccountAPIKey == "" {
		return nil, errEmptySubAccountAPIKey
	}
	params := url.Values{}
	params.Set("subAccountId", subAccountID)
	params.Set("subAccountApiKey", subAccountAPIKey)
	if canTrade {
		params.Set("canTrade", "true")
	}
	if marginTrade {
		params.Set("marginTrade", "true")
	}
	if futuresTrade {
		params.Set("futuresTrade", "true")
	}
	var resp *SubAccountAPIKey
	return resp, b.SendAuthHTTPRequest(ctx, exchange.RestSpot, http.MethodPost, "/sapi/v1/broker/subAccountApi/permission", params, request.Auth, nil, &resp)
}

// EnableUniversalTransferPermissionForSubAccountAPIKey enables universal transfer permission for subaccount API key
func (b *Binance) EnableUniversalTransferPermissionForSubAccountAPIKey(ctx context.Context, subAccountID, subAccountAPIKey string, canUniversalTransfer bool) (*SubAccountUniversalTransferEnableResponse, error) {
	if subAccountID == "" {
		return nil, errSubAccountIDMissing
	}
	if subAccountAPIKey == "" {
		return nil, errEmptySubAccountAPIKey
	}
	params := url.Values{}
	params.Set("subAccountId", subAccountID)
	params.Set("subAccountApiKey", subAccountAPIKey)
	if canUniversalTransfer {
		params.Set("canUniversalTransfer", "true")
	} else {
		params.Set("canUniversalTransfer", "false")
	}
	var resp *SubAccountUniversalTransferEnableResponse
	return resp, b.SendAuthHTTPRequest(ctx, exchange.RestSpot, http.MethodPost, "/sapi/v1/broker/subAccountApi/permission/universalTransfer", params, request.Auth, nil, &resp)
}

// UpdateIPRestrictionForSubAccountAPIKey updates IP restriction for sub-account api key
func (b *Binance) UpdateIPRestrictionForSubAccountAPIKey(ctx context.Context, subAccountID, subAccountAPIKey, status, ipAddress string) (*SubAccountIPRestrictioin, error) {
	if subAccountID == "" {
		return nil, errSubAccountIDMissing
	}
	if subAccountAPIKey == "" {
		return nil, errEmptySubAccountAPIKey
	}
	if status == "" {
		return nil, errSubAccountStatusMissing
	}
	params := url.Values{}
	params.Set("subAccountId", subAccountID)
	params.Set("subAccountApiKey", subAccountAPIKey)
	params.Set("status", status)
	if ipAddress != "" {
		params.Set("ipAddress", ipAddress)
	}
	var resp *SubAccountIPRestrictioin
	return resp, b.SendAuthHTTPRequest(ctx, exchange.RestSpot, http.MethodGet, "/sapi/v2/broker/subAccountApi/ipRestriction", params, request.Auth, nil, &resp)
}

// DeleteIPRestrictionForSubAccountAPIKey deletes an IP restriction for sub account api key
func (b *Binance) DeleteIPRestrictionForSubAccountAPIKey(ctx context.Context, subAccountID, subAccountAPIKey, ipAddress string) (*SubAccountIPRestrictioin, error) {
	if subAccountID == "" {
		return nil, errSubAccountIDMissing
	}
	if subAccountAPIKey == "" {
		return nil, errEmptySubAccountAPIKey
	}
	params := url.Values{}
	params.Set("subAccountId", subAccountID)
	params.Set("subAccountApiKey", subAccountAPIKey)
	if ipAddress != "" {
		params.Set("ipAddress", ipAddress)
	}
	var resp *SubAccountIPRestrictioin
	return resp, b.SendAuthHTTPRequest(ctx, exchange.RestSpot, http.MethodGet, "/sapi/v1/broker/subAccountApi/ipRestriction/ipList", nil, request.Auth, nil, &resp)
}

// DeleteSubAccountAPIKey delete sub account api key
func (b *Binance) DeleteSubAccountAPIKey(ctx context.Context, subAccountID, subAccountAPIKey string) (interface{}, error) {
	if subAccountID == "" {
		return nil, errSubAccountIDMissing
	}
	if subAccountAPIKey == "" {
		return nil, errEmptySubAccountAPIKey
	}
	params := url.Values{}
	params.Set("subAccountId", subAccountID)
	params.Set("subAccountApiKey", subAccountAPIKey)
	var resp interface{}
	return resp, b.SendAuthHTTPRequest(ctx, exchange.RestSpot, http.MethodGet, "/sapi/v1/broker/subAccountApi", params, request.Auth, nil, &resp)
}

// LinkAccountInformation link account information
func (b *Binance) LinkAccountInformation(ctx context.Context) (*LinkAccountInformation, error) {
	var resp *LinkAccountInformation
	return resp, b.SendAuthHTTPRequest(ctx, exchange.RestSpot, http.MethodGet, "/sapi/v1/broker/info", nil, request.Auth, nil, &resp)
}

// EnableOrDisableBNBBurnForSubAccountSpotAndMargin enables or disables BNB burn for spot and margin subaccounts
func (b *Binance) EnableOrDisableBNBBurnForSubAccountSpotAndMargin(ctx context.Context, subAccountID string, spotBNBBurn bool) (*BNBBurnToggleSpot, error) {
	params := url.Values{}
	if subAccountID == "" {
		return nil, errSubAccountIDMissing
	}
	params.Set("subAccountId", subAccountID)
	if spotBNBBurn {
		params.Set("spotBNBBurn", "true")
	} else {
		params.Set("spotBNBBurn", "false")
	}
	var resp *BNBBurnToggleSpot
	return resp, b.SendAuthHTTPRequest(ctx, exchange.RestSpot, http.MethodGet, "/sapi/v1/broker/subAccount/bnbBurn/spot", params, request.Auth, nil, &resp)
}

// EnableOrDisableBNBBurnForSubAccountMarginInterest toggles to enable or disable BNB burn for sub-account margin interest
// subaccount must be enabled margin before using this switch
func (b *Binance) EnableOrDisableBNBBurnForSubAccountMarginInterest(ctx context.Context, subAccountID string, interestBNBburn bool) (*BNBBurnToggleResponse, error) {
	if subAccountID == "" {
		return nil, errSubAccountIDMissing
	}
	params := url.Values{}
	params.Set("subAccountId", subAccountID)
	if interestBNBburn {
		params.Set("interestBNBBurn", "true")
	} else {
		params.Set("interestBNBBurn", "false")
	}
	var resp *BNBBurnToggleResponse
	return resp, b.SendAuthHTTPRequest(ctx, exchange.RestSpot, http.MethodGet, "/sapi/v1/broker/subAccount/bnbBurn/marginInterest", params, request.Auth, nil, &resp)
}

// GetBNBBurnStatusForSubAccount retrieves BNB burn status for sub-account
func (b *Binance) GetBNBBurnStatusForSubAccount(ctx context.Context, subAccountID string) (*BNBBurnStatus, error) {
	if subAccountID == "" {
		return nil, errSubAccountIDMissing
	}
	params := url.Values{}
	params.Set("subAccountId", subAccountID)
	var resp *BNBBurnStatus
	return resp, b.SendAuthHTTPRequest(ctx, exchange.RestSpot, http.MethodGet, "/sapi/v1/broker/subAccount/bnbBurn/status", params, request.Auth, nil, &resp)
}

// SubAccountTransferWithSpotBroker applies a subaccount transfer through a broker on spot account
func (b *Binance) SubAccountTransferWithSpotBroker(ctx context.Context, asset currency.Code, fromID, toID, clientTransferID string, amount float64) (*BrokerSubAccountTransfer, error) {
	if asset.IsEmpty() {
		return nil, currency.ErrCurrencyCodeEmpty
	}
	if amount <= 0 {
		return nil, order.ErrAmountBelowMin
	}
	params := url.Values{}
	params.Set("asset", asset.String())
	params.Set("amount", strconv.FormatFloat(amount, 'f', -1, 64))
	if fromID != "" {
		params.Set("fromId", fromID)
	}
	if toID != "" {
		params.Set("toId", toID)
	}
	if clientTransferID != "" {
		params.Set("clientTranId", clientTransferID)
	}
	var resp *BrokerSubAccountTransfer
	return resp, b.SendAuthHTTPRequest(ctx, exchange.RestSpot, http.MethodPost, "/sapi/v1/broker/transfer", params, request.Auth, nil, &resp)
}

// GetSpotBrokerSubAccountTransferHistory retrieves sub-account assets transfers of spot account through a broker account
func (b *Binance) GetSpotBrokerSubAccountTransferHistory(ctx context.Context, fromID, toID, clientTransferID string, showAllStatus bool, startTime, endTime time.Time, page, limit int64) ([]SubAccountTransferRecord, error) {
	params := url.Values{}
	if fromID != "" {
		params.Set("fromId", fromID)
	}
	if toID != "" {
		params.Set("toId", toID)
	}
	if clientTransferID != "" {
		params.Set("clientTranId", clientTransferID)
	}
	if showAllStatus {
		params.Set("showAllStatus", "true")
	}
	if !startTime.IsZero() && !endTime.IsZero() {
		if err := common.StartEndTimeCheck(startTime, endTime); err != nil {
			return nil, err
		}
		params.Set("startTime", strconv.FormatInt(startTime.UnixMilli(), 10))
		params.Set("endTime", strconv.FormatInt(endTime.UnixMilli(), 10))
	}
	if limit > 0 {
		params.Set("limit", strconv.FormatInt(limit, 10))
	}
	if page > 0 {
		params.Set("page", strconv.FormatInt(page, 10))
	}
	var resp []SubAccountTransferRecord
	return resp, b.SendAuthHTTPRequest(ctx, exchange.RestSpot, http.MethodGet, "/sapi/v1/broker/transfer", params, request.Auth, nil, &resp)
}

// SubAccountTransferWithFuturesBroker applies a subaccount transfer through a broker on futures account
func (b *Binance) SubAccountTransferWithFuturesBroker(ctx context.Context, asset currency.Code, fromID, toID, clientTransferID string, futuresType int, amount float64) (*BrokerSubAccountTransfer, error) {
	if asset.IsEmpty() {
		return nil, currency.ErrCurrencyCodeEmpty
	}
	if amount <= 0 {
		return nil, order.ErrAmountBelowMin
	}
	params := url.Values{}
	params.Set("asset", asset.String())
	params.Set("amount", strconv.FormatFloat(amount, 'f', -1, 64))
	if futuresType != 0 {
		params.Set("futuresType", strconv.Itoa(futuresType))
	}
	if fromID != "" {
		params.Set("fromId", fromID)
	}
	if toID != "" {
		params.Set("toId", toID)
	}
	if clientTransferID != "" {
		params.Set("clientTranId", clientTransferID)
	}
	var resp *BrokerSubAccountTransfer
	return resp, b.SendAuthHTTPRequest(ctx, exchange.RestSpot, http.MethodPost, "/sapi/v1/broker/transfer/futures", params, request.Auth, nil, &resp)
}

// GetFuturesBrokerSubAccountTransferHistory retrieves sub-account assets transfers of futures account through a broker account
func (b *Binance) GetFuturesBrokerSubAccountTransferHistory(ctx context.Context, coinMargined bool, subAccountID, clientTransferID string, startTime, endTime time.Time, page, limit int64) (*FuturesSubAccountTransfers, error) {
	if subAccountID == "" {
		return nil, errSubAccountIDMissing
	}
	params := url.Values{}
	if coinMargined {
		params.Set("futuresType", "2")
	} else {
		params.Set("futuresType", "1")
	}
	if clientTransferID != "" {
		params.Set("clientTranId", clientTransferID)
	}
	if !startTime.IsZero() && !endTime.IsZero() {
		if err := common.StartEndTimeCheck(startTime, endTime); err != nil {
			return nil, err
		}
		params.Set("startTime", strconv.FormatInt(startTime.UnixMilli(), 10))
		params.Set("endTime", strconv.FormatInt(endTime.UnixMilli(), 10))
	}
	if limit > 0 {
		params.Set("limit", strconv.FormatInt(limit, 10))
	}
	if page > 0 {
		params.Set("page", strconv.FormatInt(page, 10))
	}
	var resp *FuturesSubAccountTransfers
	return resp, b.SendAuthHTTPRequest(ctx, exchange.RestSpot, http.MethodGet, "/sapi/v1/broker/transfer/futures", params, request.Auth, nil, &resp)
}

// GetSubAccountDepositHistoryWithBroker holds a sub-account deposit history through broker
func (b *Binance) GetSubAccountDepositHistoryWithBroker(ctx context.Context, subAccountID string, coin currency.Code, startTime, endTime time.Time, status, limit, offset int64) ([]SubAccountTransferWithBroker, error) {
	params := url.Values{}
	if subAccountID != "" {
		params.Set("subAccountId", subAccountID)
	}
	if !coin.IsEmpty() {
		params.Set("coin", coin.String())
	}
	if status >= 0 {
		params.Set("status", strconv.FormatInt(status, 10))
	}
	if !startTime.IsZero() && !endTime.IsZero() {
		if err := common.StartEndTimeCheck(startTime, endTime); err != nil {
			return nil, err
		}
		params.Set("startTime", strconv.FormatInt(startTime.UnixMilli(), 10))
		params.Set("endTime", strconv.FormatInt(endTime.UnixMilli(), 10))
	}
	if limit > 0 {
		params.Set("limit", strconv.FormatInt(limit, 10))
	}
	if offset > 0 {
		params.Set("offset", strconv.FormatInt(offset, 10))
	}
	var resp []SubAccountTransferWithBroker
	return resp, b.SendAuthHTTPRequest(ctx, exchange.RestSpot, http.MethodGet, "/sapi/v1/broker/subAccount/depositHist", params, request.Auth, nil, &resp)
}

// GetSubAccountSpotAssetInfo retrieves a spot accounts sub-account asset information
func (b *Binance) GetSubAccountSpotAssetInfo(ctx context.Context, subAccountID string, page, size int64) (*SpotSubAccountAssetInfo, error) {
	params := url.Values{}
	if subAccountID != "" {
		params.Set("subAccountId", subAccountID)
	}
	if page > 0 {
		params.Set("page", strconv.FormatInt(page, 10))
	}
	if size > 0 {
		params.Set("size", strconv.FormatInt(size, 10))
	}
	var resp *SpotSubAccountAssetInfo
	return resp, b.SendAuthHTTPRequest(ctx, exchange.RestSpot, http.MethodGet, "/sapi/v1/broker/subAccount/spotSummary", params, request.Auth, nil, &resp)
}

// GetSubAccountMarginAssetInfo retrieves a margin account sub-account asset information
func (b *Binance) GetSubAccountMarginAssetInfo(ctx context.Context, subAccountID string, page, size int64) (*MarginSubAccountAssetInfo, error) {
	params := url.Values{}
	if subAccountID != "" {
		params.Set("subAccountId", subAccountID)
	}
	if page > 0 {
		params.Set("page", strconv.FormatInt(page, 10))
	}
	if size > 0 {
		params.Set("size", strconv.FormatInt(size, 10))
	}
	var resp *MarginSubAccountAssetInfo
	return resp, b.SendAuthHTTPRequest(ctx, exchange.RestSpot, http.MethodGet, "/sapi/v1/broker/subAccount/marginSummary", params, request.Auth, nil, &resp)
}

// GetSubAccountFuturesAssetInfo holds a futures sub-account asset information
func (b *Binance) GetSubAccountFuturesAssetInfo(ctx context.Context, subAccountID string, coinMargined bool, page, size int64) (*FuturesSubAccountAssetInfo, error) {
	params := url.Values{}
	if subAccountID != "" {
		params.Set("subAccountId", subAccountID)
	}
	if coinMargined {
		params.Set("futuresType", "2")
	} else {
		params.Set("futuresType", "1")
	}
	if page > 0 {
		params.Set("page", strconv.FormatInt(page, 10))
	}
	if size > 0 {
		params.Set("size", strconv.FormatInt(size, 10))
	}
	var resp *FuturesSubAccountAssetInfo
	return resp, b.SendAuthHTTPRequest(ctx, exchange.RestSpot, http.MethodGet, "/sapi/v3/broker/subAccount/futuresSummary", params, request.Auth, nil, &resp)
}

// UniversalTransferWithBroker retrieves a universal transfer history with broker
func (b *Binance) UniversalTransferWithBroker(ctx context.Context, fromAccountType, toAccountType, fromID, toID, clientTransferID string, asset currency.Code, amount float64) (*UniversalTransferResponse, error) {
	if fromAccountType == "" {
		return nil, fmt.Errorf("%w: fromAccountType=%s", errInvalidAccountType, fromAccountType)
	}
	if toAccountType == "" {
		return nil, fmt.Errorf("%w: toAccountType=%s", errInvalidAccountType, toAccountType)
	}
	if asset.IsEmpty() {
		return nil, fmt.Errorf("%w: asset is required", currency.ErrCurrencyCodeEmpty)
	}
	if amount <= 0 {
		return nil, order.ErrAmountBelowMin
	}
	params := url.Values{}
	params.Set("fromAccountType", fromAccountType)
	params.Set("toAccountType", toAccountType)
	params.Set("asset", asset.String())
	params.Set("amount", strconv.FormatFloat(amount, 'f', -1, 64))
	if fromID != "" {
		params.Set("fromId", fromID)
	}
	if toID != "" {
		params.Set("toId", toID)
	}
	if clientTransferID != "" {
		params.Set("clientTranId", clientTransferID)
	}
	var resp *UniversalTransferResponse
	return resp, b.SendAuthHTTPRequest(ctx, exchange.RestSpot, http.MethodGet, "/sapi/v1/broker/universalTransfer", params, request.Auth, nil, &resp)
}

// GetUniversalTransferHistoryThroughBroker retrieves a universal asset transfer history thought broker
func (b *Binance) GetUniversalTransferHistoryThroughBroker(ctx context.Context, fromID, toID, clientTransferID string, startTime, endTime time.Time, page, limit int64) ([]AssetUniversalTransferDetail, error) {
	params := url.Values{}
	if fromID != "" {
		params.Set("fromId", fromID)
	}
	if toID != "" {
		params.Set("toId", toID)
	}
	if clientTransferID != "" {
		params.Set("clientTranId", clientTransferID)
	}
	if !startTime.IsZero() && !endTime.IsZero() {
		if err := common.StartEndTimeCheck(startTime, endTime); err != nil {
			return nil, err
		}
		params.Set("startTime", strconv.FormatInt(startTime.UnixMilli(), 10))
		params.Set("endTime", strconv.FormatInt(endTime.UnixMilli(), 10))
	}
	if page > 0 {
		params.Set("page", strconv.FormatInt(page, 10))
	}
	if limit > 0 {
		params.Set("limit", strconv.FormatInt(limit, 10))
	}
	var resp []AssetUniversalTransferDetail
	return resp, b.SendAuthHTTPRequest(ctx, exchange.RestSpot, http.MethodGet, "/sapi/v1/broker/universalTransfer", params, request.Auth, nil, &resp)
}

// CreateBrokerSubAccount creates a new sub-account through broker
func (b *Binance) CreateBrokerSubAccount(ctx context.Context, tag string) (*BrokerCreateSubAccount, error) {
	params := url.Values{}
	if tag != "" {
		params.Set("tag", tag)
	}
	var resp *BrokerCreateSubAccount
	return resp, b.SendAuthHTTPRequest(ctx, exchange.RestSpot, http.MethodPost, "/sapi/v1/broker/subAccount", params, request.Auth, nil, &resp)
}

// GetBrokerSubAccounts retrieves sub-accounts of a user created by broker
func (b *Binance) GetBrokerSubAccounts(ctx context.Context, subAccountID string, page, size int64) ([]BrokerCreatedSubAccountDetail, error) {
	params := url.Values{}
	if subAccountID != "" {
		params.Set("subAccountId", subAccountID)
	}
	if page > 0 {
		params.Set("page", strconv.FormatInt(page, 10))
	}
	if size > 0 {
		params.Set("size", strconv.FormatInt(size, 10))
	}
	var resp []BrokerCreatedSubAccountDetail
	return resp, b.SendAuthHTTPRequest(ctx, exchange.RestSpot, http.MethodGet, "/sapi/v1/broker/subAccount", params, request.Auth, nil, &resp)
}

// ChangeSubAccountCommission changes subaccount commission
func (b *Binance) ChangeSubAccountCommission(ctx context.Context, subAccountID string, makerCommission, takerCommission, marginMakerCommission, marginTakerCommission float64) (*SubAccountCommission, error) {
	if subAccountID == "" {
		return nil, errSubAccountIDMissing
	}
	if makerCommission <= 0 {
		return nil, fmt.Errorf("%w: makerCommission is required", errCommissionValueRequired)
	}
	if takerCommission <= 0 {
		return nil, fmt.Errorf("%w: takerCommission is required", errCommissionValueRequired)
	}
	params := url.Values{}
	params.Set("makerCommission", strconv.FormatFloat(makerCommission, 'f', -1, 64))
	params.Set("takerCommission", strconv.FormatFloat(takerCommission, 'f', -1, 64))
	if marginMakerCommission <= 0 {
		params.Set("marginMakerCommission", strconv.FormatFloat(marginMakerCommission, 'f', -1, 64))
	}
	if marginTakerCommission <= 0 {
		params.Set("marginTakerCommission", strconv.FormatFloat(marginTakerCommission, 'f', -1, 64))
	}
	var resp *SubAccountCommission
	return resp, b.SendAuthHTTPRequest(ctx, exchange.RestSpot, http.MethodPost, "/sapi/v1/broker/subAccountApi/commission", params, request.Auth, nil, &resp)
}

// ChangeSubAccountUSDTMarginedFuturesCommissionAdjustment changes subaccount USDT margined futures commission adjustment
func (b *Binance) ChangeSubAccountUSDTMarginedFuturesCommissionAdjustment(ctx context.Context, subAccountID, symbol string, makerAdjustment, takerAdjustment int64) (*SubAccountFuturesUSDMarginedCommissionAdjustment, error) {
	if subAccountID == "" {
		return nil, errSubAccountIDMissing
	}
	if symbol == "" {
		return nil, currency.ErrSymbolStringEmpty
	}
	if makerAdjustment <= 0 {
		return nil, fmt.Errorf("%w: makerAdjustment", order.ErrAmountBelowMin)
	}
	if takerAdjustment <= 0 {
		return nil, fmt.Errorf("%w: takerAdjustment", order.ErrAmountBelowMin)
	}
	params := url.Values{}
	params.Set("subAccountId", subAccountID)
	params.Set("symbol", symbol)
	params.Set("makerAdjustment", strconv.FormatInt(makerAdjustment, 10))
	params.Set("takerAdjustment", strconv.FormatInt(takerAdjustment, 10))
	var resp *SubAccountFuturesUSDMarginedCommissionAdjustment
	return resp, b.SendAuthHTTPRequest(ctx, exchange.RestSpot, http.MethodPost, "/sapi/v1/broker/subAccountApi/commission/futures", params, request.Auth, nil, &resp)
}

// GetSubAccountUSDMarginedFuturesCommissionAdjustment retrieves subaccount USDT margined futures commission adjustment
func (b *Binance) GetSubAccountUSDMarginedFuturesCommissionAdjustment(ctx context.Context, subAccountID, symbol string) ([]FuturesSubAccountCommissionAdjustments, error) {
	if subAccountID == "" {
		return nil, errSubAccountIDMissing
	}
	params := url.Values{}
	params.Set("subAccountId", subAccountID)
	if symbol != "" {
		params.Set("symbol", symbol)
	}
	var resp []FuturesSubAccountCommissionAdjustments
	return resp, b.SendAuthHTTPRequest(ctx, exchange.RestSpot, http.MethodGet, "/sapi/v1/broker/subAccountApi/commission/futures", params, request.Auth, nil, &resp)
}

// ChangeSubAccountCoinMarginedFuturesCommissionAdjustment changes subaccount coind margined futures commission adjustments
func (b *Binance) ChangeSubAccountCoinMarginedFuturesCommissionAdjustment(ctx context.Context, subAccountID, symbol string, makerAdjustment, takerAdjustment int64) ([]FSubAccountCommissionAdjustment, error) {
	if subAccountID == "" {
		return nil, errSubAccountIDMissing
	}
	if symbol == "" {
		return nil, currency.ErrSymbolStringEmpty
	}
	if makerAdjustment <= 0 {
		return nil, fmt.Errorf("%w: makerAdjustment is required", order.ErrAmountBelowMin)
	}
	if takerAdjustment <= 0 {
		return nil, fmt.Errorf("%w: takerAdjustment is required", order.ErrAmountBelowMin)
	}
	params := url.Values{}
	params.Set("subAccountId", subAccountID)
	params.Set("pair", symbol)
	params.Set("makerAdjustment", strconv.FormatInt(makerAdjustment, 10))
	params.Set("takerAdjustment", strconv.FormatInt(takerAdjustment, 10))
	var resp []FSubAccountCommissionAdjustment
	return resp, b.SendAuthHTTPRequest(ctx, exchange.RestSpot, http.MethodPost, "/sapi/v1/broker/subAccountApi/commission/coinFutures", params, request.Auth, nil, &resp)
}

// GetSubAccountCoinMarginedFuturesCommissionAdjustment sub-account's COIN-Ⓜ futures commission of a symbol equals to the base commission of the symbol on the sub-account's fee tier plus the commission adjustment.
func (b *Binance) GetSubAccountCoinMarginedFuturesCommissionAdjustment(ctx context.Context, subAccountID, symbol string) ([]FSubAccountCommissionAdjustment, error) {
	if subAccountID == "" {
		return nil, errSubAccountIDMissing
	}
	params := url.Values{}
	params.Set("subAccountId", subAccountID)
	if symbol != "" {
		params.Set("pair", symbol)
	}
	var resp []FSubAccountCommissionAdjustment
	return resp, b.SendAuthHTTPRequest(ctx, exchange.RestSpot, http.MethodGet, "/sapi/v1/broker/subAccountApi/commission/coinFutures", params, request.Auth, nil, &resp)
}

// GetSpotBrokerCommissionRebateRecentRecord retrieves broker commission rebate recent records spot
func (b *Binance) GetSpotBrokerCommissionRebateRecentRecord(ctx context.Context, subAccountID string, startTime, endTime time.Time, page, limit int64) ([]CommissionRebateRecord, error) {
	params := url.Values{}
	if subAccountID != "" {
		params.Set("subAccountId", subAccountID)
	}
	if !startTime.IsZero() && !endTime.IsZero() {
		if err := common.StartEndTimeCheck(startTime, endTime); err != nil {
			return nil, err
		}
		params.Set("startTime", strconv.FormatInt(startTime.UnixMilli(), 10))
		params.Set("endTime", strconv.FormatInt(endTime.UnixMilli(), 10))
	}
	if page > 0 {
		params.Set("page", strconv.FormatInt(page, 10))
	}
	if limit > 0 {
		params.Set("limit", strconv.FormatInt(limit, 10))
	}
	var resp []CommissionRebateRecord
	return resp, b.SendAuthHTTPRequest(ctx, exchange.RestSpot, http.MethodGet, "/sapi/v1/broker/rebate/recentRecord", params, request.Auth, nil, &resp)
}

// GetFuturesBrokerCommissionRebateRecentRecord retrieves a broker futures commission rebate record
func (b *Binance) GetFuturesBrokerCommissionRebateRecentRecord(ctx context.Context, coinMargined, filterResult bool, startTime, endTime time.Time, page, size int64) ([]CommissionRebateRecord, error) {
	params := url.Values{}
	if coinMargined {
		params.Set("futuresType", "2")
	} else {
		params.Set("futuresType", "1")
	}
	if !startTime.IsZero() && !endTime.IsZero() {
		if err := common.StartEndTimeCheck(startTime, endTime); err != nil {
			return nil, err
		}
		params.Set("startTime", strconv.FormatInt(startTime.UnixMilli(), 10))
		params.Set("endTime", strconv.FormatInt(endTime.UnixMilli(), 10))
	}
	if page > 0 {
		params.Set("page", strconv.FormatInt(page, 10))
	}
	if size > 0 {
		params.Set("size", strconv.FormatInt(size, 10))
	}
	if page > 0 {
		params.Set("page", strconv.FormatInt(page, 10))
	}
	if filterResult {
		params.Set("filterResult", "true")
	}
	var resp []CommissionRebateRecord
	return resp, b.SendAuthHTTPRequest(ctx, exchange.RestSpot, http.MethodGet, "/sapi/v1/broker/rebate/futures/recentRecord", params, request.Auth, nil, &resp)
}

// ---------------------------------------------------------------- Binance Link endpoints ----------------------------------------------------------------

// GetSpotInfoAboutIfUserIsNew retrieves client details including information about whether the client is new or not
func (b *Binance) GetSpotInfoAboutIfUserIsNew(ctx context.Context, apiAgentCode string) (*UserIsNewUserDetail, error) {
	if apiAgentCode != "" {
		return nil, fmt.Errorf("%w: apiAgentCode is required", errCodeRequired)
	}
	params := url.Values{}
	params.Set("apiAgentCode", apiAgentCode)
	var resp *UserIsNewUserDetail
	return resp, b.SendAuthHTTPRequest(ctx, exchange.RestSpot, http.MethodGet, "/sapi/v1/apiReferral/ifNewUser", params, request.Auth, nil, &resp)
}

// CustomizeSpotPartnerClientID customizes partner's customer ID by user email
func (b *Binance) CustomizeSpotPartnerClientID(ctx context.Context, customerID, email string) (*CustomerIDResult, error) {
	return b.customizePartnerClientID(ctx, customerID, email, "/sapi/v1/apiReferral/customization")
}

func (b *Binance) customizePartnerClientID(ctx context.Context, customerID, email, path string) (*CustomerIDResult, error) {
	if customerID == "" {
		return nil, fmt.Errorf("%w: customerID required", order.ErrOrderIDNotSet)
	}
	if !common.MatchesEmailPattern(email) {
		return nil, errValidEmailRequired
	}
	params := url.Values{}
	params.Set("email", email)
	params.Set("customerId", customerID)
	var resp *CustomerIDResult
	return resp, b.SendAuthHTTPRequest(ctx, exchange.RestSpot, http.MethodPost, path, params, request.Auth, nil, &resp)
}

// GetSpotClientEmailCustomizedID retrieves client email customized ID details
func (b *Binance) GetSpotClientEmailCustomizedID(ctx context.Context, customerID, email string) ([]CustomerIDResult, error) {
	return b.getClientEmailCustomizedID(ctx, customerID, email, "/sapi/v1/apiReferral/customization")
}

func (b *Binance) getClientEmailCustomizedID(ctx context.Context, customerID, email, path string) ([]CustomerIDResult, error) {
	params := url.Values{}
	if customerID != "" {
		params.Set("customerId", customerID)
	}
	if common.MatchesEmailPattern(email) {
		params.Set("email", email)
	}
	var resp []CustomerIDResult
	return resp, b.SendAuthHTTPRequest(ctx, exchange.RestSpot, http.MethodGet, path, params, request.Auth, nil, &resp)
}

// CustomizeSpotOwnClientID customize your own customer ID by broker ID
func (b *Binance) CustomizeSpotOwnClientID(ctx context.Context, customerID, apiAgentCode string) (*CustomerIDResult, error) {
	return b.customizeOwnClientID(ctx, customerID, apiAgentCode, "/sapi/v1/apiReferral/userCustomization")
}

func (b *Binance) customizeOwnClientID(ctx context.Context, customerID, apiAgentCode, path string) (*CustomerIDResult, error) {
	if customerID == "" {
		return nil, fmt.Errorf("%w: customerID required", order.ErrOrderIDNotSet)
	}
	if apiAgentCode == "" {
		return nil, fmt.Errorf("%w: apiAgentCode is required", errCodeRequired)
	}
	params := url.Values{}
	params.Set("customerId", customerID)
	params.Set("apiAgentCode", apiAgentCode)
	var resp *CustomerIDResult
	return resp, b.SendAuthHTTPRequest(ctx, exchange.RestSpot, http.MethodPost, path, params, request.Auth, nil, &resp)
}

// GetSpotUsersCustomizedID retrieves user's customized ID
func (b *Binance) GetSpotUsersCustomizedID(ctx context.Context, apiAgentCode string) (*CustomerIDResult, error) {
	if apiAgentCode == "" {
		return nil, fmt.Errorf("%w: apiAgentCode is required", errCodeRequired)
	}
	params := url.Values{}
	params.Set("apiAgentCode", apiAgentCode)
	var resp *CustomerIDResult
	return resp, b.SendAuthHTTPRequest(ctx, exchange.RestSpot, http.MethodGet, "/sapi/v1/apiReferral/userCustomization", params, request.Auth, nil, &resp)
}

// GetSpotOthersRebateRecentRecord retrieves a list of recent rabate records by customer ID
func (b *Binance) GetSpotOthersRebateRecentRecord(ctx context.Context, customerID string, startTime, endTime time.Time, limit int64) ([]CustomerRabateRecord, error) {
	if customerID == "" {
		return nil, fmt.Errorf("%w: customerID required", order.ErrOrderIDNotSet)
	}
	params := url.Values{}
	params.Set("customerId", customerID)
	if !startTime.IsZero() && !endTime.IsZero() {
		if err := common.StartEndTimeCheck(startTime, endTime); err != nil {
			return nil, err
		}
		params.Set("startTime", strconv.FormatInt(startTime.UnixMilli(), 10))
		params.Set("endTime", strconv.FormatInt(endTime.UnixMilli(), 10))
	}
	if limit > 0 {
		params.Set("limit", strconv.FormatInt(limit, 10))
	}
	var resp []CustomerRabateRecord
	return resp, b.SendAuthHTTPRequest(ctx, exchange.RestSpot, http.MethodGet, "/sapi/v1/apiReferral/rebate/recentRecord", params, request.Auth, nil, &resp)
}

// GetSpotOwnRebateRecentRecords retrieves own recent rebate records
func (b *Binance) GetSpotOwnRebateRecentRecords(ctx context.Context, startTime, endTime time.Time, limit int64) ([]CustomerRabateRecord, error) {
	params := url.Values{}
	if !startTime.IsZero() && !endTime.IsZero() {
		if err := common.StartEndTimeCheck(startTime, endTime); err != nil {
			return nil, err
		}
		params.Set("startTime", strconv.FormatInt(startTime.UnixMilli(), 10))
		params.Set("endTime", strconv.FormatInt(endTime.UnixMilli(), 10))
	}
	if limit > 0 {
		params.Set("limit", strconv.FormatInt(limit, 10))
	}
	var resp []CustomerRabateRecord
	return resp, b.SendAuthHTTPRequest(ctx, exchange.RestSpot, http.MethodGet, "/sapi/v1/apiReferral/kickback/recentRecord", params, request.Auth, nil, &resp)
}

// GetFuturesClientIfNewUser retrieves client if the new user is margin type(mType) value of 1:USDT-margined Futures，2: Coin-margined Futures
func (b *Binance) GetFuturesClientIfNewUser(ctx context.Context, brokerID string, mType int) (*FuturesNewUserDetail, error) {
	if brokerID == "" {
		return nil, fmt.Errorf("%w: brokerID is required", order.ErrOrderIDNotSet)
	}
	params := url.Values{}
	params.Set("brokerId", brokerID)
	if mType != 0 {
		params.Set("type", strconv.Itoa(mType))
	}
	var resp *FuturesNewUserDetail
	return resp, b.SendAuthHTTPRequest(ctx, exchange.RestSpot, http.MethodGet, "/fapi/v1/apiReferral/ifNewUser", params, request.Auth, nil, &resp)
}

// CustomizeFuturesPartnerClientID customizes partner's customer ID by user email
func (b *Binance) CustomizeFuturesPartnerClientID(ctx context.Context, customerID, email string) (*CustomerIDResult, error) {
	return b.customizePartnerClientID(ctx, customerID, email, "/fapi/v1/apiReferral/customization")
}

// GetFuturesClientEmailCustomizedID retrieves client email customized ID details for futures account
func (b *Binance) GetFuturesClientEmailCustomizedID(ctx context.Context, customerID, email string) ([]CustomerIDResult, error) {
	return b.getClientEmailCustomizedID(ctx, customerID, email, "/fapi/v1/apiReferral/customization")
}

// CustomizeFuturesOwnClientID customize your own customer ID by broker ID for futures account
func (b *Binance) CustomizeFuturesOwnClientID(ctx context.Context, customerID, apiAgentCode string) (*CustomerIDResult, error) {
	return b.customizeOwnClientID(ctx, customerID, apiAgentCode, "/fapi/v1/apiReferral/userCustomization")
}

// GetFuturesUsersCustomizedID retrieves user's customized ID for futures account
func (b *Binance) GetFuturesUsersCustomizedID(ctx context.Context, brokerID string) (*FuturesCustomerID, error) {
	if brokerID == "" {
		return nil, fmt.Errorf("%w: brokerId is required", order.ErrOrderIDNotSet)
	}
	params := url.Values{}
	params.Set("brokerId", brokerID)
	var resp *FuturesCustomerID
	return resp, b.SendAuthHTTPRequest(ctx, exchange.RestSpot, http.MethodGet, "/fapi/v1/apiReferral/userCustomization", params, request.Auth, nil, &resp)
}

// GetFuturesUserIncomeHistory retrieves a futures user's income history
func (b *Binance) GetFuturesUserIncomeHistory(ctx context.Context, symbol, incomeType string, startTime, endTime time.Time, limit int64) (interface{}, error) {
	params := url.Values{}
	if symbol != "" {
		params.Set("symbol", symbol)
	}
	if incomeType != "" {
		params.Set("incomeType", incomeType)
	}
	if !startTime.IsZero() && !endTime.IsZero() {
		if err := common.StartEndTimeCheck(startTime, endTime); err != nil {
			return nil, err
		}
		params.Set("startTime", strconv.FormatInt(startTime.UnixMilli(), 10))
		params.Set("endTime", strconv.FormatInt(endTime.UnixMilli(), 10))
	}
	if limit > 0 {
		params.Set("limit", strconv.FormatInt(limit, 10))
	}
	var resp []FuturesUserIncomeDetail
	return resp, b.SendAuthHTTPRequest(ctx, exchange.RestSpot, http.MethodGet, "/fapi/v1/income", params, request.Auth, nil, &resp)
}

// GetFuturesReferredTradersNumber retrieve the number of new and existing traders associated with their referral program over specific time periods.
// coinMargined is true if the type coin margined futures and false if it is usdt margined futures
func (b *Binance) GetFuturesReferredTradersNumber(ctx context.Context, coinMargined bool, startTime, endTime time.Time, limit int64) ([]BrokerTradersNumber, error) {
	params := url.Values{}
	if coinMargined {
		params.Set("type", "2")
	}
	if !startTime.IsZero() && !endTime.IsZero() {
		if err := common.StartEndTimeCheck(startTime, endTime); err != nil {
			return nil, err
		}
		params.Set("startTime", strconv.FormatInt(startTime.UnixMilli(), 10))
		params.Set("endTime", strconv.FormatInt(endTime.UnixMilli(), 10))
	}
	if limit > 0 {
		params.Set("limit", strconv.FormatInt(limit, 10))
	}
	var resp []BrokerTradersNumber
	return resp, b.SendAuthHTTPRequest(ctx, exchange.RestSpot, http.MethodGet, "/fapi/v1/apiReferral/traderNum", params, request.Auth, nil, &resp)
}

// GetFuturesRebateDataOverview retrieves an overview of rebate data for brokers, including details like the number of new and existing traders referred, total trading volume, and total rebates earned.
func (b *Binance) GetFuturesRebateDataOverview(ctx context.Context, coinMargined bool) (*RebateOverview, error) {
	params := url.Values{}
	if coinMargined {
		params.Set("type", "2")
	}
	var resp *RebateOverview
	return resp, b.SendAuthHTTPRequest(ctx, exchange.RestSpot, http.MethodGet, "/fapi/v1/apiReferral/overview", params, request.Auth, nil, &resp)
}

// GetUserTradeVolume retrieves user's trade volume at different timestamps
func (b *Binance) GetUserTradeVolume(ctx context.Context, coinMargined bool, startTime, endTime time.Time, limit int64) ([]UserTradeVolume, error) {
	params := url.Values{}
	if coinMargined {
		params.Set("type", "2")
	}
	if !startTime.IsZero() && !endTime.IsZero() {
		if err := common.StartEndTimeCheck(startTime, endTime); err != nil {
			return nil, err
		}
		params.Set("startTime", strconv.FormatInt(startTime.UnixMilli(), 10))
		params.Set("endTime", strconv.FormatInt(endTime.UnixMilli(), 10))
	}
	if limit > 0 {
		params.Set("limit", strconv.FormatInt(limit, 10))
	}
	var resp []UserTradeVolume
	return resp, b.SendAuthHTTPRequest(ctx, exchange.RestSpot, http.MethodGet, "/fapi/v1/apiReferral/tradeVol", params, request.Auth, nil, &resp)
}

// GetRebateVolume retrieve rebate volume data for a user's futures trading account
func (b *Binance) GetRebateVolume(ctx context.Context, coinMargined bool, startTime, endTime time.Time, limit int64) (interface{}, error) {
	params := url.Values{}
	if coinMargined {
		params.Set("type", "2")
	}
	if !startTime.IsZero() && !endTime.IsZero() {
		if err := common.StartEndTimeCheck(startTime, endTime); err != nil {
			return nil, err
		}
		params.Set("startTime", strconv.FormatInt(startTime.UnixMilli(), 10))
		params.Set("endTime", strconv.FormatInt(endTime.UnixMilli(), 10))
	}
	if limit > 0 {
		params.Set("limit", strconv.FormatInt(limit, 10))
	}
	var resp []UserRebateVolume
	return resp, b.SendAuthHTTPRequest(ctx, exchange.RestSpot, http.MethodGet, "/fapi/v1/apiReferral/rebateVol", params, request.Auth, nil, &resp)
}

// GetTraderDetail retrieves detailed trading and rebate volume data for referred traders under the Binance Futures Referral Program
func (b *Binance) GetTraderDetail(ctx context.Context, customerID string, coinMargined bool, startTime, endTime time.Time, limit int64) ([]TradingAndRebateVolumeData, error) {
	params := url.Values{}
	if customerID != "" {
		params.Set("customerId", customerID)
	}
	if coinMargined {
		params.Set("type", "2")
	}
	if !startTime.IsZero() && !endTime.IsZero() {
		if err := common.StartEndTimeCheck(startTime, endTime); err != nil {
			return nil, err
		}
		params.Set("startTime", strconv.FormatInt(startTime.UnixMilli(), 10))
		params.Set("endTime", strconv.FormatInt(endTime.UnixMilli(), 10))
	}
	if limit > 0 {
		params.Set("limit", strconv.FormatInt(limit, 10))
	}
	var resp []TradingAndRebateVolumeData
	return resp, b.SendAuthHTTPRequest(ctx, exchange.RestSpot, http.MethodGet, "/fapi/v1/apiReferral/traderSummary", params, request.Auth, nil, &resp)
}

// GetFuturesClientifNewUser retrieves futures client detail if new user
func (b *Binance) GetFuturesClientifNewUser(ctx context.Context, brokerID string, coinMargined bool) (*FuturesClientIfNewUser, error) {
	if brokerID == "" {
		return nil, fmt.Errorf("%w: brokerId is required", order.ErrOrderIDNotSet)
	}
	params := url.Values{}
	params.Set("brokerId", brokerID)
	if coinMargined {
		params.Set("type", "2")
	}
	var resp *FuturesClientIfNewUser
	return resp, b.SendAuthHTTPRequest(ctx, exchange.RestSpot, http.MethodGet, "/papi/v1/apiReferral/ifNewUser", params, request.Auth, nil, &resp)
}

// CustomizeIDForClientToReferredUser allows a broker (referrer) to assign a custom unique identifier (customerId) to a referred user.
func (b *Binance) CustomizeIDForClientToReferredUser(ctx context.Context, customerID, brokerID string) (*BrokerAndCustomerID, error) {
	if customerID == "" {
		return nil, fmt.Errorf("%w: customerID is required", order.ErrOrderIDNotSet)
	}
	if brokerID == "" {
		return nil, fmt.Errorf("%w: brokerID is required", order.ErrOrderIDNotSet)
	}
	params := url.Values{}
	params.Set("customerId", customerID)
	params.Set("brokerId", brokerID)
	var resp *BrokerAndCustomerID
	return resp, b.SendAuthHTTPRequest(ctx, exchange.RestSpot, http.MethodPost, "/papi/v1/apiReferral/userCustomization", params, request.Auth, nil, &resp)
}

// GetUsersCustomizeIDs retrieves user's customize ID
func (b *Binance) GetUsersCustomizeIDs(ctx context.Context, brokerID string) (*BrokerAndCustomerID, error) {
	if brokerID == "" {
		return nil, fmt.Errorf("%w: brokerID is required", order.ErrOrderIDNotSet)
	}
	params := url.Values{}
	params.Set("brokerId", brokerID)
	var resp *BrokerAndCustomerID
	return resp, b.SendAuthHTTPRequest(ctx, exchange.RestSpot, http.MethodGet, "/papi/v1/apiReferral/userCustomization", params, request.Auth, nil, &resp)
}

// GetFastAPIUserStatus retrieves whether user's futures account is new or existing
func (b *Binance) GetFastAPIUserStatus(ctx context.Context) (*FuturesUserStatus, error) {
	var resp *FuturesUserStatus
	return resp, b.SendAuthHTTPRequest(ctx, exchange.RestSpot, http.MethodGet, "/v1/api-key/user-status", nil, request.Auth, nil, &resp)
}

// CreateAPIKey creates a new API key
func (b *Binance) CreateAPIKey(ctx context.Context, apiName, publicKey, status, ipAddress, thirdPartyName string, enableTrade, enableFutureTrade, enableMargin, enableEuropeanOptions bool) (*UserAPIKeyCreationResponse, error) {
	if apiName == "" {
		return nil, errAPIKeyNameRequired
	}
	if publicKey == "" {
		return nil, fmt.Errorf("%w: publicKey is required", errEmptySubAccountAPIKey)
	}
	params := url.Values{}
	params.Set("apiName", apiName)
	params.Set("publicKey", publicKey)
	if enableTrade {
		params.Set("enableTrade", "true")
	} else {
		params.Set("enableTrade", "false")
	}
	if enableFutureTrade {
		params.Set("enableFutureTrade", "true")
	} else {
		params.Set("enableFutureTrade", "false")
	}
	if enableMargin {
		params.Set("enableMargin", "true")
	} else {
		params.Set("enableMargin", "false")
	}
	if enableEuropeanOptions {
		params.Set("enableEuropeanOptions", "true")
	} else {
		params.Set("enableEuropeanOptions", "false")
	}
	if status != "" {
		params.Set("status", status)
	}
	if ipAddress != "" {
		params.Set("ipAddress", ipAddress)
	}
	if thirdPartyName != "" {
		params.Set("thirdPartyName", thirdPartyName)
	}
	var resp *UserAPIKeyCreationResponse
	return resp, b.SendAuthHTTPRequest(ctx, exchange.RestSpot, http.MethodPost, "/v1/api-key/create", params, request.Auth, nil, &resp)
}

// ---------------------- Auto Invest endpoints --------------------------------------------------------------------------------------

// func (b *Binance) GetAllSourceAssetAndTargetAsset(ctx context.Context)<|MERGE_RESOLUTION|>--- conflicted
+++ resolved
@@ -147,19 +147,12 @@
 	if arg.FromID != 0 {
 		params.Set("fromId", strconv.FormatInt(arg.FromID, 10))
 	}
-<<<<<<< HEAD
 	if !arg.StartTime.IsZero() && !arg.EndTime.IsZero() {
 		err := common.StartEndTimeCheck(arg.StartTime, arg.EndTime)
 		if err != nil {
 			return nil, err
 		}
 		params.Set("startTime", strconv.FormatInt(arg.StartTime.UnixMilli(), 10))
-=======
-	if !arg.StartTime.IsZero() {
-		params.Set("startTime", strconv.FormatInt(arg.StartTime.UnixMilli(), 10))
-	}
-	if !arg.EndTime.IsZero() {
->>>>>>> e544e99c
 		params.Set("endTime", strconv.FormatInt(arg.EndTime.UnixMilli(), 10))
 	}
 
@@ -205,14 +198,8 @@
 				// All requests returned empty
 				return nil, nil
 			}
-<<<<<<< HEAD
 			params.Set("startTime", timeString(start))
 			params.Set("endTime", timeString(start.Add(increment)))
-=======
-			params.Set("startTime", strconv.FormatInt(start.UnixMilli(), 10))
-			params.Set("endTime", strconv.FormatInt(start.Add(increment).UnixMilli(), 10))
-			path := aggregatedTrades + "?" + params.Encode()
->>>>>>> e544e99c
 			err := b.SendHTTPRequest(ctx,
 				exchange.RestSpot,
 				common.EncodeURLValues("/api/v3/aggTrades", params),
@@ -924,22 +911,11 @@
 	if symbol == "" {
 		return nil, currency.ErrSymbolStringEmpty
 	}
-<<<<<<< HEAD
 	params := url.Values{}
 	params.Set("symbol", symbol)
 	var resp *AccountCommissionRate
 	return resp, b.SendAuthHTTPRequest(ctx, exchange.RestSpot, http.MethodGet, "/api/v3/account/commission", params, getCommissionRate, nil, &resp)
 }
-=======
-	item := &request.Item{
-		Method:        http.MethodGet,
-		Path:          endpointPath + path,
-		Result:        result,
-		Verbose:       b.Verbose,
-		HTTPDebugging: b.HTTPDebugging,
-		HTTPRecording: b.HTTPRecording,
-	}
->>>>>>> e544e99c
 
 // MarginAccountBorrowRepay represents a margin account borrow/repay
 // lending type: possible values BORROW or REPAY
@@ -1015,7 +991,6 @@
 	return resp, b.SendAPIKeyHTTPRequest(ctx, exchange.RestSpot, http.MethodGet, common.EncodeURLValues("/sapi/v1/margin/allAssets", params), sapiDefaultRate, &resp)
 }
 
-<<<<<<< HEAD
 // GetAllCrossMarginPairs retrieves all cross-margin pairs
 func (b *Binance) GetAllCrossMarginPairs(ctx context.Context, symbol string) ([]CrossMarginPairInfo, error) {
 	params := url.Values{}
@@ -1025,19 +1000,6 @@
 	var resp []CrossMarginPairInfo
 	return resp, b.SendAPIKeyHTTPRequest(ctx, exchange.RestSpot, http.MethodGet, common.EncodeURLValues("/sapi/v1/margin/allPairs", params), sapiDefaultRate, &resp)
 }
-=======
-	headers := make(map[string]string)
-	headers["X-MBX-APIKEY"] = creds.Key
-	item := &request.Item{
-		Method:        http.MethodGet,
-		Path:          endpointPath + path,
-		Headers:       headers,
-		Result:        result,
-		Verbose:       b.Verbose,
-		HTTPDebugging: b.HTTPDebugging,
-		HTTPRecording: b.HTTPRecording,
-	}
->>>>>>> e544e99c
 
 // GetMarginPriceIndex retrieves margin price index
 func (b *Binance) GetMarginPriceIndex(ctx context.Context, symbol string) (*MarginPriceIndex, error) {
@@ -1267,28 +1229,8 @@
 		if err != nil {
 			return nil, err
 		}
-<<<<<<< HEAD
 		params.Set("startTime", strconv.FormatInt(startTime.UnixMilli(), 10))
 		params.Set("endTime", strconv.FormatInt(endTime.UnixMilli(), 10))
-=======
-		hmacSignedStr := crypto.HexEncodeToString(hmacSigned)
-		headers := make(map[string]string)
-		headers["X-MBX-APIKEY"] = creds.Key
-		fullPath = common.EncodeURLValues(fullPath, params)
-		fullPath += "&signature=" + hmacSignedStr
-		return &request.Item{
-			Method:        method,
-			Path:          fullPath,
-			Headers:       headers,
-			Result:        &interim,
-			Verbose:       b.Verbose,
-			HTTPDebugging: b.HTTPDebugging,
-			HTTPRecording: b.HTTPRecording,
-		}, nil
-	}, request.AuthenticatedRequest)
-	if err != nil {
-		return err
->>>>>>> e544e99c
 	}
 	if orderID > 0 {
 		params.Set("orderId", strconv.FormatInt(orderID, 10))
@@ -1841,7 +1783,8 @@
 		Result:        result,
 		Verbose:       b.Verbose,
 		HTTPDebugging: b.HTTPDebugging,
-		HTTPRecording: b.HTTPRecording}
+		HTTPRecording: b.HTTPRecording,
+	}
 
 	return b.SendPayload(ctx, f, func() (*request.Item, error) {
 		return item, nil
@@ -1920,7 +1863,8 @@
 			Result:        &interim,
 			Verbose:       b.Verbose,
 			HTTPDebugging: b.HTTPDebugging,
-			HTTPRecording: b.HTTPRecording}, nil
+			HTTPRecording: b.HTTPRecording,
+		}, nil
 	}, request.AuthenticatedRequest)
 	if err != nil {
 		return err
