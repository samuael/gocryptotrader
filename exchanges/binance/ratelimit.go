package binance

import (
	"time"

	"github.com/thrasher-corp/gocryptotrader/exchanges/request"
)

const (
	// Binance limit rates
	// Global dictates the max rate limit for general request items which is
	// 1200 requests per minute
	spotInterval    = time.Minute
	spotRequestRate = 6000
	// Order related limits which are segregated from the global rate limits
	// 100 requests per 10 seconds and max 100000 requests per day.
	spotOrderInterval        = 10 * time.Second
	spotOrderRequestRate     = 100
	cFuturesInterval         = time.Minute
	cFuturesRequestRate      = 2400
	cFuturesOrderInterval    = time.Minute
	cFuturesOrderRequestRate = 1200
	uFuturesInterval         = time.Minute
	uFuturesRequestRate      = 2400
<<<<<<< HEAD
	uFuturesOrderInterval    = time.Minute
	uFuturesOrderRequestRate = 1200
	portfolioMarginRate      = 1200
	portfolioMarginInterval  = time.Minute
=======
	uFuturesOrderInterval    = time.Second * 10
	uFuturesOrderRequestRate = 300
>>>>>>> 105591b2
)

// Binance Spot rate limits
const (
	spotDefaultRate request.EndpointLimit = iota
	aggTradesRate
	listenKeyRate
	sapiDefaultRate
	allCoinInfoRate
	dailyAccountSnapshotRate
	fundWithdrawalRate
	withdrawalHistoryRate
	spotExchangeInfo
	spotHistoricalTradesRate
	spotOrderbookDepth100Rate
	spotOrderbookDepth500Rate
	spotOrderbookDepth100Rate
	spotOrderbookDepth1000Rate
	spotOrderbookDepth5000Rate
	getRecentTradesListRate
	getOldTradeLookupRate
	spotOrderbookTickerAllRate
<<<<<<< HEAD
	spotBookTickerRate
	spotSymbolPriceAllRate
	spotSymbolPriceRate
	getAggregateTradeListRate
	getKlineRate
	getCurrentAveragePriceRate
	get24HrTickerPriceChangeStatisticsRate
	getTickers20Rate
	getTickers100Rate
	getTickersMoreThan100Rate
	spotPriceChangeAllRate
=======
	spotTicker1Rate
	spotTicker20Rate
	spotTicker100Rate
	spotTickerAllRate
>>>>>>> 105591b2
	spotOpenOrdersAllRate
	allCrossMarginFeeDataRate
	allIsolatedMarginFeeDataRate
	marginCurrentOrderCountUsageRate
	depositAddressesRate
	dustTransferRate
	assetDividendRecordRate
	userUniversalTransferRate
	userAssetsRate
	busdConvertHistoryRate
	busdConvertRate
	cloudMiningPaymentAndRefundHistoryRate
	autoConvertingStableCoinsRate
	getMinersListRate
	getEarningsListRate
	extraBonusListRate
	getHashrateRescaleRate
	getHashrateRescaleDetailRate
	getHasrateRescaleRequestRate
	cancelHashrateResaleConfigurationRate
	statisticsListRate
	miningAccountListRate
	miningAccountEarningRate
	getDepositAddressListInNetworkRate
	getUserWalletBalanceRate
	getUserDelegationHistoryRate
	symbolDelistScheduleForSpotRate
	withdrawAddressListRate
	crossMarginCollateralRatioRate
	smallLiabilityExchangeCoinListRate
	getSmallLiabilityExchangeCoinListRate
	getSmallLiabilityExchangeRate
	marginHourlyInterestRate
	marginCapitalFlowRate
	marginTokensAndSymbolsDelistScheduleRate
	marginAvailableInventoryRate
	marginManualLiquidiationRate
	getSubAccountAssetRate
	getSubAccountStatusOnMarginOrFuturesRate
	marginAccountInformationRate
	subAccountMarginAccountDetailRate
	getSubAccountSummaryOfMarginAccountRate
	getDetailSubAccountFuturesAccountRate
	getFuturesPositionRiskOfSubAccountV1Rate
	getFuturesSubAccountSummaryV2Rate
	ipRestrictionForSubAccountAPIKeyRate
	deleteIPListForSubAccountAPIKeyRate
	addIPRestrictionSubAccountAPIKey
	getManagedSubAccountSnapshotRate
	managedSubAccountTransferLogRate
	managedSubAccountFuturesAssetDetailRate
	getManagedSubAccountListRate
	getSubAccountTransactionStatisticsRate
	marginAccountBorrowRepayRate
	getCrossMarginAccountDetailRate
	getCrossMarginAccountOrderRate
	getMarginAccountsOpenOrdersRate
	marginAccountsAllOrdersRate
	marginAccountOpenOCOOrdersRate
	marginAccountTradeListRate
	marginMaxBorrowRate
	maxTransferOutRate
	marginAccountSummaryRate
	getIsolatedMarginAccountInfoRate
	deleteIsolatedMarginAccountRate
	enableIsolatedMarginAccountRate
	allIsolatedMarginSymbol
	marginOCOOrderRate
	getMarginAccountOCOOrderRate
	getMarginAccountAllOCORate
	getOCOListRate
	getAllOCOOrdersRate
	getOpenOCOListRate

	simpleEarnProductsRate
	getSimpleEarnProductPositionRate
	simpleAccountRate
	getFlexibleSubscriptionRecordRate
	nftRate
	spotRebateHistoryRate
	convertTradeFlowHistoryRate
	getLimitOpenOrdersRate
	cancelLimitOrderRate
	placeLimitOrderRate
	orderStatusRate
	acceptQuoteRate
	sendQuoteRequestRate
	getLockedSubscriptionRecordsRate
	getRedemptionRecordRate
	getRewardHistoryRate
	setAutoSubscribeRate
	personalLeftQuotaRate
	subscriptionPreviewRate
	simpleEarnRateHistoryRate
	etherumStakingRedemptionRate
	ethStakingHistoryRate
	ethRedemptionHistoryRate
	bethRewardDistributionHistoryRate
	currentETHStakingQuotaRate
	getWBETHRateHistoryRate
	ethStakingAccountRate
	wrapBETHRate
	wbethWrapOrUnwrapHistoryRate
	wbethRewardsHistoryRate

	futuresFundTransfersFetchRate
	futureTickLevelOrderbookHistoricalDataDownloadLinkRate
	fundAutoCollectionRate
	getAutoRepayFuturesStatusRate
	pmAssetLeverageRate

	getVIPLoanOngoingOrdersRate
	vipLoanRepayRate
	vipLoanRenewRate
	getVIPLoanRepaymentHistoryRate
	checkLockedValueVIPCollateralAccountRate
	vipLoanBorrowRate
	getVIPLoanableAssetsRate
	getCollateralAssetDataRate
	getApplicationStatusRate
	getVIPBorrowInterestRate

	fiatDepositWithdrawHistRate

	getAllConvertPairsRate
	getOrderQuantityPrecisionPerAssetRate
	testNewOrderWithCommissionRate
	payTradeEndpointsRate

	// Classic Portfolio Rate
	classicPMAccountInfoRate
	classicPMCollateralRate
	getClassicPMBankruptacyLoanAmountRate
	repayClassicPMBankruptacyLoanRate
	classicPMNegativeBalanceInterestHistory
	pmAssetIndexPriceRate
	fundCollectionByAssetRate
	transferBNBRate
	changeAutoRepayFuturesStatusRate
	repayFuturesNegativeBalanceRate

	// Spot Algo Endpoints
	spotTwapNewOrderRate

	// Staking Endpoints
	subscribeETHStakingRate

	// Futures Algo
	placeVPOrderRate
	placeTWAveragePriceNewOrderRate

	spotOpenOrdersSpecificRate
	spotOrderRate
	spotOrderQueryRate
	spotAllOrdersRate
	spotAccountInformationRate
	accountTradeListRate
	currentOrderCountUsageRate
	queryPreventedMatchsWithRate
	getAllocationsRate
	preventedMatchesByOrderIDRate
	getCommissionRate
	borrowRepayRecordsInMarginAccountRate
	getPriceMarginIndexRate
	marginAccountNewOrderRate
	marginAccountCancelOrderRate
	adjustCrossMarginMaxLeverageRate
	uFuturesDefaultRate
	uFuturesHistoricalTradesRate
	uFuturesSymbolOrdersRate
	uFuturesPairOrdersRate
	uFuturesCurrencyForceOrdersRate
	uFuturesAllForceOrdersRate
	uFuturesIncomeHistoryRate
	uFuturesOrderbook50Rate
	uFuturesOrderbook100Rate
	uFuturesOrderbook500Rate
	uFuturesOrderbook1000Rate
	uFuturesKline100Rate
	uFuturesKline500Rate
	uFuturesKline1000Rate
	uFuturesKlineMaxRate
	uFuturesTickerPriceHistoryRate
	uFuturesOrdersDefaultRate
	uFuturesGetAllOrdersRate
	uFuturesAccountInformationRate
	uFuturesOrderbookTickerAllRate
	uFuturesCountdownCancelRate
	uFuturesBatchOrdersRate
	uFuturesGetAllOpenOrdersRate
	cFuturesDefaultRate
	cFuturesHistoricalTradesRate
	cFuturesTickerPriceHistoryRate
	cFuturesIncomeHistoryRate
	cFuturesOrderbook50Rate
	cFuturesOrderbook100Rate
	cFuturesOrderbook500Rate
	cFuturesOrderbook1000Rate
	cFuturesKline100Rate
	cFuturesKline500Rate
	cFuturesKline1000Rate
	cFuturesKlineMaxRate
	cFuturesIndexMarkPriceRate
	cFuturesBatchOrdersRate
	cFuturesCancelAllOrdersRate
	cFuturesGetAllOpenOrdersRate
	cFuturesAllForceOrdersRate
	cFuturesCurrencyForceOrdersRate
	cFuturesPairOrdersRate
	cFuturesSymbolOrdersRate
	cFuturesAccountInformationRate
	cFuturesOrderbookTickerAllRate
	cFuturesOrdersDefaultRate
	uFuturesMultiAssetMarginRate
	uFuturesSetMultiAssetMarginRate
	optionsDefaultRate
	optionsRecentTradesRate
	optionsHistoricalTradesRate
	optionsMarkPriceRate
	optionsAllTickerPriceStatistics
	optionsHistoricalExerciseRecordsRate
	optionsAccountInfoRate
	optionsDefaultOrderRate
	optionsBatchOrderRate
	optionsAllQueryOpenOrdersRate
	optionsGetOrderHistory
	optionsPositionInformationRate
	optionsAccountTradeListRate
	optionsUserExerciseRecordRate
	optionsDownloadIDForOptionTrasactionHistoryRate
	optionsGetTransHistoryDownloadLinkByIDRate
	optionsMarginAccountInfoRate
	optionsAutoCancelAllOpenOrdersHeartbeatRate

	// the following are portfolio margin endpoint rates
	pmDefaultRate
	pmMarginAccountLoanAndRepayRate
	pmCancelMarginAccountOpenOrdersOnSymbolRate
	pmCancelMarginAccountOCORate
	pmRetrieveAllUMOpenOrdersForAllSymbolRate
	pmGetAllUMOrdersRate
	pmRetrieveAllCMOpenOrdersForAllSymbolRate
	pmAllCMOrderWithSymbolRate
	pmAllCMOrderWithoutSymbolRate
	pmUMOpenConditionalOrdersRate
	pmAllUMConditionalOrdersWithoutSymbolRate
	pmAllCMOpenConditionalOrdersWithoutSymbolRate
	pmAllCMConditionalOrderWithoutSymbolRate
	pmGetMarginAccountOrderRate
	pmCurrentMarginOpenOrderRate
	pmAllMarginAccountOrdersRate
	pmGetMarginAccountOCORate
	pmGetMarginAccountsAllOCOOrdersRate
	pmGetMarginAccountsOpenOCOOrdersRate
	pmGetMarginAccountTradeListRate
	pmGetAccountBalancesRate
	pmGetAccountInformationRate
	pmMarginMaxBorrowRate
	pmGetMarginMaxWithdrawalRate
	pmGetUMPositionInformationRate
	pmGetUMCurrentPositionModeRate
	pmGetCMCurrentPositionModeRate
	pmGetUMAccountTradeListRate
	pmGetCMAccountTradeListWithSymbolRate
	pmGetCMAccountTradeListWithPairRate
	pmGetUserUMForceOrdersWithSymbolRate
	pmGetUserUMForceOrdersWithoutSymbolRate
	pmGetUserCMForceOrdersWithSymbolRate
	pmGetUserCMForceOrdersWithoutSymbolRate
	pmUMTradingQuantitativeRulesIndicatorsRate
	pmGetUMUserCommissionRate
	pmGetCMUserCommissionRate
	pmGetMarginLoanRecordRate
	pmGetMarginRepayRecordRate
	pmGetPortfolioMarginNegativeBalanceInterestHistoryRate
	pmFundAutoCollectionRate
	pmFundCollectionByAssetRate
	pmBNBTransferRate
	pmGetUMIncomeHistoryRate
	pmGetCMIncomeHistoryRate
	pmGetUMAccountDetailRate
	pmGetCMAccountDetailRate
	pmChangeAutoRepayFuturesStatusRate
	pmGetAutoRepayFuturesStatusRate
	pmRepayFuturesNegativeBalanceRate
	pmGetUMPositionADLQuantileEstimationRate
	pmGetCMPositionADLQuantileEstimationRate

	getFlexibleSimpleEarnProductPositionRate

	cryptoLoansIncomeHistory
	getLoanBorrowHistoryRate
	getBorrowOngoingOrdersRate
	cryptoRepayLoanRate
	repaymentHistoryRate
	adjustLTVRate
	getLoanLTVAdjustmentHistoryRate
	getLoanableAssetsDataRate
	collateralAssetsDataRate
	checkCollateralRepayRate
	cryptoLoanCustomizeMarginRate
	borrowFlexibleRate
	getFlexibleLoanOngoingOrdersRate
	flexibleBorrowHistoryRate
	repayFlexibleLoanHistoryRate
	flexibleLoanRepaymentHistoryRate
	adjustFlexibleLoanRate
	flexibleLoanAdjustLTVRate
	flexibleLoanAssetDataRate
	flexibleLoanCollateralAssetRate
)

// GetRateLimits returns the rate limit for the exchange
func GetRateLimits() request.RateLimitDefinitions {
	spotLimiter := request.NewRateLimit(spotInterval, spotRequestRate)
	spotOrdersLimiter := request.NewRateLimit(spotOrderInterval, spotOrderRequestRate)
	uFuturesLimiter := request.NewRateLimit(uFuturesInterval, uFuturesRequestRate)
	uFuturesOrdersLimiter := request.NewRateLimit(uFuturesOrderInterval, uFuturesOrderRequestRate)
	cFuturesLimiter := request.NewRateLimit(cFuturesInterval, cFuturesRequestRate)
	cFuturesOrdersLimiter := request.NewRateLimit(cFuturesOrderInterval, cFuturesOrderRequestRate)
	eOptionsLimiter := request.NewRateLimit(time.Minute, 400)
	eOptionsOrderLimiter := request.NewRateLimit(time.Minute, 100)
	portfolioMarginLimiter := request.NewRateLimit(portfolioMarginInterval, portfolioMarginRate)

	// Sapi Endpoints
	//
	// Endpoints are marked according to IP or UID limit and their corresponding weight value.
	// Each endpoint with IP limits has an independent 12000 per minute limit, or per second limit if specified explicitly
	// Each endpoint with UID limits has an independent 180000 per minute limit, or per second limit if specified explicitly
	sapiDefaultLimiter := request.NewRateLimit(time.Second, 110)
	marginAccountTradeLimiter := request.NewRateLimit(time.Second, 16917)
	walletLimiter := request.NewRateLimit(time.Second, 23995)
	subAccountLimiter := request.NewRateLimit(time.Second, 11820)
	convertLimiter := request.NewRateLimit(time.Second, 7620)
	simpleEarnLimiter := request.NewRateLimit(time.Second, 2700)
	nftLimiter := request.NewRateLimit(time.Second, 12000)
	spotRebateHistoryLimiter := request.NewRateLimit(time.Second, 12000)
	payTradeEndpointsLimiter := request.NewRateLimit(time.Second, 3000)
	vipLoanEndpointsLimiter := request.NewRateLimit(time.Second, 26600)
	fiatDepositWithdrawHistLimiter := request.NewRateLimit(time.Second, 90000)
	classicPMLimiter := request.NewRateLimit(time.Second, 5145)
	spotAlgoLimiter := request.NewRateLimit(time.Second, 3000)
	placeVPOrderLimiter := request.NewRateLimit(time.Second, 6000)
	futuresFundTransfersFetchLimiter := request.NewRateLimit(time.Second, 210)
	miningLimiter := request.NewRateLimit(time.Second, 55)
	stakingLimiter := request.NewRateLimit(time.Second, 1500)
	cryptoLoanLimiter := request.NewRateLimit(time.Second, 52900)

	return request.RateLimitDefinitions{
<<<<<<< HEAD
		spotDefaultRate:                        request.GetRateLimiterWithWeight(spotLimiter, 1),
		spotBookTickerRate:                     request.GetRateLimiterWithWeight(spotLimiter, 2),
		spotSymbolPriceRate:                    request.GetRateLimiterWithWeight(spotLimiter, 2),
		getAggregateTradeListRate:              request.GetRateLimiterWithWeight(spotLimiter, 2),
		getKlineRate:                           request.GetRateLimiterWithWeight(spotLimiter, 2),
		getCurrentAveragePriceRate:             request.GetRateLimiterWithWeight(spotLimiter, 2),
		get24HrTickerPriceChangeStatisticsRate: request.GetRateLimiterWithWeight(spotLimiter, 2),
		getTickers20Rate:                       request.GetRateLimiterWithWeight(spotLimiter, 2),
		queryPreventedMatchsWithRate:           request.GetRateLimiterWithWeight(spotLimiter, 2),
		aggTradesRate:                          request.GetRateLimiterWithWeight(spotLimiter, 2),
		listenKeyRate:                          request.GetRateLimiterWithWeight(spotLimiter, 2),
		spotOrderbookTickerAllRate:             request.GetRateLimiterWithWeight(spotLimiter, 4),
		spotSymbolPriceAllRate:                 request.GetRateLimiterWithWeight(spotLimiter, 4),
		getOCOListRate:                         request.GetRateLimiterWithWeight(spotLimiter, 4),
		spotHistoricalTradesRate:               request.GetRateLimiterWithWeight(spotLimiter, 5),
		spotOrderbookDepth100Rate:              request.GetRateLimiterWithWeight(spotLimiter, 5),
		getHashrateRescaleRate:                 request.GetRateLimiterWithWeight(spotLimiter, 5),
		spotOrderbookDepth500Rate:              request.GetRateLimiterWithWeight(spotLimiter, 25),
		getRecentTradesListRate:                request.GetRateLimiterWithWeight(spotLimiter, 25),
		getOldTradeLookupRate:                  request.GetRateLimiterWithWeight(spotLimiter, 25),
		accountTradeListRate:                   request.GetRateLimiterWithWeight(spotLimiter, 20),
		spotExchangeInfo:                       request.GetRateLimiterWithWeight(spotLimiter, 20),
		testNewOrderWithCommissionRate:         request.GetRateLimiterWithWeight(spotLimiter, 20),
		getAllOCOOrdersRate:                    request.GetRateLimiterWithWeight(spotLimiter, 20),
		getAutoRepayFuturesStatusRate:          request.GetRateLimiterWithWeight(spotLimiter, 30),
		spotOrderbookDepth1000Rate:             request.GetRateLimiterWithWeight(spotLimiter, 50),
		pmAssetLeverageRate:                    request.GetRateLimiterWithWeight(spotLimiter, 50),
		spotPriceChangeAllRate:                 request.GetRateLimiterWithWeight(spotLimiter, 80),
		getTickersMoreThan100Rate:              request.GetRateLimiterWithWeight(spotLimiter, 80),

		spotOrderRate:              request.GetRateLimiterWithWeight(spotOrdersLimiter, 1),
		spotOpenOrdersSpecificRate: request.GetRateLimiterWithWeight(spotOrdersLimiter, 6),
		spotOrderQueryRate:         request.GetRateLimiterWithWeight(spotOrdersLimiter, 4),
		spotAllOrdersRate:          request.GetRateLimiterWithWeight(spotOrdersLimiter, 20),
		spotOpenOrdersAllRate:      request.GetRateLimiterWithWeight(spotOrdersLimiter, 80),

		spotOrderbookDepth5000Rate:    request.GetRateLimiterWithWeight(spotLimiter, 250),
		spotAccountInformationRate:    request.GetRateLimiterWithWeight(spotLimiter, 20),
		getOpenOCOListRate:            request.GetRateLimiterWithWeight(spotLimiter, 6),
		currentOrderCountUsageRate:    request.GetRateLimiterWithWeight(spotLimiter, 40),
		getTickers100Rate:             request.GetRateLimiterWithWeight(spotLimiter, 40),
		getAllocationsRate:            request.GetRateLimiterWithWeight(spotLimiter, 20),
		preventedMatchesByOrderIDRate: request.GetRateLimiterWithWeight(spotLimiter, 20),
		getCommissionRate:             request.GetRateLimiterWithWeight(spotLimiter, 20),

		uFuturesDefaultRate:            request.GetRateLimiterWithWeight(uFuturesLimiter, 1),
		uFuturesKline100Rate:           request.GetRateLimiterWithWeight(uFuturesLimiter, 1),
		uFuturesOrderbook50Rate:        request.GetRateLimiterWithWeight(uFuturesLimiter, 2),
		uFuturesKline500Rate:           request.GetRateLimiterWithWeight(uFuturesLimiter, 2),
		uFuturesOrderbookTickerAllRate: request.GetRateLimiterWithWeight(uFuturesLimiter, 2),

		uFuturesOrderbook100Rate:        request.GetRateLimiterWithWeight(uFuturesLimiter, 5),
		uFuturesKline1000Rate:           request.GetRateLimiterWithWeight(uFuturesLimiter, 5),
		uFuturesAccountInformationRate:  request.GetRateLimiterWithWeight(uFuturesLimiter, 5),
		uFuturesOrderbook500Rate:        request.GetRateLimiterWithWeight(uFuturesLimiter, 10),
		uFuturesKlineMaxRate:            request.GetRateLimiterWithWeight(uFuturesLimiter, 10),
		uFuturesOrderbook1000Rate:       request.GetRateLimiterWithWeight(uFuturesLimiter, 20),
		uFuturesHistoricalTradesRate:    request.GetRateLimiterWithWeight(uFuturesLimiter, 20),
		uFuturesTickerPriceHistoryRate:  request.GetRateLimiterWithWeight(uFuturesLimiter, 40),
		uFuturesOrdersDefaultRate:       request.GetRateLimiterWithWeight(uFuturesOrdersLimiter, 1),
		uFuturesBatchOrdersRate:         request.GetRateLimiterWithWeight(uFuturesOrdersLimiter, 5),
		uFuturesGetAllOrdersRate:        request.GetRateLimiterWithWeight(uFuturesOrdersLimiter, 5),
		uFuturesCountdownCancelRate:     request.GetRateLimiterWithWeight(uFuturesOrdersLimiter, 10),
		uFuturesCurrencyForceOrdersRate: request.GetRateLimiterWithWeight(uFuturesOrdersLimiter, 20),
		uFuturesSymbolOrdersRate:        request.GetRateLimiterWithWeight(uFuturesOrdersLimiter, 20),
		uFuturesIncomeHistoryRate:       request.GetRateLimiterWithWeight(uFuturesOrdersLimiter, 30),
		uFuturesPairOrdersRate:          request.GetRateLimiterWithWeight(uFuturesOrdersLimiter, 40),
		uFuturesGetAllOpenOrdersRate:    request.GetRateLimiterWithWeight(uFuturesOrdersLimiter, 40),
		uFuturesAllForceOrdersRate:      request.GetRateLimiterWithWeight(uFuturesOrdersLimiter, 50),
		cFuturesKline100Rate:            request.GetRateLimiterWithWeight(cFuturesLimiter, 1),
		cFuturesKline500Rate:            request.GetRateLimiterWithWeight(cFuturesLimiter, 2),
		cFuturesOrderbookTickerAllRate:  request.GetRateLimiterWithWeight(cFuturesLimiter, 2),
		cFuturesKline1000Rate:           request.GetRateLimiterWithWeight(cFuturesLimiter, 5),
		cFuturesAccountInformationRate:  request.GetRateLimiterWithWeight(cFuturesLimiter, 5),
		cFuturesKlineMaxRate:            request.GetRateLimiterWithWeight(cFuturesLimiter, 10),
		cFuturesIndexMarkPriceRate:      request.GetRateLimiterWithWeight(cFuturesLimiter, 10),
		cFuturesHistoricalTradesRate:    request.GetRateLimiterWithWeight(cFuturesLimiter, 20),
		cFuturesCurrencyForceOrdersRate: request.GetRateLimiterWithWeight(cFuturesLimiter, 20),
		cFuturesTickerPriceHistoryRate:  request.GetRateLimiterWithWeight(cFuturesLimiter, 40),
		cFuturesAllForceOrdersRate:      request.GetRateLimiterWithWeight(cFuturesLimiter, 50),
		cFuturesOrdersDefaultRate:       request.GetRateLimiterWithWeight(cFuturesOrdersLimiter, 1),
		cFuturesBatchOrdersRate:         request.GetRateLimiterWithWeight(cFuturesOrdersLimiter, 5),
		cFuturesGetAllOpenOrdersRate:    request.GetRateLimiterWithWeight(cFuturesOrdersLimiter, 5),
		cFuturesCancelAllOrdersRate:     request.GetRateLimiterWithWeight(cFuturesOrdersLimiter, 10),
		cFuturesIncomeHistoryRate:       request.GetRateLimiterWithWeight(cFuturesOrdersLimiter, 20),
		cFuturesSymbolOrdersRate:        request.GetRateLimiterWithWeight(cFuturesOrdersLimiter, 20),
		cFuturesPairOrdersRate:          request.GetRateLimiterWithWeight(cFuturesOrdersLimiter, 40),
		cFuturesOrderbook50Rate:         request.GetRateLimiterWithWeight(cFuturesLimiter, 2),
		cFuturesOrderbook100Rate:        request.GetRateLimiterWithWeight(cFuturesLimiter, 5),
		cFuturesOrderbook500Rate:        request.GetRateLimiterWithWeight(cFuturesLimiter, 10),
		cFuturesOrderbook1000Rate:       request.GetRateLimiterWithWeight(cFuturesLimiter, 20),
		cFuturesDefaultRate:             request.GetRateLimiterWithWeight(cFuturesLimiter, 1),
		uFuturesMultiAssetMarginRate:    request.GetRateLimiterWithWeight(uFuturesLimiter, 30),
		uFuturesSetMultiAssetMarginRate: request.GetRateLimiterWithWeight(uFuturesLimiter, 1),

		// Options Rate Limits
		optionsDefaultRate:                                     request.GetRateLimiterWithWeight(eOptionsLimiter, 1),
		optionsRecentTradesRate:                                request.GetRateLimiterWithWeight(eOptionsLimiter, 5),
		optionsMarkPriceRate:                                   request.GetRateLimiterWithWeight(eOptionsLimiter, 5),
		optionsAllTickerPriceStatistics:                        request.GetRateLimiterWithWeight(eOptionsLimiter, 5),
		optionsPositionInformationRate:                         request.GetRateLimiterWithWeight(eOptionsLimiter, 5),
		optionsAccountTradeListRate:                            request.GetRateLimiterWithWeight(eOptionsLimiter, 5),
		optionsUserExerciseRecordRate:                          request.GetRateLimiterWithWeight(eOptionsLimiter, 5),
		optionsDownloadIDForOptionTrasactionHistoryRate:        request.GetRateLimiterWithWeight(eOptionsLimiter, 5),
		optionsGetTransHistoryDownloadLinkByIDRate:             request.GetRateLimiterWithWeight(eOptionsLimiter, 5),
		optionsHistoricalTradesRate:                            request.GetRateLimiterWithWeight(eOptionsLimiter, 20),
		optionsHistoricalExerciseRecordsRate:                   request.GetRateLimiterWithWeight(eOptionsLimiter, 3),
		optionsMarginAccountInfoRate:                           request.GetRateLimiterWithWeight(eOptionsLimiter, 3),
		optionsAccountInfoRate:                                 request.GetRateLimiterWithWeight(eOptionsOrderLimiter, 5),
		optionsBatchOrderRate:                                  request.GetRateLimiterWithWeight(eOptionsOrderLimiter, 5),
		optionsDefaultOrderRate:                                request.GetRateLimiterWithWeight(eOptionsOrderLimiter, 1),
		optionsAllQueryOpenOrdersRate:                          request.GetRateLimiterWithWeight(eOptionsOrderLimiter, 40),
		optionsGetOrderHistory:                                 request.GetRateLimiterWithWeight(eOptionsOrderLimiter, 3),
		optionsAutoCancelAllOpenOrdersHeartbeatRate:            request.GetRateLimiterWithWeight(eOptionsLimiter, 10),
		pmDefaultRate:                                          request.GetRateLimiterWithWeight(portfolioMarginLimiter, 1),
		pmMarginAccountLoanAndRepayRate:                        request.GetRateLimiterWithWeight(portfolioMarginLimiter, 100),
		pmAllMarginAccountOrdersRate:                           request.GetRateLimiterWithWeight(portfolioMarginLimiter, 100),
		pmGetMarginAccountsAllOCOOrdersRate:                    request.GetRateLimiterWithWeight(portfolioMarginLimiter, 100),
		pmCancelMarginAccountOpenOrdersOnSymbolRate:            request.GetRateLimiterWithWeight(portfolioMarginLimiter, 5),
		pmGetAllUMOrdersRate:                                   request.GetRateLimiterWithWeight(portfolioMarginLimiter, 5),
		pmGetMarginAccountOrderRate:                            request.GetRateLimiterWithWeight(portfolioMarginLimiter, 5),
		pmCurrentMarginOpenOrderRate:                           request.GetRateLimiterWithWeight(portfolioMarginLimiter, 5),
		pmGetMarginAccountOCORate:                              request.GetRateLimiterWithWeight(portfolioMarginLimiter, 5),
		pmGetMarginAccountsOpenOCOOrdersRate:                   request.GetRateLimiterWithWeight(portfolioMarginLimiter, 5),
		pmGetMarginAccountTradeListRate:                        request.GetRateLimiterWithWeight(portfolioMarginLimiter, 5),
		pmMarginMaxBorrowRate:                                  request.GetRateLimiterWithWeight(portfolioMarginLimiter, 5),
		pmGetMarginMaxWithdrawalRate:                           request.GetRateLimiterWithWeight(portfolioMarginLimiter, 5),
		pmGetUMPositionInformationRate:                         request.GetRateLimiterWithWeight(portfolioMarginLimiter, 5),
		pmGetUMAccountTradeListRate:                            request.GetRateLimiterWithWeight(portfolioMarginLimiter, 5),
		pmGetUMAccountDetailRate:                               request.GetRateLimiterWithWeight(portfolioMarginLimiter, 5),
		pmGetCMAccountDetailRate:                               request.GetRateLimiterWithWeight(portfolioMarginLimiter, 5),
		pmGetUMPositionADLQuantileEstimationRate:               request.GetRateLimiterWithWeight(portfolioMarginLimiter, 5),
		pmGetCMPositionADLQuantileEstimationRate:               request.GetRateLimiterWithWeight(portfolioMarginLimiter, 5),
		pmCancelMarginAccountOCORate:                           request.GetRateLimiterWithWeight(portfolioMarginLimiter, 2),
		pmRetrieveAllUMOpenOrdersForAllSymbolRate:              request.GetRateLimiterWithWeight(portfolioMarginLimiter, 40),
		pmRetrieveAllCMOpenOrdersForAllSymbolRate:              request.GetRateLimiterWithWeight(portfolioMarginLimiter, 40),
		pmAllCMOrderWithoutSymbolRate:                          request.GetRateLimiterWithWeight(portfolioMarginLimiter, 40),
		pmUMOpenConditionalOrdersRate:                          request.GetRateLimiterWithWeight(portfolioMarginLimiter, 40),
		pmAllUMConditionalOrdersWithoutSymbolRate:              request.GetRateLimiterWithWeight(portfolioMarginLimiter, 40),
		pmAllCMOpenConditionalOrdersWithoutSymbolRate:          request.GetRateLimiterWithWeight(portfolioMarginLimiter, 40),
		pmAllCMConditionalOrderWithoutSymbolRate:               request.GetRateLimiterWithWeight(portfolioMarginLimiter, 40),
		pmGetCMAccountTradeListWithPairRate:                    request.GetRateLimiterWithWeight(portfolioMarginLimiter, 40),
		pmAllCMOrderWithSymbolRate:                             request.GetRateLimiterWithWeight(portfolioMarginLimiter, 20),
		pmGetAccountBalancesRate:                               request.GetRateLimiterWithWeight(portfolioMarginLimiter, 20),
		pmGetAccountInformationRate:                            request.GetRateLimiterWithWeight(portfolioMarginLimiter, 20),
		pmGetCMAccountTradeListWithSymbolRate:                  request.GetRateLimiterWithWeight(portfolioMarginLimiter, 20),
		pmGetUserUMForceOrdersWithSymbolRate:                   request.GetRateLimiterWithWeight(portfolioMarginLimiter, 20),
		pmGetUserCMForceOrdersWithSymbolRate:                   request.GetRateLimiterWithWeight(portfolioMarginLimiter, 20),
		pmGetUMUserCommissionRate:                              request.GetRateLimiterWithWeight(portfolioMarginLimiter, 20),
		pmGetCMUserCommissionRate:                              request.GetRateLimiterWithWeight(portfolioMarginLimiter, 20),
		pmGetUMCurrentPositionModeRate:                         request.GetRateLimiterWithWeight(portfolioMarginLimiter, 30),
		pmGetCMCurrentPositionModeRate:                         request.GetRateLimiterWithWeight(portfolioMarginLimiter, 30),
		pmFundCollectionByAssetRate:                            request.GetRateLimiterWithWeight(portfolioMarginLimiter, 30),
		pmGetUMIncomeHistoryRate:                               request.GetRateLimiterWithWeight(portfolioMarginLimiter, 30),
		pmGetCMIncomeHistoryRate:                               request.GetRateLimiterWithWeight(portfolioMarginLimiter, 30),
		pmGetAutoRepayFuturesStatusRate:                        request.GetRateLimiterWithWeight(portfolioMarginLimiter, 30),
		pmGetUserUMForceOrdersWithoutSymbolRate:                request.GetRateLimiterWithWeight(portfolioMarginLimiter, 50),
		pmGetUserCMForceOrdersWithoutSymbolRate:                request.GetRateLimiterWithWeight(portfolioMarginLimiter, 50),
		pmGetPortfolioMarginNegativeBalanceInterestHistoryRate: request.GetRateLimiterWithWeight(portfolioMarginLimiter, 50),
		pmUMTradingQuantitativeRulesIndicatorsRate:             request.GetRateLimiterWithWeight(portfolioMarginLimiter, 10),
		pmGetMarginLoanRecordRate:                              request.GetRateLimiterWithWeight(portfolioMarginLimiter, 10),
		pmGetMarginRepayRecordRate:                             request.GetRateLimiterWithWeight(portfolioMarginLimiter, 10),
		pmFundAutoCollectionRate:                               request.GetRateLimiterWithWeight(portfolioMarginLimiter, 750),
		pmBNBTransferRate:                                      request.GetRateLimiterWithWeight(portfolioMarginLimiter, 750),
		pmChangeAutoRepayFuturesStatusRate:                     request.GetRateLimiterWithWeight(portfolioMarginLimiter, 750),
		pmRepayFuturesNegativeBalanceRate:                      request.GetRateLimiterWithWeight(portfolioMarginLimiter, 750),

		// /sapi/* endpoints
		sapiDefaultRate: request.GetRateLimiterWithWeight(sapiDefaultLimiter, 1),

		// Wallet Endpoints
		userAssetsRate:                         request.GetRateLimiterWithWeight(walletLimiter, 5),
		busdConvertHistoryRate:                 request.GetRateLimiterWithWeight(walletLimiter, 5),
		busdConvertRate:                        request.GetRateLimiterWithWeight(walletLimiter, 5),
		allCoinInfoRate:                        request.GetRateLimiterWithWeight(walletLimiter, 10),
		depositAddressesRate:                   request.GetRateLimiterWithWeight(walletLimiter, 10),
		dustTransferRate:                       request.GetRateLimiterWithWeight(walletLimiter, 10),
		assetDividendRecordRate:                request.GetRateLimiterWithWeight(walletLimiter, 10),
		getDepositAddressListInNetworkRate:     request.GetRateLimiterWithWeight(walletLimiter, 10),
		withdrawAddressListRate:                request.GetRateLimiterWithWeight(walletLimiter, 10),
		getUserWalletBalanceRate:               request.GetRateLimiterWithWeight(walletLimiter, 60),
		getUserDelegationHistoryRate:           request.GetRateLimiterWithWeight(walletLimiter, 60),
		symbolDelistScheduleForSpotRate:        request.GetRateLimiterWithWeight(walletLimiter, 100),
		fundWithdrawalRate:                     request.GetRateLimiterWithWeight(walletLimiter, 600),
		cloudMiningPaymentAndRefundHistoryRate: request.GetRateLimiterWithWeight(walletLimiter, 600),
		autoConvertingStableCoinsRate:          request.GetRateLimiterWithWeight(walletLimiter, 600),
		userUniversalTransferRate:              request.GetRateLimiterWithWeight(walletLimiter, 900),
		dailyAccountSnapshotRate:               request.GetRateLimiterWithWeight(walletLimiter, 2400),
		withdrawalHistoryRate:                  request.GetRateLimiterWithWeight(walletLimiter, 10),

		// Sub-Account Rate
		getSubAccountStatusOnMarginOrFuturesRate: request.GetRateLimiterWithWeight(subAccountLimiter, 10),
		marginAccountInformationRate:             request.GetRateLimiterWithWeight(subAccountLimiter, 10),
		subAccountMarginAccountDetailRate:        request.GetRateLimiterWithWeight(subAccountLimiter, 10),
		getSubAccountSummaryOfMarginAccountRate:  request.GetRateLimiterWithWeight(subAccountLimiter, 10),
		getDetailSubAccountFuturesAccountRate:    request.GetRateLimiterWithWeight(subAccountLimiter, 10),
		getFuturesPositionRiskOfSubAccountV1Rate: request.GetRateLimiterWithWeight(subAccountLimiter, 10),
		getFuturesSubAccountSummaryV2Rate:        request.GetRateLimiterWithWeight(subAccountLimiter, 10),
		getSubAccountAssetRate:                   request.GetRateLimiterWithWeight(subAccountLimiter, 60),
		managedSubAccountTransferLogRate:         request.GetRateLimiterWithWeight(subAccountLimiter, 60),
		managedSubAccountFuturesAssetDetailRate:  request.GetRateLimiterWithWeight(subAccountLimiter, 60),
		getManagedSubAccountListRate:             request.GetRateLimiterWithWeight(subAccountLimiter, 60),
		getSubAccountTransactionStatisticsRate:   request.GetRateLimiterWithWeight(subAccountLimiter, 60),
		getManagedSubAccountSnapshotRate:         request.GetRateLimiterWithWeight(subAccountLimiter, 2400),
		ipRestrictionForSubAccountAPIKeyRate:     request.GetRateLimiterWithWeight(subAccountLimiter, 3000),
		deleteIPListForSubAccountAPIKeyRate:      request.GetRateLimiterWithWeight(subAccountLimiter, 3000),
		addIPRestrictionSubAccountAPIKey:         request.GetRateLimiterWithWeight(subAccountLimiter, 3000),

		// NFT Endpoints
		nftRate: request.GetRateLimiterWithWeight(nftLimiter, 3000),

		// Spot Rebate History
		spotRebateHistoryRate: request.GetRateLimiterWithWeight(spotRebateHistoryLimiter, 12000),

		// Convert Rate
		getAllConvertPairsRate:                request.GetRateLimiterWithWeight(convertLimiter, 20),
		getOrderQuantityPrecisionPerAssetRate: request.GetRateLimiterWithWeight(convertLimiter, 100),
		orderStatusRate:                       request.GetRateLimiterWithWeight(convertLimiter, 100),
		sendQuoteRequestRate:                  request.GetRateLimiterWithWeight(convertLimiter, 200),
		cancelLimitOrderRate:                  request.GetRateLimiterWithWeight(convertLimiter, 200),
		acceptQuoteRate:                       request.GetRateLimiterWithWeight(convertLimiter, 500),
		placeLimitOrderRate:                   request.GetRateLimiterWithWeight(convertLimiter, 500),
		getLimitOpenOrdersRate:                request.GetRateLimiterWithWeight(convertLimiter, 3000),
		convertTradeFlowHistoryRate:           request.GetRateLimiterWithWeight(convertLimiter, 3000),

		// Pay Endpoints
		payTradeEndpointsRate: request.GetRateLimiterWithWeight(payTradeEndpointsLimiter, 3000),

		fiatDepositWithdrawHistRate: request.GetRateLimiterWithWeight(fiatDepositWithdrawHistLimiter, 90000),

		// VIP Endpoints
		getVIPLoanOngoingOrdersRate:              request.GetRateLimiterWithWeight(vipLoanEndpointsLimiter, 400),
		getVIPLoanRepaymentHistoryRate:           request.GetRateLimiterWithWeight(vipLoanEndpointsLimiter, 400),
		getVIPLoanableAssetsRate:                 request.GetRateLimiterWithWeight(vipLoanEndpointsLimiter, 400),
		getCollateralAssetDataRate:               request.GetRateLimiterWithWeight(vipLoanEndpointsLimiter, 400),
		getApplicationStatusRate:                 request.GetRateLimiterWithWeight(vipLoanEndpointsLimiter, 400),
		getVIPBorrowInterestRate:                 request.GetRateLimiterWithWeight(vipLoanEndpointsLimiter, 400),
		vipLoanRepayRate:                         request.GetRateLimiterWithWeight(vipLoanEndpointsLimiter, 6000),
		vipLoanRenewRate:                         request.GetRateLimiterWithWeight(vipLoanEndpointsLimiter, 6000),
		checkLockedValueVIPCollateralAccountRate: request.GetRateLimiterWithWeight(vipLoanEndpointsLimiter, 6000),
		vipLoanBorrowRate:                        request.GetRateLimiterWithWeight(vipLoanEndpointsLimiter, 6000),

		// Classic Portfolio Margin
		classicPMAccountInfoRate:                request.GetRateLimiterWithWeight(classicPMLimiter, 5),
		changeAutoRepayFuturesStatusRate:        request.GetRateLimiterWithWeight(classicPMLimiter, 30),
		classicPMCollateralRate:                 request.GetRateLimiterWithWeight(classicPMLimiter, 50),
		classicPMNegativeBalanceInterestHistory: request.GetRateLimiterWithWeight(classicPMLimiter, 50),
		pmAssetIndexPriceRate:                   request.GetRateLimiterWithWeight(classicPMLimiter, 50),
		fundCollectionByAssetRate:               request.GetRateLimiterWithWeight(classicPMLimiter, 60),
		getClassicPMBankruptacyLoanAmountRate:   request.GetRateLimiterWithWeight(classicPMLimiter, 500),
		fundAutoCollectionRate:                  request.GetRateLimiterWithWeight(classicPMLimiter, 1500),
		transferBNBRate:                         request.GetRateLimiterWithWeight(classicPMLimiter, 1500),
		repayFuturesNegativeBalanceRate:         request.GetRateLimiterWithWeight(classicPMLimiter, 1500),
		repayClassicPMBankruptacyLoanRate:       request.GetRateLimiterWithWeight(classicPMLimiter, 3000),

		// Spot-Algo Endpoints
		spotTwapNewOrderRate: request.GetRateLimiterWithWeight(spotAlgoLimiter, 3000),

		// Futures-Algo Endpoints
		placeVPOrderRate:                request.GetRateLimiterWithWeight(placeVPOrderLimiter, 3000),
		placeTWAveragePriceNewOrderRate: request.GetRateLimiterWithWeight(placeVPOrderLimiter, 3000),

		// Mining Endpoints
		getMinersListRate:                     request.GetRateLimiterWithWeight(miningLimiter, 5),
		getEarningsListRate:                   request.GetRateLimiterWithWeight(miningLimiter, 5),
		extraBonusListRate:                    request.GetRateLimiterWithWeight(miningLimiter, 5),
		getHashrateRescaleDetailRate:          request.GetRateLimiterWithWeight(miningLimiter, 5),
		getHasrateRescaleRequestRate:          request.GetRateLimiterWithWeight(miningLimiter, 5),
		cancelHashrateResaleConfigurationRate: request.GetRateLimiterWithWeight(miningLimiter, 5),
		statisticsListRate:                    request.GetRateLimiterWithWeight(miningLimiter, 5),
		miningAccountListRate:                 request.GetRateLimiterWithWeight(miningLimiter, 5),
		miningAccountEarningRate:              request.GetRateLimiterWithWeight(miningLimiter, 5),

		// Staking Endpoints
		subscribeETHStakingRate:           request.GetRateLimiterWithWeight(stakingLimiter, 150),
		etherumStakingRedemptionRate:      request.GetRateLimiterWithWeight(stakingLimiter, 150),
		ethStakingHistoryRate:             request.GetRateLimiterWithWeight(stakingLimiter, 150),
		ethRedemptionHistoryRate:          request.GetRateLimiterWithWeight(stakingLimiter, 150),
		bethRewardDistributionHistoryRate: request.GetRateLimiterWithWeight(stakingLimiter, 150),
		currentETHStakingQuotaRate:        request.GetRateLimiterWithWeight(stakingLimiter, 150),
		getWBETHRateHistoryRate:           request.GetRateLimiterWithWeight(stakingLimiter, 150),
		ethStakingAccountRate:             request.GetRateLimiterWithWeight(stakingLimiter, 150),
		wrapBETHRate:                      request.GetRateLimiterWithWeight(stakingLimiter, 150),
		wbethWrapOrUnwrapHistoryRate:      request.GetRateLimiterWithWeight(stakingLimiter, 150),
		wbethRewardsHistoryRate:           request.GetRateLimiterWithWeight(stakingLimiter, 150),

		// Futures
		futuresFundTransfersFetchRate:                          request.GetRateLimiterWithWeight(futuresFundTransfersFetchLimiter, 10),
		futureTickLevelOrderbookHistoricalDataDownloadLinkRate: request.GetRateLimiterWithWeight(futuresFundTransfersFetchLimiter, 200),

		// Simple Earn endpoints.
		simpleEarnProductsRate:                   request.GetRateLimiterWithWeight(simpleEarnLimiter, 150),
		getFlexibleSimpleEarnProductPositionRate: request.GetRateLimiterWithWeight(simpleEarnLimiter, 150),
		getSimpleEarnProductPositionRate:         request.GetRateLimiterWithWeight(simpleEarnLimiter, 150),
		simpleAccountRate:                        request.GetRateLimiterWithWeight(simpleEarnLimiter, 150),
		getFlexibleSubscriptionRecordRate:        request.GetRateLimiterWithWeight(simpleEarnLimiter, 150),
		getLockedSubscriptionRecordsRate:         request.GetRateLimiterWithWeight(simpleEarnLimiter, 150),
		getRedemptionRecordRate:                  request.GetRateLimiterWithWeight(simpleEarnLimiter, 150),
		getRewardHistoryRate:                     request.GetRateLimiterWithWeight(simpleEarnLimiter, 150),
		setAutoSubscribeRate:                     request.GetRateLimiterWithWeight(simpleEarnLimiter, 150),
		personalLeftQuotaRate:                    request.GetRateLimiterWithWeight(simpleEarnLimiter, 150),
		subscriptionPreviewRate:                  request.GetRateLimiterWithWeight(simpleEarnLimiter, 150),
		simpleEarnRateHistoryRate:                request.GetRateLimiterWithWeight(simpleEarnLimiter, 150),

		// Margin Account/Trade endpoints
		allCrossMarginFeeDataRate:                request.GetRateLimiterWithWeight(marginAccountTradeLimiter, 5),
		marginAccountNewOrderRate:                request.GetRateLimiterWithWeight(marginAccountTradeLimiter, 6),
		marginOCOOrderRate:                       request.GetRateLimiterWithWeight(marginAccountTradeLimiter, 6),
		borrowRepayRecordsInMarginAccountRate:    request.GetRateLimiterWithWeight(marginAccountTradeLimiter, 10),
		marginAccountCancelOrderRate:             request.GetRateLimiterWithWeight(marginAccountTradeLimiter, 10),
		getCrossMarginAccountDetailRate:          request.GetRateLimiterWithWeight(marginAccountTradeLimiter, 10),
		getPriceMarginIndexRate:                  request.GetRateLimiterWithWeight(marginAccountTradeLimiter, 10),
		getCrossMarginAccountOrderRate:           request.GetRateLimiterWithWeight(marginAccountTradeLimiter, 10),
		getMarginAccountsOpenOrdersRate:          request.GetRateLimiterWithWeight(marginAccountTradeLimiter, 10),
		getMarginAccountOCOOrderRate:             request.GetRateLimiterWithWeight(marginAccountTradeLimiter, 10),
		marginAccountOpenOCOOrdersRate:           request.GetRateLimiterWithWeight(marginAccountTradeLimiter, 10),
		marginAccountTradeListRate:               request.GetRateLimiterWithWeight(marginAccountTradeLimiter, 10),
		marginAccountSummaryRate:                 request.GetRateLimiterWithWeight(marginAccountTradeLimiter, 10),
		getIsolatedMarginAccountInfoRate:         request.GetRateLimiterWithWeight(marginAccountTradeLimiter, 10),
		allIsolatedMarginSymbol:                  request.GetRateLimiterWithWeight(marginAccountTradeLimiter, 10),
		allIsolatedMarginFeeDataRate:             request.GetRateLimiterWithWeight(marginAccountTradeLimiter, 10),
		marginCurrentOrderCountUsageRate:         request.GetRateLimiterWithWeight(marginAccountTradeLimiter, 20),
		marginMaxBorrowRate:                      request.GetRateLimiterWithWeight(marginAccountTradeLimiter, 50),
		maxTransferOutRate:                       request.GetRateLimiterWithWeight(marginAccountTradeLimiter, 50),
		marginAvailableInventoryRate:             request.GetRateLimiterWithWeight(marginAccountTradeLimiter, 50),
		crossMarginCollateralRatioRate:           request.GetRateLimiterWithWeight(marginAccountTradeLimiter, 100),
		getSmallLiabilityExchangeCoinListRate:    request.GetRateLimiterWithWeight(marginAccountTradeLimiter, 100),
		getSmallLiabilityExchangeRate:            request.GetRateLimiterWithWeight(marginAccountTradeLimiter, 100),
		marginHourlyInterestRate:                 request.GetRateLimiterWithWeight(marginAccountTradeLimiter, 100),
		marginCapitalFlowRate:                    request.GetRateLimiterWithWeight(marginAccountTradeLimiter, 100),
		marginTokensAndSymbolsDelistScheduleRate: request.GetRateLimiterWithWeight(marginAccountTradeLimiter, 100),
		marginAccountsAllOrdersRate:              request.GetRateLimiterWithWeight(marginAccountTradeLimiter, 200),
		getMarginAccountAllOCORate:               request.GetRateLimiterWithWeight(marginAccountTradeLimiter, 200),
		deleteIsolatedMarginAccountRate:          request.GetRateLimiterWithWeight(marginAccountTradeLimiter, 3000),
		enableIsolatedMarginAccountRate:          request.GetRateLimiterWithWeight(marginAccountTradeLimiter, 300),
		marginAccountBorrowRepayRate:             request.GetRateLimiterWithWeight(marginAccountTradeLimiter, 3000),
		adjustCrossMarginMaxLeverageRate:         request.GetRateLimiterWithWeight(marginAccountTradeLimiter, 3000),
		smallLiabilityExchangeCoinListRate:       request.GetRateLimiterWithWeight(marginAccountTradeLimiter, 3000),
		marginManualLiquidiationRate:             request.GetRateLimiterWithWeight(marginAccountTradeLimiter, 3000),

		// Crypto-Loan Endpoints.
		cryptoLoansIncomeHistory:         request.GetRateLimiterWithWeight(cryptoLoanLimiter, 6000),
		cryptoRepayLoanRate:              request.GetRateLimiterWithWeight(cryptoLoanLimiter, 6000),
		adjustLTVRate:                    request.GetRateLimiterWithWeight(cryptoLoanLimiter, 6000),
		checkCollateralRepayRate:         request.GetRateLimiterWithWeight(cryptoLoanLimiter, 6000),
		cryptoLoanCustomizeMarginRate:    request.GetRateLimiterWithWeight(cryptoLoanLimiter, 6000),
		borrowFlexibleRate:               request.GetRateLimiterWithWeight(cryptoLoanLimiter, 6000),
		repayFlexibleLoanHistoryRate:     request.GetRateLimiterWithWeight(cryptoLoanLimiter, 6000),
		adjustFlexibleLoanRate:           request.GetRateLimiterWithWeight(cryptoLoanLimiter, 6000),
		getLoanBorrowHistoryRate:         request.GetRateLimiterWithWeight(cryptoLoanLimiter, 400),
		repaymentHistoryRate:             request.GetRateLimiterWithWeight(cryptoLoanLimiter, 400),
		getLoanLTVAdjustmentHistoryRate:  request.GetRateLimiterWithWeight(cryptoLoanLimiter, 400),
		getLoanableAssetsDataRate:        request.GetRateLimiterWithWeight(cryptoLoanLimiter, 400),
		collateralAssetsDataRate:         request.GetRateLimiterWithWeight(cryptoLoanLimiter, 400),
		flexibleBorrowHistoryRate:        request.GetRateLimiterWithWeight(cryptoLoanLimiter, 400),
		flexibleLoanRepaymentHistoryRate: request.GetRateLimiterWithWeight(cryptoLoanLimiter, 400),
		flexibleLoanAdjustLTVRate:        request.GetRateLimiterWithWeight(cryptoLoanLimiter, 400),
		flexibleLoanAssetDataRate:        request.GetRateLimiterWithWeight(cryptoLoanLimiter, 400),
		flexibleLoanCollateralAssetRate:  request.GetRateLimiterWithWeight(cryptoLoanLimiter, 400),
		getBorrowOngoingOrdersRate:       request.GetRateLimiterWithWeight(cryptoLoanLimiter, 300),
		getFlexibleLoanOngoingOrdersRate: request.GetRateLimiterWithWeight(cryptoLoanLimiter, 300),
=======
		spotDefaultRate:                 request.GetRateLimiterWithWeight(spotDefaultLimiter, 1),
		spotOrderbookTickerAllRate:      request.GetRateLimiterWithWeight(spotDefaultLimiter, 2),
		spotHistoricalTradesRate:        request.GetRateLimiterWithWeight(spotDefaultLimiter, 5),
		spotOrderbookDepth100Rate:       request.GetRateLimiterWithWeight(spotDefaultLimiter, 5),
		spotOrderbookDepth500Rate:       request.GetRateLimiterWithWeight(spotDefaultLimiter, 25),
		spotOrderbookDepth1000Rate:      request.GetRateLimiterWithWeight(spotDefaultLimiter, 50),
		spotOrderbookDepth5000Rate:      request.GetRateLimiterWithWeight(spotDefaultLimiter, 250),
		spotAccountInformationRate:      request.GetRateLimiterWithWeight(spotDefaultLimiter, 10),
		spotExchangeInfo:                request.GetRateLimiterWithWeight(spotDefaultLimiter, 10),
		spotTicker1Rate:                 request.GetRateLimiterWithWeight(spotDefaultLimiter, 2),
		spotTicker20Rate:                request.GetRateLimiterWithWeight(spotDefaultLimiter, 2),
		spotTicker100Rate:               request.GetRateLimiterWithWeight(spotDefaultLimiter, 40),
		spotTickerAllRate:               request.GetRateLimiterWithWeight(spotDefaultLimiter, 80),
		spotOrderRate:                   request.GetRateLimiterWithWeight(spotOrderLimiter, 1),
		spotOrderQueryRate:              request.GetRateLimiterWithWeight(spotOrderLimiter, 2),
		spotOpenOrdersSpecificRate:      request.GetRateLimiterWithWeight(spotOrderLimiter, 3),
		spotAllOrdersRate:               request.GetRateLimiterWithWeight(spotOrderLimiter, 10),
		spotOpenOrdersAllRate:           request.GetRateLimiterWithWeight(spotOrderLimiter, 40),
		uFuturesDefaultRate:             request.GetRateLimiterWithWeight(usdMarginedFuturesLimiter, 1),
		uFuturesKline100Rate:            request.GetRateLimiterWithWeight(usdMarginedFuturesLimiter, 1),
		uFuturesOrderbook50Rate:         request.GetRateLimiterWithWeight(usdMarginedFuturesLimiter, 2),
		uFuturesOrderbook100Rate:        request.GetRateLimiterWithWeight(usdMarginedFuturesLimiter, 5),
		uFuturesOrderbook500Rate:        request.GetRateLimiterWithWeight(usdMarginedFuturesLimiter, 10),
		uFuturesOrderbook1000Rate:       request.GetRateLimiterWithWeight(usdMarginedFuturesLimiter, 20),
		uFuturesKline500Rate:            request.GetRateLimiterWithWeight(usdMarginedFuturesLimiter, 2),
		uFuturesOrderbookTickerAllRate:  request.GetRateLimiterWithWeight(usdMarginedFuturesLimiter, 2),
		uFuturesKline1000Rate:           request.GetRateLimiterWithWeight(usdMarginedFuturesLimiter, 5),
		uFuturesAccountInformationRate:  request.GetRateLimiterWithWeight(usdMarginedFuturesLimiter, 5),
		uFuturesKlineMaxRate:            request.GetRateLimiterWithWeight(usdMarginedFuturesLimiter, 10),
		uFuturesHistoricalTradesRate:    request.GetRateLimiterWithWeight(usdMarginedFuturesLimiter, 20),
		uFuturesTickerPriceHistoryRate:  request.GetRateLimiterWithWeight(usdMarginedFuturesLimiter, 40),
		uFuturesOrdersDefaultRate:       request.GetRateLimiterWithWeight(usdMarginedFuturesOrdersLimiter, 1),
		uFuturesBatchOrdersRate:         request.GetRateLimiterWithWeight(usdMarginedFuturesOrdersLimiter, 5),
		uFuturesGetAllOrdersRate:        request.GetRateLimiterWithWeight(usdMarginedFuturesOrdersLimiter, 5),
		uFuturesCountdownCancelRate:     request.GetRateLimiterWithWeight(usdMarginedFuturesOrdersLimiter, 10),
		uFuturesCurrencyForceOrdersRate: request.GetRateLimiterWithWeight(usdMarginedFuturesOrdersLimiter, 20),
		uFuturesSymbolOrdersRate:        request.GetRateLimiterWithWeight(usdMarginedFuturesOrdersLimiter, 20),
		uFuturesIncomeHistoryRate:       request.GetRateLimiterWithWeight(usdMarginedFuturesOrdersLimiter, 30),
		uFuturesPairOrdersRate:          request.GetRateLimiterWithWeight(usdMarginedFuturesOrdersLimiter, 40),
		uFuturesGetAllOpenOrdersRate:    request.GetRateLimiterWithWeight(usdMarginedFuturesOrdersLimiter, 40),
		uFuturesAllForceOrdersRate:      request.GetRateLimiterWithWeight(usdMarginedFuturesOrdersLimiter, 50),
		cFuturesDefaultRate:             request.GetRateLimiterWithWeight(coinMarginedFuturesLimiter, 1),
		cFuturesKline500Rate:            request.GetRateLimiterWithWeight(coinMarginedFuturesLimiter, 2),
		cFuturesOrderbookTickerAllRate:  request.GetRateLimiterWithWeight(coinMarginedFuturesLimiter, 2),
		cFuturesKline1000Rate:           request.GetRateLimiterWithWeight(coinMarginedFuturesLimiter, 5),
		cFuturesAccountInformationRate:  request.GetRateLimiterWithWeight(coinMarginedFuturesLimiter, 5),
		cFuturesKlineMaxRate:            request.GetRateLimiterWithWeight(coinMarginedFuturesLimiter, 10),
		cFuturesIndexMarkPriceRate:      request.GetRateLimiterWithWeight(coinMarginedFuturesLimiter, 10),
		cFuturesHistoricalTradesRate:    request.GetRateLimiterWithWeight(coinMarginedFuturesLimiter, 20),
		cFuturesCurrencyForceOrdersRate: request.GetRateLimiterWithWeight(coinMarginedFuturesLimiter, 20),
		cFuturesTickerPriceHistoryRate:  request.GetRateLimiterWithWeight(coinMarginedFuturesLimiter, 40),
		cFuturesAllForceOrdersRate:      request.GetRateLimiterWithWeight(coinMarginedFuturesOrdersLimiter, 50),
		cFuturesOrdersDefaultRate:       request.GetRateLimiterWithWeight(coinMarginedFuturesOrdersLimiter, 1),
		cFuturesBatchOrdersRate:         request.GetRateLimiterWithWeight(coinMarginedFuturesOrdersLimiter, 5),
		cFuturesGetAllOpenOrdersRate:    request.GetRateLimiterWithWeight(coinMarginedFuturesOrdersLimiter, 5),
		cFuturesCancelAllOrdersRate:     request.GetRateLimiterWithWeight(coinMarginedFuturesOrdersLimiter, 10),
		cFuturesIncomeHistoryRate:       request.GetRateLimiterWithWeight(coinMarginedFuturesOrdersLimiter, 20),
		cFuturesSymbolOrdersRate:        request.GetRateLimiterWithWeight(coinMarginedFuturesOrdersLimiter, 20),
		cFuturesPairOrdersRate:          request.GetRateLimiterWithWeight(coinMarginedFuturesOrdersLimiter, 40),
		cFuturesOrderbook50Rate:         request.GetRateLimiterWithWeight(coinMarginedFuturesOrdersLimiter, 2),
		cFuturesOrderbook100Rate:        request.GetRateLimiterWithWeight(coinMarginedFuturesOrdersLimiter, 5),
		cFuturesOrderbook500Rate:        request.GetRateLimiterWithWeight(coinMarginedFuturesOrdersLimiter, 10),
		cFuturesOrderbook1000Rate:       request.GetRateLimiterWithWeight(coinMarginedFuturesOrdersLimiter, 20),
		uFuturesMultiAssetMarginRate:    request.GetRateLimiterWithWeight(usdMarginedFuturesLimiter, 30),
		uFuturesSetMultiAssetMarginRate: request.GetRateLimiterWithWeight(usdMarginedFuturesLimiter, 1),
>>>>>>> 105591b2
	}
}

func openOrdersLimit(symbol string) request.EndpointLimit {
	if symbol == "" {
		return spotOpenOrdersAllRate
	}

	return spotOpenOrdersSpecificRate
}

func orderbookLimit(depth int64) request.EndpointLimit {
	switch {
	case depth <= 100:
		return spotOrderbookDepth100Rate
	case depth <= 500:
		return spotOrderbookDepth500Rate
	case depth <= 1000:
		return spotOrderbookDepth1000Rate
	}

	return spotOrderbookDepth5000Rate
}<|MERGE_RESOLUTION|>--- conflicted
+++ resolved
@@ -22,15 +22,10 @@
 	cFuturesOrderRequestRate = 1200
 	uFuturesInterval         = time.Minute
 	uFuturesRequestRate      = 2400
-<<<<<<< HEAD
-	uFuturesOrderInterval    = time.Minute
-	uFuturesOrderRequestRate = 1200
 	portfolioMarginRate      = 1200
 	portfolioMarginInterval  = time.Minute
-=======
 	uFuturesOrderInterval    = time.Second * 10
 	uFuturesOrderRequestRate = 300
->>>>>>> 105591b2
 )
 
 // Binance Spot rate limits
@@ -45,7 +40,6 @@
 	withdrawalHistoryRate
 	spotExchangeInfo
 	spotHistoricalTradesRate
-	spotOrderbookDepth100Rate
 	spotOrderbookDepth500Rate
 	spotOrderbookDepth100Rate
 	spotOrderbookDepth1000Rate
@@ -53,7 +47,6 @@
 	getRecentTradesListRate
 	getOldTradeLookupRate
 	spotOrderbookTickerAllRate
-<<<<<<< HEAD
 	spotBookTickerRate
 	spotSymbolPriceAllRate
 	spotSymbolPriceRate
@@ -65,12 +58,10 @@
 	getTickers100Rate
 	getTickersMoreThan100Rate
 	spotPriceChangeAllRate
-=======
 	spotTicker1Rate
 	spotTicker20Rate
 	spotTicker100Rate
 	spotTickerAllRate
->>>>>>> 105591b2
 	spotOpenOrdersAllRate
 	allCrossMarginFeeDataRate
 	allIsolatedMarginFeeDataRate
@@ -420,7 +411,6 @@
 	cryptoLoanLimiter := request.NewRateLimit(time.Second, 52900)
 
 	return request.RateLimitDefinitions{
-<<<<<<< HEAD
 		spotDefaultRate:                        request.GetRateLimiterWithWeight(spotLimiter, 1),
 		spotBookTickerRate:                     request.GetRateLimiterWithWeight(spotLimiter, 2),
 		spotSymbolPriceRate:                    request.GetRateLimiterWithWeight(spotLimiter, 2),
@@ -782,73 +772,6 @@
 		flexibleLoanCollateralAssetRate:  request.GetRateLimiterWithWeight(cryptoLoanLimiter, 400),
 		getBorrowOngoingOrdersRate:       request.GetRateLimiterWithWeight(cryptoLoanLimiter, 300),
 		getFlexibleLoanOngoingOrdersRate: request.GetRateLimiterWithWeight(cryptoLoanLimiter, 300),
-=======
-		spotDefaultRate:                 request.GetRateLimiterWithWeight(spotDefaultLimiter, 1),
-		spotOrderbookTickerAllRate:      request.GetRateLimiterWithWeight(spotDefaultLimiter, 2),
-		spotHistoricalTradesRate:        request.GetRateLimiterWithWeight(spotDefaultLimiter, 5),
-		spotOrderbookDepth100Rate:       request.GetRateLimiterWithWeight(spotDefaultLimiter, 5),
-		spotOrderbookDepth500Rate:       request.GetRateLimiterWithWeight(spotDefaultLimiter, 25),
-		spotOrderbookDepth1000Rate:      request.GetRateLimiterWithWeight(spotDefaultLimiter, 50),
-		spotOrderbookDepth5000Rate:      request.GetRateLimiterWithWeight(spotDefaultLimiter, 250),
-		spotAccountInformationRate:      request.GetRateLimiterWithWeight(spotDefaultLimiter, 10),
-		spotExchangeInfo:                request.GetRateLimiterWithWeight(spotDefaultLimiter, 10),
-		spotTicker1Rate:                 request.GetRateLimiterWithWeight(spotDefaultLimiter, 2),
-		spotTicker20Rate:                request.GetRateLimiterWithWeight(spotDefaultLimiter, 2),
-		spotTicker100Rate:               request.GetRateLimiterWithWeight(spotDefaultLimiter, 40),
-		spotTickerAllRate:               request.GetRateLimiterWithWeight(spotDefaultLimiter, 80),
-		spotOrderRate:                   request.GetRateLimiterWithWeight(spotOrderLimiter, 1),
-		spotOrderQueryRate:              request.GetRateLimiterWithWeight(spotOrderLimiter, 2),
-		spotOpenOrdersSpecificRate:      request.GetRateLimiterWithWeight(spotOrderLimiter, 3),
-		spotAllOrdersRate:               request.GetRateLimiterWithWeight(spotOrderLimiter, 10),
-		spotOpenOrdersAllRate:           request.GetRateLimiterWithWeight(spotOrderLimiter, 40),
-		uFuturesDefaultRate:             request.GetRateLimiterWithWeight(usdMarginedFuturesLimiter, 1),
-		uFuturesKline100Rate:            request.GetRateLimiterWithWeight(usdMarginedFuturesLimiter, 1),
-		uFuturesOrderbook50Rate:         request.GetRateLimiterWithWeight(usdMarginedFuturesLimiter, 2),
-		uFuturesOrderbook100Rate:        request.GetRateLimiterWithWeight(usdMarginedFuturesLimiter, 5),
-		uFuturesOrderbook500Rate:        request.GetRateLimiterWithWeight(usdMarginedFuturesLimiter, 10),
-		uFuturesOrderbook1000Rate:       request.GetRateLimiterWithWeight(usdMarginedFuturesLimiter, 20),
-		uFuturesKline500Rate:            request.GetRateLimiterWithWeight(usdMarginedFuturesLimiter, 2),
-		uFuturesOrderbookTickerAllRate:  request.GetRateLimiterWithWeight(usdMarginedFuturesLimiter, 2),
-		uFuturesKline1000Rate:           request.GetRateLimiterWithWeight(usdMarginedFuturesLimiter, 5),
-		uFuturesAccountInformationRate:  request.GetRateLimiterWithWeight(usdMarginedFuturesLimiter, 5),
-		uFuturesKlineMaxRate:            request.GetRateLimiterWithWeight(usdMarginedFuturesLimiter, 10),
-		uFuturesHistoricalTradesRate:    request.GetRateLimiterWithWeight(usdMarginedFuturesLimiter, 20),
-		uFuturesTickerPriceHistoryRate:  request.GetRateLimiterWithWeight(usdMarginedFuturesLimiter, 40),
-		uFuturesOrdersDefaultRate:       request.GetRateLimiterWithWeight(usdMarginedFuturesOrdersLimiter, 1),
-		uFuturesBatchOrdersRate:         request.GetRateLimiterWithWeight(usdMarginedFuturesOrdersLimiter, 5),
-		uFuturesGetAllOrdersRate:        request.GetRateLimiterWithWeight(usdMarginedFuturesOrdersLimiter, 5),
-		uFuturesCountdownCancelRate:     request.GetRateLimiterWithWeight(usdMarginedFuturesOrdersLimiter, 10),
-		uFuturesCurrencyForceOrdersRate: request.GetRateLimiterWithWeight(usdMarginedFuturesOrdersLimiter, 20),
-		uFuturesSymbolOrdersRate:        request.GetRateLimiterWithWeight(usdMarginedFuturesOrdersLimiter, 20),
-		uFuturesIncomeHistoryRate:       request.GetRateLimiterWithWeight(usdMarginedFuturesOrdersLimiter, 30),
-		uFuturesPairOrdersRate:          request.GetRateLimiterWithWeight(usdMarginedFuturesOrdersLimiter, 40),
-		uFuturesGetAllOpenOrdersRate:    request.GetRateLimiterWithWeight(usdMarginedFuturesOrdersLimiter, 40),
-		uFuturesAllForceOrdersRate:      request.GetRateLimiterWithWeight(usdMarginedFuturesOrdersLimiter, 50),
-		cFuturesDefaultRate:             request.GetRateLimiterWithWeight(coinMarginedFuturesLimiter, 1),
-		cFuturesKline500Rate:            request.GetRateLimiterWithWeight(coinMarginedFuturesLimiter, 2),
-		cFuturesOrderbookTickerAllRate:  request.GetRateLimiterWithWeight(coinMarginedFuturesLimiter, 2),
-		cFuturesKline1000Rate:           request.GetRateLimiterWithWeight(coinMarginedFuturesLimiter, 5),
-		cFuturesAccountInformationRate:  request.GetRateLimiterWithWeight(coinMarginedFuturesLimiter, 5),
-		cFuturesKlineMaxRate:            request.GetRateLimiterWithWeight(coinMarginedFuturesLimiter, 10),
-		cFuturesIndexMarkPriceRate:      request.GetRateLimiterWithWeight(coinMarginedFuturesLimiter, 10),
-		cFuturesHistoricalTradesRate:    request.GetRateLimiterWithWeight(coinMarginedFuturesLimiter, 20),
-		cFuturesCurrencyForceOrdersRate: request.GetRateLimiterWithWeight(coinMarginedFuturesLimiter, 20),
-		cFuturesTickerPriceHistoryRate:  request.GetRateLimiterWithWeight(coinMarginedFuturesLimiter, 40),
-		cFuturesAllForceOrdersRate:      request.GetRateLimiterWithWeight(coinMarginedFuturesOrdersLimiter, 50),
-		cFuturesOrdersDefaultRate:       request.GetRateLimiterWithWeight(coinMarginedFuturesOrdersLimiter, 1),
-		cFuturesBatchOrdersRate:         request.GetRateLimiterWithWeight(coinMarginedFuturesOrdersLimiter, 5),
-		cFuturesGetAllOpenOrdersRate:    request.GetRateLimiterWithWeight(coinMarginedFuturesOrdersLimiter, 5),
-		cFuturesCancelAllOrdersRate:     request.GetRateLimiterWithWeight(coinMarginedFuturesOrdersLimiter, 10),
-		cFuturesIncomeHistoryRate:       request.GetRateLimiterWithWeight(coinMarginedFuturesOrdersLimiter, 20),
-		cFuturesSymbolOrdersRate:        request.GetRateLimiterWithWeight(coinMarginedFuturesOrdersLimiter, 20),
-		cFuturesPairOrdersRate:          request.GetRateLimiterWithWeight(coinMarginedFuturesOrdersLimiter, 40),
-		cFuturesOrderbook50Rate:         request.GetRateLimiterWithWeight(coinMarginedFuturesOrdersLimiter, 2),
-		cFuturesOrderbook100Rate:        request.GetRateLimiterWithWeight(coinMarginedFuturesOrdersLimiter, 5),
-		cFuturesOrderbook500Rate:        request.GetRateLimiterWithWeight(coinMarginedFuturesOrdersLimiter, 10),
-		cFuturesOrderbook1000Rate:       request.GetRateLimiterWithWeight(coinMarginedFuturesOrdersLimiter, 20),
-		uFuturesMultiAssetMarginRate:    request.GetRateLimiterWithWeight(usdMarginedFuturesLimiter, 30),
-		uFuturesSetMultiAssetMarginRate: request.GetRateLimiterWithWeight(usdMarginedFuturesLimiter, 1),
->>>>>>> 105591b2
 	}
 }
 
