module github.com/thrasher-corp/gocryptotrader

<<<<<<< HEAD
go 1.24.0
=======
go 1.24.1
>>>>>>> 4651af57

require (
	github.com/Masterminds/sprig/v3 v3.3.0
	github.com/buger/jsonparser v1.1.1
	github.com/bytedance/sonic v1.13.1
	github.com/d5/tengo/v2 v2.17.0
	github.com/gofrs/uuid v4.4.0+incompatible
	github.com/gorilla/mux v1.8.1
	github.com/gorilla/websocket v1.5.3
	github.com/grpc-ecosystem/go-grpc-middleware v1.4.0
	github.com/grpc-ecosystem/grpc-gateway/v2 v2.26.3
	github.com/kat-co/vala v0.0.0-20170210184112-42e1d8b61f12
	github.com/lib/pq v1.10.9
	github.com/mattn/go-sqlite3 v1.14.23
	github.com/pkg/errors v0.9.1
	github.com/pquerna/otp v1.4.0
	github.com/shopspring/decimal v1.4.0
	github.com/spf13/viper v1.20.0
	github.com/stretchr/testify v1.10.0
	github.com/thrasher-corp/gct-ta v0.0.0-20200623072738-f2b55b7f9f41
	github.com/thrasher-corp/goose v2.7.0-rc4.0.20191002032028-0f2c2a27abdb+incompatible
	github.com/thrasher-corp/sqlboiler v1.0.1-0.20191001234224-71e17f37a85e
	github.com/urfave/cli/v2 v2.27.6
	github.com/volatiletech/null v8.0.0+incompatible
	golang.org/x/crypto v0.36.0
	golang.org/x/net v0.37.0
	golang.org/x/term v0.30.0
	golang.org/x/text v0.23.0
	golang.org/x/time v0.11.0
	google.golang.org/genproto/googleapis/api v0.0.0-20250303144028-a0af3efb3deb
	google.golang.org/grpc v1.71.0
	google.golang.org/protobuf v1.36.5
)

require (
	dario.cat/mergo v1.0.1 // indirect
	github.com/Masterminds/goutils v1.1.1 // indirect
	github.com/Masterminds/semver/v3 v3.3.0 // indirect
	github.com/boombuler/barcode v1.0.1 // indirect
	github.com/bytedance/sonic/loader v0.2.4 // indirect
	github.com/cloudwego/base64x v0.1.5 // indirect
	github.com/cpuguy83/go-md2man/v2 v2.0.5 // indirect
	github.com/davecgh/go-spew v1.1.2-0.20180830191138-d8f796af33cc // indirect
	github.com/friendsofgo/errors v0.9.2 // indirect
	github.com/fsnotify/fsnotify v1.8.0 // indirect
	github.com/go-viper/mapstructure/v2 v2.2.1 // indirect
	github.com/google/uuid v1.6.0 // indirect
	github.com/huandu/xstrings v1.5.0 // indirect
	github.com/klauspost/cpuid/v2 v2.2.9 // indirect
	github.com/mitchellh/copystructure v1.2.0 // indirect
	github.com/mitchellh/reflectwalk v1.0.2 // indirect
	github.com/pelletier/go-toml/v2 v2.2.3 // indirect
	github.com/pmezard/go-difflib v1.0.1-0.20181226105442-5d4384ee4fb2 // indirect
	github.com/russross/blackfriday/v2 v2.1.0 // indirect
	github.com/sagikazarmark/locafero v0.7.0 // indirect
	github.com/sourcegraph/conc v0.3.0 // indirect
	github.com/spf13/afero v1.12.0 // indirect
	github.com/spf13/cast v1.7.1 // indirect
	github.com/spf13/pflag v1.0.6 // indirect
	github.com/subosito/gotenv v1.6.0 // indirect
	github.com/twitchyliquid64/golang-asm v0.15.1 // indirect
	github.com/volatiletech/inflect v0.0.1 // indirect
	github.com/volatiletech/sqlboiler v3.7.1+incompatible // indirect
	github.com/xrash/smetrics v0.0.0-20240521201337-686a1a2994c1 // indirect
	go.uber.org/atomic v1.9.0 // indirect
	go.uber.org/multierr v1.9.0 // indirect
	golang.org/x/arch v0.13.0 // indirect
	golang.org/x/sys v0.31.0 // indirect
	golang.org/x/xerrors v0.0.0-20220907171357-04be3eba64a2 // indirect
	google.golang.org/genproto/googleapis/rpc v0.0.0-20250303144028-a0af3efb3deb // indirect
	gopkg.in/yaml.v3 v3.0.1 // indirect
)<|MERGE_RESOLUTION|>--- conflicted
+++ resolved
@@ -1,10 +1,6 @@
 module github.com/thrasher-corp/gocryptotrader
 
-<<<<<<< HEAD
-go 1.24.0
-=======
 go 1.24.1
->>>>>>> 4651af57
 
 require (
 	github.com/Masterminds/sprig/v3 v3.3.0
