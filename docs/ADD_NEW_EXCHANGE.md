# GoCryptoTrader ADD NEW EXCHANGE

<img src="https://github.com/thrasher-corp/gocryptotrader/blob/master/web/src/assets/page-logo.png?raw=true" width="350px" height="350px" hspace="70">

[![Build Status](https://github.com/thrasher-corp/gocryptotrader/actions/workflows/tests.yml/badge.svg?branch=master)](https://github.com/thrasher-corp/gocryptotrader/actions/workflows/tests.yml)
[![Software License](https://img.shields.io/badge/License-MIT-orange.svg?style=flat-square)](https://github.com/thrasher-corp/gocryptotrader/blob/master/LICENSE)
[![GoDoc](https://godoc.org/github.com/thrasher-corp/gocryptotrader?status.svg)](https://godoc.org/github.com/thrasher-corp/gocryptotrader/exchanges)
[![Coverage Status](http://codecov.io/github/thrasher-corp/gocryptotrader/coverage.svg?branch=master)](http://codecov.io/github/thrasher-corp/gocryptotrader?branch=master)
[![Go Report Card](https://goreportcard.com/badge/github.com/thrasher-corp/gocryptotrader)](https://goreportcard.com/report/github.com/thrasher-corp/gocryptotrader)

This exchanges package is part of the GoCryptoTrader codebase.

## This is still in active development

You can track ideas, planned features and what's in progress on this Trello board: [https://trello.com/b/ZAhMhpOy/gocryptotrader](https://trello.com/b/ZAhMhpOy/gocryptotrader).

Join our slack to discuss all things related to GoCryptoTrader! [GoCryptoTrader Slack](https://join.slack.com/t/gocryptotrader/shared_invite/enQtNTQ5NDAxMjA2Mjc5LTc5ZDE1ZTNiOGM3ZGMyMmY1NTAxYWZhODE0MWM5N2JlZDk1NDU0YTViYzk4NTk3OTRiMDQzNGQ1YTc4YmRlMTk)

## How to add a new exchange

This document is from a perspective of adding a new exchange called FTX to the codebase:

### Run the [exchange templating tool](../cmd/exchange_template/) which will create a base exchange package based on the features the exchange supports

#### Linux/OSX
GoCryptoTrader is built using [Go Modules](https://github.com/golang/go/wiki/Modules) and requires Go 1.11 or above
Using Go Modules you now clone this repository **outside** your GOPATH

```bash
git clone https://github.com/thrasher-corp/gocryptotrader.git
cd gocryptotrader/cmd/exchange_template
go run exchange_template.go -name FTX -ws -rest
```

#### Windows

```bash
git clone https://github.com/thrasher-corp/gocryptotrader.git
cd gocryptotrader\cmd\exchange_template
go run exchange_template.go -name FTX -ws -rest
```

### Add exchange struct to [config_example.json](../config_example.json), [configtest.json](../testdata/configtest.json):

Find out which asset types are supported by the exchange and add them to the pairs struct (spot is enabled by default)

#### If main config path is unknown the following function can be used:
```go
config.GetDefaultFilePath()
```

```js
  {
   "name": "FTX",
   "enabled": true,
   "verbose": false,
   "httpTimeout": 15000000000,
   "websocketResponseCheckTimeout": 30000000,
   "websocketResponseMaxLimit": 7000000000,
   "websocketTrafficTimeout": 30000000000,
   "websocketOrderbookBufferLimit": 5,
   "baseCurrencies": "USD",
   "currencyPairs": {
    "pairs": {
     "futures": {
      "assetEnabled": true,
      "enabled": "BTC-PERP",
      "available": "BTC-PERP",
      "requestFormat": {
       "uppercase": true,
       "delimiter": "-"
      },
      "configFormat": {
       "uppercase": true,
       "delimiter": "-"
      }
     },
     "spot": {
      "assetEnabled": true,
      "enabled": "BTC/USD",
      "available": "BTC/USD",
      "requestFormat": {
       "uppercase": true,
       "delimiter": "/"
      },
      "configFormat": {
       "uppercase": true,
       "delimiter": "/"
      }
     }
    }
   },
   "api": {
    "authenticatedSupport": false,
    "authenticatedWebsocketApiSupport": false,
    "endpoints": {
     "url": "NON_DEFAULT_HTTP_LINK_TO_EXCHANGE_API",
     "urlSecondary": "NON_DEFAULT_HTTP_LINK_TO_EXCHANGE_API",
     "websocketURL": "NON_DEFAULT_HTTP_LINK_TO_WEBSOCKET_EXCHANGE_API"
    },
    "credentials": {
     "key": "Key",
     "secret": "Secret"
    },
    "credentialsValidator": {
     "requiresKey": true,
     "requiresSecret": true
    }
   },
   "features": {
    "supports": {
     "restAPI": true,
     "restCapabilities": {
      "tickerBatching": true,
      "autoPairUpdates": true
     },
     "websocketAPI": true,
     "websocketCapabilities": {}
    },
    "enabled": {
     "autoPairUpdates": true,
     "websocketAPI": false
    }
   },
   "bankAccounts": [
    {
     "enabled": false,
     "bankName": "",
     "bankAddress": "",
     "bankPostalCode": "",
     "bankPostalCity": "",
     "bankCountry": "",
     "accountName": "",
     "accountNumber": "",
     "swiftCode": "",
     "iban": "",
     "supportedCurrencies": ""
    }
   ]
  },
```

#### Configs can be updated automatically by running the following command:

Check to make sure that the command does not override the NTP client and encrypt config default settings:

```bash
go build && gocryptotrader.exe --config=config_example.json
```

### Add the currency pair format structs in ftx_wrapper.go:

#### Futures currency support:

Similar to the configs, spot support is inbuilt but other asset types will need to be manually supported

```go
	spot := currency.PairStore{
		RequestFormat: &currency.PairFormat{
			Uppercase: true,
			Delimiter: "/",
		},
		ConfigFormat: &currency.PairFormat{
			Uppercase: true,
			Delimiter: "/",
		},
	}
	futures := currency.PairStore{
		RequestFormat: &currency.PairFormat{
			Uppercase: true,
			Delimiter: "-",
		},
		ConfigFormat: &currency.PairFormat{
			Uppercase: true,
			Delimiter: "-",
		},
	}

	err := f.StoreAssetPairFormat(asset.Spot, spot)
	if err != nil {
		log.Errorln(log.ExchangeSys, err)
	}

	err = f.StoreAssetPairFormat(asset.Futures, futures)
	if err != nil {
		log.Errorln(log.ExchangeSys, err)
	}
```

### Document the addition of the new exchange (FTX exchange is used as an example below):

Yes means supported, No means not yet implemented and NA means protocol unsupported

#### Add exchange to the root [readme](../README.md) file:
```go
| Exchange | REST API | Streaming API | FIX API |
|----------|------|-----------|-----|
| Alphapoint | Yes  | Yes        | NA  |
| Binance| Yes  | Yes        | NA  |
| Bitfinex | Yes  | Yes        | NA  |
| Bitflyer | Yes  | No      | NA  |
| Bithumb | Yes  | NA       | NA  |
| BitMEX | Yes | Yes | NA |
| Bitstamp | Yes  | Yes       | No  |
| BTCMarkets | Yes | No       | NA  |
| BTSE | Yes | Yes | NA |
| Bybit | Yes | Yes | NA |
| COINUT | Yes | Yes | NA |
| Deribit | Yes | Yes | NA |
| Exmo | Yes | NA | NA |
| FTX | Yes | Yes | No | // <-------- new exchange
| CoinbasePro | Yes | Yes | No|
| GateIO | Yes | Yes | NA |
| Gemini | Yes | Yes | No |
| HitBTC | Yes | Yes | No |
| Huobi.Pro | Yes | Yes | NA |
| Kraken | Yes | Yes | NA |
| Kucoin | Yes | Yes | No |
| Lbank | Yes | No | NA |
| Okx | Yes | Yes | NA |
| Poloniex | Yes | Yes | NA |
| Yobit | Yes | NA | NA |
```

#### Add exchange to the list of [supported exchanges](../exchanges/support.go):
```go
var Exchanges = []string{
	"binance",
	"bitfinex",
	"bitflyer",
	"bithumb",
	"bitmex",
	"bitstamp",
	"btc markets",
	"btse",
	"bybit",
	"coinbasepro",
	"coinut",
<<<<<<< HEAD
	"dydx",
=======
	"deribit",
>>>>>>> aef8a1f1
	"exmo",
	"ftx", // <-------- new exchange
	"gateio",
	"gemini",
	"hitbtc",
	"huobi",
	"kraken",
	"kucoin",
	"lbank",
	"okx",
	"poloniex",
	"yobit",
```

#### Setup and run the [documentation tool](../cmd/documentation):

- Create a new file named *exchangename*.tmpl
- Copy contents of template from another exchange example here being Exmo
- Replace names and variables as shown:

```go
{{define "exchanges exmo" -}} // exmo -> ftx
{{template "header" .}}
## Exmo Exchange

#### Current Features

+ REST Support // if websocket or fix are supported, add that in too
```

```go
var e exchange.IBotExchange // We name the exchange.IBotExchange variable after the first character of the exchange, eg f for FTX. e -> f

for i := range bot.Exchanges {
  if bot.Exchanges[i].GetName() == "Exmo" { // Exmo -> FTX
    e = bot.Exchanges[i] // e -> f
  }
}

// Public calls - wrapper functions

pair := currency.NewPair(currency.BTC, currency.USD)

// Fetches current ticker information
tick, err := e.FetchTicker(context.Background(), pair, asset.Spot) // e -> f 
if err != nil {
  // Handle error
}

// Fetches current orderbook information
ob, err := e.FetchOrderbook(context.Background(), pair, asset.Spot) // e -> f (do so for the rest of the functions too)
if err != nil {
  // Handle error
}
```

- Run documentation.go to generate readme file for the exchange:
```bash
cd gocryptotrader\cmd\documentation
go run documentation.go
```

This will generate a readme file for the exchange which can be found in the new exchange's folder

### Create functions supported by the exchange:

#### Requester functions:

```go
// SendHTTPRequest sends an unauthenticated HTTP request
func (f *FTX) SendHTTPRequest(ctx context.Context, path string, result interface{}) error {
	// This is used to generate the *http.Request, used in conjunction with the
	// generate functionality below. 
	item := &request.Item{  
		Method:        http.MethodGet,
		Path:          path,
		Result:        result,
		Verbose:       f.Verbose,
		HTTPDebugging: f.HTTPDebugging,
		HTTPRecording: f.HTTPRecording,
	}

	// Request function that closes over the above request.Item values, which
	// executes on every attempt after rate limiting. 
	generate := func() (*request.Item, error) { return item, nil }

	endpoint := request.Unset // Used in conjunction with the rate limiting 
	// system defined in the exchange package to slow down outbound requests
	// depending on each individual endpoint. 
	return f.SendPayload(ctx, endpoint, generate)
}
```

#### Unauthenticated Functions:

https://docs.ftx.com/#get-markets

Create a type struct in types.go for the response type shown on the documentation website:

For efficiency, a JSON to Golang converter can be used: https://mholt.github.io/json-to-go/.
However, great care must be taken as to the values which are autogenerated. The JSON converter tool will default to whatever type it detects, but ultimately conversions to a more useful variable type would be better. For example, price and quantity on some exchange API's provide these as strings. Internally, it would be better if they're converted to the more useful float64 var type.

```go
// MarketData stores market data
type MarketData struct {
	Name           string  `json:"name"`
	BaseCurrency   string  `json:"baseCurrency"`
	QuoteCurrency  string  `json:"quoteCurrency"`
	MarketType     string  `json:"type"`
	Underlying     string  `json:"underlying"`
	Enabled        bool    `json:"enabled"`
	Ask            float64 `json:"ask"`
	Bid            float64 `json:"bid"`
	Last           float64 `json:"last"`
	PriceIncrement float64 `json:"priceIncrement"`
	SizeIncrement  float64 `json:"sizeIncrement"`
}
```

Create new consts to define endpoint strings, they are created at the top of ftx.go file:
```go
const (
	ftxAPIURL = "https://ftx.com/api"

	// Public endpoints
	getMarkets           = "/markets"
	getMarket            = "/markets/"
	getOrderbook         = "/markets/%s/orderbook?depth=%s"
	getTrades            = "/markets/%s/trades?"
	getHistoricalData    = "/markets/%s/candles?"
	getFutures           = "/futures"
	getFuture            = "/futures/"
	getFutureStats       = "/futures/%s/stats"
	getFundingRates      = "/funding_rates"
  	getAllWallegetAllWalletBalances = "/wallet/all_balances"
  ```

Create a get function in ftx.go file and unmarshall the data in the created type:
```go
// GetMarkets gets market data
func (f *FTX) GetMarkets(ctx context.Context) (Markets, error) {
	var resp Markets
	return resp, f.SendHTTPRequest(ctx, ftxAPIURL+getMarkets, &resp)
}
```

Create a test function in ftx_test.go to see if the data is received and unmarshalled correctly
```go
const(
	spotPair = "FTT/BTC"
)

func TestGetMarket(t *testing.T) {
	t.Parallel() // adding t.Parallel() is preferred as it allows tests to run simultaneously, speeding up package test time
	f.Verbose = true // used for more detailed output
	a, err := f.GetMarket(context.Background(), spotPair) // spotPair is just a const so it can be reused in other tests too
	t.Log(a)
	if err != nil {
		t.Error(err)
	}
}
```
Verbose can be set to true to see the data received if there are errors unmarshalling
Once testing is done remove verbose, variable a and t.Log(a) since they produce unnecessary output when GCT is run
```go
_, err := f.GetMarket(context.Background(), spotPair)
```

Ensure each endpoint is implemented and has an associated test to improve test coverage and increase confidence

#### Authenticated functions:

Authenticated request function is created based on the way the exchange documentation specifies: https://docs.ftx.com/#authentication
```go
// SendAuthHTTPRequest sends an authenticated request
func (f *FTX) SendAuthHTTPRequest(ctx context.Context, method, path string, data, result interface{}) error {
// A potential example below of closing over authenticated variables which may 
// be required to regenerate on every request between each attempt after rate
// limiting. This is for when signatures are based on timestamps/nonces that are 
// within time receive windows. NOTE: This is not always necessary and the above
// SendHTTPRequest example will suffice. 

	// Fetches credentials, this can either use a context set credential or if
	// not found, will default to the config.json exchange specific credentials.
	creds, err := f.GetCredentials(ctx)
	if err != nil {
		return err
	}

	generate := func() (*request.Item, error) {
		ts := strconv.FormatInt(time.Now().UnixMilli(), 10)
		var body io.Reader
		var hmac, payload []byte
		var err error
		if data != nil {
			payload, err = json.Marshal(data)
			if err != nil {
				return err
			}
			body = bytes.NewBuffer(payload)
			sigPayload := ts + method + "/api" + path + string(payload)
			hmac = crypto.GetHMAC(crypto.HashSHA256, []byte(sigPayload), []byte(creds.Secret))
		} else {
			sigPayload := ts + method + "/api" + path
			hmac = crypto.GetHMAC(crypto.HashSHA256, []byte(sigPayload), []byte(creds.Secret))
		}
		headers := make(map[string]string)
		headers["FTX-KEY"] = creds.Key
		headers["FTX-SIGN"] = crypto.HexEncodeToString(hmac)
		headers["FTX-TS"] = ts
		headers["Content-Type"] = "application/json"

		// This is used to generate the *http.Request.
		item := &request.Item{
			Method:        method,
			Path:          ftxAPIURL + path,
			Headers:       headers,
			Body:          body,
			Result:        result,
			Verbose:       f.Verbose,
			HTTPDebugging: f.HTTPDebugging,
			HTTPRecording: f.HTTPRecording,
		}
		return item, nil
	}, request.AuthenticatedRequest)

	endpoint := request.Unset // Used in conjunction with the rate limiting 
	// system defined in the exchange package to slow down outbound requests
	// depending on each individual endpoint. 

	return f.SendPayload(ctx, endpoint, generate)
}
```

To test authenticated functions, you must have an account with API keys and SendAuthHTTPRequest must be implemented.

HTTP Mocking framework can also be added for the exchange. For reference, please see the [HTTP mock](../testdata/http_mock) package.

Create authenticated functions and test along the way similar to the functions above:

https://docs.ftx.com/#get-account-information:

```go
// GetAccountInfo gets account info
func (f *FTX) GetAccountInfo(ctx context.Context) (AccountData, error) {
	var resp AccountData
	return resp, f.SendAuthHTTPRequest(ctx, http.MethodGet, getAccountInfo, nil, &resp)
}
```

Get Request params for authenticated requests are sent through url.Values{}:

https://docs.ftx.com/#get-withdrawal-history:

```go
// GetTriggerOrderHistory gets trigger orders that are currently open
func (f *FTX) GetTriggerOrderHistory(ctx context.Context, marketName string, startTime, endTime time.Time, side, orderType, limit string) (TriggerOrderHistory, error) {
	var resp TriggerOrderHistory
	params := url.Values{}
	if marketName != "" {
		params.Set("market", marketName)
	}
	if !startTime.IsZero() && !endTime.IsZero() {
		params.Set("start_time", strconv.FormatInt(startTime.Unix(), 10))
		params.Set("end_time", strconv.FormatInt(endTime.Unix(), 10))
		if startTime.After(endTime) {
			return resp, errors.New("startTime cannot be after endTime")
		}
	}
	if side != "" {
		params.Set("side", side)
	}
	if orderType != "" {
		params.Set("type", orderType)
	}
	if limit != "" {
		params.Set("limit", limit)
	}
	return resp, f.SendAuthHTTPRequest(ctx, http.MethodGet, getTriggerOrderHistory+params.Encode(), nil, &resp)
}
```

https://docs.ftx.com/#place-order


Structs for unmarshalling the data are made exactly the same way as the previous functions.

```go
type OrderData struct {
	CreatedAt     time.Time `json:"createdAt"`
	FilledSize    float64   `json:"filledSize"`
	Future        string    `json:"future"`
	ID            int64     `json:"id"`
	Market        string    `json:"market"`
	Price         float64   `json:"price"`
	AvgFillPrice  float64   `json:"avgFillPrice"`
	RemainingSize float64   `json:"remainingSize"`
	Side          string    `json:"side"`
	Size          float64   `json:"size"`
	Status        string    `json:"status"`
	OrderType     string    `json:"type"`
	ReduceOnly    bool      `json:"reduceOnly"`
	IOC           bool      `json:"ioc"`
	PostOnly      bool      `json:"postOnly"`
	ClientID      string    `json:"clientId"`
}

// PlaceOrder stores data of placed orders
type PlaceOrder struct {
	Success bool      `json:"success"`
	Result  OrderData `json:"result"`
}
```

For `POST` or `DELETE` requests, params are sent through a map[string]interface{}:

```go
// Order places an order
func (f *FTX) Order(ctx context.Context, marketName, side, orderType, reduceOnly, ioc, postOnly, clientID string, price, size float64) (PlaceOrder, error) {
	req := make(map[string]interface{})
	req["market"] = marketName
	req["side"] = side
	req["price"] = price
	req["type"] = orderType
	req["size"] = size
	if reduceOnly != "" {
		req["reduceOnly"] = reduceOnly
	}
	if ioc != "" {
		req["ioc"] = ioc
	}
	if postOnly != "" {
		req["postOnly"] = postOnly
	}
	if clientID != "" {
		req["clientID"] = clientID
	}
	var resp PlaceOrder
	return resp, f.SendAuthHTTPRequest(ctx, http.MethodPost, placeOrder, req, &resp)
}
```

### Implementing wrapper functions:

Wrapper functions are the interface in which the GoCryptoTrader engine communicates with an exchange for receiving data and sending requests. A breakdown of all API functions can be found [here](../exchanges/interfaces.go).
The exchanges may not support all the functionality in the wrapper, so fill out the ones that are supported as shown in the examples below:

Unsupported Example:

```go
// WithdrawFiatFunds returns a withdrawal ID when a withdrawal is
// submitted
func (f *FTX) WithdrawFiatFunds(ctx context.Context, withdrawRequest *withdraw.Request) (*withdraw.ExchangeResponse, error) {
	var resp *withdraw.ExchangeResponse
	return resp, common.ErrFunctionNotSupported
}
```

Supported Examples:

```go
// FetchTradablePairs returns a list of the exchanges tradable pairs
func (f *FTX) FetchTradablePairs(ctx context.Context, a asset.Item) (currency.Pairs, error) {
	if !f.SupportsAsset(a) {
		return nil, fmt.Errorf("asset type of %s is not supported by %s", a, f.Name)
	}
	markets, err := f.GetMarkets(ctx)
	if err != nil {
		return nil, err
	}
	var pairs []string
	switch a {
	case asset.Spot:
		for x := range markets.Result {
			if markets.Result[x].MarketType == spotString {
				pairs = append(pairs, markets.Result[x].Name)
			}
		}
	case asset.Futures:
		for x := range markets.Result {
			if markets.Result[x].MarketType == futuresString {
				pairs = append(pairs, markets.Result[x].Name)
			}
		}
	}
	return pairs, nil
}
```

Wrapper functions on most exchanges are written in similar ways so other exchanges can be used as a reference.

Many helper functions defined in [exchange.go](../exchanges/exchange.go) can be useful when implementing wrapper functions. See examples below:

```go
f.FormatExchangeCurrency(p, a) // Formats the currency pair to the style accepted by the exchange. p is the currency pair & a is the asset type

f.SupportsAsset(a) // Checks if an asset type is supported by the bot

f.GetPairAssetType(p) // Returns the asset type of currency pair p
```

The currency package contains many helper functions to format and process currency pairs. See [currency](../currency/README.md).

### Websocket addition if exchange supports it:

#### Websocket Setup:

- Set the websocket url in ftx_websocket.go that is provided in the documentation:

```go
	ftxWSURL          = "wss://ftx.com/ws/"
```

#### Complete WsConnect function:

```go
// WsConnect connects to a websocket feed
func (f *FTX) WsConnect() error {
	if !f.Websocket.IsEnabled() || !f.IsEnabled() {
		return errors.New(wshandler.WebsocketNotEnabled)
	}
	var dialer websocket.Dialer
	err := f.Websocket.Conn.Dial(&dialer, http.Header{})
	if err != nil {
		return err
	}
	// Can set up custom ping handler per websocket connection.
	f.Websocket.Conn.SetupPingHandler(wshandler.WebsocketPingHandler{
		MessageType: websocket.PingMessage,
		Delay:       ftxWebsocketTimer,
	})
	if f.Verbose {
		log.Debugf(log.ExchangeSys, "%s Connected to Websocket.\n", f.Name)
	}
	// This reader routine is called prior to initiating a subscription for
	// efficient processing.
	go f.wsReadData()
	if f.IsWebsocketAuthenticationSupported() {
		err = f.WsAuth(context.TODO())
		if err != nil {
			f.Websocket.DataHandler <- err
			f.Websocket.SetCanUseAuthenticatedEndpoints(false)
		}
	}
	// Generates the default subscription set, based off enabled pairs.
	subs, err := f.generateSubscriptions()
	if err != nil {
		return err
	}
	// Finally subscribes to each individual channel.
	return f.Websocket.SubscribeToChannels(subs)
}
```

- Create function to generate default subscriptions:

```go
// generateSubscriptions generates default subscription
func (f *FTX) generateSubscriptions() (subscription.List, error) {
	var subscriptions subscription.List
	subscriptions = append(subscriptions, &subscription.Subscription{
		Channel: wsMarkets,
	})
	// Ranges over available channels, pairs and asset types to produce a full
	// subscription list.
	var channels = []string{wsTicker, wsTrades, wsOrderbook}
	assets := f.GetAssetTypes()
	for a := range assets {
		pairs, err := f.GetEnabledPairs(assets[a])
		if err != nil {
			return nil, err
		}
		for z := range pairs {
			newPair := currency.NewPairWithDelimiter(pairs[z].Base.String(),
				pairs[z].Quote.String(),
				"-")
			for x := range channels {
				subscriptions = append(subscriptions,
					&subscription.Subscription{
						Channel:  channels[x],
						Pair:     currency.Pairs{newPair},
						Asset:    assets[a],
					})
			}
		}
	}
	// Appends authenticated channels to the subscription list
	if f.IsWebsocketAuthenticationSupported() {
		var authchan = []string{wsOrders, wsFills}
		for x := range authchan {
			subscriptions = append(subscriptions, &subscription.Subscription{Channel: authchan[x]})
		}
	}
	return subscriptions, nil
}
```

- To receive data from websocket, a subscription needs to be made with one or more of the available channels:

- Set channel names as consts for ease of use:

```go
	wsTicker          = "ticker"
	wsTrades          = "trades"
	wsOrderbook       = "orderbook"
	wsMarkets         = "markets"
	wsFills           = "fills"
	wsOrders          = "orders"
	wsUpdate          = "update"
	wsPartial         = "partial"
```

- Create subscribe function with the data provided by the exchange documentation:

https://docs.ftx.com/#request-process

- Create a struct required to subscribe to channels:

```go
// WsSub has the data used to subscribe to a channel
type WsSub struct {
	Channel   string `json:"channel,omitempty"`
	Market    string `json:"market,omitempty"`
	Operation string `json:"op,omitempty"`
}
```

- Create the subscription function:

```go
// Subscribe sends a websocket message to receive data from the channel
func (f *FTX) Subscribe(channelsToSubscribe subscription.List) error {
	// For subscriptions we try to batch as much as possible to limit the amount
	// of connection usage but sometimes this is not supported on the exchange 
	// API.
	var errs common.Errors // This is an array of errors useful in the event that one channel subscription errors but we can subscribe to the next iteration.
channels:
	for i := range channelsToSubscribe {
		// Type we declared above to send via our websocket connection.
		var sub WsSub
		sub.Channel = channelsToSubscribe[i].Channel
		sub.Operation = subscribe

		switch channelsToSubscribe[i].Channel {
		case wsFills, wsOrders, wsMarkets:
		// Authenticated wsFills && wsOrders or wsMarkets which is a channel subscription for the full set of tradable markets do not need a currency pair association. 
		default:
			// Ensures our outbound currency pair is formatted correctly, sometimes our configuration format is different from what our request format needs to be.
			formattedPair, err := f.FormatExchangeCurrency(channelsToSubscribe[i].Pair, channelsToSubscribe[i].Asset)
			if err != nil {
				errs = append(errs, err)
				continue channels
			}
			sub.Market = formattedPair.String()
		}
		err := f.Websocket.Conn.SendJSONMessage(sub)
		if err != nil {
			errs = append(errs, err)
			continue
		}
		// When we have a successful subscription, we can alert our internal management system of the success.
		f.Websocket.AddSuccessfulSubscriptions(channelsToSubscribe[i])
	}
    return errs
}
```

- Test subscriptions and check to see if data is received from websocket:

Run gocryptotrader with the following settings enabled in config

```go
     "websocketAPI": true,
     "websocketCapabilities": {}
    },
    "enabled": {
     "autoPairUpdates": true,
	 "websocketAPI": true // <- Change this to true if it is false
```

#### Handle websocket data:

- Trades and order events are handled by populating an order.Detail
  struct by [the following rules](./WS_ORDER_EVENTS.md).

- Function to read data received from websocket:

```go
// wsReadData gets and passes on websocket messages for processing
func (f *FTX) wsReadData() {
	f.Websocket.Wg.Add(1)
	defer f.Websocket.Wg.Done()

	for {
		select {
		case <-f.Websocket.ShutdownC:
			return
		default:
			resp := f.Websocket.Conn.ReadMessage()
			if resp.Raw == nil {
				return
			}

			err := f.wsHandleData(resp.Raw)
			if err != nil {
				f.Websocket.DataHandler <- err
			}
		}
	}
}
```

- Simple Examples of data handling:

1. Create the main struct used for unmarshalling data

2. Unmarshall the data into the overarching result type

```go
// WsResponseData stores basic ws response data on being subscribed to a channel successfully
type WsResponseData struct {
	ResponseType string      `json:"type"`
	Channel      string      `json:"channel"`
	Market       string      `json:"market"`
	Data         interface{} `json:"data"`
}
```

- Unmarshall the raw data into the main type:

```go
	var result map[string]interface{}
	err := json.Unmarshal(respRaw, &result)
	if err != nil {
		return err
  }
```

Using switch cases and types created earlier, unmarshall the data into the more specific structs.
There are some built in structs in wshandler which are used to store the websocket data such as wshandler.TradeData or wshandler.KlineData.
If a suitable struct does not exist in wshandler, wrapper types are the next preference to store the data such as in the market channel example given below:

```go
	switch result["channel"] {
	case wsTicker:
		var resultData WsTickerDataStore
		err = json.Unmarshal(respRaw, &resultData)
		if err != nil {
			return err
		}
		f.Websocket.DataHandler <- &ticker.Price{
			ExchangeName: f.Name,
			Bid:          resultData.Ticker.Bid,
			Ask:          resultData.Ticker.Ask,
			Last:         resultData.Ticker.Last,
			LastUpdated:  timestampFromFloat64(resultData.Ticker.Time),
			Pair:         p,
			AssetType:    a,
	  }
```

If neither of those provide a suitable struct to store the data in, the data can just be passed onto wshandler without any further changes:

```go
		case wsFills:
			var resultData WsFillsDataStore
			err = json.Unmarshal(respRaw, &resultData)
			if err != nil {
				return err
			}
      f.Websocket.DataHandler <- resultData.FillsData
```

- Data Handling can be tested offline similar to the following example:

```go
func TestParsingWSOrdersData(t *testing.T) {
	t.Parallel()
	if !areTestAPIKeysSet() {
		t.Skip("API keys required but not set, skipping test")
	}
	data := []byte(`{
		"channel": "orders",
		"data": {
		  "id": 24852229,
		  "clientId": null,
		  "market": "BTC-PERP",
		  "type": "limit",
		  "side": "buy",
		  "size": 42353.0,
		  "price": 0.2977,
		  "reduceOnly": false,
		  "ioc": false,
		  "postOnly": false,
		  "status": "closed",
		  "filledSize": 0.0,
		  "remainingSize": 0.0,
		  "avgFillPrice": 0.2978
		},
		"type": "update"
	  }`)
	err := f.wsHandleData(data)
	if err != nil {
		t.Error(err)
	}
}
```

- Create types given in the documentation to unmarshall the streamed data:

https://docs.ftx.com/#fills-2

```go
// WsFills stores websocket fills' data
type WsFills struct {
	Fee       float64   `json:"fee"`
	FeeRate   float64   `json:"feeRate"`
	Future    string    `json:"future"`
	ID        int64     `json:"id"`
	Liquidity string    `json:"liquidity"`
	Market    string    `json:"market"`
	OrderID   int64     `json:"int64"`
	TradeID   int64     `json:"tradeID"`
	Price     float64   `json:"price"`
	Side      string    `json:"side"`
	Size      float64   `json:"size"`
	Time      time.Time `json:"time"`
	OrderType string    `json:"orderType"`
}

// WsFillsDataStore stores ws fills' data
type WsFillsDataStore struct {
	Channel     string  `json:"channel"`
	MessageType string  `json:"type"`
	FillsData   WsFills `json:"fills"`
}
```

- Create the authentication function based on specifications provided in the documentation:

https://docs.ftx.com/#private-channels

```go
// WsAuth sends an authentication message to receive auth data
func (f *FTX) WsAuth(ctx context.Context) error {
	// Fetches credentials, this can either use a context set credential or if
	// not found, will default to the config.json exchange specific credentials.
	// NOTE: Websocket context values are not sufficiently propagated yet, so in 
	// most circumstances the calling function can call context.TODO() and will
	// use default credentials.
	creds, err := f.GetCredentials(ctx)
	if err != nil {
		return err
	}

	strNonce := strconv.FormatInt(time.Now().UnixMilli(), 10)
	hmac := crypto.GetHMAC(
		crypto.HashSHA256,
		[]byte(strNonce+"websocket_login"),
		[]byte(creds.Secret),
	)
	sign := crypto.HexEncodeToString(hmac)
	req := Authenticate{Operation: "login",
		Args: AuthenticationData{
			Key:  creds.Key,
			Sign: sign,
			Time: intNonce,
		},
	}
	return f.Websocket.Conn.SendJSONMessage(req)
}
```

- Create an unsubscribe function if the exchange has the functionality:

```go
// Unsubscribe sends a websocket message to stop receiving data from the channel
func (f *FTX) Unsubscribe(channelsToUnsubscribe subscription.List) error {
	// As with subscribing we want to batch as much as possible, but sometimes this cannot be achieved due to API shortfalls. 
	var errs common.Errors
channels:
	for i := range channelsToUnsubscribe {
		var unSub WsSub
		unSub.Operation = unsubscribe
		unSub.Channel = channelsToUnsubscribe[i].Channel
		switch channelsToUnsubscribe[i].Channel {
		case wsFills, wsOrders, wsMarkets:
		default:
			formattedPair, err := f.FormatExchangeCurrency(channelsToUnsubscribe[i].Pair, channelsToUnsubscribe[i].Asset)
			if err != nil {
				errs = append(errs, err)
				continue channels
			}
			unSub.Market = formattedPair.String()
		}
		err := f.Websocket.Conn.SendJSONMessage(unSub)
		if err != nil {
			errs = append(errs, err)
			continue
		}
		// When we have a successful unsubscription, we can alert our internal management system of the success.
		f.Websocket.RemoveSubscriptions(channelsToUnsubscribe[i])
	}
	if errs != nil {
		return errs
	}
	return nil
}
```

- Complete websocket setup in wrapper:

Add websocket functionality if supported to Setup:

```go
// Setup takes in the supplied exchange configuration details and sets params
func (f *FTX) Setup(exch *config.Exchange) error {
	err := exch.Validate()
	if err != nil {
		return err
	}
	if !exch.Enabled {
		f.SetEnabled(false)
		return nil
	}
	err = f.SetupDefaults(exch)
	if err != nil {
		return err
	}

	// Websocket details setup below
	err = f.Websocket.Setup(&stream.WebsocketSetup{
		ExchangeConfig:        	exch,
		// DefaultURL defines the default endpoint in the event a rollback is 
		// needed via gctcli.
		DefaultURL:             ftxWSURL, 
		RunningURL:             exch.API.Endpoints.WebsocketURL,
		// Connector function outlined above.
		Connector:              f.WsConnect, 
		// Subscriber function outlined above.
		Subscriber:             f.Subscribe, 
		// Unsubscriber function outlined above.
		UnSubscriber:           f.Unsubscribe,
		// GenerateSubscriptions function outlined above. 
		GenerateSubscriptions:  f.generateSubscriptions, 
		// Defines the capabilities of the websocket outlined in supported 
		// features struct. This allows the websocket connection to be flushed 
		// appropriately if we have a pair/asset enable/disable change. This is 
		// outlined below.
		Features:               &f.Features.Supports.WebsocketCapabilities, 

		// Orderbook buffer specific variables for processing orderbook updates 
		// via websocket feed: 
		// SortBuffer            bool 
		// SortBufferByUpdateIDs bool 
		// UpdateEntriesByID     bool 
	})
	if err != nil {
		return err
	}
	// Sets up a new connection for the websocket, there are two separate connections denoted by the ConnectionSetup struct auth bool.
	return f.Websocket.SetupNewConnection(stream.ConnectionSetup{
		ResponseCheckTimeout: exch.WebsocketResponseCheckTimeout,
		ResponseMaxLimit:     exch.WebsocketResponseMaxLimit,
		// RateLimit            int64  rudimentary rate limit that sleeps connection in milliseconds before sending designated payload
		// Authenticated        bool  sets if the connection is dedicated for an authenticated websocket stream which can be accessed from the Websocket field variable AuthConn e.g. f.Websocket.AuthConn
	})
}
```

Below are the features supported by FTX API protocol:

  ```go
  f.Features = exchange.Features{
		Supports: exchange.FeaturesSupported{
			REST:      true,
			Websocket: true,
			RESTCapabilities: protocol.Features{
				TickerFetching:      true,
				KlineFetching:       true,
				TradeFetching:       true,
				OrderbookFetching:   true,
				AutoPairUpdates:     true,
				AccountInfo:         true,
				GetOrder:            true,
				GetOrders:           true,
				CancelOrders:        true,
				CancelOrder:         true,
				SubmitOrder:         true,
				TradeFee:            true,
				FiatDepositFee:      true,
				FiatWithdrawalFee:   true,
				CryptoWithdrawalFee: true,
			},
			WebsocketCapabilities: protocol.Features{
				OrderbookFetching: true,
				TradeFetching:     true,
				Subscribe:         true,
				Unsubscribe:       true,
				GetOrders:         true,
				GetOrder:          true,
			},
			WithdrawPermissions: exchange.NoAPIWithdrawalMethods,
		},
		Enabled: exchange.FeaturesEnabled{
			AutoPairUpdates: true,
		},
	}
```

- Link websocket to wrapper functions:

Initially the functions return nil or common.ErrNotYetImplemented

```go
// AuthenticateWebsocket sends an authentication message to the websocket
func (f *FTX) AuthenticateWebsocket(ctx context.Context) error {
	return f.WsAuth(ctx)
}
```


## Last but not least - Live testing

### Live testing websocket via [gctcli](../cmd/gctcli/main.go)

Please test all `websocket` commands below whilst a GoCryptoTrader instance is running and with the exchange websocket setting enabled:

- `getinfo` to ensure fetching websocket information is possible (that the websocket connection is enabled, connected and is running).
- `disable/enable` to ensure disabling/enabling a websocket connection disconnects/connects accordingly.
- `getsubs` to ensure the subscriptions are in sync with the exchange's config settings or by manual subscriptions added/removed via `gctcli`.
- `setproxy` to ensure that a proxy can be set and resets the websocket connection accordingly.
- `seturl` to ensure that a new websocket URL can be set in the event of an API endpoint change whilst an instance of GoCryptoTrader is already running.   

Please test all `pair` commands to disable and enable different assets types to witness subscriptions and unsubscriptions:

- `get` to ensure correct enabled and disabled pairs for a supported asset type.
- `disableasset` to ensure disabling of entire asset class and associated unsubscriptions.
- `enableasset` to ensure correct enabling of entire asset class and associated subscriptions.
- `disable` to ensure correct disabling of pair(s) and and associated unsubscriptions.
- `enable` to ensure correct enabling of pair(s) and associated subscriptions.
- `enableall` to ensure correct enabling of all pairs for an asset type and associated subscriptions.
- `disableall` to ensure correct disabling of all pairs for an asset type and associated unsubscriptions.

## Open a PR

Submitting a PR is easy and all are welcome additions to the public repository. Submit via github.com/thrasher-corp/gocryptotrader or contact our team via slack for more information. <|MERGE_RESOLUTION|>--- conflicted
+++ resolved
@@ -207,6 +207,7 @@
 | Bybit | Yes | Yes | NA |
 | COINUT | Yes | Yes | NA |
 | Deribit | Yes | Yes | NA |
+| DYDX | Yes | Yes | NA |
 | Exmo | Yes | NA | NA |
 | FTX | Yes | Yes | No | // <-------- new exchange
 | CoinbasePro | Yes | Yes | No|
@@ -236,11 +237,8 @@
 	"bybit",
 	"coinbasepro",
 	"coinut",
-<<<<<<< HEAD
 	"dydx",
-=======
 	"deribit",
->>>>>>> aef8a1f1
 	"exmo",
 	"ftx", // <-------- new exchange
 	"gateio",
