# GoCryptoTrader OHLCV support

<img src="https://github.com/thrasher-corp/gocryptotrader/blob/master/web/src/assets/page-logo.png?raw=true" width="350px" height="350px" hspace="70">

[![Build Status](https://github.com/thrasher-corp/gocryptotrader/actions/workflows/tests.yml/badge.svg?branch=master)](https://github.com/thrasher-corp/gocryptotrader/actions/workflows/tests.yml)
[![Software License](https://img.shields.io/badge/License-MIT-orange.svg?style=flat-square)](https://github.com/thrasher-corp/gocryptotrader/blob/master/LICENSE)
[![GoDoc](https://godoc.org/github.com/thrasher-corp/gocryptotrader?status.svg)](https://godoc.org/github.com/thrasher-corp/gocryptotrader/exchanges)
[![Coverage Status](http://codecov.io/github/thrasher-corp/gocryptotrader/coverage.svg?branch=master)](http://codecov.io/github/thrasher-corp/gocryptotrader?branch=master)
[![Go Report Card](https://goreportcard.com/badge/github.com/thrasher-corp/gocryptotrader)](https://goreportcard.com/report/github.com/thrasher-corp/gocryptotrader)

This exchanges package is part of the GoCryptoTrader codebase.

## This is still in active development

You can track ideas, planned features and what's in progress on this Trello board: [https://trello.com/b/ZAhMhpOy/gocryptotrader](https://trello.com/b/ZAhMhpOy/gocryptotrader).

Join our slack to discuss all things related to GoCryptoTrader! [GoCryptoTrader Slack](https://join.slack.com/t/gocryptotrader/shared_invite/enQtNTQ5NDAxMjA2Mjc5LTc5ZDE1ZTNiOGM3ZGMyMmY1NTAxYWZhODE0MWM5N2JlZDk1NDU0YTViYzk4NTk3OTRiMDQzNGQ1YTc4YmRlMTk)

## Wrapper Methods

Candle retrieval is handled by two methods 


GetHistoricCandles which makes a single request to the exchange and follows all exchange limitations
```go
func (b *base) GetHistoricCandles(ctx context.Context, pair currency.Pair, a asset.Item, interval kline.Interval, start, end time.Time) (*kline.Item, error) {
	return nil, common.ErrFunctionNotSupported
}
```

GetHistoricCandlesExtended that will make multiple requests to an exchange if the requested periods are outside exchange limits
```go
func (b *base) GetHistoricCandlesExtended(ctx context.Context, pair currency.Pair, a asset.Item, interval kline.Interval, start, end time.Time) (*kline.Item, error) {
	return nil, common.ErrFunctionNotSupported
}
```

both methods return kline.Item{} 

```go
// Item holds all the relevant information for internal kline elements
type Item struct {
	Exchange string
	Pair     currency.Pair
	Asset    asset.Item
	Interval Interval
	Candles  []Candle
}

// Candle holds historic rate information.
type Candle struct {
	Time   time.Time
	Open   float64
	High   float64
	Low    float64
	Close  float64
	Volume float64
}
```

### DBSeed helper

A helper tool [cmd/dbseed](../cmd/dbseed/README.md) has been created for assisting with candle data migration 

## Exchange status
| Exchange       | Supported   | 
|----------------|-------------|
| Binance.US	 | Y		   | 
| Binance        | Y           | 
| Bitfinex       | Y           | 
| Bitflyer       |             | 
| Bithumb        | Y           | 
| Bitmex         |             |        
| Bitstamp       | Y           | 
| BTC Markets    | Y           | 
| BTSE           | Y           |      
| Bybit          | Y           | 
| Coinbase Pro   | Y           |
| Coinut         |             |
<<<<<<< HEAD
| Cryptodotcom   |             |         
=======
| Deribit        | Y            |         
>>>>>>> afb6f75d
| Exmo           |             |
| GateIO         | Y           |
| Gemini         |             |
| HitBTC         | Y           |     
| Huobi          | Y           |              
| Kraken         | Y           |
| Kucoin         | Y           |                 
| lBank          | Y           |                
| Okcoin         | Y           |  
| Okx            | Y           |         
| Poloniex       | Y           |          
| Yobit          |             |           <|MERGE_RESOLUTION|>--- conflicted
+++ resolved
@@ -77,11 +77,8 @@
 | Bybit          | Y           | 
 | Coinbase Pro   | Y           |
 | Coinut         |             |
-<<<<<<< HEAD
 | Cryptodotcom   |             |         
-=======
 | Deribit        | Y            |         
->>>>>>> afb6f75d
 | Exmo           |             |
 | GateIO         | Y           |
 | Gemini         |             |
