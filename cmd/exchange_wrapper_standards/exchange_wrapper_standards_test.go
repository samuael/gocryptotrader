package exchangewrapperstandards

import (
	"context"
	"errors"
	"os"
	"reflect"
	"strings"
	"testing"
	"time"

	"github.com/thrasher-corp/gocryptotrader/common"
	"github.com/thrasher-corp/gocryptotrader/config"
	"github.com/thrasher-corp/gocryptotrader/currency"
	"github.com/thrasher-corp/gocryptotrader/engine"
	exchange "github.com/thrasher-corp/gocryptotrader/exchanges"
	"github.com/thrasher-corp/gocryptotrader/exchanges/account"
	"github.com/thrasher-corp/gocryptotrader/exchanges/asset"
	"github.com/thrasher-corp/gocryptotrader/exchanges/collateral"
	"github.com/thrasher-corp/gocryptotrader/exchanges/deposit"
	"github.com/thrasher-corp/gocryptotrader/exchanges/fundingrate"
	"github.com/thrasher-corp/gocryptotrader/exchanges/futures"
	"github.com/thrasher-corp/gocryptotrader/exchanges/kline"
	"github.com/thrasher-corp/gocryptotrader/exchanges/margin"
	"github.com/thrasher-corp/gocryptotrader/exchanges/order"
	"github.com/thrasher-corp/gocryptotrader/exchanges/request"
	"github.com/thrasher-corp/gocryptotrader/portfolio/banking"
	"github.com/thrasher-corp/gocryptotrader/portfolio/withdraw"
)

func TestMain(m *testing.M) {
	// only run testing suite for one CI/CD environment
	if isAppVeyor() || is32BitJob() {
		return
	}
	request.MaxRequestJobs = 200
	os.Exit(m.Run())
}

// singleExchangeOverride enter an exchange name to only test that exchange
var singleExchangeOverride = ""

func TestAllExchangeWrappers(t *testing.T) {
	t.Parallel()
	cfg := config.GetConfig()
	err := cfg.LoadConfig("../../testdata/configtest.json", true)
	if err != nil {
		t.Fatal("load config error", err)
	}
	for i := range cfg.Exchanges {
		name := strings.ToLower(cfg.Exchanges[i].Name)
		t.Run(name+" wrapper tests", func(t *testing.T) {
			t.Parallel()
			if common.StringDataContains(unsupportedExchangeNames, name) {
				t.Skipf("skipping unsupported exchange %v", name)
			}
			if singleExchangeOverride != "" && name != singleExchangeOverride {
				t.Skip("skipping ", name, " due to override")
			}
			ctx := context.Background()
			if isCITest() && common.StringDataContains(blockedCIExchanges, name) {
				// rather than skipping tests where execution is blocked, provide an expired
				// context, so no executions can take place
				var cancelFn context.CancelFunc
				ctx, cancelFn = context.WithTimeout(context.Background(), 0)
				cancelFn()
			}
			exch, assetPairs := setupExchange(ctx, t, name, cfg)
			executeExchangeWrapperTests(ctx, t, exch, assetPairs)
		})
	}
}

func setupExchange(ctx context.Context, t *testing.T, name string, cfg *config.Config) (exchange.IBotExchange, []assetPair) {
	t.Helper()
	em := engine.NewExchangeManager()
	exch, err := em.NewExchangeByName(name)
	if err != nil {
		t.Fatalf("Cannot setup %v NewExchangeByName  %v", name, err)
	}
	var exchCfg *config.Exchange
	exchCfg, err = cfg.GetExchangeConfig(name)
	if err != nil {
		t.Fatalf("Cannot setup %v GetExchangeConfig %v", name, err)
	}
	exch.SetDefaults()
	exchCfg.API.AuthenticatedSupport = true
	exchCfg.API.Credentials = getExchangeCredentials(name)

	err = exch.Setup(exchCfg)
	if err != nil {
		t.Fatalf("Cannot setup %v exchange Setup %v", name, err)
	}

	err = exch.UpdateTradablePairs(ctx, true)
	if err != nil && !errors.Is(err, context.DeadlineExceeded) {
		t.Fatalf("Cannot setup %v UpdateTradablePairs %v", name, err)
	}
	b := exch.GetBase()

	assets := b.CurrencyPairs.GetAssetTypes(false)
	if len(assets) == 0 {
		t.Fatalf("Cannot setup %v, exchange has no assets", name)
	}
	for j := range assets {
		err = b.CurrencyPairs.SetAssetEnabled(assets[j], true)
		if err != nil && !errors.Is(err, currency.ErrAssetAlreadyEnabled) {
			t.Fatalf("Cannot setup %v SetAssetEnabled %v", name, err)
		}
	}

	// Add +1 to len to verify that exchanges can handle requests with unset pairs and assets
	assetPairs := make([]assetPair, 0, len(assets)+1)
assets:
	for j := range assets {
		var pairs currency.Pairs
		pairs, err = b.CurrencyPairs.GetPairs(assets[j], false)
		if err != nil {
			t.Fatalf("Cannot setup %v asset %v GetPairs %v", name, assets[j], err)
		}
		var p currency.Pair
		p, err = getPairFromPairs(t, pairs)
		if err != nil {
			if errors.Is(err, currency.ErrCurrencyPairsEmpty) {
				continue
			}
			t.Fatalf("Cannot setup %v asset %v getPairFromPairs %v", name, assets[j], err)
		}
		err = b.CurrencyPairs.EnablePair(assets[j], p)
		if err != nil && !errors.Is(err, currency.ErrPairAlreadyEnabled) {
			t.Fatalf("Cannot setup %v asset %v EnablePair %v", name, assets[j], err)
		}
		p, err = b.FormatExchangeCurrency(p, assets[j])
		if err != nil {
			t.Fatalf("Cannot setup %v asset %v FormatExchangeCurrency %v", name, assets[j], err)
		}
		for x := range unsupportedAssets {
			if assets[j] == unsupportedAssets[x] {
				// this asset cannot handle disrupt formatting
				continue assets
			}
		}
		p, err = disruptFormatting(t, p)
		if err != nil {
			t.Fatalf("Cannot setup %v asset %v disruptFormatting %v", name, assets[j], err)
		}
		assetPairs = append(assetPairs, assetPair{
			Pair:  p,
			Asset: assets[j],
		})
	}
	assetPairs = append(assetPairs, assetPair{})

	return exch, assetPairs
}

// isUnacceptableError sentences errs to 10 years dungeon if unacceptable
func isUnacceptableError(t *testing.T, err error) error {
	t.Helper()
	for i := range acceptableErrors {
		if errors.Is(err, acceptableErrors[i]) {
			return nil
		}
	}
	for i := range warningErrors {
		if errors.Is(err, warningErrors[i]) {
			t.Log(err)
			return nil
		}
	}
	return err
}

func executeExchangeWrapperTests(ctx context.Context, t *testing.T, exch exchange.IBotExchange, assetParams []assetPair) {
	t.Helper()
	iExchange := reflect.TypeOf(&exch).Elem()
	actualExchange := reflect.ValueOf(exch)
	for x := 0; x < iExchange.NumMethod(); x++ {
		methodName := iExchange.Method(x).Name
		if _, ok := excludedMethodNames[methodName]; ok {
			continue
		}
		method := actualExchange.MethodByName(methodName)

		var assetLen int
		for y := 0; y < method.Type().NumIn(); y++ {
			input := method.Type().In(y)
			if input.AssignableTo(assetParam) ||
				input.AssignableTo(orderSubmitParam) ||
				input.AssignableTo(orderModifyParam) ||
				input.AssignableTo(orderCancelParam) ||
				input.AssignableTo(orderCancelsParam) ||
				input.AssignableTo(getOrdersRequestParam) {
				// this allows wrapper functions that support assets types
				// to be tested with all supported assets
				assetLen = len(assetParams) - 1
			}
		}
		tt := time.Now()
		e := time.Date(tt.Year(), tt.Month(), tt.Day()-1, 0, 0, 0, 0, time.UTC)
		s := e.Add(-time.Hour * 24 * 2)
		if methodName == "GetHistoricTrades" {
			// limit trade history
			e = time.Now()
			s = e.Add(-time.Minute * 3)
		}
		for y := 0; y <= assetLen; y++ {
			inputs := make([]reflect.Value, method.Type().NumIn())
			argGenerator := &MethodArgumentGenerator{
				Exchange:    exch,
				AssetParams: assetParams[y],
				MethodName:  methodName,
				Start:       s,
				End:         e,
			}
			for z := 0; z < method.Type().NumIn(); z++ {
				argGenerator.MethodInputType = method.Type().In(z)
				generatedArg := generateMethodArg(ctx, t, argGenerator)
				inputs[z] = *generatedArg
			}
			assetY := assetParams[y].Asset.String()
			pairY := assetParams[y].Pair.String()
			t.Run(methodName+"-"+assetY+"-"+pairY, func(t *testing.T) {
				t.Parallel()
				CallExchangeMethod(t, method, inputs, methodName, exch)
			})
		}
	}
}

// CallExchangeMethod will call an exchange's method using generated arguments
// and determine if the error is friendly
func CallExchangeMethod(t *testing.T, methodToCall reflect.Value, methodValues []reflect.Value, methodName string, exch exchange.IBotExchange) {
	t.Helper()
	outputs := methodToCall.Call(methodValues)
	for i := range outputs {
		outputInterface := outputs[i].Interface()
		err, ok := outputInterface.(error)
		if !ok {
			continue
		}
		if isUnacceptableError(t, err) != nil {
			literalInputs := make([]interface{}, len(methodValues))
			for j := range methodValues {
				literalInputs[j] = methodValues[j].Interface()
			}
			t.Errorf("%v Func '%v' Error: '%v'. Inputs: %v.", exch.GetName(), methodName, err, literalInputs)
		}
		break
	}
}

// MethodArgumentGenerator is used to create arguments for
// an IBotExchange method
type MethodArgumentGenerator struct {
	Exchange        exchange.IBotExchange
	AssetParams     assetPair
	MethodInputType reflect.Type
	MethodName      string
	Start           time.Time
	End             time.Time
	StartTimeSet    bool
	argNum          int64
}

var (
	currencyPairParam    = reflect.TypeOf((*currency.Pair)(nil)).Elem()
	klineParam           = reflect.TypeOf((*kline.Interval)(nil)).Elem()
	contextParam         = reflect.TypeOf((*context.Context)(nil)).Elem()
	timeParam            = reflect.TypeOf((*time.Time)(nil)).Elem()
	codeParam            = reflect.TypeOf((*currency.Code)(nil)).Elem()
	currencyPairsParam   = reflect.TypeOf((*currency.Pairs)(nil)).Elem()
	withdrawRequestParam = reflect.TypeOf((**withdraw.Request)(nil)).Elem()
	stringParam          = reflect.TypeOf((*string)(nil)).Elem()
	feeBuilderParam      = reflect.TypeOf((**exchange.FeeBuilder)(nil)).Elem()
	credentialsParam     = reflect.TypeOf((**account.Credentials)(nil)).Elem()
	orderSideParam       = reflect.TypeOf((*order.Side)(nil)).Elem()
	collateralModeParam  = reflect.TypeOf((*collateral.Mode)(nil)).Elem()
	marginTypeParam      = reflect.TypeOf((*margin.Type)(nil)).Elem()
	int64Param           = reflect.TypeOf((*int64)(nil)).Elem()
	float64Param         = reflect.TypeOf((*float64)(nil)).Elem()
	// types with asset in params
	assetParam                  = reflect.TypeOf((*asset.Item)(nil)).Elem()
	orderSubmitParam            = reflect.TypeOf((**order.Submit)(nil)).Elem()
	orderModifyParam            = reflect.TypeOf((**order.Modify)(nil)).Elem()
	orderCancelParam            = reflect.TypeOf((**order.Cancel)(nil)).Elem()
	orderCancelsParam           = reflect.TypeOf((*[]order.Cancel)(nil)).Elem()
	getOrdersRequestParam       = reflect.TypeOf((**order.MultiOrderRequest)(nil)).Elem()
	positionChangeRequestParam  = reflect.TypeOf((**margin.PositionChangeRequest)(nil)).Elem()
	positionSummaryRequestParam = reflect.TypeOf((**futures.PositionSummaryRequest)(nil)).Elem()
	positionsRequestParam       = reflect.TypeOf((**futures.PositionsRequest)(nil)).Elem()
	latestRateRequest           = reflect.TypeOf((**fundingrate.LatestRateRequest)(nil)).Elem()
)

// generateMethodArg determines the argument type and returns a pre-made
// response, else an empty version of the type
func generateMethodArg(ctx context.Context, t *testing.T, argGenerator *MethodArgumentGenerator) *reflect.Value {
	t.Helper()
	exchName := strings.ToLower(argGenerator.Exchange.GetName())
	var input reflect.Value
	switch {
	case argGenerator.MethodInputType.AssignableTo(stringParam):
		switch argGenerator.MethodName {
		case "GetDepositAddress":
			if argGenerator.argNum == 2 {
				// account type
				input = reflect.ValueOf("trading")
			} else {
				// Crypto Chain
				input = reflect.ValueOf(cryptoChainPerExchange[exchName])
			}
		case "MatchSymbolWithAvailablePairs", "MatchSymbolCheckEnabled":
			input = reflect.ValueOf(argGenerator.AssetParams.Pair.Base.Lower().String() + argGenerator.AssetParams.Pair.Quote.Lower().String())
		default:
			// OrderID
			input = reflect.ValueOf("1337")
		}
	case argGenerator.MethodInputType.AssignableTo(credentialsParam):
		input = reflect.ValueOf(&account.Credentials{
			Key:             "test",
			Secret:          "test",
			ClientID:        "test",
			PEMKey:          "test",
			SubAccount:      "test",
			OneTimePassword: "test",
		})
	case argGenerator.MethodInputType.Implements(contextParam):
		// Need to deploy a context.Context value as nil value is not
		// checked throughout codebase.
		input = reflect.ValueOf(ctx)
	case argGenerator.MethodInputType.AssignableTo(feeBuilderParam):
		input = reflect.ValueOf(&exchange.FeeBuilder{
			FeeType:       exchange.OfflineTradeFee,
			Amount:        150,
			PurchasePrice: 150,
			Pair:          argGenerator.AssetParams.Pair,
		})
	case argGenerator.MethodInputType.AssignableTo(currencyPairParam):
		input = reflect.ValueOf(argGenerator.AssetParams.Pair)
	case argGenerator.MethodInputType.AssignableTo(assetParam):
		input = reflect.ValueOf(argGenerator.AssetParams.Asset)
	case argGenerator.MethodInputType.AssignableTo(klineParam):
		input = reflect.ValueOf(kline.OneDay)
	case argGenerator.MethodInputType.AssignableTo(codeParam):
		if argGenerator.MethodName == "GetAvailableTransferChains" {
			input = reflect.ValueOf(currency.ETH)
		} else {
			input = reflect.ValueOf(argGenerator.AssetParams.Pair.Base)
		}
	case argGenerator.MethodInputType.AssignableTo(timeParam):
		if !argGenerator.StartTimeSet {
			input = reflect.ValueOf(argGenerator.Start)
			argGenerator.StartTimeSet = true
		} else {
			input = reflect.ValueOf(argGenerator.End)
		}
	case argGenerator.MethodInputType.AssignableTo(currencyPairsParam):
		b := argGenerator.Exchange.GetBase()
		if argGenerator.AssetParams.Asset != asset.Empty {
			input = reflect.ValueOf(b.CurrencyPairs.Pairs[argGenerator.AssetParams.Asset].Available)
		} else {
			input = reflect.ValueOf(currency.Pairs{
				argGenerator.AssetParams.Pair,
			})
		}
	case argGenerator.MethodInputType.AssignableTo(withdrawRequestParam):
		req := &withdraw.Request{
			Exchange:      exchName,
			Description:   "1337",
			Amount:        1,
			ClientOrderID: "1337",
		}
		if argGenerator.MethodName == "WithdrawCryptocurrencyFunds" {
			req.Type = withdraw.Crypto
			switch {
			case !isFiat(t, argGenerator.AssetParams.Pair.Base.Item.Lower):
				req.Currency = argGenerator.AssetParams.Pair.Base
			case !isFiat(t, argGenerator.AssetParams.Pair.Quote.Item.Lower):
				req.Currency = argGenerator.AssetParams.Pair.Quote
			default:
				req.Currency = currency.ETH
			}

			req.Crypto = withdraw.CryptoRequest{
				Address:    "1337",
				AddressTag: "1337",
				Chain:      cryptoChainPerExchange[exchName],
			}
		} else {
			req.Type = withdraw.Fiat
			b := argGenerator.Exchange.GetBase()
			if len(b.Config.BaseCurrencies) > 0 {
				req.Currency = b.Config.BaseCurrencies[0]
			} else {
				req.Currency = currency.USD
			}
			req.Fiat = withdraw.FiatRequest{
				Bank: banking.Account{
					Enabled:             true,
					ID:                  "1337",
					BankName:            "1337",
					BankAddress:         "1337",
					BankPostalCode:      "1337",
					BankPostalCity:      "1337",
					BankCountry:         "1337",
					AccountName:         "1337",
					AccountNumber:       "1337",
					SWIFTCode:           "1337",
					IBAN:                "1337",
					BSBNumber:           "1337",
					BankCode:            1337,
					SupportedCurrencies: req.Currency.String(),
					SupportedExchanges:  exchName,
				},
				IsExpressWire:                 false,
				RequiresIntermediaryBank:      false,
				IntermediaryBankAccountNumber: 1338,
				IntermediaryBankName:          "1338",
				IntermediaryBankAddress:       "1338",
				IntermediaryBankCity:          "1338",
				IntermediaryBankCountry:       "1338",
				IntermediaryBankPostalCode:    "1338",
				IntermediarySwiftCode:         "1338",
				IntermediaryBankCode:          1338,
				IntermediaryIBAN:              "1338",
				WireCurrency:                  "1338",
			}
		}
		input = reflect.ValueOf(req)
	case argGenerator.MethodInputType.AssignableTo(orderSubmitParam):
		input = reflect.ValueOf(&order.Submit{
<<<<<<< HEAD
			Exchange:      exchName,
			Type:          order.Limit,
			Side:          order.Buy,
			Pair:          argGenerator.AssetParams.Pair,
			AssetType:     argGenerator.AssetParams.Asset,
			Price:         1337,
			Amount:        1,
			ClientID:      "1337",
			ClientOrderID: "13371337",
			TimeInForce:   order.IOC,
		})
	case argGenerator.MethodInputType.AssignableTo(orderModifyParam):
		input = reflect.ValueOf(&order.Modify{
			Exchange:      exchName,
			Type:          order.Limit,
			Side:          order.Buy,
			Pair:          argGenerator.AssetParams.Pair,
			AssetType:     argGenerator.AssetParams.Asset,
			Price:         1337,
			Amount:        1,
			ClientOrderID: "13371337",
			OrderID:       "1337",
			TimeInForce:   order.IOC,
=======
			Exchange:          exchName,
			Type:              order.Limit,
			Side:              order.Buy,
			Pair:              argGenerator.AssetParams.Pair,
			AssetType:         argGenerator.AssetParams.Asset,
			Price:             150,
			Amount:            1,
			ClientID:          "1337",
			ClientOrderID:     "13371337",
			ImmediateOrCancel: true,
		})
	case argGenerator.MethodInputType.AssignableTo(orderModifyParam):
		input = reflect.ValueOf(&order.Modify{
			Exchange:          exchName,
			Type:              order.Limit,
			Side:              order.Buy,
			Pair:              argGenerator.AssetParams.Pair,
			AssetType:         argGenerator.AssetParams.Asset,
			Price:             150,
			Amount:            1,
			ClientOrderID:     "13371337",
			OrderID:           "1337",
			ImmediateOrCancel: true,
>>>>>>> 70690d9a
		})
	case argGenerator.MethodInputType.AssignableTo(orderCancelParam):
		input = reflect.ValueOf(&order.Cancel{
			Exchange:  exchName,
			Type:      order.Limit,
			Side:      order.Buy,
			Pair:      argGenerator.AssetParams.Pair,
			AssetType: argGenerator.AssetParams.Asset,
			OrderID:   "1337",
		})
	case argGenerator.MethodInputType.AssignableTo(orderCancelsParam):
		input = reflect.ValueOf([]order.Cancel{
			{
				Exchange:  exchName,
				Type:      order.Market,
				Side:      order.Buy,
				Pair:      argGenerator.AssetParams.Pair,
				AssetType: argGenerator.AssetParams.Asset,
				OrderID:   "1337",
			},
		})
	case argGenerator.MethodInputType.AssignableTo(getOrdersRequestParam):
		input = reflect.ValueOf(&order.MultiOrderRequest{
			Type:        order.AnyType,
			Side:        order.AnySide,
			FromOrderID: "1337",
			AssetType:   argGenerator.AssetParams.Asset,
			Pairs:       currency.Pairs{argGenerator.AssetParams.Pair},
		})
	case argGenerator.MethodInputType.AssignableTo(marginTypeParam):
		input = reflect.ValueOf(margin.Isolated)
	case argGenerator.MethodInputType.AssignableTo(collateralModeParam):
		input = reflect.ValueOf(collateral.SingleMode)
	case argGenerator.MethodInputType.AssignableTo(positionChangeRequestParam):
		input = reflect.ValueOf(&margin.PositionChangeRequest{
			Exchange:                argGenerator.Exchange.GetName(),
			Pair:                    argGenerator.AssetParams.Pair,
			Asset:                   argGenerator.AssetParams.Asset,
			MarginType:              margin.Isolated,
			OriginalAllocatedMargin: 150,
			NewAllocatedMargin:      151,
		})
	case argGenerator.MethodInputType.AssignableTo(positionSummaryRequestParam):
		input = reflect.ValueOf(&futures.PositionSummaryRequest{
			Asset:     argGenerator.AssetParams.Asset,
			Pair:      argGenerator.AssetParams.Pair,
			Direction: order.Buy,
		})
	case argGenerator.MethodInputType.AssignableTo(positionsRequestParam):
		input = reflect.ValueOf(&futures.PositionsRequest{
			Asset:                     argGenerator.AssetParams.Asset,
			Pairs:                     currency.Pairs{argGenerator.AssetParams.Pair},
			StartDate:                 argGenerator.Start,
			EndDate:                   argGenerator.End,
			RespectOrderHistoryLimits: true,
		})
	case argGenerator.MethodInputType.AssignableTo(orderSideParam):
		input = reflect.ValueOf(order.Long)
	case argGenerator.MethodInputType.AssignableTo(int64Param):
		input = reflect.ValueOf(150)
	case argGenerator.MethodInputType.AssignableTo(float64Param):
		input = reflect.ValueOf(150.0)
	case argGenerator.MethodInputType.AssignableTo(latestRateRequest):
		input = reflect.ValueOf(&fundingrate.LatestRateRequest{
			Asset:                argGenerator.AssetParams.Asset,
			Pair:                 argGenerator.AssetParams.Pair,
			IncludePredictedRate: true,
		})
	default:
		input = reflect.Zero(argGenerator.MethodInputType)
	}
	argGenerator.argNum++

	return &input
}

// assetPair holds a currency pair associated with an asset
type assetPair struct {
	Pair  currency.Pair
	Asset asset.Item
}

// excludedMethodNames represent the functions that are not
// currently tested under this suite due to irrelevance
// or not worth checking yet
var excludedMethodNames = map[string]struct{}{
	"Setup":                          {}, // Is run via test setup
	"Start":                          {}, // Is run via test setup
	"SetDefaults":                    {}, // Is run via test setup
	"UpdateTradablePairs":            {}, // Is run via test setup
	"GetDefaultConfig":               {}, // Is run via test setup
	"FetchTradablePairs":             {}, // Is run via test setup
	"AuthenticateWebsocket":          {}, // Unnecessary websocket test
	"FlushWebsocketChannels":         {}, // Unnecessary websocket test
	"UnsubscribeToWebsocketChannels": {}, // Unnecessary websocket test
	"SubscribeToWebsocketChannels":   {}, // Unnecessary websocket test
	"UpdateCurrencyStates":           {}, // Not widely supported/implemented feature
	"CanTradePair":                   {}, // Not widely supported/implemented feature
	"CanTrade":                       {}, // Not widely supported/implemented feature
	"CanWithdraw":                    {}, // Not widely supported/implemented feature
	"CanDeposit":                     {}, // Not widely supported/implemented feature
	"GetCurrencyStateSnapshot":       {}, // Not widely supported/implemented feature
	"SetHTTPClientUserAgent":         {}, // standard base implementation
	"SetClientProxyAddress":          {}, // standard base implementation
	// Not widely supported/implemented futures endpoints
	"GetCollateralCurrencyForContract": {},
	"GetCurrencyForRealisedPNL":        {},
	"GetFuturesPositions":              {},
	"GetHistoricalFundingRates":        {},
	"IsPerpetualFutureCurrency":        {},
	"GetMarginRatesHistory":            {},
	"CalculatePNL":                     {},
	"CalculateTotalCollateral":         {},
	"ScaleCollateral":                  {},
	"GetPositionSummary":               {},
	"GetFuturesPositionSummary":        {},
	"GetFuturesPositionOrders":         {},
	"SetCollateralMode":                {},
	"GetCollateralMode":                {},
	"SetLeverage":                      {},
	"GetLeverage":                      {},
	"SetMarginType":                    {},
	"ChangePositionMargin":             {},
}

// blockedCIExchanges are exchanges that are not able to be tested on CI
var blockedCIExchanges = []string{
	"binance", // binance API is banned from executing within the US where github Actions is ran
	"bybit",   // bybit API is banned from executing within the US where github Actions is ran
}

// unsupportedAssets contains assets that cannot handle
// normal processing for testing. This is to be used very sparingly
var unsupportedAssets = []asset.Item{
	asset.Index,
}

var unsupportedExchangeNames = []string{
	"testexch",
	"alphapoint",
	"bitflyer", // Bitflyer has many "ErrNotYetImplemented, which is true, but not what we care to test for here
	"bittrex",  // the api is about to expire in March, and we haven't updated it yet
	"itbit",    // itbit has no way of retrieving pair data
	"btse",     // 	TODO rm once timeout issues resolved
	"poloniex", // 	outdated API // TODO rm once updated
}

// cryptoChainPerExchange holds the deposit address chain per exchange
var cryptoChainPerExchange = map[string]string{
	"binanceus": "ERC20",
	"bybit":     "ERC20",
	"gateio":    "ERC20",
}

// acceptable errors do not throw test errors, see below for why
var acceptableErrors = []error{
	common.ErrFunctionNotSupported,       // Shows API cannot perform function and developer has recognised this
	common.ErrNotYetImplemented,          // Shows API can perform function but developer has not implemented it yet
	asset.ErrNotSupported,                // Shows that valid and invalid asset types are handled
	request.ErrAuthRequestFailed,         // We must set authenticated requests properly in order to understand and better handle auth failures
	order.ErrUnsupportedOrderType,        // Should be returned if an ordertype like ANY is requested and the implementation knows to throw this specific error
	currency.ErrCurrencyPairEmpty,        // Demonstrates handling of EMPTYPAIR scenario and returns the correct error
	currency.ErrCurrencyNotSupported,     // Ensures a standard error is used for when a particular currency/pair is not supported by an exchange
	currency.ErrCurrencyNotFound,         // Semi-randomly selected currency pairs may not be found at an endpoint, so long as this is returned it is okay
	asset.ErrNotEnabled,                  // Allows distinction when checking for supported versus enabled
	request.ErrRateLimiterAlreadyEnabled, // If the rate limiter is already enabled, it is not an error
	context.DeadlineExceeded,             // If the context deadline is exceeded, it is not an error as only blockedCIExchanges use expired contexts by design
	order.ErrPairIsEmpty,                 // Is thrown when the empty pair and asset scenario for an order submission is sent in the Validate() function
	deposit.ErrAddressNotFound,           // Is thrown when an address is not found due to the exchange requiring valid API keys
	futures.ErrNotFuturesAsset,           // Is thrown when a futures function receives a non-futures asset
	currency.ErrSymbolStringEmpty,        // Is thrown when a symbol string is empty for blank MatchSymbol func checks
	futures.ErrNotPerpetualFuture,        // Is thrown when a futures function receives a non-perpetual future
	order.ErrExchangeLimitNotLoaded,      // Is thrown when the limits aren't loaded for a particular exchange, asset, pair
	order.ErrCannotValidateAsset,         // Is thrown when attempting to get order limits from an asset that is not yet loaded
	order.ErrCannotValidateBaseCurrency,  // Is thrown when attempting to get order limits from an base currency that is not yet loaded
	order.ErrCannotValidateQuoteCurrency, // Is thrown when attempting to get order limits from an quote currency that is not yet loaded
}

// warningErrors will t.Log(err) when thrown to diagnose things, but not necessarily suggest
// that the implementation is in error
var warningErrors = []error{
	kline.ErrNoTimeSeriesDataToConvert, // No data returned for a candle isn't worth failing the test suite over necessarily
}

// getPairFromPairs prioritises more normal pairs for an increased
// likelihood of returning data from API endpoints
func getPairFromPairs(t *testing.T, p currency.Pairs) (currency.Pair, error) {
	t.Helper()
	pFmt, err := p.GetFormatting()
	if err != nil {
		return currency.Pair{}, err
	}
	goodEth := currency.NewPair(currency.ETH, currency.USDT).Format(pFmt)
	if p.Contains(goodEth, true) {
		return goodEth, nil
	}
	for i := range p {
		if p[i].Base.Equal(currency.ETH) {
			return p[i], nil
		}
	}
	goodBtc := currency.NewPair(currency.BTC, currency.USDT).Format(pFmt)
	if p.Contains(goodBtc, true) {
		return goodBtc, nil
	}
	for i := range p {
		if p[i].Base.Equal(currency.BTC) {
			return p[i], nil
		}
	}
	return p.GetRandomPair()
}

// isFiat helps determine fiat currency without using currency.storage
func isFiat(t *testing.T, c string) bool {
	t.Helper()
	var fiats = []string{
		currency.USD.Item.Lower,
		currency.AUD.Item.Lower,
		currency.EUR.Item.Lower,
		currency.CAD.Item.Lower,
		currency.TRY.Item.Lower,
		currency.UAH.Item.Lower,
		currency.RUB.Item.Lower,
		currency.RUR.Item.Lower,
		currency.JPY.Item.Lower,
		currency.HKD.Item.Lower,
		currency.SGD.Item.Lower,
		currency.ZUSD.Item.Lower,
		currency.ZEUR.Item.Lower,
		currency.ZCAD.Item.Lower,
		currency.ZJPY.Item.Lower,
	}
	for i := range fiats {
		if fiats[i] == c {
			return true
		}
	}
	return false
}

// disruptFormatting adds in an unused delimiter and strange casing features to
// ensure format currency pair is used throughout the code base.
func disruptFormatting(t *testing.T, p currency.Pair) (currency.Pair, error) {
	t.Helper()
	if p.Base.IsEmpty() {
		return currency.EMPTYPAIR, errors.New("cannot disrupt formatting as base is not populated")
	}
	// NOTE: Quote can be empty for margin funding
	return currency.Pair{
		Base:      p.Base.Upper(),
		Quote:     p.Quote.Lower(),
		Delimiter: "-TEST-DELIM-",
	}, nil
}

func getExchangeCredentials(exchangeName string) config.APICredentialsConfig {
	var resp config.APICredentialsConfig
	switch exchangeName {
	case "lbank":
		// these are just random keys, they are not usable
		resp.Key = `MIIBIjANBgkqhkiG9w0BAQEFAAOCAQ8AMIIBCgKCAQEA3R2vuz3cpQUbCX0TgYZL
TiLSxUXdrvVEIyoqQyxNf+9fmHLEBrsO1s1msIKvWg24gdbLWXQ6NBCygO8OvZpm
+lfXD4MRv/0PxxIAkaD6Iplhv+qbae8nJkYQOpDJF3bPC9LCKfchCnRpZoGqkHgS
GqOBU13UDZ8BM1SaOLVBzcmE/iJCLPQPORNSzfLSb8TC+woe0AcaDmF9KjIzXPd0
Slacp1ZgZ+yIi1B5/akwxu6sGzHov6weXj/v9K8nUhL9+oPMd8FNzZ+z3viHY0fm
yWiHBywwlh4LgzrjGTUdUk9msjSr2rwjTdCp268A8ECC1fChvhdJfO3lYVj8ltDb
OQIDAQAB`
		resp.Secret = `MIIEvgIBADANBgkqhkiG9w0BAQEFAASCBKgwggSkAgEAAoIBAQDdHa+7PdylBRsJ
fROBhktOItLFRd2u9UQjKipDLE1/71+YcsQGuw7WzWawgq9aDbiB1stZdDo0ELKA
7w69mmb6V9cPgxG//Q/HEgCRoPoimWG/6ptp7ycmRhA6kMkXds8L0sIp9yEKdGlm
gaqQeBIao4FTXdQNnwEzVJo4tUHNyYT+IkIs9A85E1LN8tJvxML7Ch7QBxoOYX0q
MjNc93RKVpynVmBn7IiLUHn9qTDG7qwbMei/rB5eP+/0rydSEv36g8x3wU3Nn7Pe
+IdjR+bJaIcHLDCWHguDOuMZNR1ST2ayNKvavCNN0KnbrwDwQILV8KG+F0l87eVh
WPyW0Ns5AgMBAAECggEAdBs7hJmWO7yzlsbrsC7BajUU8eue3VkCv2hLqtwfkdcz
HkzdLB+bSiWvD25//0yHHv6X5tAGJALEiLl+xwbFnhzz27xaXLLYTxLf45hg4Dwk
PO9HTlf6+bj+mpIeVcjYLYAs3nZbDi9UjTP3SUcTUpOavBjf2YstyTNai/55oEF/
x+ulzP/OISVhKrk5iiSKgjB4KyFpQnBWyluTmnlNS17/T/k6FkECQFgNpzbUmHTH
Yq+s0I9fGXMMvsNnnoJjX6ALe9fkMjY6ijeA45plDeBZp+5J8uGOKV+/iTCNzm5o
wrQKPz335+tTZgsDdKLUFA9Rwmkcpn4PShOtnR6aZQKBgQD9tzFlomqt/mSWbHAV
Gfjog9snlvgEWBIUjfP5Ow79rbz0cGcL3GAexwKK1dwNmMHDx+fu4uVAIf0dM5aT
xfdp/I4OTkxOFcIupu+L4gmz1vY32pFLPQYbp+9oOAMy4thUFb5o/Dsq2g65e2BC
+gNALEWxPuhNYbI7c0cu5Y7AJwKBgQDfG1ovhNlETJO+oli25csayRwgm/qll4fH
sOnYospQiJ3ka0WjPT6NY8m2anWDp7+/guIwq+xXVF6wQNxNZc+6/MgNJo2R3XG5
FKPH5FYgI52Zv6VN1AUhdfInDpKQXQ8vWO6HV+/uJmHeZK2+D6nycN4dL2h7ElK/
sCthmNtFnwKBgQDCGdaGpLzspAScOBV/b0FH0Shmn07bM+2RIBCYiaAsXzCB6URM
hKpcoW/Ge1pAZK9IcrVzws4URGx6XK9EGl3wDbE4LJqf2nGWc0wsPh+iIEB59pLV
drgnjFDR8Jgx4+4QVho4A0/Ytr4xFLxOQSsfez9OHIxoNue+J7E7pY+SXQKBgBTT
0tl4x2eO1oQHV8zLKui3OX750K5AtRY5N7tXhxd5iXPXZ8rTXtGILT5wNcQylr3k
FAWDJy8H20cM5wP6qyfDjVFc9f5V89XZTWjNshSR/pZpw56+WjRDdHWc8KW1akN7
Q9kypl1PC/fc4jNJ9w2A59tFn7VNgpgOdB5KTL31AoGBAN3BIjKXzoOJnVGL3bja
SYC2m+JcRn/mVO7I5Hop8GDoWXPFAnPNx1YKSpRLM/EV+ukUJsOV/LTPb7BsXMsJ
IY9SZceJS6glsxt+blFxGEpypyv13xW+jeCrPjlxQX2TNbL0KwHqvm1zMnM9bss/
Rsd80LrBCVI8ctzrvYRFSugC`
	default:
		resp.Key = "realKey"
		resp.Secret = "YXBpU2VjcmV0" // base64 encoded "apiSecret"
		resp.ClientID = "realClientID"
	}
	return resp
}

func isCITest() bool {
	ci := os.Getenv("CI")
	return ci == "true" /* github actions */ || ci == "True" /* appveyor */
}

func isAppVeyor() bool {
	ci := os.Getenv("APPVEYOR")
	return ci == "True"
}

func is32BitJob() bool {
	ci := os.Getenv("GITHUB_JOB")
	return ci == "backend-32bit"
}<|MERGE_RESOLUTION|>--- conflicted
+++ resolved
@@ -429,13 +429,12 @@
 		input = reflect.ValueOf(req)
 	case argGenerator.MethodInputType.AssignableTo(orderSubmitParam):
 		input = reflect.ValueOf(&order.Submit{
-<<<<<<< HEAD
 			Exchange:      exchName,
 			Type:          order.Limit,
 			Side:          order.Buy,
 			Pair:          argGenerator.AssetParams.Pair,
 			AssetType:     argGenerator.AssetParams.Asset,
-			Price:         1337,
+			Price:         150,
 			Amount:        1,
 			ClientID:      "1337",
 			ClientOrderID: "13371337",
@@ -448,36 +447,11 @@
 			Side:          order.Buy,
 			Pair:          argGenerator.AssetParams.Pair,
 			AssetType:     argGenerator.AssetParams.Asset,
-			Price:         1337,
+			Price:         150,
 			Amount:        1,
 			ClientOrderID: "13371337",
 			OrderID:       "1337",
 			TimeInForce:   order.IOC,
-=======
-			Exchange:          exchName,
-			Type:              order.Limit,
-			Side:              order.Buy,
-			Pair:              argGenerator.AssetParams.Pair,
-			AssetType:         argGenerator.AssetParams.Asset,
-			Price:             150,
-			Amount:            1,
-			ClientID:          "1337",
-			ClientOrderID:     "13371337",
-			ImmediateOrCancel: true,
-		})
-	case argGenerator.MethodInputType.AssignableTo(orderModifyParam):
-		input = reflect.ValueOf(&order.Modify{
-			Exchange:          exchName,
-			Type:              order.Limit,
-			Side:              order.Buy,
-			Pair:              argGenerator.AssetParams.Pair,
-			AssetType:         argGenerator.AssetParams.Asset,
-			Price:             150,
-			Amount:            1,
-			ClientOrderID:     "13371337",
-			OrderID:           "1337",
-			ImmediateOrCancel: true,
->>>>>>> 70690d9a
 		})
 	case argGenerator.MethodInputType.AssignableTo(orderCancelParam):
 		input = reflect.ValueOf(&order.Cancel{
