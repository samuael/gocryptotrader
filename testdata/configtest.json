{
 "name": "Skynet",
 "version": 2,
 "dataDirectory": "",
 "encryptConfig": -1,
 "globalHTTPTimeout": 15000000000,
 "database": {
  "enabled": true,
  "verbose": false,
  "driver": "sqlite3",
  "connectionDetails": {
   "host": "",
   "port": 0,
   "username": "",
   "password": "",
   "database": "gocryptotrader.db",
   "sslmode": ""
  }
 },
 "logging": {
  "enabled": true,
  "level": "INFO|DEBUG|WARN|ERROR",
  "output": "console",
  "fileSettings": {
   "filename": "log.txt",
   "rotate": false,
   "maxsize": 100
  },
  "advancedSettings": {
   "showLogSystemName": false,
   "spacer": " | ",
   "timeStampFormat": " 02/01/2006 15:04:05 ",
   "headers": {
    "info": "[INFO]",
    "warn": "[WARN]",
    "debug": "[DEBUG]",
    "error": "[ERROR]"
   },
   "bypassJobChannelFilledWarning": false,
   "structuredLogging": false
  }
 },
 "syncManager": {
  "enabled": true,
  "synchronizeTicker": true,
  "synchronizeOrderbook": true,
  "synchronizeTrades": false,
  "synchronizeContinuously": true,
  "timeoutREST": 15000000000,
  "timeoutWebsocket": 60000000000,
  "numWorkers": 15,
  "fiatDisplayCurrency": "USD",
  "pairFormatDisplay": {
   "uppercase": true,
   "delimiter": "-"
  },
  "verbose": false,
  "logSyncUpdateEvents": true,
  "logSwitchProtocolEvents": true,
  "logInitialSyncEvents": true
 },
 "connectionMonitor": {
  "preferredDNSList": [
   "8.8.8.8",
   "8.8.4.4",
   "1.1.1.1",
   "1.0.0.1"
  ],
  "preferredDomainList": [
   "www.google.com",
   "www.cloudflare.com",
   "www.facebook.com"
  ],
  "checkInterval": 1000000000
 },
 "orderManager": {
  "enabled": true,
  "verbose": false,
  "activelyTrackFuturesPositions": true,
  "futuresTrackingSeekDuration": -31536000000000000,
  "respectOrderHistoryLimits": true,
  "cancelOrdersOnShutdown": false
 },
 "dataHistoryManager": {
  "enabled": false,
  "checkInterval": 60000000000,
  "maxJobsPerCycle": 5,
  "maxResultInsertions": 0,
  "verbose": false
 },
 "currencyStateManager": {
  "enabled": true,
  "delay": 60000000000
 },
 "profiler": {
  "enabled": false,
  "mutex_profile_fraction": 0
 },
 "ntpclient": {
  "enabled": 0,
  "pool": [
   "0.pool.ntp.org:123",
   "pool.ntp.org:123"
  ],
  "allowedDifference": 50000000,
  "allowedNegativeDifference": 50000000
 },
 "gctscript": {
  "enabled": false,
  "timeout": 30000000000,
  "max_virtual_machines": 10,
  "allow_imports": false,
  "auto_load": null,
  "verbose": false
 },
 "currencyConfig": {
  "forexProviders": [
   {
    "name": "CurrencyConverter",
    "enabled": false,
    "verbose": false,
    "apiKey": "Key",
    "apiKeyLvl": -1,
    "primaryProvider": false
   },
   {
    "name": "CurrencyLayer",
    "enabled": false,
    "verbose": false,
    "apiKey": "Key",
    "apiKeyLvl": -1,
    "primaryProvider": false
   },
   {
    "name": "Fixer",
    "enabled": false,
    "verbose": false,
    "apiKey": "Key",
    "apiKeyLvl": -1,
    "primaryProvider": false
   },
   {
    "name": "OpenExchangeRates",
    "enabled": false,
    "verbose": false,
    "apiKey": "Key",
    "apiKeyLvl": -1,
    "primaryProvider": false
   },
   {
    "name": "ExchangeRates",
    "enabled": true,
    "verbose": false,
    "apiKey": "Key",
    "apiKeyLvl": -1,
    "primaryProvider": true
   }
  ],
  "cryptocurrencyProvider": {
   "name": "CoinMarketCap",
   "enabled": false,
   "verbose": false,
   "apiKey": "Key",
   "accountPlan": "accountPlan"
  },
  "currencyPairFormat": {
   "uppercase": true,
   "delimiter": "-"
  },
  "fiatDisplayCurrency": "USD",
  "currencyFileUpdateDuration": 604800000000000,
  "foreignExchangeUpdateDuration": 60000000000
 },
 "communications": {
  "slack": {
   "name": "Slack",
   "enabled": false,
   "verbose": false,
   "targetChannel": "general",
   "verificationToken": "testtest"
  },
  "smsGlobal": {
   "name": "SMSGlobal",
   "from": "Skynet",
   "enabled": true,
   "verbose": false,
   "username": "1234",
   "password": "12334",
   "contacts": [
    {
     "name": "StyleGherkin",
     "number": "1231424",
     "enabled": true
    }
   ]
  },
  "smtp": {
   "name": "SMTP",
   "enabled": false,
   "verbose": false,
   "host": "smtp.google.com",
   "port": "537",
   "accountName": "some",
   "accountPassword": "password",
   "from": "",
   "recipientList": "lol123@gmail.com"
  },
  "telegram": {
   "name": "Telegram",
   "enabled": false,
   "verbose": false,
   "verificationToken": "testest",
   "authorisedClients": {
    "user_example": 0
   }
  }
 },
 "remoteControl": {
  "username": "admin",
  "password": "Password",
  "gRPC": {
   "enabled": true,
   "listenAddress": "localhost:9052",
   "grpcProxyEnabled": true,
   "grpcProxyListenAddress": "localhost:9053",
   "grpcAllowBotShutdown": false,
   "timeInNanoSeconds": false
  },
  "deprecatedRPC": {
   "enabled": true,
   "listenAddress": "localhost:9050"
  },
  "websocketRPC": {
   "enabled": true,
   "listenAddress": "localhost:9051",
   "connectionLimit": 1,
   "maxAuthFailures": 3,
   "allowInsecureOrigin": true
  }
 },
 "portfolioAddresses": {
  "addresses": [
   {
    "Address": "1JCe8z4jJVNXSjohjM4i9Hh813dLCNx2Sy",
    "AddressTag": "",
    "CoinType": "BTC",
    "Balance": 53000.01741264,
    "Description": "",
    "WhiteListed": false,
    "ColdStorage": false,
    "SupportedExchanges": ""
   },
   {
    "Address": "3Nxwenay9Z8Lc9JBiywExpnEFiLp6Afp8v",
    "AddressTag": "",
    "CoinType": "BTC",
    "Balance": 107848.28963408,
    "Description": "",
    "WhiteListed": false,
    "ColdStorage": false,
    "SupportedExchanges": ""
   },
   {
    "Address": "LgY8ahfHRhvjVQC1zJnBhFMG5pCTMuKRqh",
    "AddressTag": "",
    "CoinType": "LTC",
    "Balance": 0.03665026,
    "Description": "",
    "WhiteListed": false,
    "ColdStorage": false,
    "SupportedExchanges": ""
   },
   {
    "Address": "0xb794f5ea0ba39494ce839613fffba74279579268",
    "AddressTag": "",
    "CoinType": "ETH",
    "Balance": 0.25555604051326,
    "Description": "",
    "WhiteListed": false,
    "ColdStorage": false,
    "SupportedExchanges": ""
   }
  ],
  "Verbose": false
 },
 "exchanges": [
  {
   "name": "BTC Markets",
   "enabled": true,
   "verbose": false,
   "httpTimeout": 15000000000,
   "websocketResponseCheckTimeout": 30000000,
   "websocketResponseMaxLimit": 7000000000,
   "websocketTrafficTimeout": 30000000000,
   "connectionMonitorDelay": 0,
   "baseCurrencies": "AUD",
   "currencyPairs": {
    "bypassConfigFormatUpgrades": false,
    "requestFormat": {
     "uppercase": true,
     "delimiter": "-"
    },
    "configFormat": {
     "uppercase": true,
     "delimiter": "-"
    },
    "useGlobalFormat": true,
    "pairs": {
     "spot": {
      "assetEnabled": true,
      "enabled": "BTC-AUD",
      "available": "BTC-AUD,LTC-AUD,LTC-BTC,ETH-BTC,ETH-AUD,ETC-AUD,ETC-BTC,XRP-AUD,XRP-BTC,POWR-AUD,POWR-BTC,OMG-AUD,OMG-BTC,BCHABC-AUD,BCHABC-BTC,BCHSV-AUD,BCHSV-BTC,GNT-AUD,GNT-BTC,BAT-AUD,BAT-BTC,XLM-AUD,XLM-BTC"
     }
    }
   },
   "api": {
    "authenticatedSupport": false,
    "authenticatedWebsocketApiSupport": false,
    "credentials": {
     "key": "Key",
     "secret": "Secret"
    },
    "credentialsValidator": {
     "requiresKey": true,
     "requiresSecret": true,
     "requiresBase64DecodeSecret": true
    },
    "endpoints": {
     "url": "NON_DEFAULT_HTTP_LINK_TO_EXCHANGE_API",
     "urlSecondary": "NON_DEFAULT_HTTP_LINK_TO_EXCHANGE_API",
     "websocketURL": "NON_DEFAULT_HTTP_LINK_TO_WEBSOCKET_EXCHANGE_API"
    },
    "urlEndpoints": null
   },
   "features": {
    "supports": {
     "restAPI": true,
     "restCapabilities": {
      "autoPairUpdates": true,
      "fundingRateFetching": false
     },
     "websocketAPI": true,
     "websocketCapabilities": {
      "fundingRateFetching": false
     }
    },
    "enabled": {
     "autoPairUpdates": true,
     "websocketAPI": false,
     "saveTradeData": false,
     "tradeFeed": false,
     "fillsFeed": false
    }
   },
   "bankAccounts": [
    {
     "enabled": false,
     "bankName": "",
     "bankAddress": "",
     "bankPostalCode": "",
     "bankPostalCity": "",
     "bankCountry": "",
     "accountName": "",
     "accountNumber": "",
     "swiftCode": "",
     "iban": "",
     "supportedCurrencies": ""
    }
   ],
   "orderbook": {
    "verificationBypass": false,
    "websocketBufferLimit": 5,
    "websocketBufferEnabled": false
   }
  },
  {
   "name": "BTSE",
   "enabled": true,
   "verbose": false,
   "httpTimeout": 15000000000,
   "websocketResponseCheckTimeout": 30000000,
   "websocketResponseMaxLimit": 7000000000,
   "websocketTrafficTimeout": 30000000000,
   "connectionMonitorDelay": 0,
   "baseCurrencies": "USD",
   "currencyPairs": {
    "bypassConfigFormatUpgrades": false,
    "requestFormat": {
     "uppercase": true,
     "delimiter": "-"
    },
    "configFormat": {
     "uppercase": true,
     "delimiter": "-"
    },
    "useGlobalFormat": true,
    "pairs": {
     "spot": {
      "assetEnabled": true,
      "enabled": "BTC-USD",
      "available": "BTC-CNY,BTC-EUR,BTC-GBP,BTC-HKD,BTC-JPY,BTC-SGD,BTC-USD,ETH-CNY,ETH-EUR,ETH-GBP,ETH-HKD,ETH-JPY,ETH-SGD,ETH-USD,LTC-CNY,LTC-EUR,LTC-GBP,LTC-HKD,LTC-JPY,LTC-SGD,LTC-USD,USDT-CNY,USDT-EUR,USDT-GBP,USDT-HKD,USDT-JPY,USDT-SGD,USDT-USD,XMR-CNY,XMR-EUR,XMR-GBP,XMR-HKD,XMR-JPY,XMR-SGD,XMR-USD"
     }
    }
   },
   "api": {
    "authenticatedSupport": false,
    "authenticatedWebsocketApiSupport": false,
    "credentials": {
     "key": "Key",
     "secret": "Secret"
    },
    "credentialsValidator": {
     "requiresKey": true,
     "requiresSecret": true
    },
    "endpoints": {
     "url": "NON_DEFAULT_HTTP_LINK_TO_EXCHANGE_API",
     "urlSecondary": "NON_DEFAULT_HTTP_LINK_TO_EXCHANGE_API",
     "websocketURL": "NON_DEFAULT_HTTP_LINK_TO_WEBSOCKET_EXCHANGE_API"
    },
    "urlEndpoints": null
   },
   "features": {
    "supports": {
     "restAPI": true,
     "restCapabilities": {
      "autoPairUpdates": true,
      "fundingRateFetching": false
     },
     "websocketAPI": true,
     "websocketCapabilities": {
      "fundingRateFetching": false
     }
    },
    "enabled": {
     "autoPairUpdates": true,
     "websocketAPI": true,
     "saveTradeData": false,
     "tradeFeed": false,
     "fillsFeed": false
    }
   },
   "bankAccounts": [
    {
     "enabled": false,
     "bankName": "",
     "bankAddress": "",
     "bankPostalCode": "",
     "bankPostalCity": "",
     "bankCountry": "",
     "accountName": "",
     "accountNumber": "",
     "swiftCode": "",
     "iban": "",
     "supportedCurrencies": ""
    }
   ],
   "orderbook": {
    "verificationBypass": false,
    "websocketBufferLimit": 5,
    "websocketBufferEnabled": false
   }
  },
  {
   "name": "Binance",
   "enabled": true,
   "verbose": false,
   "httpTimeout": 15000000000,
   "websocketResponseCheckTimeout": 30000000,
   "websocketResponseMaxLimit": 7000000000,
   "websocketTrafficTimeout": 30000000000,
   "connectionMonitorDelay": 0,
   "baseCurrencies": "USD",
   "currencyPairs": {
    "bypassConfigFormatUpgrades": false,
    "requestFormat": {
     "uppercase": true
    },
    "configFormat": {
     "uppercase": true,
     "delimiter": "-"
    },
    "useGlobalFormat": true,
    "pairs": {
     "spot": {
      "assetEnabled": true,
      "enabled": "BTC-USDT,DOGE-USDT",
      "available": "ETH-BTC,LTC-BTC,BNB-BTC,NEO-BTC,QTUM-ETH,EOS-ETH,SNT-ETH,BNT-ETH,GAS-BTC,BNB-ETH,BTC-USDT,ETH-USDT,OAX-ETH,DNT-ETH,MCO-ETH,MCO-BTC,WTC-BTC,WTC-ETH,LRC-BTC,LRC-ETH,QTUM-BTC,YOYO-BTC,OMG-BTC,OMG-ETH,ZRX-BTC,ZRX-ETH,STRAT-BTC,STRAT-ETH,SNGLS-BTC,BQX-BTC,BQX-ETH,KNC-BTC,KNC-ETH,FUN-BTC,FUN-ETH,SNM-BTC,SNM-ETH,NEO-ETH,IOTA-BTC,IOTA-ETH,LINK-BTC,LINK-ETH,XVG-BTC,XVG-ETH,MDA-BTC,MDA-ETH,MTL-BTC,MTL-ETH,EOS-BTC,SNT-BTC,ETC-ETH,ETC-BTC,MTH-BTC,MTH-ETH,ENG-BTC,ENG-ETH,DNT-BTC,ZEC-BTC,ZEC-ETH,BNT-BTC,AST-BTC,AST-ETH,DASH-BTC,DASH-ETH,OAX-BTC,BTG-BTC,BTG-ETH,EVX-BTC,EVX-ETH,REQ-BTC,REQ-ETH,VIB-BTC,VIB-ETH,TRX-BTC,TRX-ETH,POWR-BTC,POWR-ETH,ARK-BTC,ARK-ETH,YOYO-ETH,XRP-BTC,XRP-ETH,ENJ-BTC,ENJ-ETH,STORJ-BTC,STORJ-ETH,BNB-USDT,YOYO-BNB,POWR-BNB,KMD-BTC,KMD-ETH,NULS-BNB,RCN-BTC,RCN-ETH,RCN-BNB,NULS-BTC,NULS-ETH,RDN-BTC,RDN-ETH,RDN-BNB,XMR-BTC,XMR-ETH,DLT-BNB,WTC-BNB,DLT-BTC,DLT-ETH,AMB-BTC,AMB-ETH,AMB-BNB,BAT-BTC,BAT-ETH,BAT-BNB,BCPT-BTC,BCPT-ETH,BCPT-BNB,ARN-BTC,ARN-ETH,GVT-BTC,GVT-ETH,CDT-BTC,CDT-ETH,GXS-BTC,GXS-ETH,NEO-USDT,NEO-BNB,POE-BTC,POE-ETH,QSP-BTC,QSP-ETH,QSP-BNB,BTS-BTC,BTS-ETH,XZC-BTC,XZC-ETH,XZC-BNB,LSK-BTC,LSK-ETH,LSK-BNB,TNT-BTC,TNT-ETH,FUEL-BTC,MANA-BTC,MANA-ETH,BCD-BTC,BCD-ETH,DGD-BTC,DGD-ETH,IOTA-BNB,ADX-BTC,ADX-ETH,ADA-BTC,ADA-ETH,PPT-BTC,PPT-ETH,CMT-BTC,CMT-ETH,CMT-BNB,XLM-BTC,XLM-ETH,XLM-BNB,CND-BTC,CND-ETH,CND-BNB,LEND-BTC,LEND-ETH,WABI-BTC,WABI-ETH,WABI-BNB,LTC-ETH,LTC-USDT,LTC-BNB,TNB-BTC,TNB-ETH,WAVES-BTC,WAVES-ETH,WAVES-BNB,GTO-BTC,GTO-ETH,GTO-BNB,ICX-BTC,ICX-ETH,ICX-BNB,OST-BTC,OST-ETH,OST-BNB,ELF-BTC,ELF-ETH,AION-BTC,AION-ETH,AION-BNB,NEBL-BTC,NEBL-ETH,NEBL-BNB,BRD-BTC,BRD-ETH,BRD-BNB,MCO-BNB,EDO-BTC,EDO-ETH,NAV-BTC,LUN-BTC,APPC-BTC,APPC-ETH,APPC-BNB,VIBE-BTC,VIBE-ETH,RLC-BTC,RLC-ETH,RLC-BNB,INS-BTC,INS-ETH,PIVX-BTC,PIVX-ETH,PIVX-BNB,IOST-BTC,IOST-ETH,STEEM-BTC,STEEM-ETH,STEEM-BNB,NANO-BTC,NANO-ETH,NANO-BNB,VIA-BTC,VIA-ETH,VIA-BNB,BLZ-BTC,BLZ-ETH,BLZ-BNB,AE-BTC,AE-ETH,AE-BNB,NCASH-BTC,NCASH-ETH,POA-BTC,POA-ETH,ZIL-BTC,ZIL-ETH,ZIL-BNB,ONT-BTC,ONT-ETH,ONT-BNB,STORM-BTC,STORM-ETH,STORM-BNB,QTUM-BNB,QTUM-USDT,XEM-BTC,XEM-ETH,XEM-BNB,WAN-BTC,WAN-ETH,WAN-BNB,WPR-BTC,WPR-ETH,QLC-BTC,QLC-ETH,SYS-BTC,SYS-ETH,SYS-BNB,QLC-BNB,GRS-BTC,GRS-ETH,ADA-USDT,ADA-BNB,GNT-BTC,GNT-ETH,LOOM-BTC,LOOM-ETH,LOOM-BNB,XRP-USDT,REP-BTC,REP-ETH,BTC-TUSD,ETH-TUSD,ZEN-BTC,ZEN-ETH,ZEN-BNB,SKY-BTC,SKY-ETH,SKY-BNB,EOS-USDT,EOS-BNB,CVC-BTC,CVC-ETH,THETA-BTC,THETA-ETH,THETA-BNB,XRP-BNB,TUSD-USDT,IOTA-USDT,XLM-USDT,IOTX-BTC,IOTX-ETH,QKC-BTC,QKC-ETH,AGI-BTC,AGI-ETH,AGI-BNB,NXS-BTC,NXS-ETH,NXS-BNB,ENJ-BNB,DATA-BTC,DATA-ETH,ONT-USDT,TRX-BNB,TRX-USDT,ETC-USDT,ETC-BNB,ICX-USDT,SC-BTC,SC-ETH,SC-BNB,NPXS-ETH,KEY-BTC,KEY-ETH,NAS-BTC,NAS-ETH,NAS-BNB,MFT-BTC,MFT-ETH,MFT-BNB,DENT-ETH,ARDR-BTC,ARDR-ETH,NULS-USDT,HOT-BTC,HOT-ETH,VET-BTC,VET-ETH,VET-USDT,VET-BNB,DOCK-BTC,DOCK-ETH,POLY-BTC,POLY-BNB,HC-BTC,HC-ETH,GO-BTC,GO-BNB,PAX-USDT,RVN-BTC,RVN-BNB,DCR-BTC,DCR-BNB,MITH-BTC,MITH-BNB,BNB-PAX,BTC-PAX,ETH-PAX,XRP-PAX,EOS-PAX,XLM-PAX,REN-BTC,REN-BNB,BNB-TUSD,XRP-TUSD,EOS-TUSD,XLM-TUSD,BNB-USDC,BTC-USDC,ETH-USDC,XRP-USDC,EOS-USDC,XLM-USDC,USDC-USDT,ADA-TUSD,TRX-TUSD,NEO-TUSD,TRX-XRP,XZC-XRP,PAX-TUSD,USDC-TUSD,USDC-PAX,LINK-USDT,LINK-TUSD,LINK-PAX,LINK-USDC,WAVES-USDT,WAVES-TUSD,WAVES-USDC,LTC-TUSD,LTC-PAX,LTC-USDC,TRX-PAX,TRX-USDC,BTT-BNB,BTT-USDT,BNB-USDS,BTC-USDS,USDS-USDT,USDS-PAX,USDS-TUSD,USDS-USDC,BTT-PAX,BTT-TUSD,BTT-USDC,ONG-BNB,ONG-BTC,ONG-USDT,HOT-BNB,HOT-USDT,ZIL-USDT,ZRX-BNB,ZRX-USDT,FET-BNB,FET-BTC,FET-USDT,BAT-USDT,XMR-BNB,XMR-USDT,ZEC-BNB,ZEC-USDT,ZEC-PAX,ZEC-TUSD,ZEC-USDC,IOST-BNB,IOST-USDT,CELR-BNB,CELR-BTC,CELR-USDT,ADA-PAX,ADA-USDC,NEO-PAX,NEO-USDC,DASH-BNB,DASH-USDT,NANO-USDT,OMG-BNB,OMG-USDT,THETA-USDT,ENJ-USDT,MITH-USDT,MATIC-BNB,MATIC-BTC,MATIC-USDT,ATOM-BNB,ATOM-BTC,ATOM-USDT,ATOM-USDC,ATOM-TUSD,ETC-TUSD,BAT-USDC,BAT-PAX,BAT-TUSD,PHB-BNB,PHB-BTC,PHB-TUSD,TFUEL-BNB,TFUEL-BTC,TFUEL-USDT,ONE-BNB,ONE-BTC,ONE-USDT,ONE-USDC,FTM-BNB,FTM-BTC,FTM-USDT,FTM-USDC,ALGO-BNB,ALGO-BTC,ALGO-USDT,ALGO-TUSD,ALGO-PAX,ALGO-USDC,GTO-USDT,ERD-BNB,ERD-BTC,ERD-USDT,DOGE-BNB,DOGE-BTC,DOGE-USDT,DUSK-BNB,DUSK-BTC,DUSK-USDT,DUSK-USDC,DUSK-PAX,BGBP-USDC,ANKR-BNB,ANKR-BTC,ANKR-USDT,ONT-PAX,ONT-USDC,WIN-BNB,WIN-USDT,WIN-USDC,COS-BNB,COS-BTC,COS-USDT,NPXS-USDT,COCOS-BNB,COCOS-BTC,COCOS-USDT,MTL-USDT,TOMO-BNB,TOMO-BTC,TOMO-USDT,TOMO-USDC,PERL-BNB,PERL-BTC,PERL-USDT,DENT-USDT,MFT-USDT,KEY-USDT,STORM-USDT,DOCK-USDT,WAN-USDT,FUN-USDT,CVC-USDT,BTT-TRX,WIN-TRX,CHZ-BNB,CHZ-BTC,CHZ-USDT,BAND-BNB,BAND-BTC,BAND-USDT,BNB-BUSD,BTC-BUSD,BUSD-USDT,BEAM-BNB,BEAM-BTC,BEAM-USDT,XTZ-BNB,XTZ-BTC,XTZ-USDT,REN-USDT,RVN-USDT,HC-USDT,HBAR-BNB,HBAR-BTC,HBAR-USDT,NKN-BNB,NKN-BTC,NKN-USDT,XRP-BUSD,ETH-BUSD,LTC-BUSD,LINK-BUSD,ETC-BUSD,STX-BNB,STX-BTC,STX-USDT,KAVA-BNB,KAVA-BTC,KAVA-USDT,BUSD-NGN,BNB-NGN,BTC-NGN,ARPA-BNB,ARPA-BTC,ARPA-USDT,TRX-BUSD,EOS-BUSD,IOTX-USDT,RLC-USDT,MCO-USDT,XLM-BUSD,ADA-BUSD,CTXC-BNB,CTXC-BTC,CTXC-USDT,BCH-BNB,BCH-BTC,BCH-USDT,BCH-USDC,BCH-TUSD,BCH-PAX,BCH-BUSD,BTC-RUB,ETH-RUB,XRP-RUB,BNB-RUB,TROY-BNB,TROY-BTC,TROY-USDT,BUSD-RUB,QTUM-BUSD,VET-BUSD"
     }
    }
   },
   "api": {
    "authenticatedSupport": false,
    "authenticatedWebsocketApiSupport": false,
    "credentials": {
     "key": "Key",
     "secret": "Secret"
    },
    "credentialsValidator": {
     "requiresKey": true,
     "requiresSecret": true
    },
    "endpoints": {
     "url": "NON_DEFAULT_HTTP_LINK_TO_EXCHANGE_API",
     "urlSecondary": "NON_DEFAULT_HTTP_LINK_TO_EXCHANGE_API",
     "websocketURL": "NON_DEFAULT_HTTP_LINK_TO_WEBSOCKET_EXCHANGE_API"
    },
    "urlEndpoints": null
   },
   "features": {
    "supports": {
     "restAPI": true,
     "restCapabilities": {
      "tickerBatching": true,
      "autoPairUpdates": true,
      "fundingRateFetching": false
     },
     "websocketAPI": true,
     "websocketCapabilities": {
      "fundingRateFetching": false
     }
    },
    "enabled": {
     "autoPairUpdates": true,
     "websocketAPI": true,
     "saveTradeData": false,
     "tradeFeed": false,
     "fillsFeed": false
    }
   },
   "bankAccounts": [
    {
     "enabled": false,
     "bankName": "",
     "bankAddress": "",
     "bankPostalCode": "",
     "bankPostalCity": "",
     "bankCountry": "",
     "accountName": "",
     "accountNumber": "",
     "swiftCode": "",
     "iban": "",
     "supportedCurrencies": ""
    }
   ],
   "orderbook": {
    "verificationBypass": false,
    "websocketBufferLimit": 5,
    "websocketBufferEnabled": false
   }
  },
  {
   "name": "Binanceus",
   "enabled": true,
   "verbose": false,
   "httpTimeout": 15000000000,
   "websocketResponseCheckTimeout": 30000000,
   "websocketResponseMaxLimit": 7000000000,
   "websocketTrafficTimeout": 30000000000,
   "connectionMonitorDelay": 0,
   "baseCurrencies": "USD",
   "currencyPairs": {
    "bypassConfigFormatUpgrades": false,
    "pairs": {
     "spot": {
      "assetEnabled": true,
      "enabled": "BTC-USDT,ETH-USDT,LTC-USDT,ADA-USDT",
      "available": "BTC-USD,BCH-USD,LTC-USD,USDT-USD,BTC-USDT,ETH-USDT,BCH-USDT,LTC-USDT,BNB-USD,BNB-USDT,ETH-BTC,BNB-BTC,LTC-BTC,BCH-BTC,ADA-USD,BAT-USD,ETC-USD,XLM-USD,ZRX-USD,ADA-USDT,BAT-USDT,ETC-USDT,XLM-USDT,ZRX-USDT,LINK-USD,RVN-USD,DASH-USD,ZEC-USD,ALGO-USD,IOTA-USD,BUSD-USD,BTCB-USD,DOGE-USDT,WAVES-USD,ATOM-USDT,ATOM-USD,NEO-USDT,NEO-USD,VET-USDT,QTUM-USDT,QTUM-USD,ICX-USD,ENJ-USD,ONT-USD,ONT-USDT,ZIL-USD,ZILB-USD,VET-USD,BNBB-USD,ETHB-USD,ALGO-BUSD,XTZ-USD,XTZ-BUSD,HBAR-USD,HBAR-BUSD,OMG-USD,OMG-BUSD,MATIC-USD,MATIC-BUSD,XTZ-BTC,ADA-BTC,REP-BUSD,REP-USD,EOS-BUSD,EOS-USD,DOGE-USD,KNC-USD,KNC-USDT,VTHO-USDT,VTHO-USD,USDC-USD,COMP-USDT,COMP-USD,MANA-USD,HNT-USD,HNT-USDT,MKR-USD,MKR-USDT,DAI-USD,ONE-USDT,ONE-USD,BAND-USDT,BAND-USD,STORJ-USDT,STORJ-USD,UNI-USD,UNI-USDT,SOL-USD,SOL-USDT,LINK-BTC,VET-BTC,UNI-BTC,EGLD-USDT,EGLD-USD,PAXG-USDT,PAXG-USD,OXT-USDT,OXT-USD,ZEN-USDT,ZEN-USD,BTC-USDC,ONEB-USD,FIL-USDT,FIL-USD,AAVE-USDT,AAVE-USD,GRT-USDT,GRT-USD,SUSHI-USD,ANKR-USD,AMP-USD,SHIB-USDT,SHIB-BUSD,CRV-USDT,CRV-USD,AXS-USDT,AXS-USD,SOL-BTC,AVAX-USDT,AVAX-USD,CTSI-USDT,CTSI-USD,DOT-USDT,DOT-USD,YFI-USDT,YFI-USD,1INCH-USDT,1INCH-USD,FTM-USDT,FTM-USD,USDC-USDT,ETH-USDC,USDC-BUSD,MATIC-USDT,MANA-USDT,MANA-BUSD,ALGO-USDT,ADA-BUSD,SOL-BUSD,EOS-USDT,ENJ-USDT,NEAR-USDT,NEAR-BUSD,NEAR-USD,OMG-USDT,SUSHI-USDT,LRC-USDT,LRC-USD,LRC-BTC,KSHI-BUSD,LPT-USDT,LPT-BUSD,LPT-USD,POLY-USDT,POLY-BUSD,POLY-USD,POLY-BTC,MATIC-BTC,DOT-BTC,NMR-USDT,NMR-USD,SLP-USDT,ANT-USD,XNO-USD,CHZ-USDT,CHZ-USD,OGN-USDT,OGN-USD,GALA-USDT,GALA-USD,TLM-USDT,TLM-USD,SNX-USDT,SNX-USD,AUDIO-USDT,AUDIO-USD,ENS-USDT,MANA-BTC,ATOM-BTC,AVAX-BTC,WBTC-BTC,REQ-USDT,REQ-USD,APE-USDT,APE-USD,FLUX-USDT,FLUX-USD,TRX-BTC,TRX-BUSD,TRX-USDT,TRX-USD,COTI-USDT,COTI-USD,VOXEL-USDT,VOXEL-USD,RLC-USDT,RLC-USD,UST-USDT,UST-USD,BICO-USDT,BICO-USD,API3-USDT,API3-USD,ENS-USD,BTC-UST,BNT-USDT,BNT-USD,IMX-USDT,IMX-USD,SPELL-USDT,SPELL-USD,JASMY-USDT,JASMY-USD,FLOW-USDT,FLOW-USD,GTC-USDT,GTC-USD,BTC-BUSD,ZIL-BUSD,BNB-BUSD,ETH-BUSD,BUSD-USDT,ONE-BUSD,LINK-USDT,ZEC-USDT,SLP-USD,ANT-USDT",
      "requestFormat": {
       "uppercase": true
      },
      "configFormat": {
       "uppercase": true,
       "delimiter": "-"
      }
     }
    }
   },
   "api": {
    "authenticatedSupport": false,
    "authenticatedWebsocketApiSupport": false,
    "credentials": {},
    "credentialsValidator": {
     "requiresKey": true,
     "requiresSecret": true
    },
    "urlEndpoints": {
     "RestSpotSupplementaryURL": "https://api.binance.us",
     "RestSpotURL": "https://api.binance.us",
     "WebsocketSpotSupplementaryURL": "wss://stream.binance.us:9443/stream",
     "WebsocketSpotURL": "wss://stream.binance.us:9443/stream"
    }
   },
   "features": {
    "supports": {
     "restAPI": true,
     "restCapabilities": {
      "tickerBatching": true,
      "autoPairUpdates": true,
      "fundingRateFetching": false
     },
     "websocketAPI": true,
     "websocketCapabilities": {
      "fundingRateFetching": false
     }
    },
    "enabled": {
     "autoPairUpdates": true,
     "websocketAPI": true,
     "saveTradeData": false,
     "tradeFeed": false,
     "fillsFeed": false
    }
   },
   "bankAccounts": [
    {
     "enabled": false,
     "bankName": "",
     "bankAddress": "",
     "bankPostalCode": "",
     "bankPostalCity": "",
     "bankCountry": "",
     "accountName": "",
     "accountNumber": "",
     "swiftCode": "",
     "iban": "",
     "supportedCurrencies": ""
    }
   ],
   "orderbook": {
    "verificationBypass": false,
    "websocketBufferLimit": 5,
    "websocketBufferEnabled": false
   }
  },
  {
   "name": "Bitfinex",
   "enabled": true,
   "verbose": false,
   "httpTimeout": 15000000000,
   "websocketResponseCheckTimeout": 30000000,
   "websocketResponseMaxLimit": 7000000000,
   "websocketTrafficTimeout": 30000000000,
   "connectionMonitorDelay": 0,
   "baseCurrencies": "USD",
   "currencyPairs": {
    "bypassConfigFormatUpgrades": false,
    "requestFormat": {
     "uppercase": true
    },
    "configFormat": {
     "uppercase": true
    },
    "useGlobalFormat": true,
    "pairs": {
     "margin": {
      "assetEnabled": false,
      "enabled": "ADA:BTC,FTM:USD",
      "available": "ADA:BTC,ADA:USD,ADA:UST,ALG:USD,ALG:UST,APE:USD,APE:UST,APT:USD,APT:UST,ATO:USD,ATO:UST,AVAX:BTC,AVAX:USD,AVAX:UST,AXS:USD,AXS:UST,BCHN:USD,BTC:EUR,BTC:EUT,BTC:GBP,BTC:JPY,BTC:USD,BTC:UST,COMP:USD,COMP:UST,DAI:USD,DOGE:BTC,DOGE:USD,DOGE:UST,DOT:BTC,DOT:USD,DOT:UST,DSH:BTC,DSH:USD,EGLD:USD,EGLD:UST,EOS:BTC,EOS:ETH,EOS:USD,EOS:UST,ETC:BTC,ETC:USD,ETC:UST,ETH:BTC,ETH:EUR,ETH:EUT,ETH:GBP,ETH:JPY,ETH:USD,ETH:UST,ETHW:USD,ETHW:UST,FIL:USD,FIL:UST,FTM:USD,FTM:UST,IOT:BTC,IOT:USD,LEO:USD,LEO:UST,LINK:USD,LINK:UST,LTC:BTC,LTC:USD,LTC:UST,MATIC:USD,MATIC:UST,MKR:USD,NEO:BTC,NEO:USD,NEO:UST,SHIB:USD,SHIB:UST,SOL:BTC,SOL:USD,SOL:UST,SUSHI:USD,SUSHI:UST,TRX:USD,TRX:UST,UNI:USD,UNI:UST,UST:USD,XAUT:BTC,XAUT:USD,XAUT:UST,XLM:BTC,XLM:USD,XMR:BTC,XMR:USD,XMR:UST,XRP:BTC,XRP:USD,XRP:UST,XTZ:BTC,XTZ:USD,XTZ:UST,YFI:USD,YFI:UST,ZEC:BTC,ZEC:USD,ZRX:USD",
      "requestFormat": {
       "uppercase": true
      },
      "configFormat": {
       "uppercase": true,
       "delimiter": ":"
      }
     },
     "marginfunding": {
      "assetEnabled": false,
      "enabled": "MKR-,AVAX-",
      "available": "MKR-,DAI-,USD-,XMR-,DOT-,UNI-,DSH-,ZEC-,ZRX-,UST-,IOT-,SOL-,SHIB-,FTM-,MATIC-,LINK-,BCHN-,EUT-,ADA-,LTC-,APE-,NEO-,APT-,LEO-,YFI-,FIL-,DOGE-,ALG-,SUSHI-,ETC-,TRX-,XTZ-,ETHW-,XRP-,EOS-,XLM-,AVAX-,XAUT-,GBP-,ETH-,BTC-,ATO-,JPY-,EGLD-,EUR-,AXS-,COMP-",
      "requestFormat": {
       "uppercase": true
      },
      "configFormat": {
       "uppercase": true,
       "delimiter": "-"
      }
     },
     "spot": {
      "assetEnabled": true,
      "enabled": "BTCUSD,LTCUSD,LTCBTC,ETHUSD,ETHBTC",
      "available": "BTCUSD,LTCUSD,LTCBTC,ETHUSD,ETHBTC,ETCBTC,ETCUSD,RRTUSD,RRTBTC,ZECUSD,ZECBTC,XMRUSD,XMRBTC,DSHUSD,DSHBTC,BTCEUR,BTCJPY,XRPUSD,XRPBTC,IOTUSD,IOTBTC,IOTETH,EOSUSD,EOSBTC,EOSETH,SANUSD,SANBTC,SANETH,OMGUSD,OMGBTC,OMGETH,NEOUSD,NEOBTC,NEOETH,ETPUSD,ETPBTC,ETPETH,QTMUSD,QTMBTC,QTMETH,AVTUSD,AVTBTC,AVTETH,EDOUSD,EDOBTC,EDOETH,BTGUSD,BTGBTC,DATUSD,DATBTC,DATETH,QSHUSD,QSHBTC,QSHETH,YYWUSD,YYWBTC,YYWETH,GNTUSD,GNTBTC,GNTETH,SNTUSD,SNTBTC,SNTETH,IOTEUR,BATUSD,BATBTC,BATETH,MNAUSD,MNABTC,MNAETH,FUNUSD,FUNBTC,FUNETH,ZRXUSD,ZRXBTC,ZRXETH,TNBUSD,TNBBTC,TNBETH,SPKUSD,SPKBTC,SPKETH,TRXUSD,TRXBTC,TRXETH,RCNUSD,RCNBTC,RCNETH,RLCUSD,RLCBTC,RLCETH,AIDUSD,AIDBTC,AIDETH,SNGUSD,SNGBTC,SNGETH,REPUSD,REPBTC,REPETH,ELFUSD,ELFBTC,ELFETH,NECUSD,NECBTC,NECETH,BTCGBP,ETHEUR,ETHJPY,ETHGBP,NEOEUR,NEOJPY,NEOGBP,EOSEUR,EOSJPY,EOSGBP,IOTJPY,IOTGBP,IOSUSD,IOSBTC,IOSETH,AIOUSD,AIOBTC,AIOETH,REQUSD,REQBTC,REQETH,RDNUSD,RDNBTC,RDNETH,LRCUSD,LRCBTC,LRCETH,WAXUSD,WAXBTC,WAXETH,DAIUSD,DAIBTC,DAIETH,AGIUSD,AGIBTC,AGIETH,BFTUSD,BFTBTC,BFTETH,MTNUSD,MTNBTC,MTNETH,ODEUSD,ODEBTC,ODEETH,ANTUSD,ANTBTC,ANTETH,DTHUSD,DTHBTC,DTHETH,MITUSD,MITBTC,MITETH,STJUSD,STJBTC,STJETH,XLMUSD,XLMEUR,XLMJPY,XLMGBP,XLMBTC,XLMETH,XVGUSD,XVGEUR,XVGJPY,XVGGBP,XVGBTC,XVGETH,BCIUSD,BCIBTC,MKRUSD,MKRBTC,MKRETH,KNCUSD,KNCBTC,KNCETH,POAUSD,POABTC,POAETH,EVTUSD,LYMUSD,LYMBTC,LYMETH,UTKUSD,UTKBTC,UTKETH,VEEUSD,VEEBTC,VEEETH,DADUSD,DADBTC,DADETH,ORSUSD,ORSBTC,ORSETH,AUCUSD,AUCBTC,AUCETH,POYUSD,POYBTC,POYETH,FSNUSD,FSNBTC,FSNETH,CBTUSD,CBTBTC,CBTETH,ZCNUSD,ZCNBTC,ZCNETH,SENUSD,SENBTC,SENETH,NCAUSD,NCABTC,NCAETH,CNDUSD,CNDBTC,CNDETH,CTXUSD,CTXBTC,CTXETH,PAIUSD,PAIBTC,SEEUSD,SEEBTC,SEEETH,ESSUSD,ESSBTC,ESSETH,ATMUSD,ATMBTC,ATMETH,HOTUSD,HOTBTC,HOTETH,DTAUSD,DTABTC,DTAETH,IQXUSD,IQXBTC,IQXEOS,WPRUSD,WPRBTC,WPRETH,ZILUSD,ZILBTC,ZILETH,BNTUSD,BNTBTC,BNTETH,ABSUSD,ABSETH,XRAUSD,XRAETH,MANUSD,MANETH,BBNUSD,BBNETH,NIOUSD,NIOETH,DGXUSD,DGXETH,VETUSD,VETBTC,VETETH,UTNUSD,UTNETH,TKNUSD,TKNETH,GOTUSD,GOTEUR,GOTETH,XTZUSD,XTZBTC,CNNUSD,CNNETH,BOXUSD,BOXETH,TRXEUR,TRXGBP,TRXJPY,MGOUSD,MGOETH,RTEUSD,RTEETH,YGGUSD,YGGETH,MLNUSD,MLNETH,WTCUSD,WTCETH,CSXUSD,CSXETH,OMNUSD,OMNBTC,INTUSD,INTETH,DRNUSD,DRNETH,PNKUSD,PNKETH,DGBUSD,DGBBTC,BSVUSD,BSVBTC,BABUSD,BABBTC,WLOUSD,WLOXLM,VLDUSD,VLDETH,ENJUSD,ENJETH,ONLUSD,ONLETH,RBTUSD,RBTBTC,USTUSD,EUTEUR,EUTUSD,GSDUSD,UDCUSD,TSDUSD,PAXUSD,RIFUSD,RIFBTC,PASUSD,PASETH,VSYUSD,VSYBTC,ZRXDAI,MKRDAI,OMGDAI,BTTUSD,BTTBTC,BTCUST,ETHUST,CLOUSD,CLOBTC,IMPUSD,IMPETH,LTCUST,EOSUST,BABUST,SCRUSD,SCRETH,GNOUSD,GNOETH,GENUSD,GENETH,ATOUSD,ATOBTC,ATOETH,WBTUSD,XCHUSD,EUSUSD,WBTETH,XCHETH,EUSETH,LEOUSD,LEOBTC,LEOUST,LEOEOS,LEOETH,ASTUSD,ASTETH,FOAUSD,FOAETH,UFRUSD,UFRETH,ZBTUSD,ZBTUST,OKBUSD,USKUSD,GTXUSD,KANUSD,OKBUST,OKBETH,OKBBTC,USKUST,USKETH,USKBTC,USKEOS,GTXUST,KANUST,AMPUSD,ALGUSD,ALGBTC,ALGUST,BTCXCH,SWMUSD,SWMETH,TRIUSD,TRIETH,LOOUSD,LOOETH,AMPUST,DUSK:USD,DUSK:BTC,UOSUSD,UOSBTC,RRBUSD,RRBUST,DTXUSD,DTXUST,AMPBTC,FTTUSD,FTTUST,PAXUST,UDCUST,TSDUST,BTC:CNHT,UST:CNHT,CNH:CNHT,CHZUSD,CHZUST,BTCF0:USTF0,ETHF0:USTF0"
     }
    }
   },
   "api": {
    "authenticatedSupport": false,
    "authenticatedWebsocketApiSupport": false,
    "credentials": {
     "key": "Key",
     "secret": "Secret"
    },
    "credentialsValidator": {
     "requiresKey": true,
     "requiresSecret": true
    },
    "endpoints": {
     "url": "NON_DEFAULT_HTTP_LINK_TO_EXCHANGE_API",
     "urlSecondary": "NON_DEFAULT_HTTP_LINK_TO_EXCHANGE_API",
     "websocketURL": "NON_DEFAULT_HTTP_LINK_TO_WEBSOCKET_EXCHANGE_API"
    },
    "urlEndpoints": null
   },
   "features": {
    "supports": {
     "restAPI": true,
     "restCapabilities": {
      "tickerBatching": true,
      "autoPairUpdates": true,
      "fundingRateFetching": false
     },
     "websocketAPI": true,
     "websocketCapabilities": {
      "fundingRateFetching": false
     }
    },
    "enabled": {
     "autoPairUpdates": true,
     "websocketAPI": true,
     "tradeFeed": true
    }
   },
   "bankAccounts": [
    {
     "enabled": false,
     "bankName": "Deutsche Bank Privat Und Geschaeftskunden AG",
     "bankAddress": "Karlsruhe, 76125, GERMANY",
     "bankPostalCode": "",
     "bankPostalCity": "",
     "bankCountry": "",
     "accountName": "GLOBAL TRADE SOLUTIONS GmbH",
     "accountNumber": "DE51660700240057016802",
     "swiftCode": "DEUTDEDB660",
     "iban": "DE51660700240057016802",
     "supportedCurrencies": "EUR,USD"
    },
    {
     "enabled": false,
     "bankName": "Deutsche Bank Privat Und Geschaeftskunden AG",
     "bankAddress": "Karlsruhe, 76125, GERMANY",
     "bankPostalCode": "",
     "bankPostalCity": "",
     "bankCountry": "",
     "accountName": "GLOBAL TRADE SOLUTIONS GmbH",
     "accountNumber": "DE78660700240057016801",
     "swiftCode": "DEUTDEDB660",
     "iban": "DE78660700240057016801",
     "supportedCurrencies": "JPY,GBP"
    }
   ],
   "orderbook": {
    "verificationBypass": false,
    "websocketBufferLimit": 5,
    "websocketBufferEnabled": false
   }
  },
  {
   "name": "Bitflyer",
   "enabled": true,
   "verbose": false,
   "httpTimeout": 15000000000,
   "websocketResponseCheckTimeout": 30000000,
   "websocketResponseMaxLimit": 7000000000,
   "websocketTrafficTimeout": 30000000000,
   "connectionMonitorDelay": 0,
   "baseCurrencies": "JPY",
   "currencyPairs": {
    "bypassConfigFormatUpgrades": false,
    "requestFormat": {
     "uppercase": true,
     "delimiter": "_"
    },
    "configFormat": {
     "uppercase": true,
     "delimiter": "_"
    },
    "useGlobalFormat": true,
    "lastUpdated": 1566798411,
    "pairs": {
     "futures": {
      "assetEnabled": true,
      "enabled": "",
      "available": ""
     },
     "spot": {
      "assetEnabled": true,
      "enabled": "BTC_JPY,ETH_BTC,BCH_BTC",
      "available": "BTC_JPY,FXBTC_JPY,ETH_BTC,BCH_BTC"
     }
    }
   },
   "api": {
    "authenticatedSupport": false,
    "authenticatedWebsocketApiSupport": false,
    "credentials": {
     "key": "Key",
     "secret": "Secret"
    },
    "credentialsValidator": {
     "requiresKey": true,
     "requiresSecret": true
    },
    "endpoints": {
     "url": "NON_DEFAULT_HTTP_LINK_TO_EXCHANGE_API",
     "urlSecondary": "NON_DEFAULT_HTTP_LINK_TO_EXCHANGE_API",
     "websocketURL": "NON_DEFAULT_HTTP_LINK_TO_WEBSOCKET_EXCHANGE_API"
    },
    "urlEndpoints": null
   },
   "features": {
    "supports": {
     "restAPI": true,
     "restCapabilities": {
      "autoPairUpdates": true,
      "fundingRateFetching": false
     },
     "websocketAPI": false,
     "websocketCapabilities": {
      "fundingRateFetching": false
     }
    },
    "enabled": {
     "autoPairUpdates": false,
     "websocketAPI": false,
     "saveTradeData": false,
     "tradeFeed": false,
     "fillsFeed": false
    }
   },
   "bankAccounts": [
    {
     "enabled": false,
     "bankName": "",
     "bankAddress": "",
     "bankPostalCode": "",
     "bankPostalCity": "",
     "bankCountry": "",
     "accountName": "",
     "accountNumber": "",
     "swiftCode": "",
     "iban": "",
     "supportedCurrencies": ""
    }
   ],
   "orderbook": {
    "verificationBypass": false,
    "websocketBufferLimit": 5,
    "websocketBufferEnabled": false,
    "publishPeriod": 10000000000
   }
  },
  {
   "name": "Bithumb",
   "enabled": true,
   "verbose": false,
   "httpTimeout": 15000000000,
   "websocketResponseCheckTimeout": 30000000,
   "websocketResponseMaxLimit": 7000000000,
   "websocketTrafficTimeout": 30000000000,
   "connectionMonitorDelay": 0,
   "baseCurrencies": "KRW",
   "currencyPairs": {
    "bypassConfigFormatUpgrades": false,
    "requestFormat": {
     "uppercase": true,
     "delimiter": "_"
    },
    "configFormat": {
     "uppercase": true,
     "delimiter": "-"
    },
    "useGlobalFormat": true,
    "pairs": {
     "spot": {
      "assetEnabled": true,
      "enabled": "USDT-KRW,QTUM-KRW,BTC-KRW,ETH-KRW,ETC-KRW,XRP-KRW,BCH-KRW,BTG-KRW,EOS-KRW",
      "available": "AVAX-KRW,STRAX-KRW,KSM-KRW,RPL-KRW,ADA-KRW,ONT-KRW,EOS-KRW,STAT-KRW,APM-KRW,XPLA-KRW,STMX-KRW,FET-KRW,XVS-KRW,ROA-KRW,JOE-KRW,BNT-KRW,T-KRW,AUDIO-KRW,MIX-KRW,PUNDIX-KRW,USDC-KRW,ALGO-KRW,CTXC-KRW,IQ-KRW,RLY-KRW,GRT-KRW,NMR-KRW,FTM-KRW,WNCG-KRW,NCT-KRW,CSPR-KRW,TFUEL-KRW,EGG-KRW,MOC-KRW,BAT-KRW,ETC-KRW,TIA-KRW,GRACY-KRW,FRONT-KRW,DAI-KRW,ANKR-KRW,META-KRW,HOOK-KRW,BEL-KRW,MAGIC-KRW,ENTC-KRW,HUNT-KRW,STX-KRW,FIT-KRW,STEEM-KRW,CTSI-KRW,JUP-KRW,CAKE-KRW,DOGE-KRW,SUN-KRW,OCEAN-KRW,SOL-KRW,REQ-KRW,BNB-KRW,GAL-KRW,MBL-KRW,LRC-KRW,ILV-KRW,PEPE-KRW,IOST-KRW,XLM-KRW,CRV-KRW,NFT-KRW,PYR-KRW,TRX-KRW,TAVA-KRW,PYTH-KRW,TT-KRW,AAVE-KRW,KLAY-KRW,BAL-KRW,EVZ-KRW,FX-KRW,UMA-KRW,FLOW-KRW,ALEX-KRW,ELF-KRW,CVC-KRW,FLOKI-KRW,MASK-KRW,GAS-KRW,VIX-KRW,CELR-KRW,BLY-KRW,ARK-KRW,FNSA-KRW,OXT-KRW,VALOR-KRW,XTZ-KRW,HBAR-KRW,ONG-KRW,MTL-KRW,WAVES-KRW,ORBS-KRW,MANTA-KRW,ICX-KRW,SNX-KRW,API3-KRW,PENDLE-KRW,FLZ-KRW,APE-KRW,POWR-KRW,OGN-KRW,EDU-KRW,ARB-KRW,AXS-KRW,MBX-KRW,XRP-KRW,MATIC-KRW,USDT-KRW,1INCH-KRW,STORJ-KRW,UOS-KRW,RVN-KRW,LPT-KRW,OSMO-KRW,ALICE-KRW,LDO-KRW,TEMCO-KRW,COMP-KRW,VET-KRW,SFP-KRW,WIKEN-KRW,LBL-KRW,SHIB-KRW,GMT-KRW,AZIT-KRW,ZBCN-KRW,FLUX-KRW,ALT-KRW,AGI-KRW,SPURS-KRW,GRS-KRW,C98-KRW,ZIL-KRW,BCH-KRW,QTCON-KRW,SEI-KRW,GRND-KRW,SWAP-KRW,ETH-KRW,RSS3-KRW,STPT-KRW,FXS-KRW,SAND-KRW,MAP-KRW,MAV-KRW,LINK-KRW,MVC-KRW,QTUM-KRW,DAR-KRW,FANC-KRW,HIGH-KRW,ARKM-KRW,MANA-KRW,SUSHI-KRW,DVI-KRW,XEC-KRW,BTC-KRW,EL-KRW,THETA-KRW,CELO-KRW,KNC-KRW,POLA-KRW,LOOM-KRW,JASMY-KRW,INJ-KRW,KAVA-KRW,NEO-KRW,BIGTIME-KRW,MINA-KRW,NPT-KRW,IMX-KRW,ASM-KRW,FCT2-KRW,RLC-KRW,HIFI-KRW,CTC-KRW,DYDX-KRW,ZTX-KRW,AGIX-KRW,WEMIX-KRW,GTC-KRW,LM-KRW,OP-KRW,ONIT-KRW,ACS-KRW,LSK-KRW,REI-KRW,ATOM-KRW,WLD-KRW,GLM-KRW,COS-KRW,BTT-KRW,BFC-KRW,ACE-KRW,SC-KRW,BORA-KRW,GHX-KRW,ADP-KRW,STRK-KRW,LEVER-KRW,BOBA-KRW,BOA-KRW,HFT-KRW,RNDR-KRW,ENJ-KRW,RSR-KRW,XPR-KRW,IOTX-KRW,CYBER-KRW,WAXP-KRW,OBSR-KRW,MEV-KRW,UNI-KRW,APT-KRW,DAO-KRW,WAXL-KRW,SIX-KRW,GMX-KRW,RDNT-KRW,BTG-KRW,MNT-KRW,BLUR-KRW,XCN-KRW,YGG-KRW,MXC-KRW,ACH-KRW,RAD-KRW,MLK-KRW,DOT-KRW,JST-KRW,ZRX-KRW,STG-KRW,SOFI-KRW,WOM-KRW,TDROP-KRW,SNT-KRW,COTI-KRW,WOO-KRW,OAS-KRW,CRO-KRW,AQT-KRW,EGLD-KRW,ARPA-KRW,BSV-KRW,ASTR-KRW,AMO-KRW,AERGO-KRW,ID-KRW,SUI-KRW,GALA-KRW,CKB-KRW,BIOT-KRW,CFX-KRW,CHR-KRW,FLR-KRW,FITFI-KRW,YFI-KRW,CTK-KRW,W-KRW,MED-KRW,MKR-KRW,SXP-KRW,HIVE-KRW,CRTS-KRW,CHZ-KRW"
     }
    }
   },
   "api": {
    "authenticatedSupport": false,
    "authenticatedWebsocketApiSupport": false,
    "credentials": {
     "key": "Key",
     "secret": "Secret",
     "clientID": "ClientID"
    },
    "credentialsValidator": {
     "requiresKey": true,
     "requiresSecret": true
    },
    "endpoints": {
     "url": "NON_DEFAULT_HTTP_LINK_TO_EXCHANGE_API",
     "urlSecondary": "NON_DEFAULT_HTTP_LINK_TO_EXCHANGE_API",
     "websocketURL": "NON_DEFAULT_HTTP_LINK_TO_WEBSOCKET_EXCHANGE_API"
    },
    "urlEndpoints": null
   },
   "features": {
    "supports": {
     "restAPI": true,
     "restCapabilities": {
      "tickerBatching": true,
      "autoPairUpdates": true,
      "fundingRateFetching": false
     },
     "websocketAPI": false,
     "websocketCapabilities": {
      "fundingRateFetching": false
     }
    },
    "enabled": {
     "autoPairUpdates": true,
     "websocketAPI": false,
     "saveTradeData": false,
     "tradeFeed": false,
     "fillsFeed": false
    }
   },
   "bankAccounts": [
    {
     "enabled": false,
     "bankName": "",
     "bankAddress": "",
     "bankPostalCode": "",
     "bankPostalCity": "",
     "bankCountry": "",
     "accountName": "",
     "accountNumber": "",
     "swiftCode": "",
     "iban": "",
     "supportedCurrencies": ""
    }
   ],
   "orderbook": {
    "verificationBypass": false,
    "websocketBufferLimit": 5,
    "websocketBufferEnabled": false
   }
  },
  {
   "name": "Bitmex",
   "enabled": true,
   "verbose": false,
   "httpTimeout": 15000000000,
   "websocketResponseCheckTimeout": 30000000,
   "websocketResponseMaxLimit": 7000000000,
   "websocketTrafficTimeout": 30000000000,
   "connectionMonitorDelay": 0,
   "baseCurrencies": "USD",
   "currencyPairs": {
    "bypassConfigFormatUpgrades": false,
    "pairs": {
     "futures": {
      "assetEnabled": true,
      "enabled": "BCHZ19",
      "available": "XRPZ19,BCHZ19,ADAZ19,EOSZ19,TRXZ19,XBTZ19,ETHZ19,LTCZ19",
      "requestFormat": {
       "uppercase": true
      },
      "configFormat": {
       "uppercase": true
      }
     },
     "index": {
      "assetEnabled": true,
      "enabled": "-BWBTC",
      "available": "-BWBTC",
      "requestFormat": {
       "uppercase": true
      },
      "configFormat": {
       "uppercase": true,
       "delimiter": "-"
      }
     },
     "perpetualcontract": {
      "assetEnabled": true,
      "enabled": "ETHUSD",
      "available": "XBTUSD,ETHUSD",
      "requestFormat": {
       "uppercase": true
      },
      "configFormat": {
       "uppercase": true
      }
     }
    }
   },
   "api": {
    "authenticatedSupport": false,
    "authenticatedWebsocketApiSupport": false,
    "credentials": {
     "key": "Key",
     "secret": "Secret"
    },
    "credentialsValidator": {
     "requiresKey": true,
     "requiresSecret": true
    },
    "endpoints": {
     "url": "NON_DEFAULT_HTTP_LINK_TO_EXCHANGE_API",
     "urlSecondary": "NON_DEFAULT_HTTP_LINK_TO_EXCHANGE_API",
     "websocketURL": "NON_DEFAULT_HTTP_LINK_TO_WEBSOCKET_EXCHANGE_API"
    },
    "urlEndpoints": null
   },
   "features": {
    "supports": {
     "restAPI": true,
     "restCapabilities": {
      "tickerBatching": true,
      "autoPairUpdates": true,
      "fundingRateFetching": false
     },
     "websocketAPI": true,
     "websocketCapabilities": {
      "fundingRateFetching": false
     }
    },
    "enabled": {
     "autoPairUpdates": true,
     "websocketAPI": true,
     "saveTradeData": false,
     "tradeFeed": false,
     "fillsFeed": false
    }
   },
   "bankAccounts": [
    {
     "enabled": false,
     "bankName": "",
     "bankAddress": "",
     "bankPostalCode": "",
     "bankPostalCity": "",
     "bankCountry": "",
     "accountName": "",
     "accountNumber": "",
     "swiftCode": "",
     "iban": "",
     "supportedCurrencies": ""
    }
   ],
   "orderbook": {
    "verificationBypass": false,
    "websocketBufferLimit": 5,
    "websocketBufferEnabled": false
   }
  },
  {
   "name": "Bitstamp",
   "enabled": true,
   "verbose": false,
   "httpTimeout": 15000000000,
   "websocketResponseCheckTimeout": 30000000,
   "websocketResponseMaxLimit": 7000000000,
   "websocketTrafficTimeout": 30000000000,
   "connectionMonitorDelay": 0,
   "baseCurrencies": "USD,EUR",
   "currencyPairs": {
    "bypassConfigFormatUpgrades": false,
    "requestFormat": {
     "uppercase": true
    },
    "configFormat": {
     "uppercase": true
    },
    "useGlobalFormat": true,
    "pairs": {
     "spot": {
      "assetEnabled": true,
      "enabled": "BTCUSD,BTCEUR,EURUSD,XRPUSD,XRPEUR",
      "available": "LTCUSD,ETHUSD,XRPEUR,BCHUSD,BCHEUR,BTCEUR,XRPBTC,EURUSD,BCHBTC,LTCEUR,BTCUSD,LTCBTC,XRPUSD,ETHBTC,ETHEUR"
     }
    }
   },
   "api": {
    "authenticatedSupport": false,
    "authenticatedWebsocketApiSupport": false,
    "credentials": {
     "key": "Key",
     "secret": "Secret",
     "clientID": "ClientID"
    },
    "credentialsValidator": {
     "requiresKey": true,
     "requiresSecret": true,
     "requiresClientID": true
    },
    "endpoints": {
     "url": "NON_DEFAULT_HTTP_LINK_TO_EXCHANGE_API",
     "urlSecondary": "NON_DEFAULT_HTTP_LINK_TO_EXCHANGE_API",
     "websocketURL": "NON_DEFAULT_HTTP_LINK_TO_WEBSOCKET_EXCHANGE_API"
    },
    "urlEndpoints": null
   },
   "features": {
    "supports": {
     "restAPI": true,
     "restCapabilities": {
      "autoPairUpdates": true,
      "fundingRateFetching": false
     },
     "websocketAPI": true,
     "websocketCapabilities": {
      "fundingRateFetching": false
     }
    },
    "enabled": {
     "autoPairUpdates": true,
     "websocketAPI": true,
     "saveTradeData": false,
     "tradeFeed": false,
     "fillsFeed": false
    }
   },
   "bankAccounts": [
    {
     "enabled": false,
     "bankName": "",
     "bankAddress": "",
     "bankPostalCode": "",
     "bankPostalCity": "",
     "bankCountry": "",
     "accountName": "",
     "accountNumber": "",
     "swiftCode": "",
     "iban": "",
     "supportedCurrencies": ""
    }
   ],
   "orderbook": {
    "verificationBypass": false,
    "websocketBufferLimit": 5,
    "websocketBufferEnabled": false,
    "publishPeriod": 10000000000
   }
  },
  {
   "name": "Bybit",
   "enabled": true,
   "verbose": false,
   "httpTimeout": 15000000000,
   "websocketResponseCheckTimeout": 30000000,
   "websocketResponseMaxLimit": 7000000000,
   "websocketTrafficTimeout": 30000000000,
   "connectionMonitorDelay": 0,
   "baseCurrencies": "USD",
   "currencyPairs": {
    "bypassConfigFormatUpgrades": false,
    "pairs": {
     "coinmarginedfutures": {
      "assetEnabled": true,
      "enabled": "ADA_USD,BTC_USD,DOT_USD",
      "available": "ADA_USD,BTC_USD,DOT_USD,EOS_USD,ETH_USD,ETH_USDH24,LTC_USD,MAN_AUSD,XRP_USD",
      "requestFormat": {
       "uppercase": true
      },
      "configFormat": {
       "uppercase": true,
       "delimiter": "_"
      }
     },
     "options": {
      "assetEnabled": true,
      "enabled": "BTC-26NOV24-92000-C,BTC-28JUN24-60000-C,BTC-28JUN24-60000-P",
      "available": "BTC-26NOV24-92000-C,BTC-28JUN24-60000-C,BTC-28JUN24-60000-P,BTC-28JUN24-50000-C,BTC-28JUN24-50000-P,BTC-28JUN24-40000-C,BTC-28JUN24-40000-P,BTC-28JUN24-32000-C,BTC-28JUN24-32000-P,BTC-28JUN24-30000-C,BTC-28JUN24-30000-P,BTC-28JUN24-28000-C,BTC-28JUN24-28000-P,BTC-28JUN24-25000-C,BTC-28JUN24-25000-P,BTC-28JUN24-20000-C,BTC-28JUN24-20000-P,BTC-28JUN24-10000-C,BTC-28JUN24-10000-P,BTC-29MAR24-70000-C,BTC-29MAR24-70000-P,BTC-29MAR24-60000-C,BTC-29MAR24-60000-P,BTC-29MAR24-50000-C,BTC-29MAR24-50000-P,BTC-29MAR24-45000-C,BTC-29MAR24-45000-P,BTC-29MAR24-40000-C,BTC-29MAR24-40000-P,BTC-29MAR24-36000-C,BTC-29MAR24-36000-P,BTC-29MAR24-35000-C,BTC-29MAR24-35000-P,BTC-29MAR24-33000-C,BTC-29MAR24-33000-P,BTC-29MAR24-31000-C,BTC-29MAR24-31000-P,BTC-29MAR24-30000-C,BTC-29MAR24-30000-P,BTC-29MAR24-28000-C,BTC-29MAR24-28000-P,BTC-29MAR24-27000-C,BTC-29MAR24-27000-P,BTC-29MAR24-26000-C,BTC-29MAR24-26000-P,BTC-29MAR24-24000-C,BTC-29MAR24-24000-P,BTC-29MAR24-20000-C,BTC-29MAR24-20000-P,BTC-29MAR24-10000-C,BTC-29MAR24-10000-P,BTC-26NOV24-92000-C,BTC-29DEC23-80000-P,BTC-29DEC23-70000-C,BTC-29DEC23-70000-P,BTC-29DEC23-60000-C,BTC-29DEC23-60000-P,BTC-29DEC23-50000-C,BTC-29DEC23-50000-P,BTC-29DEC23-40000-C,BTC-29DEC23-40000-P,BTC-29DEC23-36000-C,BTC-29DEC23-36000-P,BTC-29DEC23-35000-C,BTC-29DEC23-35000-P,BTC-29DEC23-34000-C,BTC-29DEC23-34000-P,BTC-29DEC23-32000-C,BTC-29DEC23-32000-P,BTC-29DEC23-31500-C,BTC-29DEC23-31500-P,BTC-29DEC23-30500-C,BTC-29DEC23-30500-P,BTC-29DEC23-30000-C,BTC-29DEC23-30000-P,BTC-29DEC23-29500-C,BTC-29DEC23-29500-P,BTC-29DEC23-29000-C,BTC-29DEC23-29000-P,BTC-29DEC23-28000-C,BTC-29DEC23-28000-P,BTC-29DEC23-27500-C,BTC-29DEC23-27500-P,BTC-29DEC23-27000-C,BTC-29DEC23-27000-P,BTC-29DEC23-26000-C,BTC-29DEC23-26000-P,BTC-29DEC23-25000-C,BTC-29DEC23-25000-P,BTC-29DEC23-24000-C,BTC-29DEC23-24000-P,BTC-29DEC23-22000-C,BTC-29DEC23-22000-P,BTC-29DEC23-20000-C,BTC-29DEC23-20000-P,BTC-29DEC23-15000-C,BTC-29DEC23-15000-P,BTC-29DEC23-10000-C,BTC-29DEC23-10000-P,BTC-24NOV23-40000-C,BTC-24NOV23-40000-P,BTC-24NOV23-38000-C,BTC-24NOV23-38000-P,BTC-24NOV23-36000-C,BTC-24NOV23-36000-P,BTC-24NOV23-34000-C,BTC-24NOV23-34000-P,BTC-24NOV23-32000-C,BTC-24NOV23-32000-P,BTC-24NOV23-31500-C,BTC-24NOV23-31500-P,BTC-24NOV23-30500-C,BTC-24NOV23-30500-P,BTC-24NOV23-30000-C,BTC-24NOV23-30000-P,BTC-24NOV23-29500-C,BTC-24NOV23-29500-P,BTC-24NOV23-29000-C,BTC-24NOV23-29000-P,BTC-24NOV23-28500-C,BTC-24NOV23-28500-P,BTC-24NOV23-28000-C,BTC-24NOV23-28000-P,BTC-24NOV23-27500-C,BTC-24NOV23-27500-P,BTC-24NOV23-27000-C,BTC-24NOV23-27000-P,BTC-24NOV23-26500-C,BTC-24NOV23-26500-P,BTC-24NOV23-26000-C,BTC-24NOV23-26000-P,BTC-24NOV23-25500-C,BTC-24NOV23-25500-P,BTC-24NOV23-25000-C,BTC-24NOV23-25000-P,BTC-24NOV23-24000-C,BTC-24NOV23-24000-P,BTC-24NOV23-23000-C,BTC-24NOV23-23000-P,BTC-24NOV23-22000-C,BTC-24NOV23-22000-P,BTC-24NOV23-20000-C,BTC-24NOV23-20000-P,BTC-24NOV23-18000-C,BTC-24NOV23-18000-P,BTC-24NOV23-16000-C,BTC-24NOV23-16000-P,BTC-3NOV23-36000-C,BTC-3NOV23-36000-P,BTC-3NOV23-34000-C,BTC-3NOV23-34000-P,BTC-3NOV23-32000-C,BTC-3NOV23-32000-P,BTC-3NOV23-30000-C,BTC-3NOV23-30000-P,BTC-3NOV23-29000-C,BTC-3NOV23-29000-P,BTC-3NOV23-28500-C,BTC-3NOV23-28500-P,BTC-3NOV23-27500-C,BTC-3NOV23-27500-P,BTC-3NOV23-27000-C,BTC-3NOV23-27000-P,BTC-3NOV23-26500-C,BTC-3NOV23-26500-P,BTC-3NOV23-26000-C,BTC-3NOV23-26000-P,BTC-3NOV23-25000-C,BTC-3NOV23-25000-P,BTC-3NOV23-24000-C,BTC-3NOV23-24000-P,BTC-3NOV23-22000-C,BTC-3NOV23-22000-P,BTC-3NOV23-20000-C,BTC-3NOV23-20000-P,BTC-3NOV23-18000-C,BTC-3NOV23-18000-P,BTC-27OCT23-44000-C,BTC-27OCT23-44000-P,BTC-27OCT23-42000-C,BTC-27OCT23-42000-P,BTC-27OCT23-40000-C,BTC-27OCT23-40000-P,BTC-27OCT23-38000-C,BTC-27OCT23-38000-P,BTC-27OCT23-37000-C,BTC-27OCT23-37000-P,BTC-27OCT23-35000-C,BTC-27OCT23-35000-P,BTC-27OCT23-34500-C,BTC-27OCT23-34500-P,BTC-27OCT23-33500-C,BTC-27OCT23-33500-P,BTC-27OCT23-32500-C,BTC-27OCT23-32500-P,BTC-27OCT23-31500-C,BTC-27OCT23-31500-P,BTC-27OCT23-31000-C,BTC-27OCT23-31000-P,BTC-27OCT23-30500-C,BTC-27OCT23-30500-P,BTC-27OCT23-30000-C,BTC-27OCT23-30000-P,BTC-27OCT23-29500-C,BTC-27OCT23-29500-P,BTC-27OCT23-29000-C,BTC-27OCT23-29000-P,BTC-27OCT23-28750-C,BTC-27OCT23-28750-P,BTC-27OCT23-28500-C,BTC-27OCT23-28500-P,BTC-27OCT23-28250-C,BTC-27OCT23-28250-P,BTC-27OCT23-28000-C,BTC-27OCT23-28000-P,BTC-27OCT23-27750-C,BTC-27OCT23-27750-P,BTC-27OCT23-27500-C,BTC-27OCT23-27500-P,BTC-27OCT23-27250-C,BTC-27OCT23-27250-P,BTC-27OCT23-27000-C,BTC-27OCT23-27000-P,BTC-27OCT23-26500-C,BTC-27OCT23-26500-P,BTC-27OCT23-26000-C,BTC-27OCT23-26000-P,BTC-27OCT23-25500-C,BTC-27OCT23-25500-P,BTC-27OCT23-25000-C,BTC-27OCT23-25000-P,BTC-27OCT23-24000-C,BTC-27OCT23-24000-P,BTC-27OCT23-23000-C,BTC-27OCT23-23000-P,BTC-27OCT23-22000-C,BTC-27OCT23-22000-P,BTC-27OCT23-20000-C,BTC-27OCT23-20000-P,BTC-27OCT23-18000-C,BTC-27OCT23-18000-P,BTC-27OCT23-16000-C,BTC-27OCT23-16000-P,BTC-20OCT23-36000-C,BTC-20OCT23-36000-P,BTC-20OCT23-34000-C,BTC-20OCT23-34000-P,BTC-20OCT23-32000-C,BTC-20OCT23-32000-P,BTC-20OCT23-31000-C,BTC-20OCT23-31000-P,BTC-20OCT23-30500-C,BTC-20OCT23-30500-P,BTC-20OCT23-30000-C,BTC-20OCT23-30000-P,BTC-20OCT23-29500-C,BTC-20OCT23-29500-P,BTC-20OCT23-29000-C,BTC-20OCT23-29000-P,BTC-20OCT23-28750-C,BTC-20OCT23-28750-P,BTC-20OCT23-28500-C,BTC-20OCT23-28500-P,BTC-20OCT23-28250-C,BTC-20OCT23-28250-P,BTC-20OCT23-28000-C,BTC-20OCT23-28000-P,BTC-20OCT23-27750-C,BTC-20OCT23-27750-P,BTC-20OCT23-27500-C,BTC-20OCT23-27500-P,BTC-20OCT23-27250-C,BTC-20OCT23-27250-P,BTC-20OCT23-27000-C,BTC-20OCT23-27000-P,BTC-20OCT23-26750-C,BTC-20OCT23-26750-P,BTC-20OCT23-26500-C,BTC-20OCT23-26500-P,BTC-20OCT23-26250-C,BTC-20OCT23-26250-P,BTC-20OCT23-26000-C,BTC-20OCT23-26000-P,BTC-20OCT23-25750-C,BTC-20OCT23-25750-P,BTC-20OCT23-25500-C,BTC-20OCT23-25500-P,BTC-20OCT23-25000-C,BTC-20OCT23-25000-P,BTC-20OCT23-24000-C,BTC-20OCT23-24000-P,BTC-20OCT23-22000-C,BTC-20OCT23-22000-P,BTC-20OCT23-20000-C,BTC-20OCT23-20000-P,BTC-20OCT23-18000-C,BTC-20OCT23-18000-P,BTC-19OCT23-29750-C,BTC-19OCT23-29750-P,BTC-19OCT23-29500-C,BTC-19OCT23-29500-P,BTC-19OCT23-29250-C,BTC-19OCT23-29250-P,BTC-19OCT23-29000-C,BTC-19OCT23-29000-P,BTC-19OCT23-28750-C,BTC-19OCT23-28750-P,BTC-19OCT23-28500-C,BTC-19OCT23-28500-P,BTC-19OCT23-28250-C,BTC-19OCT23-28250-P,BTC-19OCT23-28000-C,BTC-19OCT23-28000-P,BTC-19OCT23-27750-C,BTC-19OCT23-27750-P,BTC-19OCT23-27500-C,BTC-19OCT23-27500-P,BTC-19OCT23-27250-C,BTC-19OCT23-27250-P,BTC-19OCT23-27000-C,BTC-19OCT23-27000-P,BTC-19OCT23-26750-C,BTC-19OCT23-26750-P,BTC-19OCT23-26500-C,BTC-19OCT23-26500-P,BTC-19OCT23-26250-C,BTC-19OCT23-26250-P,BTC-19OCT23-26000-C,BTC-19OCT23-26000-P,BTC-19OCT23-25750-C,BTC-19OCT23-25750-P,BTC-18OCT23-29500-C,BTC-18OCT23-29500-P,BTC-18OCT23-29250-C,BTC-18OCT23-29250-P,BTC-18OCT23-29000-C,BTC-18OCT23-29000-P,BTC-18OCT23-28750-C,BTC-18OCT23-28750-P,BTC-18OCT23-28500-C,BTC-18OCT23-28500-P,BTC-18OCT23-28250-C,BTC-18OCT23-28250-P,BTC-18OCT23-28000-C,BTC-18OCT23-28000-P,BTC-18OCT23-27750-C,BTC-18OCT23-27750-P,BTC-18OCT23-27500-C,BTC-18OCT23-27500-P,BTC-18OCT23-27250-C,BTC-18OCT23-27250-P,BTC-18OCT23-27000-C,BTC-18OCT23-27000-P,BTC-18OCT23-26750-C,BTC-18OCT23-26750-P,BTC-18OCT23-26500-C,BTC-18OCT23-26500-P,BTC-18OCT23-26250-C,BTC-18OCT23-26250-P,BTC-18OCT23-26000-C,BTC-18OCT23-26000-P,BTC-18OCT23-25750-C,BTC-18OCT23-25750-P,BTC-18OCT23-25500-C,BTC-18OCT23-25500-P,BTC-17OCT23-29250-C,BTC-17OCT23-29250-P,BTC-17OCT23-29000-C,BTC-17OCT23-29000-P,BTC-17OCT23-28750-C,BTC-17OCT23-28750-P,BTC-17OCT23-28500-C,BTC-17OCT23-28500-P,BTC-17OCT23-28250-C,BTC-17OCT23-28250-P,BTC-17OCT23-28000-C,BTC-17OCT23-28000-P,BTC-17OCT23-27750-C,BTC-17OCT23-27750-P,BTC-17OCT23-27500-C,BTC-17OCT23-27500-P,BTC-17OCT23-27250-C,BTC-17OCT23-27250-P,BTC-17OCT23-27000-C,BTC-17OCT23-27000-P,BTC-17OCT23-26750-C,BTC-17OCT23-26750-P,BTC-17OCT23-26500-C,BTC-17OCT23-26500-P,BTC-17OCT23-26250-C,BTC-17OCT23-26250-P,BTC-17OCT23-26000-C,BTC-17OCT23-26000-P,BTC-17OCT23-25750-C,BTC-17OCT23-25750-P,BTC-17OCT23-25500-C,BTC-17OCT23-25500-P",
      "requestFormat": {
       "uppercase": true,
       "delimiter": "-"
      },
      "configFormat": {
       "uppercase": true,
       "delimiter": "-"
      }
     },
     "spot": {
      "assetEnabled": true,
      "enabled": "BTC_USDT,ETH_USDT,XRP_USDT,EOS_USDT,ETH_BTC,XRP_BTC,DOT_USDT,XLM_USDT,LTC_USDT",
      "available": "BTC_USDT,ETH_USDT,XRP_USDT,EOS_USDT,ETH_BTC,XRP_BTC,DOT_USDT,XLM_USDT,LTC_USDT,DOGE_USDT,CHZ_USDT,AXS_USDT,MANA_USDT,DYDX_USDT,MKR_USDT,COMP_USDT,AAVE_USDT,YFI_USDT,LINK_USDT,SUSHI_USDT,UNI_USDT,KSM_USDT,ICP_USDT,ADA_USDT,ETC_USDT,KLAY_USDT,XTZ_USDT,BCH_USDT,SRM_USDT,QNT_USDT,USDC_USDT,GRT_USDT,SOL_USDT,FIL_USDT,OMG_USDT,TRIBE_USDT,BAT_USDT,ZRX_USDT,CRV_USDT,AGLD_USDT,ANKR_USDT,PERP_USDT,MATIC_USDT,WAVES_USDT,LUNC_USDT,SPELL_USDT,SHIB_USDT,FTM_USDT,ATOM_USDT,ALGO_USDT,ENJ_USDT,CBX_USDT,SAND_USDT,AVAX_USDT,WOO_USDT,FTT_USDT,GODS_USDT,IMX_USDT,ENS_USDT,GM_USDT,CWAR_USDT,CAKE_USDT,STETH_USDT,GALFT_USDT,LFW_USDT,SLP_USDT,C98_USDT,PSP_USDT,GENE_USDT,AVA_USDT,ONE_USDT,PTU_USDT,SHILL_USDT,XYM_USDT,BOBA_USDT,JASMY_USDT,GALA_USDT,RNDR_USDT,TRVL_USDT,WEMIX_USDT,XEM_USDT,BICO_USDT,CEL_USDT,UMA_USDT,HOT_USDT,NEXO_USDT,BNT_USDT,SNX_USDT,REN_USDT,1INCH_USDT,TEL_USDT,SIS_USDT,LRC_USDT,LDO_USDT,REAL_USDT,KRL_USDT,DEVT_USDT,ETH_USDC,BTC_USDC,1SOL_USDT,PLT_USDT,IZI_USDT,QTUM_USDT,DCR_USDT,ZEN_USDT,THETA_USDT,MX_USDT,DGB_USDT,RVN_USDT,EGLD_USDT,RUNE_USDT,XLM_BTC,XLM_USDC,SOL_USDC,XRP_USDC,ALGO_BTC,SOL_BTC,RAIN_USDT,XEC_USDT,ICX_USDT,XDC_USDT,HNT_USDT,BTG_USDT,ZIL_USDT,HBAR_USDT,FLOW_USDT,SOS_USDT,KASTA_USDT,STX_USDT,SIDUS_USDT,VPAD_USDT,GGM_USDT,LOOKS_USDT,MBS_USDT,DAI_USDT,BUSD_USDT,ACA_USDT,MV_USDT,MIX_USDT,LTC_USDC,MANA_BTC,MATIC_BTC,LTC_BTC,DOT_BTC,SAND_BTC,MANA_USDC,MATIC_USDC,SAND_USDC,DOT_USDC,LUNC_USDC,RSS3_USDT,SYNR_USDT,TAP_USDT,ERTHA_USDT,GMX_USDT,T_USDT,ACH_USDT,JST_USDT,SUN_USDT,BTT_USDT,TRX_USDT,NFT_USDT,POKT_USDT,SCRT_USDT,PSTAKE_USDT,SON_USDT,HERO_USDT,DOME_USDT,USTC_USDT,BNB_USDT,NEAR_USDT,PAXG_USDT,SD_USDT,APE_USDT,BTC3S_USDT,BTC3L_USDT,FIDA_USDT,MINA_USDT,SC_USDT,RACA_USDT,CAPS_USDT,STG_USDT,GLMR_USDT,MOVR_USDT,ZAM_USDT,ETH_DAI,BTC_DAI,WBTC_USDT,XAVA_USDT,MELOS_USDT,GMT_USDT,GST_USDT,CELO_USDT,SFUND_USDT,ELT_USDT,LGX_USDT,APEX_USDT,CTC_USDT,COT_USDT,KMON_USDT,PLY_USDT,XWG_USDT,FITFI_USDT,STRM_USDT,GAL_USDT,ETH3S_USDT,ETH3L_USDT,KOK_USDT,FAME_USDT,XRP3S_USDT,XRP3L_USDT,USDD_USDT,OP_USDT,LUNA_USDT,DFI_USDT,MOVEZ_USDT,THN_USDT,DOT3S_USDT,DOT3L_USDT,VINU_USDT,BEL_USDT,FORT_USDT,AVAX2S_USDT,AVAX2L_USDT,ADA2S_USDT,ADA2L_USDT,WLKN_USDT,KON_USDT,LTC2S_USDT,LTC2L_USDT,SAND2S_USDT,SAND2L_USDT,OBX_USDT,SEOR_USDT,MNZ_USDT,CULT_USDT,DOGE_USDC,EOS_USDC,CUSD_USDT,SLG_USDT,CMP_USDT,KUNCI_USDT,GSTS_USDT,XETA_USDT,AZY_USDT,MMC_USDT,FLOKI_USDT,BABYDOGE_USDT,STAT_USDT,SAITAMA_USDT,MATIC2S_USDT,MATIC2L_USDT,ETC2S_USDT,ETC2L_USDT,DICE_USDT,WAXP_USDT,AR_USDT,KDA_USDT,ROSE_USDT,SLG_USDC,APE2S_USDT,APE2L_USDT,GMT2S_USDT,GMT2L_USDT,DEFY_USDT,PSG_USDT,BAR_USDT,JUV_USDT,ACM_USDT,INTER_USDT,AFC_USDT,CITY_USDT,LINK2L_USDT,LINK2S_USDT,FTM2L_USDT,FTM2S_USDT,SOLO_USDT,W_BTC,AVAX_USDC,ADA_USDC,OP_USDC,DOGE2S_USDT,DOGE2L_USDT,ATOM2S_USDT,ATOM2L_USDT,APEX_USDC,TRX_USDC,ICP_USDC,LINK_USDC,GMT_USDC,CHZ_USDC,SHIB_USDC,LDO_USDC,APE_USDC,FIL_USDC,CHRP_USDT,EOS2S_USDT,EOS2L_USDT,WWY_USDT,LING_USDT,SWEAT_USDT,DLC_USDT,OKG_USDT,ETHW_USDT,INJ_USDT,MPLX_USDT,MIBR_USDT,CO_USDT,AGLA_USDT,ROND_USDT,QMALL_USDT,PUMLX_USDT,GCAKE_USDT,APT_USDT,APT_USDC,USDT_EUR,MTK_USDT,MCRT_USDT,MASK_USDT,ECOX_USDT,HFT_USDC,HFT_USDT,KCAL_USDT,PEOPLE_USDT,TWT_USDT,ORT_USDT,HOOK_USDT,PRIMAL_USDT,MCT_USDT,OAS_USDT,MAGIC_USDT,MEE_USDT,TON_USDT,BONK_USDT,FLR_USDT,TIME_USDT,3P_USDT,RPL_USDT,SSV_USDT,FXS_USDT,CORE_USDT,RDNT_USDT,BLUR_USDT,LIS_USDT,AGIX_USDT,MDAO_USDT,ACS_USDT,HVH_USDT,GNS_USDT,DPX_USDT,PIP_USDT,PRIME_USDT,EVER_USDT,VRA_USDT,GPT_USDT,FB_USDT,DZOO_USDT,ID_USDT,ARB_USDC,ARB_USDT,XCAD_USDT,MBX_USDT,AXL_USDT,CGPT_USDT,PLAY_USDT,AGI_USDT,RLTM_USDT,SUI_USDT,SUI_USDC,TAMA_USDT,MVL_USDT,PEPE_USDT,LADYS_USDT,LMWR_USDT,BOB_USDT,TOMI_USDT,KARATE_USDT,SUIA_USDT,TURBOS_USDT,FMB_USDT,CAPO_USDT,TENET_USDT,VELO_USDT,ELDA_USDT,CANDY_USDT,FON_USDT,OMN_USDT,TOMS_USDT,MTC_USDT,VELA_USDT,USDT_BRZ,BTC_BRZ,PENDLE_USDT,EGO_USDT,PEPE2_USDT,NYM_USDT,MNT_USDT,MNT_USDC,MNT_BTC,GSWIFT_USDT,SALD_USDT,ARKM_USDT,NEON_USDT,WLD_USDC,WLD_USDT,PLANET_USDT,DSRUN_USDT,SPARTA_USDT,TAVA_USDT,SEILOR_USDT,SEI_USDT,CYBER_USDT,ORDI_USDT,KAVA_USDT,VV_USDT,SAIL_USDT,PYUSD_USDT,SOL_EUR,USDC_EUR,ADA_EUR,DOGE_EUR,LTC_EUR,XRP_EUR,ETH_EUR,BTC_EUR,VEXT_USDT,CTT_USDT,NEXT_USDT,KAS_USDT,NESS_USDT,CAT_USDT,FET_USDT,LEVER_USDT,VEGA_USDT,ZTX_USDT",
      "requestFormat": {
       "uppercase": true
      },
      "configFormat": {
       "uppercase": true,
       "delimiter": "_"
      }
     },
     "usdcmarginedfutures": {
      "assetEnabled": true,
      "enabled": "ETH-PERP,BNB-PERP,SOL-PERP,BTC-PERP",
      "available": "BNB-PERP,BTC-03NOV23,BTC-20OCT23,BTC-24NOV23,BTC-27OCT23,BTC-28JUN24,BTC-29DEC23,BTC-29MAR24,BTC-PERP,ETC-PERP,ETH-03NOV23,ETH-20OCT23,ETH-24NOV23,ETH-27OCT23,ETH-28JUN24,ETH-29DEC23,ETH-29MAR24,ETH-PERP,MAT-ICPERP,OPP-ERP,SOL-PERP,XRP-PERP",
      "requestFormat": {
       "uppercase": true
      },
      "configFormat": {
       "uppercase": true,
       "delimiter": "-"
      }
     },
     "usdtmarginedfutures": {
      "assetEnabled": true,
      "enabled": "BTC_USDT,10000LADYS_USDT,IOTA_USDT,AAVE_USDT",
      "available": "10000LADYS_USDT,10000NFT_USDT,1000BONK_USDT,1000BTT_USDT,1000FLOKI_USDT,1000LUNC_USDT,1000PEPE_USDT,1000XEC_USDT,1INCH_USDT,AAVE_USDT,ACH_USDT,ADA_USDT,AGIX_USDT,AGLD_USDT,AKRO_USDT,ALGO_USDT,ALICE_USDT,ALPACA_USDT,ALPHA_USDT,AMB_USDT,ANKR_USDT,ANT_USDT,APE_USDT,API3_USDT,APT_USDT,ARB_USDT,ARKM_USDT,ARK_USDT,ARPA_USDT,AR_USDT,ASTR_USDT,ATA_USDT,ATOM_USDT,AUCTION_USDT,AUDIO_USDT,AVAX_USDT,AXS_USDT,BADGER_USDT,BAKE_USDT,BAL_USDT,BAND_USDT,BAT_USDT,BCH_USDT,BEL_USDT,BICO_USDT,BIGTIME_USDT,BLUR_USDT,BLZ_USDT,BNB_USDT,BNT_USDT,BNX_USDT,BOBA_USDT,BOND_USDT,BSV_USDT,BSW_USDT,BTC_USDT,BUSD_USDT,C98_USDT,CEEK_USDT,CELO_USDT,CELR_USDT,CFX_USDT,CHR_USDT,CHZ_USDT,CKB_USDT,COMBO_USDT,COMP_USDT,CORE_USDT,COTI_USDT,CRO_USDT,CRV_USDT,CTC_USDT,CTK_USDT,CTSI_USDT,CVC_USDT,CVX_USDT,CYBER_USDT,DAR_USDT,DASH_USDT,DENT_USDT,DGB_USDT,DODO_USDT,DOGE_USDT,DOT_USDT,DUSK_USDT,DYDX_USDT,EDU_USDT,EGLD_USDT,ENJ_USDT,ENS_USDT,EOS_USDT,ETC_USDT,ETH_USDT,ETHW_USDT,FET_USDT,FIL_USDT,FITFI_USDT,FLM_USDT,FLOW_USDT,FLR_USDT,FORTH_USDT,FRONT_USDT,FTM_USDT,FXS_USDT,GALA_USDT,GAL_USDT,GFT_USDT,GLMR_USDT,GLM_USDT,GMT_USDT,GMX_USDT,GPT_USDT,GRT_USDT,GTC_USDT,HBAR_USDT,HFT_USDT,HIFI_USDT,HIGH_USDT,HNT_USDT,HOOK_USDT,HOT_USDT,ICP_USDT,ICX_USDT,IDEX_USDT,ID_USDT,ILV_USDT,IMX_USDT,INJ_USDT,IOST_USDT,IOTA_USDT,IOTX_USDT,JASMY_USDT,JOE_USDT,JST_USDT,KAS_USDT,KAVA_USDT,KDA_USDT,KEY_USDT,KLAY_USDT,KNC_USDT,KSM_USDT,LDO_USDT,LEVER_USDT,LINA_USDT,LINK_USDT,LIT_USDT,LOOKS_USDT,LOOM_USDT,LPT_USDT,LQTY_USDT,LRC_USDT,LTC_USDT,LUNA2_USDT,MAGIC_USDT,MANA_USDT,MASK_USDT,MATIC_USDT,MAV_USDT,MC_USDT,MDT_USDT,MINA_USDT,MKR_USDT,MNT_USDT,MTL_USDT,MULTI_USDT,NEAR_USDT,NEO_USDT,NKN_USDT,NMR_USDT,NTRN_USDT,OCEAN_USDT,OGN_USDT,OG_USDT,OMG_USDT,ONE_USDT,ONT_USDT,OP_USDT,ORBS_USDT,ORDI_USDT,OXT_USDT,PAXG_USDT,PENDLE_USDT,PEOPLE_USDT,PERP_USDT,PHB_USDT,PROM_USDT,QNT_USDT,QTUM_USDT,RAD_USDT,RDNT_USDT,REEF_USDT,REN_USDT,REQ_USDT,RLC_USDT,RNDR_USDT,ROSE_USDT,RPL_USDT,RSR_USDT,RSS3_USDT,RUNE_USDT,RVN_USDT,SAND_USDT,SCRT_USDT,SC_USDT,SEI_USDT,SFP_USDT,SHIB1000_USDT,SKL_USDT,SLP_USDT,SNX_USDT,SOL_USDT,SPELL_USDT,SSV_USDT,STG_USDT,STMX_USDT,STORJ_USDT,STPT_USDT,STRAX_USDT,STX_USDT,SUI_USDT,SUN_USDT,SUSHI_USDT,SWEAT_USDT,SXP_USDT,THETA_USDT,TLM_USDT,TOMI_USDT,TOMO_USDT,TON_USDT,TRB_USDT,TRU_USDT,TRX_USDT,T_USDT,TWT_USDT,UMA_USDT,UNFI_USDT,UNI_USDT,USDC_USDT,VET_USDT,VGX_USDT,VRA_USDT,WAVES_USDT,WAXP_USDT,WLD_USDT,WOO_USDT,WSM_USDT,XCN_USDT,XEM_USDT,XLM_USDT,XMR_USDT,XNO_USDT,XRP_USDT,XTZ_USDT,XVG_USDT,XVS_USDT,YFII_USDT,YFI_USDT,YGG_USDT,ZEC_USDT,ZEN_USDT,ZIL_USDT,ZRX_USDT",
      "requestFormat": {
       "uppercase": true
      },
      "configFormat": {
       "uppercase": true,
       "delimiter": "_"
      }
     }
    }
   },
   "api": {
    "authenticatedSupport": false,
    "authenticatedWebsocketApiSupport": false,
    "credentials": {
     "key": "Key",
     "secret": "Secret"
    },
    "credentialsValidator": {
     "requiresKey": true,
     "requiresSecret": true
    },
    "endpoints": {
     "url": "NON_DEFAULT_HTTP_LINK_TO_EXCHANGE_API",
     "urlSecondary": "NON_DEFAULT_HTTP_LINK_TO_EXCHANGE_API",
     "websocketURL": "NON_DEFAULT_HTTP_LINK_TO_WEBSOCKET_EXCHANGE_API"
    },
    "urlEndpoints": null
   },
   "features": {
    "supports": {
     "restAPI": true,
     "restCapabilities": {
      "tickerBatching": true,
      "autoPairUpdates": true,
      "fundingRateFetching": false
     },
     "websocketAPI": true,
     "websocketCapabilities": {
      "fundingRateFetching": false
     }
    },
    "enabled": {
     "autoPairUpdates": true,
     "websocketAPI": true,
     "saveTradeData": false,
     "tradeFeed": false,
     "fillsFeed": false
    }
   },
   "bankAccounts": [
    {
     "enabled": false,
     "bankName": "",
     "bankAddress": "",
     "bankPostalCode": "",
     "bankPostalCity": "",
     "bankCountry": "",
     "accountName": "",
     "accountNumber": "",
     "swiftCode": "",
     "iban": "",
     "supportedCurrencies": ""
    }
   ],
   "orderbook": {
    "verificationBypass": false,
    "websocketBufferLimit": 5,
    "websocketBufferEnabled": false
   }
  },
  {
   "name": "COINUT",
   "enabled": true,
   "verbose": false,
   "httpTimeout": 15000000000,
   "websocketResponseCheckTimeout": 30000000,
   "websocketResponseMaxLimit": 7000000000,
   "websocketTrafficTimeout": 30000000000,
   "connectionMonitorDelay": 0,
   "baseCurrencies": "USD",
   "currencyPairs": {
    "bypassConfigFormatUpgrades": false,
    "requestFormat": {
     "uppercase": true
    },
    "configFormat": {
     "uppercase": true,
     "delimiter": "-"
    },
    "useGlobalFormat": true,
    "pairs": {
     "spot": {
      "assetEnabled": true,
      "enabled": "LTC-USDT",
      "available": "LTC-CAD,LTC-SGD,USDT-USD,ETC-LTC,LTC-BTC,USDT-SGD,XMR-USDT,ZEC-SGD,ETH-USD,BTC-USDT,ETC-BTC,ETH-LTC,LTC-USD,BTC-USD,ETH-USDT,XMR-LTC,ZEC-USD,ETC-SGD,DAI-SGD,ZEC-CAD,BTC-SGD,ETH-BTC,ETH-SGD,LTC-USDT,ZEC-BTC,ZEC-USDT,BTC-CAD,XMR-BTC,ZEC-LTC,ETC-USDT,ETH-CAD"
     }
    }
   },
   "api": {
    "authenticatedSupport": false,
    "authenticatedWebsocketApiSupport": false,
    "credentials": {
     "key": "Key",
     "secret": "Secret",
     "clientID": "ClientID"
    },
    "credentialsValidator": {
     "requiresKey": true,
     "requiresClientID": true
    },
    "endpoints": {
     "url": "NON_DEFAULT_HTTP_LINK_TO_EXCHANGE_API",
     "urlSecondary": "NON_DEFAULT_HTTP_LINK_TO_EXCHANGE_API",
     "websocketURL": "NON_DEFAULT_HTTP_LINK_TO_WEBSOCKET_EXCHANGE_API"
    },
    "urlEndpoints": null
   },
   "features": {
    "supports": {
     "restAPI": true,
     "restCapabilities": {
      "autoPairUpdates": true,
      "fundingRateFetching": false
     },
     "websocketAPI": true,
     "websocketCapabilities": {
      "fundingRateFetching": false
     }
    },
    "enabled": {
     "autoPairUpdates": true,
     "websocketAPI": false,
     "saveTradeData": false,
     "tradeFeed": false,
     "fillsFeed": false
    }
   },
   "bankAccounts": [
    {
     "enabled": false,
     "bankName": "",
     "bankAddress": "",
     "bankPostalCode": "",
     "bankPostalCity": "",
     "bankCountry": "",
     "accountName": "",
     "accountNumber": "",
     "swiftCode": "",
     "iban": "",
     "supportedCurrencies": ""
    }
   ],
   "orderbook": {
    "verificationBypass": false,
    "websocketBufferLimit": 5,
    "websocketBufferEnabled": false,
    "publishPeriod": 10000000000
   }
  },
  {
   "name": "CoinbasePro",
   "enabled": true,
   "verbose": false,
   "httpTimeout": 15000000000,
   "websocketResponseCheckTimeout": 30000000,
   "websocketResponseMaxLimit": 7000000000,
   "websocketTrafficTimeout": 30000000000,
   "connectionMonitorDelay": 0,
   "baseCurrencies": "USD,GBP,EUR",
   "currencyPairs": {
    "bypassConfigFormatUpgrades": false,
    "requestFormat": {
     "uppercase": true,
     "delimiter": "-"
    },
    "configFormat": {
     "uppercase": true,
     "delimiter": "-"
    },
    "useGlobalFormat": true,
    "pairs": {
     "spot": {
      "assetEnabled": true,
      "enabled": "BTC-USD",
      "available": "LTC-GBP,XLM-BTC,DASH-BTC,DAI-USDC,ZEC-USDC,XLM-EUR,ZRX-BTC,LTC-BTC,ETC-BTC,ETH-USD,XRP-EUR,BTC-USDC,REP-USD,EOS-BTC,ZEC-BTC,ETC-GBP,LINK-ETH,XRP-BTC,ZRX-USD,ETH-USDC,MANA-USDC,BTC-EUR,BCH-GBP,DNT-USDC,EOS-EUR,BCH-EUR,LTC-EUR,CVC-USDC,ETH-GBP,DASH-USD,ETH-EUR,XTZ-BTC,ZRX-EUR,BAT-ETH,BTC-GBP,ETC-USD,BAT-USDC,BCH-USD,GNT-USDC,ALGO-USD,LINK-USD,XLM-USD,ETH-BTC,EOS-USD,REP-BTC,ETH-DAI,XRP-USD,LTC-USD,ETC-EUR,BTC-USD,XTZ-USD,BCH-BTC,LOOM-USDC"
     }
    }
   },
   "api": {
    "authenticatedSupport": false,
    "authenticatedWebsocketApiSupport": false,
    "credentials": {
     "key": "Key",
     "secret": "Secret",
     "clientID": "ClientID"
    },
    "credentialsValidator": {
     "requiresKey": true,
     "requiresSecret": true,
     "requiresClientID": true,
     "requiresBase64DecodeSecret": true
    },
    "endpoints": {
     "url": "NON_DEFAULT_HTTP_LINK_TO_EXCHANGE_API",
     "urlSecondary": "NON_DEFAULT_HTTP_LINK_TO_EXCHANGE_API",
     "websocketURL": "NON_DEFAULT_HTTP_LINK_TO_WEBSOCKET_EXCHANGE_API"
    },
    "urlEndpoints": null
   },
   "features": {
    "supports": {
     "restAPI": true,
     "restCapabilities": {
      "autoPairUpdates": true,
      "fundingRateFetching": false
     },
     "websocketAPI": true,
     "websocketCapabilities": {
      "fundingRateFetching": false
     }
    },
    "enabled": {
     "autoPairUpdates": true,
     "websocketAPI": false,
     "saveTradeData": false,
     "tradeFeed": false,
     "fillsFeed": false
    }
   },
   "bankAccounts": [
    {
     "enabled": false,
     "bankName": "",
     "bankAddress": "",
     "bankPostalCode": "",
     "bankPostalCity": "",
     "bankCountry": "",
     "accountName": "",
     "accountNumber": "",
     "swiftCode": "",
     "iban": "",
     "supportedCurrencies": ""
    }
   ],
   "orderbook": {
    "verificationBypass": false,
    "websocketBufferLimit": 5,
    "websocketBufferEnabled": false,
    "publishPeriod": 10000000000
   }
  },
  {
   "name": "Deribit",
   "enabled": true,
   "verbose": false,
   "httpTimeout": 15000000000,
   "websocketResponseCheckTimeout": 30000000,
   "websocketResponseMaxLimit": 7000000000,
   "websocketTrafficTimeout": 30000000000,
   "connectionMonitorDelay": 0,
   "baseCurrencies": "BTC,ETH,SOL,USDC",
   "currencyPairs": {
    "bypassConfigFormatUpgrades": false,
    "pairs": {
     "future_combo": {
      "assetEnabled": true,
      "enabled": "SOL-FS-30DEC22_28OCT22,ETH-FS-28OCT22_PERP,ETH-FS-30DEC22_28OCT22,ETH-FS-30DEC22_PERP,ETH-FS-31MAR23_30DEC22",
      "available": "SOL-FS-30DEC22_28OCT22,ETH-FS-28OCT22_PERP,ETH-FS-30DEC22_28OCT22,ETH-FS-30DEC22_PERP,ETH-FS-31MAR23_30DEC22,ETH-FS-29SEP23_30DEC22,ETH-FS-30JUN23_30DEC22,ETH-FS-31MAR23_PERP,ETH-FS-30JUN23_31MAR23,ETH-FS-30JUN23_PERP,ETH-FS-29SEP23_30JUN23,ETH-FS-29SEP23_PERP,BTC-FS-31MAR23_21OCT22,BTC-FS-21OCT22_PERP,BTC-FS-28OCT22_PERP,BTC-FS-30JUN23_28OCT22,BTC-FS-31MAR23_28OCT22,BTC-FS-29SEP23_28OCT22,BTC-FS-25NOV22_28OCT22,BTC-FS-29SEP23_25NOV22,BTC-FS-30DEC22_PERP,BTC-FS-30JUN23_30DEC22,BTC-FS-31MAR23_30DEC22,BTC-FS-29SEP23_30DEC22,BTC-FS-31MAR23_PERP,BTC-FS-30JUN23_31MAR23,BTC-FS-29SEP23_31MAR23,BTC-FS-30JUN23_PERP,BTC-FS-29SEP23_30JUN23,BTC-FS-29SEP23_PERP",
      "requestFormat": {
       "uppercase": true,
       "delimiter": "-"
      },
      "configFormat": {
       "uppercase": true,
       "delimiter": "-"
      }
     },
     "futures": {
      "assetEnabled": true,
      "enabled": "BTC-PERPETUAL,ETH-PERPETUAL,SOL-PERPETUAL,AVAX_USDC-PERPETUAL,ETH_USDC-PERPETUAL,ADA_USDC-PERPETUAL,DOT_USDC-PERPETUAL,BTC_USDC-PERPETUAL,XRP_USDC-PERPETUAL,SOL_USDC-PERPETUAL,LTC_USDC-PERPETUAL,MATIC_USDC-PERPETUAL,UNI_USDC-PERPETUAL,LINK_USDC-PERPETUAL,ALGO_USDC-PERPETUAL",
      "available": "BTC-21OCT22,BTC-28OCT22,BTC-25NOV22,BTC-30DEC22,BTC-31MAR23,BTC-30JUN23,BTC-29SEP23,BTC-PERPETUAL,ETH-21OCT22,ETH-28OCT22,ETH-25NOV22,ETH-30DEC22,ETH-31MAR23,ETH-30JUN23,ETH-29SEP23,ETH-PERPETUAL,SOL-21OCT22,SOL-28OCT22,SOL-25NOV22,SOL-30DEC22,SOL-PERPETUAL,AVAX_USDC-PERPETUAL,ETH_USDC-PERPETUAL,ADA_USDC-PERPETUAL,DOT_USDC-PERPETUAL,BTC_USDC-PERPETUAL,XRP_USDC-PERPETUAL,SOL_USDC-PERPETUAL,LTC_USDC-PERPETUAL,MATIC_USDC-PERPETUAL,UNI_USDC-PERPETUAL,LINK_USDC-PERPETUAL,ALGO_USDC-PERPETUAL,NEAR_USDC-PERPETUAL,TRX_USDC-PERPETUAL,DOGE_USDC-PERPETUAL,BCH_USDC-PERPETUAL",
      "requestFormat": {
       "uppercase": true,
       "delimiter": "-"
      },
      "configFormat": {
       "uppercase": true,
       "delimiter": "-"
      }
     },
     "option_combo": {
      "assetEnabled": true,
      "enabled": "BTC-STRG-21OCT22-19000_21000,BTC-CBUT-21OCT22-18500_19000_19500,BTC-CBUT-21OCT22-18000_19500_21000",
      "available": "BTC-STRG-21OCT22-19000_21000,BTC-CBUT-21OCT22-18500_19000_19500,BTC-CBUT-21OCT22-18000_19500_21000,BTC-CBUT-21OCT22-19000_20000_21000,BTC-STRD-21OCT22-20000,BTC-STRD-21OCT22-19500,BTC-PS-21OCT22-19500_19000,BTC-CS-28OCT22-24000_32000,BTC-PCAL-25NOV22_28OCT22-12000,BTC-PS-28OCT22-19000_18000,BTC-ICOND-28OCT22-15000_16000_22000_23000,BTC-STRG-28OCT22-17500_20500,BTC-STRG-28OCT22-18000_20000,BTC-STRG-28OCT22-18500_20000,BTC-PS-28OCT22-20000_16000,BTC-PS-28OCT22-18000_17000,BTC-STRG-28OCT22-19000_22000,BTC-PBUT-4NOV22-17500_18500_19500,BTC-PSR13-11NOV22-14000_11000,BTC-PBUT-25NOV22-24000_30000_35000,BTC-STRG-25NOV22-14000_26000,BTC-CS-25NOV22-22000_23000,BTC-PSR12-25NOV22-18000_16000,BTC-STRG-25NOV22-19000_20000,BTC-STRG-25NOV22-16000_22000,BTC-CS-25NOV22-24000_26000,BTC-RR-25NOV22-18000_20000,BTC-PDIAG-30DEC22_25NOV22-16000_18000,BTC-PSR12-25NOV22-18000_17000,BTC-CS-25NOV22-20000_23000,BTC-PCAL-31MAR23_30DEC22-20000,BTC-CCAL-31MAR23_30DEC22-18000,BTC-CCAL-31MAR23_30DEC22-19000,BTC-CBUT-30DEC22-20000_25000_30000,BTC-STRD-30DEC22-20000,BTC-STRG-30DEC22-15000_28000,BTC-RR-30DEC22-18000_22000,BTC-PCAL-31MAR23_30DEC22-19000,BTC-PBUT111-30DEC22-12000_17000_19000,BTC-PS-30DEC22-12000_10000,BTC-PSR12-30DEC22-17000_16000,BTC-CBUT-31MAR23-22000_28000_34000,BTC-STRG-31MAR23-13000_38000,BTC-STRD-31MAR23-22000,BTC-PSR13-31MAR23-15000_14000,BTC-PSR13-31MAR23-25000_18000,BTC-PSR13-30JUN23-18000_15000,BTC-CBUT-29SEP23-20000_40000_60000,BTC-STRD-29SEP23-24000,ETH-PSR12-21OCT22-1250_1150,ETH-PSR12-21OCT22-1300_1200,ETH-STRG-21OCT22-1150_1450,ETH-PSR12-21OCT22-1200_1100,ETH-STRD-21OCT22-1500,ETH-STRG-21OCT22-1200_1400,ETH-PS-28OCT22-1500_1100,ETH-CS-28OCT22-1700_1950,ETH-PSR13-28OCT22-1200_1000,ETH-STRD-28OCT22-1350,ETH-CS-28OCT22-1400_1500,ETH-CS-28OCT22-1450_1550,ETH-PS-28OCT22-1000_900,ETH-CS-28OCT22-1400_1600,ETH-PCOND-28OCT22-900_1000_1400_1450,ETH-PSR12-28OCT22-1250_1100,ETH-IBUT-28OCT22-1250_1300_1350,ETH-PS-25NOV22-1400_1000,ETH-CSR13-25NOV22-1400_1800,ETH-CS-25NOV22-1500_2000,ETH-CS-25NOV22-1500_1700,ETH-CS-25NOV22-1500_1800,ETH-CBUT-25NOV22-1200_1300_1400,ETH-CBUT-25NOV22-1100_1300_1500,ETH-PSR12-25NOV22-1250_1100,ETH-CS-25NOV22-1300_1400,ETH-PBUT-25NOV22-1200_1300_1400,ETH-PSR12-25NOV22-1250_1150,ETH-CSR12-25NOV22-1300_1400,ETH-PSR12-30DEC22-1400_1200,ETH-STRD-30DEC22-1600,ETH-PCAL-31MAR23_30DEC22-2500,ETH-CS-30DEC22-1500_1900,ETH-CS-30DEC22-1700_1800,ETH-CS-30DEC22-1600_1800,ETH-PS-30DEC22-1300_1000,ETH-PDIAG-31MAR23_30DEC22-2500_3000,ETH-STRD-30DEC22-1400,ETH-STRD-30DEC22-1300,ETH-CS-30DEC22-1600_1900,ETH-CCAL-31MAR23_30DEC22-1300,ETH-CCAL-31MAR23_30DEC22-1200,ETH-CCAL-31MAR23_30DEC22-1400,ETH-PS-30DEC22-1500_1300,ETH-CBUT-30DEC22-1000_1300_2000,ETH-REV-31MAR23-1000,ETH-REV-31MAR23-1300,ETH-CS-31MAR23-1700_2000,ETH-STRG-31MAR23-800_3000,ETH-PS-31MAR23-1300_1000,SOL-PLAD-21OCT22-31_30_29,SOL-PS-28OCT22-32_28,SOL-RR-28OCT22-32_38,SOL-STRG-28OCT22-20_50,SOL-ICOND-28OCT22-20_25_45_50,SOL-PCAL-25NOV22_28OCT22-30,SOL-PSR12-28OCT22-30_29,SOL-CS-25NOV22-40_45",
      "requestFormat": {
       "uppercase": true,
       "delimiter": "-"
      },
      "configFormat": {
       "uppercase": true,
       "delimiter": "-"
      }
     },
     "options": {
      "assetEnabled": true,
      "enabled": "SOL-21OCT22-20-C,SOL-21OCT22-20-P,SOL-21OCT22-24-C,SOL-21OCT22-24-P,SOL-21OCT22-25-C,SOL-21OCT22-25-P",
      "available": "SOL-21OCT22-20-C,SOL-21OCT22-20-P,SOL-21OCT22-24-C,SOL-21OCT22-24-P,SOL-21OCT22-25-C,SOL-21OCT22-25-P,SOL-21OCT22-26-C,SOL-21OCT22-26-P,SOL-21OCT22-27-C,SOL-21OCT22-27-P,SOL-21OCT22-28-C,SOL-21OCT22-28-P,SOL-21OCT22-29-C,SOL-21OCT22-29-P,SOL-21OCT22-30-C,SOL-21OCT22-30-P,SOL-21OCT22-31-C,SOL-21OCT22-31-P,SOL-21OCT22-32-C,SOL-21OCT22-32-P,SOL-21OCT22-33-C,SOL-21OCT22-33-P,SOL-21OCT22-34-C,SOL-21OCT22-34-P,SOL-21OCT22-35-C,SOL-21OCT22-35-P,SOL-21OCT22-36-C,SOL-21OCT22-36-P,SOL-21OCT22-37-C,SOL-21OCT22-37-P,SOL-21OCT22-38-C,SOL-21OCT22-38-P,SOL-21OCT22-39-C,SOL-21OCT22-39-P,SOL-21OCT22-40-C,SOL-21OCT22-40-P,SOL-21OCT22-45-C,SOL-21OCT22-45-P,SOL-22OCT22-20-C,SOL-22OCT22-20-P,SOL-22OCT22-22-C,SOL-22OCT22-22-P,SOL-22OCT22-24-C,SOL-22OCT22-24-P,SOL-22OCT22-26-C,SOL-22OCT22-26-P,SOL-22OCT22-27-C,SOL-22OCT22-27-P,SOL-22OCT22-28-C,SOL-22OCT22-28-P,SOL-22OCT22-29-C,SOL-22OCT22-29-P,SOL-22OCT22-30-C,SOL-22OCT22-30-P,SOL-22OCT22-31-C,SOL-22OCT22-31-P,SOL-22OCT22-32-C,SOL-22OCT22-32-P,SOL-22OCT22-33-C,SOL-22OCT22-33-P,SOL-22OCT22-34-C,SOL-22OCT22-34-P,SOL-22OCT22-36-C,SOL-22OCT22-36-P,SOL-28OCT22-10-C,SOL-28OCT22-10-P,SOL-28OCT22-20-C,SOL-28OCT22-20-P,SOL-28OCT22-24-C,SOL-28OCT22-24-P,SOL-28OCT22-25-C,SOL-28OCT22-25-P,SOL-28OCT22-26-C,SOL-28OCT22-26-P,SOL-28OCT22-27-C,SOL-28OCT22-27-P,SOL-28OCT22-28-C,SOL-28OCT22-28-P,SOL-28OCT22-29-C,SOL-28OCT22-29-P,SOL-28OCT22-30-C,SOL-28OCT22-30-P,SOL-28OCT22-31-C,SOL-28OCT22-31-P,SOL-28OCT22-32-C,SOL-28OCT22-32-P,SOL-28OCT22-33-C,SOL-28OCT22-33-P,SOL-28OCT22-34-C,SOL-28OCT22-34-P,SOL-28OCT22-35-C,SOL-28OCT22-35-P,SOL-28OCT22-36-C,SOL-28OCT22-36-P,SOL-28OCT22-38-C,SOL-28OCT22-38-P,SOL-28OCT22-40-C,SOL-28OCT22-40-P,SOL-28OCT22-42-C,SOL-28OCT22-42-P,SOL-28OCT22-44-C,SOL-28OCT22-44-P,SOL-28OCT22-45-C,SOL-28OCT22-45-P,SOL-28OCT22-50-C,SOL-28OCT22-50-P,SOL-28OCT22-60-C,SOL-28OCT22-60-P,SOL-4NOV22-15-C,SOL-4NOV22-15-P,SOL-4NOV22-20-C,SOL-4NOV22-20-P,SOL-4NOV22-22-C,SOL-4NOV22-22-P,SOL-4NOV22-23-C,SOL-4NOV22-23-P,SOL-4NOV22-24-C,SOL-4NOV22-24-P,SOL-4NOV22-25-C,SOL-4NOV22-25-P,SOL-4NOV22-26-C,SOL-4NOV22-26-P,SOL-4NOV22-27-C,SOL-4NOV22-27-P,SOL-4NOV22-28-C,SOL-4NOV22-28-P,SOL-4NOV22-29-C,SOL-4NOV22-29-P,SOL-4NOV22-30-C,SOL-4NOV22-30-P,SOL-4NOV22-31-C,SOL-4NOV22-31-P,SOL-4NOV22-32-C,SOL-4NOV22-32-P,SOL-4NOV22-33-C,SOL-4NOV22-33-P,SOL-4NOV22-34-C,SOL-4NOV22-34-P,SOL-4NOV22-35-C,SOL-4NOV22-35-P,SOL-4NOV22-40-C,SOL-4NOV22-40-P,SOL-25NOV22-15-C,SOL-25NOV22-15-P,SOL-25NOV22-20-C,SOL-25NOV22-20-P,SOL-25NOV22-22-C,SOL-25NOV22-22-P,SOL-25NOV22-24-C,SOL-25NOV22-24-P,SOL-25NOV22-25-C,SOL-25NOV22-25-P,SOL-25NOV22-26-C,SOL-25NOV22-26-P,SOL-25NOV22-28-C,SOL-25NOV22-28-P,SOL-25NOV22-30-C,SOL-25NOV22-30-P,SOL-25NOV22-32-C,SOL-25NOV22-32-P,SOL-25NOV22-34-C,SOL-25NOV22-34-P,SOL-25NOV22-35-C,SOL-25NOV22-35-P,SOL-25NOV22-36-C,SOL-25NOV22-36-P,SOL-25NOV22-38-C,SOL-25NOV22-38-P,SOL-25NOV22-40-C,SOL-25NOV22-40-P,SOL-25NOV22-45-C,SOL-25NOV22-45-P,SOL-25NOV22-50-C,SOL-25NOV22-50-P,SOL-30DEC22-10-C,SOL-30DEC22-10-P,SOL-30DEC22-15-C,SOL-30DEC22-15-P,SOL-30DEC22-20-C,SOL-30DEC22-20-P,SOL-30DEC22-24-C,SOL-30DEC22-24-P,SOL-30DEC22-25-C,SOL-30DEC22-25-P,SOL-30DEC22-26-C,SOL-30DEC22-26-P,SOL-30DEC22-28-C,SOL-30DEC22-28-P,SOL-30DEC22-30-C,SOL-30DEC22-30-P,SOL-30DEC22-32-C,SOL-30DEC22-32-P,SOL-30DEC22-34-C,SOL-30DEC22-34-P,SOL-30DEC22-35-C,SOL-30DEC22-35-P,SOL-30DEC22-36-C,SOL-30DEC22-36-P,SOL-30DEC22-40-C,SOL-30DEC22-40-P,SOL-30DEC22-45-C,SOL-30DEC22-45-P,SOL-30DEC22-50-C,SOL-30DEC22-50-P,SOL-30DEC22-60-C,SOL-30DEC22-60-P,SOL-30DEC22-70-C,SOL-30DEC22-70-P,ETH-21OCT22-600-C,ETH-21OCT22-600-P,ETH-21OCT22-800-C,ETH-21OCT22-800-P,ETH-21OCT22-900-C,ETH-21OCT22-900-P,ETH-21OCT22-1000-C,ETH-21OCT22-1000-P,ETH-21OCT22-1100-C,ETH-21OCT22-1100-P,ETH-21OCT22-1150-C,ETH-21OCT22-1150-P,ETH-21OCT22-1200-C,ETH-21OCT22-1200-P,ETH-21OCT22-1225-C,ETH-21OCT22-1225-P,ETH-21OCT22-1250-C,ETH-21OCT22-1250-P,ETH-21OCT22-1275-C,ETH-21OCT22-1275-P,ETH-21OCT22-1300-C,ETH-21OCT22-1300-P,ETH-21OCT22-1325-C,ETH-21OCT22-1325-P,ETH-21OCT22-1350-C,ETH-21OCT22-1350-P,ETH-21OCT22-1400-C,ETH-21OCT22-1400-P,ETH-21OCT22-1450-C,ETH-21OCT22-1450-P,ETH-21OCT22-1500-C,ETH-21OCT22-1500-P,ETH-21OCT22-1600-C,ETH-21OCT22-1600-P,ETH-21OCT22-1700-C,ETH-21OCT22-1700-P,ETH-21OCT22-1800-C,ETH-21OCT22-1800-P,ETH-21OCT22-2000-C,ETH-21OCT22-2000-P,ETH-21OCT22-2200-C,ETH-21OCT22-2200-P,ETH-21OCT22-2400-C,ETH-21OCT22-2400-P,ETH-22OCT22-900-C,ETH-22OCT22-900-P,ETH-22OCT22-1000-C,ETH-22OCT22-1000-P,ETH-22OCT22-1100-C,ETH-22OCT22-1100-P,ETH-22OCT22-1150-C,ETH-22OCT22-1150-P,ETH-22OCT22-1200-C,ETH-22OCT22-1200-P,ETH-22OCT22-1225-C,ETH-22OCT22-1225-P,ETH-22OCT22-1250-C,ETH-22OCT22-1250-P,ETH-22OCT22-1275-C,ETH-22OCT22-1275-P,ETH-22OCT22-1300-C,ETH-22OCT22-1300-P,ETH-22OCT22-1325-C,ETH-22OCT22-1325-P,ETH-22OCT22-1350-C,ETH-22OCT22-1350-P,ETH-22OCT22-1375-C,ETH-22OCT22-1375-P,ETH-22OCT22-1400-C,ETH-22OCT22-1400-P,ETH-22OCT22-1450-C,ETH-22OCT22-1450-P,ETH-22OCT22-1500-C,ETH-22OCT22-1500-P,ETH-28OCT22-600-C,ETH-28OCT22-600-P,ETH-28OCT22-800-C,ETH-28OCT22-800-P,ETH-28OCT22-900-C,ETH-28OCT22-900-P,ETH-28OCT22-1000-C,ETH-28OCT22-1000-P,ETH-28OCT22-1100-C,ETH-28OCT22-1100-P,ETH-28OCT22-1150-C,ETH-28OCT22-1150-P,ETH-28OCT22-1200-C,ETH-28OCT22-1200-P,ETH-28OCT22-1250-C,ETH-28OCT22-1250-P,ETH-28OCT22-1300-C,ETH-28OCT22-1300-P,ETH-28OCT22-1350-C,ETH-28OCT22-1350-P,ETH-28OCT22-1400-C,ETH-28OCT22-1400-P,ETH-28OCT22-1450-C,ETH-28OCT22-1450-P,ETH-28OCT22-1500-C,ETH-28OCT22-1500-P,ETH-28OCT22-1550-C,ETH-28OCT22-1550-P,ETH-28OCT22-1600-C,ETH-28OCT22-1600-P,ETH-28OCT22-1650-C,ETH-28OCT22-1650-P,ETH-28OCT22-1700-C,ETH-28OCT22-1700-P,ETH-28OCT22-1750-C,ETH-28OCT22-1750-P,ETH-28OCT22-1800-C,ETH-28OCT22-1800-P,ETH-28OCT22-1850-C,ETH-28OCT22-1850-P,ETH-28OCT22-1900-C,ETH-28OCT22-1900-P,ETH-28OCT22-1950-C,ETH-28OCT22-1950-P,ETH-28OCT22-2000-C,ETH-28OCT22-2000-P,ETH-28OCT22-2050-C,ETH-28OCT22-2050-P,ETH-28OCT22-2100-C,ETH-28OCT22-2100-P,ETH-28OCT22-2200-C,ETH-28OCT22-2200-P,ETH-28OCT22-2300-C,ETH-28OCT22-2300-P,ETH-28OCT22-2400-C,ETH-28OCT22-2400-P,ETH-28OCT22-2500-C,ETH-28OCT22-2500-P,ETH-28OCT22-2600-C,ETH-28OCT22-2600-P,ETH-28OCT22-2700-C,ETH-28OCT22-2700-P,ETH-28OCT22-2800-C,ETH-28OCT22-2800-P,ETH-28OCT22-2900-C,ETH-28OCT22-2900-P,ETH-28OCT22-3000-C,ETH-28OCT22-3000-P,ETH-28OCT22-3100-C,ETH-28OCT22-3100-P,ETH-28OCT22-3200-C,ETH-28OCT22-3200-P,ETH-28OCT22-3400-C,ETH-28OCT22-3400-P,ETH-28OCT22-3600-C,ETH-28OCT22-3600-P,ETH-28OCT22-3800-C,ETH-28OCT22-3800-P,ETH-28OCT22-4000-C,ETH-28OCT22-4000-P,ETH-28OCT22-4200-C,ETH-28OCT22-4200-P,ETH-4NOV22-600-C,ETH-4NOV22-600-P,ETH-4NOV22-800-C,ETH-4NOV22-800-P,ETH-4NOV22-900-C,ETH-4NOV22-900-P,ETH-4NOV22-1000-C,ETH-4NOV22-1000-P,ETH-4NOV22-1050-C,ETH-4NOV22-1050-P,ETH-4NOV22-1100-C,ETH-4NOV22-1100-P,ETH-4NOV22-1150-C,ETH-4NOV22-1150-P,ETH-4NOV22-1200-C,ETH-4NOV22-1200-P,ETH-4NOV22-1250-C,ETH-4NOV22-1250-P,ETH-4NOV22-1300-C,ETH-4NOV22-1300-P,ETH-4NOV22-1350-C,ETH-4NOV22-1350-P,ETH-4NOV22-1400-C,ETH-4NOV22-1400-P,ETH-4NOV22-1450-C,ETH-4NOV22-1450-P,ETH-4NOV22-1500-C,ETH-4NOV22-1500-P,ETH-4NOV22-1600-C,ETH-4NOV22-1600-P,ETH-4NOV22-1800-C,ETH-4NOV22-1800-P,ETH-4NOV22-2000-C,ETH-4NOV22-2000-P,ETH-4NOV22-2200-C,ETH-4NOV22-2200-P,ETH-4NOV22-2400-C,ETH-4NOV22-2400-P,ETH-11NOV22-600-C,ETH-11NOV22-600-P,ETH-11NOV22-800-C,ETH-11NOV22-800-P,ETH-11NOV22-900-C,ETH-11NOV22-900-P,ETH-11NOV22-1000-C,ETH-11NOV22-1000-P,ETH-11NOV22-1100-C,ETH-11NOV22-1100-P,ETH-11NOV22-1150-C,ETH-11NOV22-1150-P,ETH-11NOV22-1200-C,ETH-11NOV22-1200-P,ETH-11NOV22-1250-C,ETH-11NOV22-1250-P,ETH-11NOV22-1300-C,ETH-11NOV22-1300-P,ETH-11NOV22-1350-C,ETH-11NOV22-1350-P,ETH-11NOV22-1400-C,ETH-11NOV22-1400-P,ETH-11NOV22-1500-C,ETH-11NOV22-1500-P,ETH-11NOV22-1600-C,ETH-11NOV22-1600-P,ETH-11NOV22-1800-C,ETH-11NOV22-1800-P,ETH-11NOV22-2000-C,ETH-11NOV22-2000-P,ETH-11NOV22-2200-C,ETH-11NOV22-2200-P,ETH-11NOV22-2400-C,ETH-11NOV22-2400-P,ETH-25NOV22-600-C,ETH-25NOV22-600-P,ETH-25NOV22-700-C,ETH-25NOV22-700-P,ETH-25NOV22-800-C,ETH-25NOV22-800-P,ETH-25NOV22-900-C,ETH-25NOV22-900-P,ETH-25NOV22-1000-C,ETH-25NOV22-1000-P,ETH-25NOV22-1050-C,ETH-25NOV22-1050-P,ETH-25NOV22-1100-C,ETH-25NOV22-1100-P,ETH-25NOV22-1150-C,ETH-25NOV22-1150-P,ETH-25NOV22-1200-C,ETH-25NOV22-1200-P,ETH-25NOV22-1250-C,ETH-25NOV22-1250-P,ETH-25NOV22-1300-C,ETH-25NOV22-1300-P,ETH-25NOV22-1350-C,ETH-25NOV22-1350-P,ETH-25NOV22-1400-C,ETH-25NOV22-1400-P,ETH-25NOV22-1450-C,ETH-25NOV22-1450-P,ETH-25NOV22-1500-C,ETH-25NOV22-1500-P,ETH-25NOV22-1600-C,ETH-25NOV22-1600-P,ETH-25NOV22-1700-C,ETH-25NOV22-1700-P,ETH-25NOV22-1800-C,ETH-25NOV22-1800-P,ETH-25NOV22-1900-C,ETH-25NOV22-1900-P,ETH-25NOV22-2000-C,ETH-25NOV22-2000-P,ETH-25NOV22-2100-C,ETH-25NOV22-2100-P,ETH-25NOV22-2200-C,ETH-25NOV22-2200-P,ETH-25NOV22-2300-C,ETH-25NOV22-2300-P,ETH-25NOV22-2400-C,ETH-25NOV22-2400-P,ETH-25NOV22-2500-C,ETH-25NOV22-2500-P,ETH-25NOV22-2600-C,ETH-25NOV22-2600-P,ETH-25NOV22-2700-C,ETH-25NOV22-2700-P,ETH-25NOV22-2800-C,ETH-25NOV22-2800-P,ETH-25NOV22-3000-C,ETH-25NOV22-3000-P,ETH-25NOV22-3200-C,ETH-25NOV22-3200-P,ETH-25NOV22-3400-C,ETH-25NOV22-3400-P,ETH-25NOV22-3600-C,ETH-25NOV22-3600-P,ETH-25NOV22-3800-C,ETH-25NOV22-3800-P,ETH-30DEC22-300-C,ETH-30DEC22-300-P,ETH-30DEC22-400-C,ETH-30DEC22-400-P,BTC-21OCT22-10000-C,BTC-21OCT22-10000-P,BTC-21OCT22-11000-C,BTC-21OCT22-11000-P,BTC-21OCT22-12000-C,BTC-21OCT22-12000-P,BTC-21OCT22-13000-C,BTC-21OCT22-13000-P,BTC-21OCT22-14000-C,BTC-21OCT22-14000-P,BTC-21OCT22-15000-C,BTC-21OCT22-15000-P,BTC-21OCT22-16000-C,BTC-21OCT22-16000-P,BTC-21OCT22-17000-C,BTC-21OCT22-17000-P,BTC-21OCT22-17500-C,BTC-21OCT22-17500-P,BTC-21OCT22-18000-C,BTC-21OCT22-18000-P,BTC-21OCT22-18500-C,BTC-21OCT22-18500-P,BTC-21OCT22-18750-C,BTC-21OCT22-18750-P,BTC-21OCT22-19000-C,BTC-21OCT22-19000-P,BTC-21OCT22-19250-C,BTC-21OCT22-19250-P,BTC-21OCT22-19500-C,BTC-21OCT22-19500-P,BTC-21OCT22-20000-C,BTC-21OCT22-20000-P,BTC-21OCT22-20500-C,BTC-21OCT22-20500-P,BTC-21OCT22-21000-C,BTC-21OCT22-21000-P,BTC-21OCT22-21500-C,BTC-21OCT22-21500-P,BTC-21OCT22-22000-C,BTC-21OCT22-22000-P,BTC-21OCT22-23000-C,BTC-21OCT22-23000-P,BTC-21OCT22-24000-C,BTC-21OCT22-24000-P",
      "requestFormat": {
       "uppercase": true,
       "delimiter": "-"
      },
      "configFormat": {
       "uppercase": true,
       "delimiter": "-"
      }
     },
     "spot": {
      "assetEnabled": true,
      "enabled": "BTC_USDC,ETH_USDC,ETH_BTC",
      "available": "BTC_USDC,ETH_USDC,ETH_BTC",
      "requestFormat": {
       "uppercase": true,
       "delimiter": "_"
      },
      "configFormat": {
       "uppercase": true,
       "delimiter": "_"
      }
     }
    }
   },
   "api": {
    "authenticatedSupport": false,
    "authenticatedWebsocketApiSupport": false,
    "credentials": {
     "key": "Key",
     "secret": "Secret"
    },
    "credentialsValidator": {
     "requiresKey": true,
     "requiresSecret": true
    },
    "endpoints": {
     "url": "NON_DEFAULT_HTTP_LINK_TO_EXCHANGE_API",
     "urlSecondary": "NON_DEFAULT_HTTP_LINK_TO_EXCHANGE_API",
     "websocketURL": "NON_DEFAULT_HTTP_LINK_TO_WEBSOCKET_EXCHANGE_API"
    },
    "urlEndpoints": {
     "RestFuturesURL": "https://www.deribit.com",
     "RestSpotURL": "https://test.deribit.com"
    }
   },
   "features": {
    "supports": {
     "restAPI": true,
     "restCapabilities": {
      "autoPairUpdates": true,
      "fundingRateFetching": false
     },
     "websocketAPI": true,
     "websocketCapabilities": {
      "fundingRateFetching": false
     }
    },
    "enabled": {
     "autoPairUpdates": true,
     "websocketAPI": true,
     "saveTradeData": false,
     "tradeFeed": true,
     "fillsFeed": false
    }
   },
   "bankAccounts": [
    {
     "enabled": false,
     "bankName": "",
     "bankAddress": "",
     "bankPostalCode": "",
     "bankPostalCity": "",
     "bankCountry": "",
     "accountName": "",
     "accountNumber": "",
     "swiftCode": "",
     "iban": "",
     "supportedCurrencies": ""
    }
   ],
   "orderbook": {
    "verificationBypass": false,
    "websocketBufferLimit": 5,
    "websocketBufferEnabled": false,
    "publishPeriod": 10000000000
   }
  },
  {
   "name": "EXMO",
   "enabled": true,
   "verbose": false,
   "httpTimeout": 15000000000,
   "websocketResponseCheckTimeout": 30000000,
   "websocketResponseMaxLimit": 7000000000,
   "websocketTrafficTimeout": 30000000000,
   "connectionMonitorDelay": 0,
   "baseCurrencies": "USD,EUR,RUB,PLN,UAH",
   "currencyPairs": {
    "bypassConfigFormatUpgrades": false,
    "requestFormat": {
     "uppercase": true,
     "delimiter": "_",
     "separator": ","
    },
    "configFormat": {
     "uppercase": true,
     "delimiter": "_"
    },
    "useGlobalFormat": true,
    "pairs": {
     "spot": {
      "assetEnabled": true,
      "enabled": "BTC_USD,LTC_USD",
      "available": "BCH_RUB,DASH_RUB,EOS_USD,ETH_TRY,GNT_ETH,LTC_USD,PTI_USDT,XRP_BTC,EXM_BTC,BTG_BTC,ETC_RUB,BTG_USD,NEO_RUB,XMR_BTC,ZRX_ETH,MNX_BTC,USDC_BTC,XRP_EUR,SMART_USD,EOS_BTC,MNX_ETH,ZEC_BTC,BCH_USD,WAVES_USD,TRX_BTC,XRP_TRY,DASH_USD,DOGE_USD,ETZ_USDT,GUSD_USD,MNC_BTC,ZEC_USD,DCR_BTC,DXT_USD,PTI_RUB,XMR_ETH,ZRX_USD,DAI_RUB,MNC_USD,XLM_TRY,DAI_BTC,BTC_EUR,LTC_EUR,OMG_BTC,PTI_EOS,SMART_RUB,XTZ_USD,HP_EXM,ADA_USD,OMG_ETH,QTUM_USD,TRX_RUB,USDC_ETH,USDC_USDT,USD_RUB,BTC_UAH,BCH_USDT,ETH_PLN,KICK_RUB,LSK_RUB,SMART_BTC,XMR_UAH,XRP_USD,GUSD_BTC,QTUM_ETH,USDT_EUR,BTC_RUB,DCR_UAH,ETH_RUB,DOGE_BTC,ETZ_BTC,INK_USD,LTC_UAH,BTT_UAH,BTC_USDT,MNC_ETH,XTZ_ETH,BTC_TRY,DXT_BTC,KICK_USDT,OMG_USD,WAVES_BTC,XLM_BTC,BTCZ_BTC,GNT_BTC,LSK_BTC,LTC_RUB,NEO_BTC,XEM_UAH,XMR_USD,ZAG_BTC,GAS_USD,LTC_BTC,TRX_UAH,XEM_EUR,XMR_RUB,XTZ_RUB,ETZ_ETH,ETC_BTC,GUSD_RUB,INK_BTC,LSK_USD,MNX_USD,SMART_EUR,VLX_BTC,BCH_ETH,XMR_EUR,ADA_ETH,QTUM_BTC,XEM_USD,ATMCASH_BTC,ADA_BTC,ETH_EUR,TRX_USD,USDC_USD,BCH_BTC,ETH_UAH,KICK_BTC,WAVES_RUB,XEM_BTC,ETH_BTC,BCH_EUR,BTT_BTC,ROOBEE_BTC,XLM_USD,XRP_ETH,ETH_USD,MKR_DAI,XTZ_BTC,DAI_USD,BCH_UAH,INK_ETH,KICK_ETH,MKR_BTC,NEO_USD,XRP_USDT,ZEC_EUR,BTC_USD,XRP_RUB,EOS_EUR,ETH_USDT,USDT_UAH,XRP_UAH,ZEC_RUB,HP_BTC,BTT_RUB,DAI_ETH,DASH_UAH,DASH_USDT,ETH_LTC,GAS_BTC,USDT_USD,BTG_ETH,XLM_RUB,WAVES_ETH,USDT_RUB,ZRX_BTC,DASH_BTC,DCR_RUB,ETC_USD,HB_BTC,PTI_BTC,BTC_PLN"
     }
    }
   },
   "api": {
    "authenticatedSupport": false,
    "authenticatedWebsocketApiSupport": false,
    "credentials": {
     "key": "Key",
     "secret": "Secret"
    },
    "credentialsValidator": {
     "requiresKey": true,
     "requiresSecret": true
    },
    "endpoints": {
     "url": "NON_DEFAULT_HTTP_LINK_TO_EXCHANGE_API",
     "urlSecondary": "NON_DEFAULT_HTTP_LINK_TO_EXCHANGE_API",
     "websocketURL": "NON_DEFAULT_HTTP_LINK_TO_WEBSOCKET_EXCHANGE_API"
    },
    "urlEndpoints": null
   },
   "features": {
    "supports": {
     "restAPI": true,
     "restCapabilities": {
      "tickerBatching": true,
      "autoPairUpdates": true,
      "fundingRateFetching": false
     },
     "websocketAPI": false,
     "websocketCapabilities": {
      "fundingRateFetching": false
     }
    },
    "enabled": {
     "autoPairUpdates": true,
     "websocketAPI": false,
     "saveTradeData": false,
     "tradeFeed": false,
     "fillsFeed": false
    }
   },
   "bankAccounts": [
    {
     "enabled": false,
     "bankName": "",
     "bankAddress": "",
     "bankPostalCode": "",
     "bankPostalCity": "",
     "bankCountry": "",
     "accountName": "",
     "accountNumber": "",
     "swiftCode": "",
     "iban": "",
     "supportedCurrencies": ""
    }
   ],
   "orderbook": {
    "verificationBypass": false,
    "websocketBufferLimit": 5,
    "websocketBufferEnabled": false,
    "publishPeriod": 10000000000
   }
  },
  {
   "name": "GateIO",
   "enabled": true,
   "verbose": false,
   "httpTimeout": 15000000000,
   "websocketResponseCheckTimeout": 30000000,
   "websocketResponseMaxLimit": 7000000000,
   "websocketTrafficTimeout": 30000000000,
   "connectionMonitorDelay": 0,
   "baseCurrencies": "USD",
   "currencyPairs": {
    "bypassConfigFormatUpgrades": false,
    "requestFormat": {
     "uppercase": true,
     "delimiter": "_"
    },
    "configFormat": {
     "uppercase": true,
     "delimiter": "_"
    },
    "useGlobalFormat": true,
    "pairs": {
     "cross_margin": {
      "assetEnabled": true,
      "enabled": "BTC_USDT,ERN_USDT,T_USDT,CEEK_USDT,OGN_USDT,QNT_USDT,WOZX_USDT,ZEE_USDT,FUN_USDT,FLM_USDT,BOND_USDT",
      "available": "ERN_USDT,T_USDT,CEEK_USDT,OGN_USDT,QNT_USDT,WOZX_USDT,ZEE_USDT,FUN_USDT,FLM_USDT,BOND_USDT,TARA_USDT,TRX_USDT,OXY_USDT,LON_USDT,DOGE_USDT,ISP_USDT,TWT_USDT,BAO_USDT,QUACK_USDT,ANT_USDT,VGX_USDT,ARPA_USDT,QUICK_USDT,UTK_USDT,HERO_USDT,WSG_USDT,BICO_USDT,MTV_USDT,VET_USDT,GARI_USDT,BCH_USDT,KLAY_USDT,WING_USDT,BLOK_USDT,SPS_USDT,WIKEN_USDT,WSIENNA_USDT,PUNDIX_USDT,FIC_USDT,ASTR_USDT,FET_USDT,VELO_USDT,BENQI_USDT,CWEB_USDT,RIF_USDT,UNI_USDT,ONG_USDT,ERG_USDT,ALPHA_USDT,CELO_USDT,XVG_USDT,GMAT_USDT,BTS_USDT,DOCK_USDT,GMT_USDT,DIA_USDT,CSPR_USDT,NKN_USDT,STAKE_USDT,SWASH_USDT,XEC_USDT,SWRV_USDT,QRDO_USDT,BLES_USDT,EOS_USDT,GRT_USDT,ASM_USDT,FIL6_USDT,GNO_USDT,EGLD_USDT,XYM_USDT,LOOKS_USDT,LOKA_USDT,BNC_USDT,BAS_USDT,SKL_USDT,STMX_USDT,CVC_USDT,DDOS_USDT,COTI_USDT,AVA_USDT,HMT_USDT,DF_USDT,LPT_USDT,XRP_USDT,TVK_USDT,FEVR_USDT,MBL_USDT,KIN_USDT,SPELL_USDT,MATIC_USDT,FTT_USDT,NMR_USDT,PMON_USDT,BNB_USDT,USDD_USDT,LSS_USDT,MDX_USDT,PRQ_USDT,ALPINE_USDT,DEGO_USDT,OMI_USDT,TIPS_USDT,OCT_USDT,FEI_USDT,UMEE_USDT,CRP_USDT,LION_USDT,YFI_USDT,DASH_USDT,REQ_USDT,SDAO_USDT,PNT_USDT,INSUR_USDT,OOKI_USDT,SUN_USDT,CRPT_USDT,BAC_USDT,DATA_USDT,LRN_USDT,JGN_USDT,KIMCHI_USDT,SUKU_USDT,VRA_USDT,AAVE_USDT,FTI_USDT,LDO_USDT,FRA_USDT,BLANK_USDT,NEAR_USDT,ZKS_USDT,MTRG_USDT,RLY_USDT,TCT_USDT,FLY_USDT,JST_USDT,YFII_USDT,AR_USDT,POLY_USDT,JULD_USDT,SOL_USDT,BZZ_USDT,AXS_USDT,ASD_USDT,XMR_USDT,FTM_USDT,HIT_USDT,LEO_USDT,LIT_USDT,PIG_USDT,COMP_USDT,ELON_USDT,IMX_USDT,EFI_USDT,XVS_USDT,WAVES_USDT,PEOPLE_USDT,SOS_USDT,RUNE_USDT,POLC_USDT,SCLP_USDT,BABYDOGE_USDT,KONO_USDT,SPI_USDT,ETC_USDT,MDA_USDT,MTL_USDT,BCHA_USDT,KISHU_USDT,SUNNY_USDT,PYR_USDT,XTZ_USDT,TRIBE_USDT,AUDIO_USDT,FIRO_USDT,MANA_USDT,OKB_USDT,DOG_USDT,SLP_USDT,KNC_USDT,GAS_USDT,LUNA_USDT,SAFEMARS_USDT,MIR_USDT,DAR_USDT,EGS_USDT,KSM_USDT,ATP_USDT,BIT_USDT,STORJ_USDT,XEM_USDT,QTUM_USDT,AGLD_USDT,RVN_USDT,OXT_USDT,SHFT_USDT,IOTX_USDT,LUNC_USDT,NEXO_USDT,AKITA_USDT,PERP_USDT,ONE_USDT,ETH_USDT,FLUX_USDT,FLOKI_USDT,STX_USDT,ANML_USDT,XPRT_USDT,GALA_USDT,GXS_USDT,TORN_USDT,KAI_USDT,1INCH_USDT,CHR_USDT,GAL_USDT,GLMR_USDT,CTX_USDT,CERE_USDT,CART_USDT,STRAX_USDT,MASK_USDT,MKR_USDT,AVAX_USDT,ENJ_USDT,YAM_USDT,ALPACA_USDT,DODO_USDT,MFT_USDT,CAKE_USDT,RNDR_USDT,CTSI_USDT,GRIN_USDT,MXC_USDT,ONT_USDT,ANKR_USDT,SLIM_USDT,FIL_USDT,CTK_USDT,ASR_USDT,FEG_USDT,SERO_USDT,RSS3_USDT,IRIS_USDT,XCH_USDT,ZRX_USDT,BAND_USDT,BADGER_USDT,DAO_USDT,EPS_USDT,THETA_USDT,BAKE_USDT,SHIB_USDT,MBOX_USDT,NBS_USDT,SNT_USDT,DREP_USDT,NFT_USDT,AUCTION_USDT,BOSON_USDT,O3_USDT,NULS_USDT,OMG_USDT,PEARL_USDT,HAPI_USDT,STG_USDT,IDV_USDT,HORD_USDT,ZIL_USDT,SUPER_USDT,DENT_USDT,REN_USDT,RAI_USDT,ZEN_USDT,ALGO_USDT,BLZ_USDT,BOR_USDT,SC_USDT,HEGIC_USDT,MOB_USDT,DORA_USDT,FOR_USDT,FLOW_USDT,RARI_USDT,DYDX_USDT,ATLAS_USDT,GST_USDT,REEF_USDT,HT_USDT,XYO_USDT,CHESS_USDT,BAT_USDT,NYM_USDT,RAMP_USDT,USDC_USDT,ICP_USDT,EPK_USDT,EXRD_USDT,DOT_USDT,COOK_USDT,CKB_USDT,YGG_USDT,CRU_USDT,ANC_USDT,FIS_USDT,ALCX_USDT,HIGH_USDT,BEAM_USDT,BSW_USDT,STAR_USDT,ROSE_USDT,CNNS_USDT,BZRX_USDT,WOO_USDT,SAFEMOON_USDT,VTHO_USDT,OM_USDT,LAMB_USDT,CHZ_USDT,AIOZ_USDT,EDEN_USDT,POND_USDT,ATOM_USDT,UNFI_USDT,FORTH_USDT,MLN_USDT,NEO_USDT,MOVR_USDT,RLC_USDT,FXS_USDT,ENS_USDT,ATA_USDT,XPR_USDT,NEST_USDT,XLM_USDT,AUTO_USDT,SNX_USDT,OCN_USDT,RSR_USDT,MITH_USDT,KAR_USDT,INJ_USDT,PLA_USDT,CYS_USDT,WAXP_USDT,VOXEL_USDT,CRV_USDT,FITFI_USDT,WHALE_USDT,WRX_USDT,TIDAL_USDT,C98_USDT,HNT_USDT,TONCOIN_USDT,DOGGY_USDT,SYS_USDT,NPXS_USDT,CRO_USDT,LEMD_USDT,RAY_USDT,PERL_USDT,CQT_USDT,CFX_USDT,TOMO_USDT,ACA_USDT,SDN_USDT,OKT_USDT,WILD_USDT,BNX_USDT,TRU_USDT,RACA_USDT,SWEAT_USDT,ACH_USDT,AKRO_USDT,BTM_USDT,TKO_USDT,GT_USDT,OCEAN_USDT,WNCG_USDT,BSV_USDT,GHST_USDT,CELR_USDT,LINA_USDT,SAND_USDT,APE_USDT,WICC_USDT,FIDA_USDT,ADA_USDT,PROPS_USDT,METIS_USDT,KAVA_USDT,AERGO_USDT,CONV_USDT,TFUEL_USDT,FRONT_USDT,API3_USDT,FARM_USDT,AE_USDT,LRC_USDT,IOTA_USDT,RFOX_USDT,PHA_USDT,XCN_USDT,NAS_USDT,KEEP_USDT,VIDY_USDT,HOT_USDT,MINA_USDT,ETHW_USDT,ALICE_USDT,HAI_USDT,BTC_USDT,LTC_USDT,LTO_USDT,DC_USDT,NU_USDT,IOST_USDT,RAD_USDT,POLS_USDT,OP_USDT,WXT_USDT,STR_USDT,YIELD_USDT,GM_USDT,SPA_USDT,BTCST_USDT,WEMIX_USDT,CLV_USDT,ICX_USDT,PET_USDT,STARL_USDT,HBAR_USDT,REDTOKEN_USDT,BTT_USDT,LINK_USDT,TLM_USDT,ARES_USDT,GTC_USDT,SUSHI_USDT,KEY_USDT,ALN_USDT,KDA_USDT,DVI_USDT,SXP_USDT,MAPS_USDT,BCD_USDT,SRM_USDT,WIN_USDT,ZEC_USDT,JASMY_USDT"
     },
     "delivery": {
      "assetEnabled": true,
      "enabled": "BTC_USD_20230331,BTC_USD_20221230,BTC_USDT_20221021,BTC_USDT_20221014",
      "available": "BTC_USD_20221021,BTC_USD_20221014,BTC_USD_20230331,BTC_USD_20221230,BTC_USDT_20221021,BTC_USDT_20221014,BTC_USDT_20230331,BTC_USDT_20221230"
     },
     "futures": {
      "assetEnabled": true,
      "enabled": "ETH_USD,BTC_USD,KNC_USDT,OOKI_USDT,BIT_USDT,ZEC_USDT,SC_USDT,RVN_USDT,ICX_USDT",
      "available": "ETH_USD,BTC_USD,KNC_USDT,OOKI_USDT,BIT_USDT,ZEC_USDT,SC_USDT,RVN_USDT,ICX_USDT,DUSK_USDT,BEL_USDT,REEF_USDT,ALCX_USDT,ASTR_USDT,INJ_USDT,CAKE_USDT,LAZIO_USDT,ONE_USDT,CEL_USDT,ETH_USDT,KLAY_USDT,COTI_USDT,MKISHU_USDT,MANA_USDT,MOVR_USDT,OMG_USDT,UNI_USDT,LTC_USDT,AAVE_USDT,DENT_USDT,QRDO_USDT,BNB_USDT,ALPHA_USDT,RAY_USDT,APE_USDT,CERE_USDT,STMX_USDT,XCN_USDT,OGN_USDT,OKB_USDT,DOT_USDT,TLM_USDT,BTM_USDT,ADA_USDT,ANKR_USDT,ANT_USDT,TRX_USDT,MTL_USDT,YFII_USDT,SUN_USDT,SAND_USDT,MBABYDOGE_USDT,WIN_USDT,LUNC_USDT,SRM_USDT,STG_USDT,BAT_USDT,AXS_USDT,SOL_USDT,MAKITA_USDT,BNT_USDT,BLZ_USDT,PSG_USDT,IOTA_USDT,BONK_USDT,RSR_USDT,PYR_USDT,FITFI_USDT,MKR_USDT,PERP_USDT,COMP_USDT,LINK_USDT,CHR_USDT,CFX_USDT,GARI_USDT,DGB_USDT,MBOX_USDT,WEMIX_USDT,DYDX_USDT,LUNA_USDT,HT_USDT,TRB_USDT,CTK_USDT,ACA_USDT,TFUEL_USDT,OCEAN_USDT,XLM_USDT,HOT_USDT,FTM_USDT,LPT_USDT,SOS_USDT,ALGO_USDT,SHIB_USDT,BSV_USDT,PORTO_USDT,SFP_USDT,SANTOS_USDT,BADGER_USDT,DAR_USDT,DEFI_USDT,XEM_USDT,ALICE_USDT,ICP_USDT,RARE_USDT,LRC_USDT,BAKE_USDT,FLUX_USDT,CRO_USDT,CVC_USDT,MINA_USDT,LIT_USDT,AUDIO_USDT,ZIL_USDT,XMR_USDT,FRONT_USDT,CTSI_USDT,AGLD_USDT,YGG_USDT,OP_USDT,ZRX_USDT,GT_USDT,XCH_USDT,VET_USDT,MOB_USDT,BICO_USDT,SLP_USDT,ACH_USDT,AR_USDT,CLV_USDT,IMX_USDT,SPELL_USDT,UNFI_USDT,SUSHI_USDT,FTT_USDT,HIGH_USDT,HNT_USDT,ALT_USDT,YFI_USDT,NEAR_USDT,NKN_USDT,XVS_USDT,BAND_USDT,LOKA_USDT,BCH_USDT,TOMO_USDT,WAVES_USDT,FIDA_USDT,DIA_USDT,ANC_USDT,CELO_USDT,CRV_USDT,FLM_USDT,GLMR_USDT,FIL_USDT,PEOPLE_USDT,WAXP_USDT,IOTX_USDT,ATOM_USDT,RLC_USDT,HBAR_USDT,REN_USDT,GMT_USDT,KAVA_USDT,KDA_USDT,GALA_USDT,STORJ_USDT,PUNDIX_USDT,BAL_USDT,XAUG_USDT,GRIN_USDT,SXP_USDT,AKRO_USDT,NEXO_USDT,CKB_USDT,API3_USDT,NEST_USDT,ETHW_USDT,TONCOIN_USDT,THETA_USDT,CREAM_USDT,BTC_USDT,GST_USDT,BEAM_USDT,HFT_USDT,KSM_USDT,RAD_USDT,QTUM_USDT,WOO_USDT,ATA_USDT,AVAX_USDT,EOS_USDT,SNX_USDT,AUCTION_USDT,XRP_USDT,GITCOIN_USDT,MATIC_USDT,ONT_USDT,LINA_USDT,DASH_USDT,MASK_USDT,ETC_USDT,JST_USDT,BSW_USDT,CONV_USDT,SKL_USDT,GAL_USDT,DODO_USDT,GRT_USDT,TRU_USDT,STX_USDT,CVX_USDT,JASMY_USDT,HIVE_USDT,EXCH_USDT,ROSE_USDT,SUPER_USDT,SCRT_USDT,USTC_USDT,ENJ_USDT,BTS_USDT,LOOKS_USDT,QNT_USDT,HOOK_USDT,FLOW_USDT,RUNE_USDT,APT_USDT,CHZ_USDT,DOGE_USDT,1INCH_USDT,PRIV_USDT,CSPR_USDT,C98_USDT,RACA_USDT,CELR_USDT,XEC_USDT,ENS_USDT,POND_USDT,NYM_USDT,PROM_USDT,IOST_USDT,ZEN_USDT,LDO_USDT,RNDR_USDT,REQ_USDT,DEGO_USDT,VRA_USDT,QUICK_USDT,VGX_USDT,XTZ_USDT,EGLD_USDT,POLS_USDT,ARPA_USDT,NFT_USDT"
     },
     "margin": {
      "assetEnabled": true,
      "enabled": "BTC_USDT,ERN_USDT,T_USDT,CEEK_USDT,OGN_USDT,QNT_USDT,WOZX_USDT,ZEE_USDT,FUN_USDT,FLM_USDT,BOND_USDT",
      "available": "BTC_USDT,ERN_USDT,T_USDT,CEEK_USDT,OGN_USDT,QNT_USDT,WOZX_USDT,ZEE_USDT,FUN_USDT,FLM_USDT,BOND_USDT,TARA_USDT,TRX_USDT,OXY_USDT,LON_USDT,DOGE_USDT,ISP_USDT,TWT_USDT,BAO_USDT,QUACK_USDT,ANT_USDT,VGX_USDT,ARPA_USDT,QUICK_USDT,UTK_USDT,HERO_USDT,WSG_USDT,BICO_USDT,MTV_USDT,VET_USDT,GARI_USDT,BCH_USDT,KLAY_USDT,WING_USDT,BLOK_USDT,SPS_USDT,WIKEN_USDT,WSIENNA_USDT,PUNDIX_USDT,FIC_USDT,ASTR_USDT,FET_USDT,VELO_USDT,BENQI_USDT,CWEB_USDT,RIF_USDT,UNI_USDT,ONG_USDT,ERG_USDT,ALPHA_USDT,CELO_USDT,XVG_USDT,GMAT_USDT,BTS_USDT,DOCK_USDT,GMT_USDT,DIA_USDT,CSPR_USDT,NKN_USDT,STAKE_USDT,SWASH_USDT,XEC_USDT,SWRV_USDT,QRDO_USDT,BLES_USDT,EOS_USDT,GRT_USDT,ASM_USDT,FIL6_USDT,GNO_USDT,EGLD_USDT,XYM_USDT,LOOKS_USDT,LOKA_USDT,BNC_USDT,BAS_USDT,SKL_USDT,STMX_USDT,CVC_USDT,DDOS_USDT,COTI_USDT,AVA_USDT,HMT_USDT,DF_USDT,LPT_USDT,XRP_USDT,TVK_USDT,FEVR_USDT,MBL_USDT,KIN_USDT,SPELL_USDT,MATIC_USDT,FTT_USDT,NMR_USDT,PMON_USDT,BNB_USDT,USDD_USDT,LSS_USDT,MDX_USDT,PRQ_USDT,ALPINE_USDT,DEGO_USDT,OMI_USDT,TIPS_USDT,OCT_USDT,FEI_USDT,UMEE_USDT,CRP_USDT,LION_USDT,YFI_USDT,DASH_USDT,REQ_USDT,SDAO_USDT,PNT_USDT,INSUR_USDT,OOKI_USDT,SUN_USDT,CRPT_USDT,BAC_USDT,DATA_USDT,LRN_USDT,JGN_USDT,KIMCHI_USDT,SUKU_USDT,VRA_USDT,AAVE_USDT,FTI_USDT,LDO_USDT,FRA_USDT,BLANK_USDT,NEAR_USDT,ZKS_USDT,MTRG_USDT,RLY_USDT,TCT_USDT,FLY_USDT,JST_USDT,YFII_USDT,AR_USDT,POLY_USDT,JULD_USDT,SOL_USDT,BZZ_USDT,AXS_USDT,ASD_USDT,XMR_USDT,FTM_USDT,HIT_USDT,LEO_USDT,LIT_USDT,PIG_USDT,COMP_USDT,ELON_USDT,IMX_USDT,EFI_USDT,XVS_USDT,WAVES_USDT,PEOPLE_USDT,SOS_USDT,RUNE_USDT,POLC_USDT,SCLP_USDT,BABYDOGE_USDT,KONO_USDT,SPI_USDT,ETC_USDT,MDA_USDT,MTL_USDT,BCHA_USDT,KISHU_USDT,SUNNY_USDT,PYR_USDT,XTZ_USDT,TRIBE_USDT,AUDIO_USDT,FIRO_USDT,MANA_USDT,OKB_USDT,DOG_USDT,SLP_USDT,KNC_USDT,GAS_USDT,LUNA_USDT,SAFEMARS_USDT,MIR_USDT,DAR_USDT,EGS_USDT,KSM_USDT,ATP_USDT,BIT_USDT,STORJ_USDT,XEM_USDT,QTUM_USDT,AGLD_USDT,RVN_USDT,OXT_USDT,SHFT_USDT,IOTX_USDT,LUNC_USDT,NEXO_USDT,AKITA_USDT,PERP_USDT,ONE_USDT,ETH_USDT,FLUX_USDT,FLOKI_USDT,STX_USDT,ANML_USDT,XPRT_USDT,GALA_USDT,GXS_USDT,TORN_USDT,KAI_USDT,1INCH_USDT,CHR_USDT,GAL_USDT,GLMR_USDT,CTX_USDT,CERE_USDT,CART_USDT,STRAX_USDT,MASK_USDT,MKR_USDT,AVAX_USDT,ENJ_USDT,YAM_USDT,ALPACA_USDT,DODO_USDT,MFT_USDT,CAKE_USDT,RNDR_USDT,CTSI_USDT,GRIN_USDT,MXC_USDT,ONT_USDT,ANKR_USDT,SLIM_USDT,FIL_USDT,CTK_USDT,ASR_USDT,FEG_USDT,SERO_USDT,RSS3_USDT,IRIS_USDT,XCH_USDT,ZRX_USDT,BAND_USDT,BADGER_USDT,DAO_USDT,EPS_USDT,THETA_USDT,BAKE_USDT,SHIB_USDT,MBOX_USDT,NBS_USDT,SNT_USDT,DREP_USDT,NFT_USDT,AUCTION_USDT,BOSON_USDT,O3_USDT,NULS_USDT,OMG_USDT,PEARL_USDT,HAPI_USDT,STG_USDT,IDV_USDT,HORD_USDT,ZIL_USDT,SUPER_USDT,DENT_USDT,REN_USDT,RAI_USDT,ZEN_USDT,ALGO_USDT,BLZ_USDT,BOR_USDT,SC_USDT,HEGIC_USDT,MOB_USDT,DORA_USDT,FOR_USDT,FLOW_USDT,RARI_USDT,DYDX_USDT,ATLAS_USDT,GST_USDT,REEF_USDT,HT_USDT,XYO_USDT,CHESS_USDT,BAT_USDT,NYM_USDT,RAMP_USDT,USDC_USDT,ICP_USDT,EPK_USDT,EXRD_USDT,DOT_USDT,COOK_USDT,CKB_USDT,YGG_USDT,CRU_USDT,ANC_USDT,FIS_USDT,ALCX_USDT,HIGH_USDT,BEAM_USDT,BSW_USDT,STAR_USDT,ROSE_USDT,CNNS_USDT,BZRX_USDT,WOO_USDT,SAFEMOON_USDT,VTHO_USDT,OM_USDT,LAMB_USDT,CHZ_USDT,AIOZ_USDT,EDEN_USDT,POND_USDT,ATOM_USDT,UNFI_USDT,FORTH_USDT,MLN_USDT,NEO_USDT,MOVR_USDT,RLC_USDT,FXS_USDT,ENS_USDT,ATA_USDT,XPR_USDT,NEST_USDT,XLM_USDT,AUTO_USDT,SNX_USDT,OCN_USDT,RSR_USDT,MITH_USDT,KAR_USDT,INJ_USDT,PLA_USDT,CYS_USDT,WAXP_USDT,VOXEL_USDT,CRV_USDT,FITFI_USDT,WHALE_USDT,WRX_USDT,TIDAL_USDT,C98_USDT,HNT_USDT,TONCOIN_USDT,DOGGY_USDT,SYS_USDT,NPXS_USDT,CRO_USDT,LEMD_USDT,RAY_USDT,PERL_USDT,CQT_USDT,CFX_USDT,TOMO_USDT,ACA_USDT,SDN_USDT,OKT_USDT,WILD_USDT,BNX_USDT,TRU_USDT,RACA_USDT,SWEAT_USDT,ACH_USDT,AKRO_USDT,BTM_USDT,TKO_USDT,GT_USDT,OCEAN_USDT,WNCG_USDT,BSV_USDT,GHST_USDT,CELR_USDT,LINA_USDT,SAND_USDT,APE_USDT,WICC_USDT,FIDA_USDT,ADA_USDT,PROPS_USDT,METIS_USDT,KAVA_USDT,AERGO_USDT,CONV_USDT,TFUEL_USDT,FRONT_USDT,API3_USDT,FARM_USDT,AE_USDT,LRC_USDT,IOTA_USDT,RFOX_USDT,PHA_USDT,XCN_USDT,NAS_USDT,KEEP_USDT,VIDY_USDT,HOT_USDT,MINA_USDT,ETHW_USDT,ALICE_USDT,HAI_USDT,LTC_USDT,LTO_USDT,DC_USDT,NU_USDT,IOST_USDT,RAD_USDT,POLS_USDT,OP_USDT,WXT_USDT,STR_USDT,YIELD_USDT,GM_USDT,SPA_USDT,BTCST_USDT,WEMIX_USDT,CLV_USDT,ICX_USDT,PET_USDT,STARL_USDT,HBAR_USDT,REDTOKEN_USDT,BTT_USDT,LINK_USDT,TLM_USDT,ARES_USDT,GTC_USDT,SUSHI_USDT,KEY_USDT,ALN_USDT,KDA_USDT,DVI_USDT,SXP_USDT,MAPS_USDT,BCD_USDT,SRM_USDT,WIN_USDT,ZEC_USDT,JASMY_USDT"
     },
     "options": {
      "assetEnabled": true,
      "enabled": "BTC_USDT-20221028-34000-P,BTC_USDT-20221028-40000-C",
      "available": "BTC_USDT-20221028-26000-C,BTC_USDT-20221028-34000-P,BTC_USDT-20221028-40000-C,BTC_USDT-20221028-28000-P,BTC_USDT-20221028-34000-C,BTC_USDT-20221028-28000-C,BTC_USDT-20221028-36000-P,BTC_USDT-20221028-50000-P,BTC_USDT-20221028-36000-C,BTC_USDT-20221028-50000-C,BTC_USDT-20221028-21000-P,BTC_USDT-20221028-38000-P,BTC_USDT-20221028-21000-C,BTC_USDT-20221028-38000-C,BTC_USDT-20221028-23000-P,BTC_USDT-20221028-17000-P,BTC_USDT-20221028-23000-C,BTC_USDT-20221028-17000-C,BTC_USDT-20221028-25000-P,BTC_USDT-20221028-19000-P,BTC_USDT-20221028-25000-C,BTC_USDT-20221028-10000-P,BTC_USDT-20221028-19000-C,BTC_USDT-20221028-27000-P,BTC_USDT-20221028-10000-C,BTC_USDT-20221028-27000-C,BTC_USDT-20221028-12000-P,BTC_USDT-20221028-12000-C,BTC_USDT-20221028-20000-P,BTC_USDT-20221028-5000-P,BTC_USDT-20221028-14000-P,BTC_USDT-20221028-20000-C,BTC_USDT-20221028-45000-P,BTC_USDT-20221028-5000-C,BTC_USDT-20221028-14000-C,BTC_USDT-20221028-22000-P,BTC_USDT-20221028-45000-C,BTC_USDT-20221028-16000-P,BTC_USDT-20221028-22000-C,BTC_USDT-20221028-30000-P,BTC_USDT-20221028-16000-C,BTC_USDT-20221028-24000-P,BTC_USDT-20221028-30000-C,BTC_USDT-20221028-18000-P,BTC_USDT-20221028-24000-C,BTC_USDT-20221028-32000-P,BTC_USDT-20221028-18000-C,BTC_USDT-20221028-26000-P,BTC_USDT-20221028-32000-C,BTC_USDT-20221028-40000-P"
     },
     "spot": {
      "assetEnabled": true,
      "enabled": "BTC_USDT,IHT_ETH,AME_ETH,CEUR_ETH,ALEPH_USDT,OMG_TRY,BTC_TRY,OGN_USDT,ALA_USDT",
      "available": "IHT_ETH,AME_ETH,CEUR_ETH,ALEPH_USDT,OMG_TRY,BTC_TRY,OGN_USDT,ALA_USDT,HC_USDT,BTC_USDT,QNT_USDT,QTUM_ETH,MAHA_ETH,XCN_ETH,POOL_USDT,KGC_USDT,MCO2_USDT,HARD_USDT,GHNY_USDT,FTT_ETH,K21_ETH,FINE_USDT,REP_USDT,SBR_USDT,SKM_ETH,QLC_ETH,GAS_BTC,ALICE3L_USDT,BAO_USDT,FALCONS_USDT,ANT_USDT,VIDYX_USDT,DXCT_ETH,SMTY_ETH,HERO_USDT,SHARE_USDT,FIN_USDT,MTV_USDT,MOO_USDT,SMTY_USDT,ORAO_USDT,AE_ETH,SUSD_USDT,MAN_USDT,UNDEAD_USDT,MC_USDT,VET_USDT,WAXP_ETH,MDA_ETH,LYXE_USDT,SPS_USDT,STX_ETH,WSIENNA_USDT,NAOS_BTC,NFTX_USDT,OPUL_USDT,ICP3L_USDT,SFI_ETH,CTT_USDT,BSV3L_USDT,DFI_USDT,DIS_ETH,FET_USDT,ARG_USDT,VELO_USDT,NSBT_BTC,GSE_ETH,HNS_BTC,DOGEDASH_ETH,BACON_USDT,DUSK_USDT,MAPE_USDT,EGLD_ETH,TDROP_USDT,C983L_USDT,FAN_ETH,CZZ_USDT,FIU_USDT,SWRV_USDT,ONT_ETH,KINE_ETH,IMX_ETH,SPAY_ETH,CFG_BTC,RACA3S_USDT,UNO_ETH,DMLG_USDT,SAKE_ETH,ASM_USDT,CUSD_ETH,SUSD_ETH,ONC_USDT,DAI_USDT,VEGA_ETH,PYM_USDT,LTC_TRY,LOKA_USDT,NIF_USDT,BNC_USDT,PERL_ETH,MATIC3S_USDT,STMX_USDT,SKL_USDT,WLKN_USDT,XYO_ETH,AMPL3S_USDT,WEX_USDT,ULU_ETH,LIKE_ETH,INSUR_ETH,CAKE_ETH,SXP_ETH,COTI_USDT,ORT_USDT,RACA3L_USDT,GASDAO_USDT,AVA_USDT,OPA_USDT,ATS_USDT,VEGA_USDT,KILT_USDT,HIT_ETH,BRISE_USDT,SAUBER_USDT,SPS_ETH,FSN_USDT,EOS_ETH,KYL_USDT,REVV_ETH,SVT_ETH,XRP_USDT,DYDX3S_USDT,MANA3S_USDT,ICP_ETH,ALICE3S_USDT,PCX_USDT,LEMO_ETH,MKR_ETH,WOO3S_USDT,CART_ETH,MATIC_USDT,UNI_USD,MOBI_BTC,ICP3S_USDT,BEAM_BTC,CRO3S_USDT,FTT_USDT,IQ_ETH,TAP_USDT,MLT_USDT,RBN_USDT,AMPL3L_USDT,KINT_ETH,HECH_USDT,GAFI_ETH,WOO3L_USDT,TAI_USDT,HERA_USDT,AST_USDT,DHV_ETH,XAVA_USDT,LSS_USDT,SNX3S_USDT,PBR_USDT,XEND_ETH,SHR_ETH,PRQ_USDT,MATIC3L_USDT,WIT_ETH,LPOOL_USDT,PSP_USDT,BXC_USDT,CBK_USDT,REVO_BTC,MANA3L_USDT,ALPINE_USDT,DEGO_USDT,SIN_USDT,OCT_USDT,KZEN_USDT,L3P_USDT,FX_ETH,ONC_ETH,AXS_USD,BORA_USDT,XTZ_ETH,NEO3L_USDT,FROG_USDT,CHAMP_USDT,XNFT_USDT,BCH3S_USDT,FORT_USDT,XLM_TRY,TRX_TRY,CRPT_USDT,ROUTE_USDT,GLM_USDT,SLRS_ETH,TIMECHRONO_USDT,VRA_USDT,ONS_USDT,ZEC3L_USDT,KFT_ETH,TFD_ETH,FRA_USDT,RDN_ETH,BLANK_USDT,IOST3L_USDT,DDD_USDT,DOGE_USD,UNQ_USDT,API33S_USDT,AKRO_ETH,GITCOIN_USDT,THG_USDT,BDX_USDT,LTO_ETH,FLY_USDT,CREDIT_USDT,RENA_USDT,ZRX_ETH,CRP_ETH,NBOT_USDT,HT3L_USDT,DORA_ETH,LLT_SNET,ASD_USDT,XMR_USDT,SSV_BTC,FTM_USDT,XELS_USDT,MTL_ETH,ADX_ETH,API33L_USDT,PIG_USDT,RUNE_ETH,QRDO_BTC,THN_USDT,BCUG_USDT,EGG_ETH,GGM_USDT,HOTCROSS_USDT,SKYRIM_USDT,BTG_USDT,POT_USDT,CS_USDT,XVS_USDT,A5T_USDT,GOD_BTC,WAVES_USDT,LSK_BTC,BTT_TRY,YIN_USDT,PEOPLE_USDT,SPELL_ETH,POLC_USDT,BZZ3L_USDT,UNO_USDT,HDV_USDT,CELL_USDT,DAR_ETH,MIR_ETH,FODL_USDT,SRM_ETH,PROS_USDT,ORN_ETH,WAG_USDT,RBC_ETH,VENT_USDT,WND_USDT,AAA_ETH,BSCS_ETH,ZEC3S_USDT,DOS_USDT,HT3S_USDT,LAND_USDT,BCD_BTC,RING_USDT,FIRO_USDT,AUDIO_USDT,KUMA_USDT,SOLO_BTC,CRBN_USDT,MM_ETH,SAKE_USDT,XMARK_USDT,SLP_USDT,F2C_USDT,LUNA_USDT,ONIT_USDT,FTM3L_USDT,POPK_USDT,RFUEL_USDT,NEO3S_USDT,MIR_USDT,ETC_BTC,STETH_ETH,MANA_TRY,ALPACA_ETH,WAXL_USDT,EGS_USDT,DAR_USDT,KSM_USDT,XMARK_ETH,QTUM_USDT,C983S_USDT,INDI_ETH,DOGE3S_USDT,RVN_USDT,NOS_USDT,ALU_ETH,ALD_ETH,LUNC_USDT,ARES_ETH,BZZ3S_USDT,TNC_ETH,ONE_USDT,SENC_ETH,FTM3S_USDT,FLUX_USDT,STORJ_ETH,MTN_ETH,MNW_USDT,BLES_ETH,STG_ETH,LIME_ETH,WAGYU_USDT,XRP_TRY,XOR_ETH,ANGLE_USDT,DOGA_USDT,JFI_USDT,USDG_USDT,GRND_USDT,BOND_ETH,DMTR_USDT,YIN_ETH,ENJ_USDT,GOLDMINER_USDT,WIT_USDT,DOGE3L_USDT,FORM_USDT,LYXE_ETH,MLK_USDT,VR_USDT,DMS_USDT,LRC_TRY,ONX_USDT,ASK_USDT,ISP_ETH,TXT_USDT,IOEN_ETH,NIIFI_USDT,VRX_USDT,DOME_USDT,CTSI_USDT,ORBS_USDT,ZLW_ETH,FIL_USDT,FTI_ETH,CTK_USDT,ASR_USDT,GBPT_BTC,CBK_BTC,MBOX_ETH,RAM_USDT,IRIS_USDT,AME_USDT,KUB_USDT,ENV_USDT,RING_ETH,COTI3S_USDT,JULD_ETH,POLK_ETH,ACH3S_USDT,HYVE_ETH,MIX_ETH,RFT_USDT,ORAO_ETH,IHT_USDT,POLYPAD_USDT,CTRC_USDT,SFUND_USDT,MXC_BTC,DDD_BTC,CHESS_ETH,SHIB_USDT,SN_USDT,NFT_USDT,ASTRO_ETH,SOLO_USDT,TSHP_USDT,AMP_USDT,BTCST_ETH,VLXPAD_USDT,GAN_USDT,O3_USDT,WBTC_TRY,TULIP_USDT,GS_ETH,DX_ETH,NYZO_ETH,TT_USDT,SHILL_USDT,RATING_ETH,DUST_USDT,PSB_USDT,BFT1_USDT,GALA_ETH,XDC_USDT,LON3L_USDT,HE_USDT,ICE_ETH,LINK_ETH,SKU_USDT,QLC_USDT,DOMI_USDT,IDEA_USDT,METO_USDT,LIFE_ETH,ACH3L_USDT,POWR_ETH,VET_ETH,ALGO_USDT,BLIN_USDT,BAO_ETH,RBLS_USDT,TORN_ETH,VRT_USDT,BLANKV2_ETH,AUCTION_ETH,OLE_USDT,NWC_BTC,DOT5S_USDT,M      RCH_ETH,SUNNY_ETH,GST_USDT,ENJ_TRY,KIBA_USDT,KLAP_USDT,SNTR_ETH,CELR_ETH,CHESS_USDT,XLM3L_USDT,LIQ_USDT,TRU_ETH,CHZ_USD,EPK_USDT,MED_ETH,BSCPAD_ETH,ZCN_USDT,AIOZ_ETH,FOR_ETH,CVC3L_USDT,MNY_USDT,SALT_USDT,CSTR_USDT,MPL_USDT,PLY_ETH,FIS_USDT,CHO_USDT,BICO_ETH,STOX_ETH,HIGH_USDT,SDAO_BTC,STEP_USD,CRV_BTC,SCRT_ETH,ROSE_USDT,SKILL_ETH,FRAX_USDT,BAGS_USDT,WIKEN_BTC,WOO_USDT,BBANK_ETH,SNX3L_USDT,XRD_ETH,VTHO_USDT,OKB3L_USDT,SAFEMOON_USDT,RAD_ETH,IOI_USDT,LAMB_USDT,CHZ_USDT,FAR_ETH,OKB3S_USDT,ELU_USDT,JGN_ETH,EOS3S_USDT,DBC_USDT,ATOM_USDT,ACH_ETH,LBLOCK_USDT,WZRD_USDT,OST_ETH,MEAN_USDT,IDEX_USDT,HOT_TRY,EWT_ETH,EMON_USDT,FXS_USDT,PSY_ETH,SIDUS_USDT,ATA_USDT,CVC3S_USDT,LOOKS_ETH,ALPA_ETH,CGG_ETH,CIR_ETH,PRT_ETH,LON3S_USDT,INJ_USDT,FIRE_ETH,MAHA_USDT,IOST3S_USDT,NU_ETH,LEO_BTC,VOXEL_USDT,CRV_USDT,EQX_USDT,WHALE_USDT,INJ_ETH,GRAP_USDT,AVAX3S_USDT,TIFI_USDT,C98_USDT,ERN_ETH,SUSHI_ETH,VET3S_USDT,KPAD_USDT,CRPT_ETH,CRO_USDT,AZY_USDT,LEMD_USDT,ETH2_ETH,BASE_ETH,TT_ETH,PERL_USDT,BANK_ETH,LST_ETH,PYR_ETH,RATIO_USDT,UMB_USDT,M      ETALDR_USDT,SWINGBY_ETH,WICC_ETH,NUM_USDT,SHOE_USDT,BORING_ETH,SDN_USDT,GXS_BTC,ALICE_ETH,BRKL_USDT,GF_ETH,ELEC_USDT,SFG_USDT,COFIX_USDT,TIPS_ETH,FIL_BTC,CWAR_USDT,WILD_USDT,RENBTC_USDT,BNX_USDT,TRU_USDT,SWEAT_USDT,IOST_BTC,NVIR_USDT,1EARTH_USDT,ADAPAD_USDT,PPS_USDT,CUBE_USDT,DLC_USDT,DAFI_ETH,UNISTAKE_ETH,NFTL_USDT,ATOM_TRY,SHIB3S_USDT,BNB_USD,CNAME_USDT,GTH_ETH,ZCX_USDT,DYDX3L_USDT,ASTRO_USDT,GLQ_USDT,PROPS_USDT,AART_USDT,BTRST_ETH,KFT_USDT,AERGO_USDT,RUFF_ETH,EOS3L_USDT,API3_USDT,MINA_BTC,ETHA_ETH,AXIS_ETH,LOON_USDT,AVAX3L_USDT,VET3L_USDT,AE_USDT,SHX_USDT,LYM_USDT,DCR_BTC,LBK_USDT,QTC_USDT,LAVA_USDT,XCN_USDT,BRT_USDT,RSV_USDT,KIF_USDT,PSL_USDT,AZERO_USDT,LUNA_ETH,MILO_USDT,OGN_ETH,TOTM_USDT,BYN_ETH,MINA_USDT,PUNDIX_ETH,SRT_USDT,DG_ETH,IHC_USDT,SYS_ETH,TITA_USDT,COTI3L_USDT,DAG_USDT,DOT5L_USDT,TRADE_USDT,SHPING_USDT,NU_USDT,BLANK_ETH,PCNT_ETH,SCCP_USDT,POLS_USDT,NPT_USDT,MTA_USDT,YIELD_USDT,ZCN_ETH,DVP_ETH,KART_USDT,SYLO_USDT,MCRT_USDT,SPFC_USDT,BASE_USDT,ICX_USDT,PET_USDT,GZONE_USDT,RED_ETH,SBTC_USDT,BATH_      ETH,SOL_USD,NAFT_USDT,GMX_USDT,VADER_USDT,GTC_USDT,CVP_ETH,XRPBEAR_USDT,TIME_USDT,SXP_USDT,CITY_USDT,QASH_USDT,FAST_USDT,BCD_USDT,KNIGHT_USDT,BOO_ETH,ZODI_USDT,REI_USDT,PBX_ETH,SRM_USDT,LDO_ETH,ZEC_USDT,UFT_USDT,DAG_BTC,RIDE_USDT,ERN_USDT,T_USDT,CEEK_USDT,STI_USDT,IMX3S_USDT,ELA_USDT,MNGO_ETH,EHASH_ETH,BADGER_ETH,SUPE_USDT,AR3L_USDT,AUDIO_ETH,DOCK_ETH,QSP_USDT,FLM_USDT,AAVE3S_USDT,BOND_USDT,HT_USD,TARA_USDT,TRX_USDT,SPO_USDT,DSLA_USDT,LTC_BTC,DOGE_USDT,SLIM_ETH,ALN_ETH,CFX3S_USDT,FXS_ETH,RARE_ETH,VLXPAD_ETH,ETH_USD,SDN_BTC,QUICK_USDT,UTK_USDT,XPNET_USDT,TRB_USDT,LAZIO_USDT,FTM_TRY,ALPHA_ETH,CVC_ETH,WSG_USDT,UNI_ETH,DASH3L_USDT,BTL_USDT,CPOOL_USDT,MCG_USDT,SFP_ETH,REALM_USDT,RUFF_BTC,MOB_ETH,IBFK_USDT,ALPHA3S_USDT,BLOK_USDT,WIKEN_USDT,OMG3S_USDT,UTK_ETH,BCH5S_USDT,MED_USDT,REN_USD,MAN_ETH,SLND_ETH,CGG_USDT,CRE_USDT,SOURCE_USDT,ABT_USDT,DPET_USDT,WOM_USDT,FOREX_ETH,SNFT1_USDT,RIF_USDT,BENQI_USDT,XCV_ETH,GTC_BTC,ADA_TRY,LAT_USDT,ITGR_USDT,DLTA_USDT,SMT_USDT,APYS_USDT,MFT_ETH,ABT_ETH,STOX_USDT,ZRX_BTC,GMAT_USDT,R      OOM_ETH,STORJ_BTC,RAZOR_USDT,RAGE_USDT,DOCK_USDT,RDN_USDT,MTR_USDT,NKN_USDT,SWASH_USDT,FX_USDT,POR_USDT,DENT_ETH,DERI_USDT,DFND_USDT,BLES_USDT,SLND_USDT,WNXM_ETH,CRTS_USDT,BTC3S_USDT,BKC_USDT,STEPG_ETH,THETA3L_USDT,NBS_BTC,AVAX_ETH,NANO_BTC,DEFILAND_ETH,LOOKS_USDT,BCX_BTC,BCH_USD,ETH3L_USDT,QLC_BTC,BCUG_ETH,RDF_USDT,DOGEDASH_USDT,ARSW_USDT,NEAR_ETH,QTCON_USDT,BABI_USDT,MBX_USDT,PNL_USDT,ODDZ_ETH,ATOM_BTC,XRP_BTC,BTCBULL_USDT,HMT_USDT,PORTO_USDT,STND_USDT,ETHW_ETH,LPT_USDT,LTC3L_USDT,TOKAU_USDT,QI_ETH,TVK_USDT,CWS_USDT,SWOP_USDT,WBTC_USDT,INSTAR_ETH,ICX_ETH,GALA5L_USDT,XTZ_BTC,AGS_USDT,TARA_BTC,DYDX_ETH,CATGIRL_USDT,SASHIMI_ETH,EPX_ETH,GCOIN_USDT,GDAO_USDT,MARS_ETH,OMG_USD,PMON_USDT,MNGO_USDT,TVK_ETH,SLG_USDT,MSOL_USDT,POWR_USDT,UOS_USDT,USDD_USDT,SLICE_USDT,ARRR_ETH,NSBT_USDT,STR_ETH,BEAM3L_USDT,BEL_USDT,MM_USDT,AXS_ETH,WEST_ETH,FTT3L_USDT,OMI_USDT,TIPS_USDT,SLC_ETH,SQUID_USDT,FEI_USDT,GEM_USDT,UMEE_USDT,DOGE_TRY,FCD_USDT,PVU_USDT,XED_ETH,LRN_ETH,NRFB_USDT,LION_USDT,BLACK_USDT,DOGE5S_USDT,CUDOS_USDT,PCNT_USDT      ,OVR_USDT,ETC3S_USDT,CHR_ETH,MER_USDT,BOBA_USDT,FUEL_USDT,BAC_USDT,ONE3S_USDT,CONV_ETH,CDT_BTC,CELL_ETH,ASM_ETH,OPIUM_USDT,JST3L_USDT,BONDLY_USDT,RAZE_USDT,LIME_BTC,NFTX_ETH,PNK_ETH,LDO_USDT,DKS_USDT,ORO_USDT,LITH_USDT,ALPHR_ETH,INK_BTC,RLY_USDT,NEAR3S_USDT,XLM3S_USDT,AR_USDT,AKT_USDT,HCT_USDT,REEF_ETH,BZZ_USDT,SRM3L_USDT,AQDC_USDT,OPIUM_ETH,BAT_TRY,EWT_USDT,ALCX_ETH,CORN_USDT,HYDRA_USDT,RUNE_USD,STEP_USDT,CKB_BTC,MATTER_USDT,STSOL_ETH,CEEK_ETH,FXF_ETH,LIKE_USDT,HIT_USDT,LEO_USDT,COMP_USDT,BAL_USDT,LMR_USDT,AQT_USDT,BUY_ETH,LINK3S_USDT,ROOK_ETH,IMX_USDT,EFI_USDT,TAUR_USDT,OKT_ETH,GALO_USDT,MOOV_USDT,RUNE_USDT,TCP_USDT,ITEM_USDT,SCLP_USDT,RBC_USDT,SPI_USDT,ETC_USDT,RENBTC_BTC,CHICKS_USDT,KNOT_USDT,XEC3L_USDT,XCV_USDT,ETC_ETH,AAVE_TRY,APT_USDT,GNX_ETH,KISHU_USDT,AE_BTC,LIEN_USDT,CREAM_USDT,ATOM3S_USDT,OP_ETH,FORTH_ETH,PYR_USDT,KTN_ETH,TKO_ETH,METAG_USDT,ACE_USDT,CIR_USDT,BEAM_ETH,TCP_ETH,SRM_USD,CEL_USD,TRIBE3S_USDT,MESA_ETH,EVA_USDT,BBANK_USDT,BLANKV2_USDT,FORM_ETH,BAL3S_USDT,VISR_ETH,REVO_ETH,ALTB_USDT,KNC_US      DT,GAS_USDT,SAFEMARS_USDT,TIP_USDT,VADER_ETH,NWC_USDT,VALUE_USDT,ATA_ETH,SSX_USDT,JOE_USDT,BAS_ETH,FITFI3S_USDT,BIT_USDT,QNT_ETH,RFOX_ETH,MSU_USDT,MSOL_ETH,CRV3L_USDT,OXT_USDT,SHFT_USDT,VERA_ETH,LYM_ETH,BP_USDT,KBOX_USDT,DOGNFT_ETH,PERP_USDT,VELO_ETH,SAO_USDT,DUCK2_USDT,DEFILAND_USDT,DUCK2_ETH,GLMR3L_USDT,SERO_ETH,MTS_USDT,STX_USDT,KEX_ETH,ZIG_USDT,CARDS_USDT,ANML_USDT,GALA_USDT,RAY3S_USDT,KAVA3L_USDT,GARD_USDT,GRT3L_USDT,BFC_USDT,NIFT_USDT,ORION_USDT,CTX_USDT,ASW_USDT,CERE_USDT,COMBO_ETH,MKR_USDT,MASK_USDT,MGA_USDT,AVAX_USDT,SKL3L_USDT,FRR_USDT,MV_USDT,BMI_ETH,SFIL_USDT,TEER_USDT,KLV_USDT,DMS_ETH,LBL_USDT,MKR3L_USDT,LEDU_BTC,XLM_BTC,MIST_ETH,OIN_USDT,CAKE_USDT,RNDR_USDT,STEPG_USDT,YCT_USDT,OPS_ETH,SHR_USDT,OXY_ETH"
     }
    }
   },
   "api": {
    "authenticatedSupport": false,
    "authenticatedWebsocketApiSupport": false,
    "credentials": {
     "key": "Key",
     "secret": "Secret"
    },
    "credentialsValidator": {
     "requiresKey": true,
     "requiresSecret": true
    },
    "endpoints": {
     "url": "NON_DEFAULT_HTTP_LINK_TO_EXCHANGE_API",
     "urlSecondary": "NON_DEFAULT_HTTP_LINK_TO_EXCHANGE_API",
     "websocketURL": "NON_DEFAULT_HTTP_LINK_TO_WEBSOCKET_EXCHANGE_API"
    },
    "urlEndpoints": null
   },
   "features": {
    "supports": {
     "restAPI": true,
     "restCapabilities": {
      "tickerBatching": true,
      "autoPairUpdates": true,
      "fundingRateFetching": false
     },
     "websocketAPI": true,
     "websocketCapabilities": {
      "fundingRateFetching": false
     }
    },
    "enabled": {
     "autoPairUpdates": true,
     "websocketAPI": true,
     "saveTradeData": false,
     "tradeFeed": true,
     "fillsFeed": true
    }
   },
   "bankAccounts": [
    {
     "enabled": false,
     "bankName": "",
     "bankAddress": "",
     "bankPostalCode": "",
     "bankPostalCity": "",
     "bankCountry": "",
     "accountName": "",
     "accountNumber": "",
     "swiftCode": "",
     "iban": "",
     "supportedCurrencies": ""
    }
   ],
   "orderbook": {
    "verificationBypass": false,
    "websocketBufferLimit": 5,
    "websocketBufferEnabled": false
   }
  },
  {
   "name": "Gemini",
   "enabled": true,
   "verbose": false,
   "httpTimeout": 15000000000,
   "websocketResponseCheckTimeout": 30000000,
   "websocketResponseMaxLimit": 7000000000,
   "websocketTrafficTimeout": 30000000000,
   "connectionMonitorDelay": 0,
   "baseCurrencies": "USD",
   "currencyPairs": {
    "bypassConfigFormatUpgrades": false,
    "requestFormat": {
     "uppercase": true
    },
    "configFormat": {
     "uppercase": true
    },
    "useGlobalFormat": true,
    "pairs": {
     "spot": {
      "assetEnabled": true,
      "enabled": "BTCUSD",
      "available": "BTCUSD,ETHBTC,ETHUSD,BCHUSD,BCHBTC,BCHETH,LTCUSD,LTCBTC,LTCETH,LTCBCH,ZECUSD,ZECBTC,ZECETH,ZECBCH,ZECLTC"
     }
    }
   },
   "api": {
    "authenticatedSupport": false,
    "authenticatedWebsocketApiSupport": false,
    "credentials": {
     "key": "Key",
     "secret": "Secret"
    },
    "credentialsValidator": {
     "requiresKey": true,
     "requiresSecret": true
    },
    "endpoints": {
     "url": "NON_DEFAULT_HTTP_LINK_TO_EXCHANGE_API",
     "urlSecondary": "NON_DEFAULT_HTTP_LINK_TO_EXCHANGE_API",
     "websocketURL": "NON_DEFAULT_HTTP_LINK_TO_WEBSOCKET_EXCHANGE_API"
    },
    "urlEndpoints": null
   },
   "features": {
    "supports": {
     "restAPI": true,
     "restCapabilities": {
      "autoPairUpdates": true,
      "fundingRateFetching": false
     },
     "websocketAPI": true,
     "websocketCapabilities": {
      "fundingRateFetching": false
     }
    },
    "enabled": {
     "autoPairUpdates": true,
     "websocketAPI": false,
     "saveTradeData": false,
     "tradeFeed": false,
     "fillsFeed": false
    }
   },
   "bankAccounts": [
    {
     "enabled": false,
     "bankName": "",
     "bankAddress": "",
     "bankPostalCode": "",
     "bankPostalCity": "",
     "bankCountry": "",
     "accountName": "",
     "accountNumber": "",
     "swiftCode": "",
     "iban": "",
     "supportedCurrencies": ""
    }
   ],
   "orderbook": {
    "verificationBypass": false,
    "websocketBufferLimit": 5,
    "websocketBufferEnabled": false
   }
  },
  {
   "name": "HitBTC",
   "enabled": true,
   "verbose": false,
   "httpTimeout": 15000000000,
   "websocketResponseCheckTimeout": 30000000,
   "websocketResponseMaxLimit": 7000000000,
   "websocketTrafficTimeout": 30000000000,
   "connectionMonitorDelay": 0,
   "baseCurrencies": "USD",
   "currencyPairs": {
    "bypassConfigFormatUpgrades": false,
    "requestFormat": {
     "uppercase": true
    },
    "configFormat": {
     "uppercase": true,
     "delimiter": "-"
    },
    "useGlobalFormat": true,
    "pairs": {
     "spot": {
      "assetEnabled": true,
      "enabled": "BTC-USD",
      "available": "BCN-BTC,BTC-USD,DASH-BTC,DOGE-BTC,DOGE-USD,EMC-BTC,ETH-BTC,LSK-BTC,LTC-BTC,LTC-USD,NXT-BTC,SBD-BTC,SC-BTC,STEEM-BTC,XDN-BTC,XEM-BTC,XMR-BTC,ARDR-BTC,ZEC-BTC,WAVES-BTC,MAID-BTC,DGD-BTC,SNGLS-BTC,1ST-BTC,TRST-BTC,TIME-BTC,GNO-BTC,REP-BTC,XMR-USD,DASH-USD,ETH-USD,NXT-USD,ZRC-BTC,BOS-BTC,DCT-BTC,ANT-BTC,AEON-BTC,GUP-BTC,PLU-BTC,LUN-BTC,EDG-BTC,RLC-BTC,SWT-BTC,TKN-BTC,WINGS-BTC,XAUR-BTC,AE-BTC,PTOY-BTC,ZEC-USD,XEM-USD,BCN-USD,XDN-USD,MAID-USD,ETC-BTC,ETC-USD,PLBT-BTC,BNT-BTC,SNT-ETH,CVC-USD,PAY-ETH,OAX-ETH,OMG-ETH,BQX-ETH,XTZ-BTC,DICE-BTC,PTOY-ETH,1ST-ETH,XAUR-ETH,TIME-ETH,DICE-ETH,SWT-ETH,XMR-ETH,ETC-ETH,DASH-ETH,ZEC-ETH,PLU-ETH,GNO-ETH,XRP-BTC,STRAT-USD,STRAT-BTC,SNC-ETH,ADX-ETH,BET-ETH,EOS-ETH,DENT-ETH,SAN-ETH,EOS-BTC,EOS-USD,XTZ-ETH,XTZ-USD,MYB-ETH,SUR-ETH,IXT-ETH,PLR-ETH,TIX-ETH,PRO-ETH,AVT-ETH,EVX-USD,DLT-BTC,BNT-ETH,BNT-USD,MANA-USD,DNT-BTC,FYP-BTC,OPT-BTC,TNT-ETH,STX-BTC,STX-ETH,STX-USD,TNT-USD,TNT-BTC,ENG-ETH,XUC-USD,SNC-BTC,SNC-USD,OAX-USD,OAX-BTC,ZRX-BTC,ZRX-ETH,ZRX-USD,RVT-BTC,PPC-BTC,PPC-USD,QTUM-ETH,IGNIS-ETH,BMC-BTC,BMC-ETH,BMC-USD,CND-BTC,CND-ETH,CND-USD,CDT-ETH,CDT-USD,FUN-BTC,FUN-ETH,FUN-USD,HVN-BTC,HVN-ETH,POE-BTC,POE-ETH,AMB-USD,AMB-ETH,AMB-BTC,HPC-BTC,PPT-ETH,MTH-BTC,MTH-ETH,LRC-BTC,LRC-ETH,ICX-BTC,ICX-ETH,NEO-BTC,NEO-ETH,NEO-USD,CSNO-BTC,ICX-USD,IND-ETH,KICK-BTC,YOYOW-BTC,CDT-BTC,XVG-BTC,XVG-ETH,XVG-USD,DGB-BTC,DGB-ETH,DGB-USD,DCN-ETH,DCN-USD,VIBE-BTC,ENJ-BTC,ENJ-ETH,ENJ-USD,ZSC-BTC,ZSC-ETH,ZSC-USD,TRX-BTC,TRX-ETH,TRX-USD,ART-BTC,EVX-BTC,EVX-ETH,SUB-BTC,SUB-ETH,SUB-USD,WTC-BTC,BTM-BTC,BTM-ETH,BTM-USD,LIFE-BTC,VIB-BTC,VIB-ETH,VIB-USD,DRT-ETH,STU-USD,OMG-BTC,PAY-BTC,PPT-BTC,SNT-BTC,BTG-BTC,BTG-ETH,BTG-USD,SMART-BTC,SMART-ETH,SMART-USD,XUC-ETH,XUC-BTC,LA-ETH,EDO-BTC,EDO-ETH,EDO-USD,HGT-ETH,IXT-BTC,SCL-BTC,ETP-BTC,ETP-ETH,ETP-USD,NEBL-BTC,NEBL-ETH,ARN-BTC,ARN-ETH,STU-BTC,STU-ETH,GVT-ETH,BTX-BTC,LTC-ETH,BCN-ETH,MAID-ETH,NXT-ETH,STRAT-ETH,XDN-ETH,XEM-ETH,PLR-BTC,SUR-BTC,BQX-BTC,DOGE-ETH,AMM-BTC,AMM-ETH,AMM-USD,DBIX-BTC,PRE-BTC,ZAP-BTC,DOV-BTC,DOV-ETH,XRP-ETH,XRP-USD,HSR-BTC,LEND-BTC,LEND-ETH,SPF-ETH,SBTC-BTC,SBTC-ETH,LOC-BTC,LOC-ETH,LOC-USD,SWFTC-BTC,SWFTC-ETH,SWFTC-USD,STAR-ETH,SBTC-USD,STORM-BTC,DIM-ETH,DIM-USD,DIM-BTC,NGC-BTC,NGC-ETH,NGC-USD,EMC-ETH,EMC-USD,MCO-BTC,MCO-ETH,MCO-USD,MANA-ETH,MANA-BTC,CPAY-ETH,DATA-BTC,DATA-ETH,DATA-USD,UTT-BTC,UTT-ETH,UTT-USD,KMD-BTC,KMD-ETH,KMD-USD,QTUM-USD,QTUM-BTC,SNT-USD,OMG-USD,EKO-BTC,EKO-ETH,ADX-BTC,ADX-USD,LSK-ETH,LSK-USD,PLR-USD,SUR-USD,BQX-USD,DRT-USD,REP-ETH,REP-USD,WAXP-BTC,WAXP-ETH,WAXP-USD,C20-BTC,C20-ETH,IDH-BTC,IDH-ETH,IPL-BTC,COV-BTC,COV-ETH,SENT-BTC,SENT-ETH,SENT-USD,SMT-BTC,SMT-ETH,SMT-USD,CHAT-BTC,CHAT-ETH,CHAT-USD,TRAC-ETH,JNT-ETH,UTK-BTC,UTK-ETH,UTK-USD,GNX-ETH,CHSB-BTC,CHSB-ETH,DAY-BTC,DAY-ETH,DAY-USD,NEU-BTC,NEU-ETH,NEU-USD,TAU-BTC,FLP-BTC,FLP-ETH,FLP-USD,R-BTC,R-ETH,EKO-USD,BCPT-ETH,BCPT-USD,PKT-BTC,PKT-ETH,BETR-BTC,BETR-ETH,HAND-ETH,HAND-USD,CHP-ETH,BCPT-BTC,ACT-BTC,ACT-ETH,ACT-USD,ADA-BTC,ADA-ETH,ADA-USD,SIG-BTC,MTX-BTC,MTX-ETH,MTX-USD,WIZ-BTC,WIZ-ETH,WIZ-USD,DADI-BTC,DADI-ETH,BDG-ETH,DATX-BTC,DATX-ETH,TRUE-BTC,DRG-BTC,DRG-ETH,BANCA-BTC,BANCA-ETH,ZAP-ETH,ZAP-USD,AUTO-BTC,SOC-BTC,OCN-BTC,OCN-ETH,STQ-BTC,STQ-ETH,XLM-BTC,XLM-ETH,XLM-USD,IOTA-BTC,IOTA-ETH,IOTA-USD,DRT-BTC,BETR-USD,ERT-BTC,CRPT-BTC,CRPT-USD,MESH-BTC,MESH-ETH,MESH-USD,IHT-BTC,IHT-ETH,IHT-USD,SCC-BTC,YCC-BTC,DAN-BTC,TEL-BTC,TEL-ETH,NCT-BTC,NCT-ETH,NCT-USD,BMH-BTC,BANCA-USD,BERRY-BTC,BERRY-ETH,BERRY-USD,GBX-BTC,GBX-ETH,GBX-USD,SHIP-BTC,SHIP-ETH,NANO-BTC,NANO-ETH,NANO-USD,LNC-BTC,KIN-ETH,ARDR-USD,FOTA-ETH,FOTA-BTC,CVT-BTC,CVT-ETH,CVT-USD,STQ-USD,GNT-BTC,GNT-ETH,GNT-USD,GET-BTC,MITH-BTC,MITH-ETH,MITH-USD,DADI-USD,TKY-BTC,ACAT-BTC,ACAT-ETH,ACAT-USD,BTX-USD,WIKI-BTC,WIKI-ETH,WIKI-USD,ONT-BTC,ONT-ETH,ONT-USD,FTX-BTC,FTX-ETH,NAVI-BTC,VME-ETH,NAVI-ETH,LND-ETH,CSM-BTC,NANJ-BTC,NTK-BTC,NTK-ETH,NTK-USD,AUC-BTC,AUC-ETH,CMCT-BTC,CMCT-ETH,CMCT-USD,MAN-BTC,MAN-ETH,MAN-USD,PNT-BTC,PNT-ETH,FXT-BTC,NEXO-BTC,PAT-BTC,PAT-ETH,XMC-BTC,FXT-ETH,XMC-ETH,XMC-USD,FDZ-BTC,FDZ-ETH,FDZ-USD,SPD-BTC,SPD-ETH,MITX-BTC,TIV-BTC,B2G-BTC,B2G-USD,HBZ-BTC,FACE-BTC,FACE-ETH,HBZ-ETH,HBZ-USD,CPT-BTC,PAT-USD,HTML-BTC,HTML-ETH,MITX-ETH,BTS-BTC,BNK-BTC,BNK-ETH,BNK-USD,TIV-ETH,TIV-USD,CSM-ETH,CSM-USD,INK-BTC,IOST-BTC,INK-ETH,INK-USD,CBC-BTC,IOST-USD,ZIL-BTC,ABYSS-BTC,ABYSS-ETH,ZIL-USD,BCI-BTC,CBC-ETH,CBC-USD,PITCH-BTC,PITCH-ETH,HTML-USD,TDS-BTC,TDS-ETH,TDS-USD,SBD-ETH,SBD-USD,DPN-BTC,UUU-BTC,UUU-ETH,XBP-BTC,ELEC-BTC,ELEC-ETH,ELEC-USD,QNTU-BTC,QNTU-ETH,QNTU-USD,IPL-ETH,IPL-USD,CENNZ-BTC,CENNZ-ETH,SWM-BTC,SPF-USD,SPF-BTC,LCC-BTC,HGT-BTC,ETH-TUSD,BTC-TUSD,LTC-TUSD,XMR-TUSD,ZRX-TUSD,NEO-TUSD,USD-TUSD,BTC-DAI,ETH-DAI,MKR-DAI,EOS-DAI,USD-DAI,MKR-BTC,MKR-ETH,MKR-USD,TUSD-DAI,NEO-DAI,LTC-DAI,XMR-DAI,XRP-DAI,NEXO-ETH,NEXO-USD,DWS-BTC,DWS-ETH,DWS-USD,APPC-BTC,APPC-ETH,APPC-USD,BIT-ETH,SPC-BTC,SPC-ETH,SPC-USD,REX-BTC,REX-ETH,REX-USD,ELF-BTC,ELF-USD,BCD-BTC,BCD-USD,CVCOIN-BTC,CVCOIN-ETH,CVCOIN-USD,EDG-ETH,EDG-USD,NLC2-BTC,DASH-EURS,ZEC-EURS,BTC-EURS,EOS-EURS,ETH-EURS,LTC-EURS,NEO-EURS,XMR-EURS,XRP-EURS,EURS-USD,EURS-TUSD,EURS-DAI,MNX-USD,ROX-ETH,ZPR-ETH,MNX-BTC,MNX-ETH,KIND-BTC,KIND-ETH,ENGT-BTC,ENGT-ETH,PMA-BTC,PMA-ETH,TV-BTC,TV-ETH,TV-USD,BAT-BTC,BAT-ETH,BAT-USD,SRN-BTC,SRN-ETH,SRN-USD,SVD-BTC,SVD-ETH,SVD-USD,GST-BTC,GST-ETH,GST-USD,BNB-BTC,BNB-ETH,BNB-USD,DIT-BTC,DIT-ETH,POA20-BTC,PROC-BTC,POA20-ETH,POA20-USD,POA20-DAI,NIM-BTC,USE-BTC,USE-ETH,DAV-BTC,DAV-ETH,ABTC-BTC,NIM-ETH,ABA-BTC,ABA-ETH,ABA-USD,BCN-EOS,LTC-EOS,XMR-EOS,DASH-EOS,TRX-EOS,NEO-EOS,ZEC-EOS,LSK-EOS,XEM-EOS,XRP-EOS,RCN-BTC,RCN-ETH,RCN-USD,HMQ-BTC,HMQ-ETH,MYST-BTC,MYST-ETH,USD-GUSD,BTC-GUSD,ETH-GUSD,EOS-GUSD,AXPR-BTC,AXPR-ETH,DAG-BTC,DAG-ETH,BITS-BTC,BITS-ETH,BITS-USD,CDCC-BTC,CDCC-ETH,CDCC-USD,VET-BTC,VET-ETH,VET-USD,SILK-ETH,BOX-BTC,BOX-ETH,BOX-EURS,BOX-EOS,VOCO-BTC,VOCO-ETH,VOCO-USD,PASS-BTC,PASS-ETH,SLX-BTC,SLX-USD,PBTT-BTC,PMA-USD,TRAD-BTC,DGTX-BTC,DGTX-ETH,DGTX-USD,MRK-BTC,MRK-ETH,DGB-TUSD,SNBL-BTC,BCH-BTC,BCH-USD,BSV-BTC,BSV-USD,BKX-BTC,NPLC-BTC,NPLC-ETH,ETN-BTC,ETN-ETH,ETN-USD,DTR-BTC,DTR-ETH,TDP-BTC,HBT-ETH,PXG-BTC,PXG-USD,BTC-PAX,ETH-PAX,USD-PAX,BTC-USDC,ETH-USDC,USD-USDC,TUSD-USDC,DAI-USDC,EOS-PAX,CLO-BTC,CLO-ETH,CLO-USD,PETH-BTC,PETH-ETH,PETH-USD,BRD-BTC,BRD-ETH,NMR-BTC,SALT-BTC,SALT-ETH,POLY-BTC,POLY-ETH,POWR-BTC,POWR-ETH,STORJ-BTC,STORJ-ETH,STORJ-USD,MLN-BTC,MLN-ETH,BDG-BTC,POA-ETH,POA-BTC,POA-USD,POA-DAI,KIN-BTC,VEO-BTC,PLA-BTC,PLA-ETH,PLA-USD,BTT-BTC,BTT-USD,BTT-ETH,ZEN-BTC,ZEN-ETH,ZEN-USD,GRIN-BTC,GRIN-ETH,GRIN-USD,FET-BTC,HT-BTC,HT-USD,XZC-BTC,XZC-ETH,XZC-USD,VRA-BTC,VRA-ETH,BTC-KRWB,USD-KRWB,WBTC-ETH,CRO-BTC,CRO-ETH,CRO-USD,GAS-BTC,GAS-ETH,GAS-USD,ORMEUS-BTC,ORMEUS-ETH,SWM-ETH,SWM-USD,PRE-ETH,PHX-BTC,PHX-ETH,PHX-USD,BET-BTC,USD-EOSDT,BTC-EOSDT,ETH-EOSDT,EOS-EOSDT,DAI-EOSDT,NUT-BTC,NUT-EOS,NUT-USD,CUTE-BTC,CUTE-ETH,CUTE-USD,CUTE-EOS,XCON-BTC,DCR-BTC,DCR-ETH,DCR-USD,MG-BTC,MG-ETH,MG-EOS,MG-USD,GNX-BTC,PRO-BTC,EURS-EOSDT,TUSD-EOSDT,ECOIN-BTC,ECOIN-ETH,ECOIN-USD,AGI-BTC,LOOM-BTC,LOOM-ETH,BLZ-BTC,QKC-BTC,QKC-ETH,KNC-BTC,KNC-ETH,KNC-USD,KEY-BTC,KEY-ETH,ATOM-BTC,ATOM-USD,ATOM-ETH,BRDG-BTC,BRDG-ETH,BRDG-USD,MTL-BTC,MTL-ETH,EXP-BTC,BTCB-BTC,PBT-BTC,PBT-ETH,LINK-BTC,LINK-ETH,LINK-USD,USD-USDT20,PHB-BTC,BCH-ETH,BCH-DAI,BCH-TUSD,BCH-EURS,DAPP-BTC,DAPP-EOS,BTC-USDT20,DENT-BTC,DENT-USD,NJBC-BTC,NJBC-ETH,XRC-BTC,EOS-BCH,LTC-BCH,XRP-BCH,TRX-BCH,XLM-BCH,ETC-BCH,DASH-BCH,ZEC-BCH,BKX-USD,LAMB-BTC,NPXS-BTC,HBAR-BTC,HBAR-USD,ONE-BTC,RFR-BTC,RFR-USD,BUSD-USD,PAXG-BTC,PAXG-USD,REN-BTC,IGNIS-BTC,CEL-BTC,CEL-ETH,WIN-USD,ADK-BTC,PART-BTC,SOZ-BTC,SOZ-ETH,SOZ-USD,WAVES-USD,ADA-BCH,ONT-BCH,XMR-BCH,ATOM-BCH,LINK-BCH,OMG-BCH,WAVES-BCH,IOTX-BTC,HOT-BTC,SLV-BTC,HEDG-BTC,CHZ-BTC,CHZ-USD,COCOS-BTC,COCOS-USD,SEELE-BTC,SEELE-USD,MDA-BTC,LEO-USD,REM-BTC,REM-ETH,REM-USD,SCD-DAI,BTC-BUSD,RVN-BTC,BST-BTC,ERD-BTC,KRL-BTC,FTT-BTC,FTT-USD,RAISE-BTC,RAISE-ETH"
     }
    }
   },
   "api": {
    "authenticatedSupport": false,
    "authenticatedWebsocketApiSupport": false,
    "credentials": {
     "key": "Key",
     "secret": "Secret"
    },
    "credentialsValidator": {
     "requiresKey": true,
     "requiresSecret": true
    },
    "endpoints": {
     "url": "NON_DEFAULT_HTTP_LINK_TO_EXCHANGE_API",
     "urlSecondary": "NON_DEFAULT_HTTP_LINK_TO_EXCHANGE_API",
     "websocketURL": "NON_DEFAULT_HTTP_LINK_TO_WEBSOCKET_EXCHANGE_API"
    },
    "urlEndpoints": null
   },
   "features": {
    "supports": {
     "restAPI": true,
     "restCapabilities": {
      "tickerBatching": true,
      "autoPairUpdates": true,
      "fundingRateFetching": false
     },
     "websocketAPI": true,
     "websocketCapabilities": {
      "fundingRateFetching": false
     }
    },
    "enabled": {
     "autoPairUpdates": true,
     "websocketAPI": false,
     "saveTradeData": false,
     "tradeFeed": false,
     "fillsFeed": false
    }
   },
   "bankAccounts": [
    {
     "enabled": false,
     "bankName": "",
     "bankAddress": "",
     "bankPostalCode": "",
     "bankPostalCity": "",
     "bankCountry": "",
     "accountName": "",
     "accountNumber": "",
     "swiftCode": "",
     "iban": "",
     "supportedCurrencies": ""
    }
   ],
   "orderbook": {
    "verificationBypass": false,
    "websocketBufferLimit": 5,
    "websocketBufferEnabled": false
   }
  },
  {
   "name": "Huobi",
   "enabled": true,
   "verbose": false,
   "httpTimeout": 15000000000,
   "websocketResponseCheckTimeout": 30000000,
   "websocketResponseMaxLimit": 7000000000,
   "websocketTrafficTimeout": 30000000000,
   "connectionMonitorDelay": 0,
   "baseCurrencies": "USD",
   "currencyPairs": {
    "bypassConfigFormatUpgrades": false,
    "requestFormat": {
     "uppercase": false
    },
    "configFormat": {
     "uppercase": true,
     "delimiter": "-"
    },
    "useGlobalFormat": true,
    "pairs": {
     "coinmarginedfutures": {
      "assetEnabled": true,
      "enabled": "BTC-USD",
      "available": "BTC-USD,ETH-USD,LINK-USD,DOT-USD,ADA-USD,LTC-USD,XRP-USD,TRX-USD,DOGE-USD",
      "requestFormat": {
       "uppercase": true,
       "delimiter": "-"
      },
      "configFormat": {
       "uppercase": true,
       "delimiter": "-"
      }
     },
     "futures": {
      "assetEnabled": true,
      "enabled": "BTC-230915",
      "available": "BTC-230915,BTC-230922,BTC-230929,ETH-230915,ETH-230922,ETH-230929,TRX-230915,TRX-230922",
      "requestFormat": {
       "uppercase": true
      },
      "configFormat": {
       "uppercase": true,
       "delimiter": "-"
      }
     },
     "spot": {
      "assetEnabled": true,
      "enabled": "BTC-USDT,ETH-BTC",
      "available": "PROPY-ETH,IOTA-BTC,UGAS-ETH,PAI-USDT,BSV-HUSD,MTX-ETH,BCH-BTC,LTC-HT,SOC-USDT,WXT-BTC,SALT-BTC,RCN-ETH,PNT-ETH,TT-USDT,AIDOC-ETH,BIX-BTC,OCN-USDT,QTUM-ETH,KCASH-ETH,SNT-USDT,LUN-BTC,QASH-BTC,ITC-BTC,NAS-BTC,XMR-BTC,TNT-ETH,UC-ETH,FAIR-BTC,PC-ETH,YEE-BTC,PAY-ETH,XMX-BTC,CRE-USDT,BAT-ETH,BHT-USDT,CKB-HT,LAMB-HT,AE-USDT,QUN-ETH,LYM-BTC,BCH-HT,BHT-BTC,RUFF-ETH,CNN-BTC,FOR-USDT,GTC-ETH,TRX-ETH,ELA-USDT,ACT-ETH,SMT-ETH,BUT-ETH,BCH-USDT,ICX-BTC,MEET-BTC,NCC-BTC,APPC-BTC,GVE-ETH,TNB-BTC,STEEM-ETH,18C-ETH,LBA-BTC,EKO-BTC,REQ-BTC,SOC-BTC,BOX-ETH,ELF-BTC,ZRX-ETH,LET-USDT,HT-BTC,TUSD-HUSD,EGCC-BTC,WTC-BTC,ATP-USDT,DOCK-USDT,PAI-BTC,ONT-ETH,IRIS-BTC,BTT-ETH,SC-BTC,XZC-BTC,LBA-USDT,HT-USDT,VET-ETH,KMD-ETH,SHE-ETH,PORTAL-BTC,ONE-BTC,BIX-USDT,RCCC-BTC,SKM-USDT,XTZ-ETH,SWFTC-BTC,RSR-BTC,LINK-ETH,DATX-BTC,HPT-HT,GET-ETH,BLZ-ETH,CTXC-USDT,CNNS-USDT,PVT-HT,ITC-USDT,LTC-BTC,NCASH-BTC,HOT-ETH,ADA-USDT,ADX-BTC,NODE-USDT,TRIO-BTC,GXC-ETH,SNT-BTC,FOR-BTC,DBC-BTC,UUU-USDT,CVCOIN-ETH,RSR-USDT,CRO-USDT,OCN-BTC,NEW-USDT,EGT-USDT,MANA-BTC,CMT-USDT,WXT-HT,XRP-BTC,MT-ETH,PAX-HUSD,LSK-ETH,IOTA-USDT,SRN-ETH,ZIL-ETH,ELF-USDT,LXT-ETH,LAMB-BTC,CRE-HT,CKB-BTC,XVG-BTC,BSV-BTC,BFT-BTC,WPR-ETH,HT-HUSD,POWR-BTC,MANA-ETH,ENG-ETH,ZJLT-ETH,SNC-ETH,ATOM-ETH,WICC-USDT,KAN-ETH,DGD-BTC,VSYS-HT,BCD-BTC,BTM-ETH,DOGE-USDT,MEX-BTC,BTG-BTC,DAC-ETH,DAT-BTC,GRS-ETH,ADX-ETH,EM-HT,GXC-USDT,CVC-BTC,OMG-ETH,SSP-ETH,OGO-HT,CMT-ETH,POLY-ETH,XZC-USDT,THETA-USDT,XEM-USDT,LOL-USDT,BCH-HUSD,GSC-BTC,DOGE-ETH,MDS-BTC,BTS-ETH,CTXC-BTC,MCO-BTC,BCX-BTC,ZLA-ETH,EKT-USDT,MAN-BTC,BLZ-BTC,ATOM-USDT,LOL-BTC,HPT-USDT,EM-BTC,EOS-USDT,WAN-BTC,GNT-BTC,CRO-BTC,MANA-USDT,SEELE-USDT,FSN-BTC,VIDY-HT,USDC-HUSD,LTC-HUSD,XRP-USDT,VSYS-BTC,STORJ-BTC,LOOM-ETH,SKM-BTC,LINK-USDT,TT-HT,QSP-ETH,ETN-BTC,FSN-HT,NODE-BTC,HC-USDT,PHX-BTC,XLM-BTC,RCCC-ETH,LTC-USDT,UUU-BTC,SEELE-ETH,PVT-BTC,HC-ETH,REN-ETH,KAN-USDT,EOS-ETH,BSV-USDT,BTS-USDT,KMD-BTC,OGO-USDT,THETA-ETH,MUSK-BTC,CNNS-HT,ETC-BTC,COVA-BTC,BTT-TRX,XMR-USDT,MTN-ETH,QUN-BTC,NAS-USDT,ELA-ETH,HIT-ETH,BTT-USDT,EKT-ETH,TOS-BTC,GAS-ETH,DCR-USDT,ONT-BTC,NEW-HT,NEXO-BTC,ETH-USDT,WXT-USDT,FOR-HT,ADA-BTC,EVX-ETH,VET-BTC,ZEC-USDT,NANO-ETH,IOST-HT,BCV-ETH,REN-USDT,NULS-ETH,ACT-USDT,LET-ETH,BTM-USDT,MEET-ETH,AKRO-HT,ARDR-BTC,DCR-ETH,NANO-USDT,BTC-HUSD,ALGO-BTC,IIC-ETH,BHD-BTC,KNC-ETH,ATP-BTC,ZRX-BTC,ABT-BTC,18C-BTC,XMR-ETH,WAXP-BTC,CVNT-BTC,MX-USDT,OST-ETH,NKN-BTC,TOPC-BTC,GNX-BTC,FTT-USDT,ONE-HT,DGB-ETH,NULS-USDT,DASH-BTC,UIP-BTC,KCASH-HT,WICC-ETH,EKO-ETH,EGT-HT,IRIS-USDT,STK-ETH,MXC-BTC,NAS-ETH,OMG-USDT,SMT-BTC,BUT-BTC,HIT-USDT,BAT-BTC,IRIS-ETH,NKN-HT,PC-BTC,TOP-USDT,GTC-BTC,LSK-BTC,ITC-ETH,DTA-BTC,HOT-BTC,BTT-BTC,FAIR-ETH,DOCK-ETH,QTUM-BTC,ZEN-BTC,ZIL-BTC,RCN-BTC,FTI-BTC,BHD-USDT,VIDY-USDT,LUN-ETH,DBC-ETH,TOPC-ETH,IIC-BTC,STEEM-USDT,IOTA-ETH,KCASH-BTC,RUFF-BTC,APPC-ETH,MT-BTC,SOC-ETH,GT-HT,PROPY-BTC,AIDOC-BTC,ACT-BTC,LYM-ETH,CHAT-BTC,SWFTC-ETH,ETH-BTC,UIP-USDT,UGAS-BTC,XRP-HUSD,ALGO-USDT,TNT-BTC,ONT-USDT,YEE-ETH,AKRO-BTC,TRX-USDT,OCN-ETH,SRN-BTC,DASH-USDT,XMX-ETH,NANO-BTC,QASH-ETH,EOS-HT,GT-BTC,XTZ-USDT,ARPA-USDT,SALT-ETH,BKBT-ETH,MTX-BTC,SMT-USDT,GXC-BTC,VIDY-BTC,FTT-HT,LAMB-ETH,TRX-BTC,TRIO-ETH,BFT-ETH,LINK-BTC,AE-ETH,NULS-BTC,BHD-HT,AST-ETH,NEO-USDT,EDU-BTC,CVCOIN-BTC,GVE-BTC,GET-BTC,ZRX-USDT,ELF-ETH,DATX-ETH,ADA-ETH,TOP-HT,NCASH-ETH,QTUM-USDT,ETC-HT,ZIL-USDT,TNB-ETH,BIX-ETH,SHE-BTC,PNT-BTC,BTC-USDT,PORTAL-ETH,WAVES-USDT,XZC-ETH,HT-ETH,POLY-BTC,MCO-ETH,MUSK-ETH,PAI-ETH,LXT-USDT,UTK-BTC,RTE-BTC,NCC-ETH,HB10-USDT,BOX-BTC,RDN-ETH,ARPA-BTC,LBA-ETH,CNN-ETH,AAC-ETH,XTZ-BTC,IDT-BTC,AKRO-USDT,IOST-BTC,GT-USDT,WAN-ETH,ETN-ETH,PVT-USDT,NEO-BTC,WAVES-ETH,ONE-USDT,ZEC-BTC,SKM-HT,IOST-ETH,NPXS-ETH,CVC-ETH,CMT-BTC,COVA-ETH,ARDR-ETH,RDN-BTC,DCR-BTC,REN-BTC,YCC-ETH,MX-HT,NEXO-ETH,XLM-ETH,YCC-BTC,ENG-BTC,CNNS-BTC,ZLA-BTC,QSP-BTC,MAN-ETH,UUU-ETH,ETH-HUSD,RTE-ETH,ATP-HT,BTM-BTC,DAC-BTC,TOS-ETH,LAMB-USDT,DASH-HT,NPXS-BTC,NEW-BTC,FTT-BTC,EOS-HUSD,GRS-BTC,POWR-ETH,VET-USDT,AAC-BTC,MX-BTC,MTN-BTC,XVG-ETH,GNX-ETH,SSP-BTC,WAVES-BTC,EGT-BTC,CTXC-ETH,IDT-ETH,STK-BTC,WICC-BTC,UTK-ETH,CRO-HT,LXT-BTC,GSC-ETH,OMG-BTC,XRP-HT,DGB-BTC,IOST-USDT,CVNT-ETH,GAS-BTC,HIT-BTC,CKB-USDT,ARPA-HT,RUFF-USDT,HC-BTC,WTC-ETH,MDS-USDT,ABT-ETH,ALGO-ETH,BIFI-BTC,KNC-BTC,TT-BTC,LET-BTC,NKN-USDT,PAY-BTC,DTA-USDT,AE-BTC,UC-BTC,VSYS-USDT,USDT-HUSD,EOS-BTC,STEEM-BTC,DOGE-BTC,NODE-HT,MDS-ETH,CRE-BTC,GNT-USDT,UIP-ETH,AST-BTC,XEM-BTC,ZEN-ETH,EDU-ETH,MEX-ETH,EKT-BTC,CVC-USDT,WAXP-ETH,REQ-ETH,OST-BTC,STORJ-USDT,SBTC-BTC,DGD-ETH,SC-ETH,WTC-USDT,THETA-BTC,DTA-ETH,BCV-BTC,SNC-BTC,RSR-HT,KAN-BTC,ELA-BTC,ATOM-BTC,BKBT-BTC,FSN-USDT,EM-USDT,WPR-BTC,TOP-BTC,BTS-BTC,EGCC-ETH,MTL-BTC,GNT-ETH,SEELE-BTC,EVX-BTC,FTI-ETH,BAT-USDT,MT-HT,LOL-HT,ICX-ETH,LOOM-BTC,ZJLT-BTC,XLM-USDT,OGO-BTC,DOCK-BTC,CHAT-ETH,DAT-ETH,ETC-USDT,HPT-BTC,BHT-HT"
     }
    }
   },
   "api": {
    "authenticatedSupport": false,
    "authenticatedWebsocketApiSupport": false,
    "credentials": {
     "key": "Key",
     "secret": "Secret"
    },
    "credentialsValidator": {
     "requiresKey": true,
     "requiresSecret": true
    },
    "endpoints": {
     "url": "NON_DEFAULT_HTTP_LINK_TO_EXCHANGE_API",
     "urlSecondary": "NON_DEFAULT_HTTP_LINK_TO_EXCHANGE_API",
     "websocketURL": "NON_DEFAULT_HTTP_LINK_TO_WEBSOCKET_EXCHANGE_API"
    },
    "urlEndpoints": null
   },
   "features": {
    "supports": {
     "restAPI": true,
     "restCapabilities": {
      "tickerBatching": true,
      "autoPairUpdates": true,
      "fundingRateFetching": false
     },
     "websocketAPI": true,
     "websocketCapabilities": {
      "fundingRateFetching": false
     }
    },
    "enabled": {
     "autoPairUpdates": true,
     "websocketAPI": true,
     "saveTradeData": false,
     "tradeFeed": false,
     "fillsFeed": false
    }
   },
   "bankAccounts": [
    {
     "enabled": false,
     "bankName": "",
     "bankAddress": "",
     "bankPostalCode": "",
     "bankPostalCity": "",
     "bankCountry": "",
     "accountName": "",
     "accountNumber": "",
     "swiftCode": "",
     "iban": "",
     "supportedCurrencies": ""
    }
   ],
   "orderbook": {
    "verificationBypass": false,
    "websocketBufferLimit": 5,
    "websocketBufferEnabled": false
   }
  },
  {
   "name": "Kraken",
   "enabled": true,
   "verbose": false,
   "httpTimeout": 15000000000,
   "websocketResponseCheckTimeout": 30000000,
   "websocketResponseMaxLimit": 7000000000,
   "websocketTrafficTimeout": 30000000000,
   "connectionMonitorDelay": 0,
   "baseCurrencies": "EUR,USD,CAD,GBP,JPY",
   "currencyPairs": {
    "bypassConfigFormatUpgrades": false,
    "requestFormat": {
     "uppercase": true,
     "separator": ","
    },
    "configFormat": {
     "uppercase": true,
     "delimiter": "-",
     "separator": ","
    },
    "useGlobalFormat": true,
    "pairs": {
     "futures": {
      "assetEnabled": true,
      "enabled": "PF_XBTUSD",
      "available": "PI_XBTUSD,PI_ETHUSD,PI_LTCUSD,PI_BCHUSD,PI_XRPUSD,PF_XBTUSD,PF_ETHUSD,PF_ADAUSD,PF_XRPUSD,PF_SOLUSD,PF_UNIUSD,PF_ATOMUSD,PF_BCHUSD,PF_DOTUSD,PF_EOSUSD,PF_FILUSD,PF_LINKUSD,PF_LTCUSD,PF_MATICUSD,PF_DEFIUSD,PF_AVAXUSD,PF_XMRUSD,PF_GMTUSD,PF_LUNA2USD,PF_OPUSD,PF_NEARUSD,PF_APEUSD,PF_WAVESUSD,PF_DOGEUSD,PF_FTMUSD,PF_TRXUSD,PF_MANAUSD,PF_CRVUSD,PF_AAVEUSD,PF_SNXUSD,PF_XTZUSD,PF_XLMUSD,PF_ALGOUSD,PF_SANDUSD,PF_OMGUSD,PF_ENJUSD,PF_COMPUSD,PF_YFIUSD,PF_CHZUSD,PF_LPTUSD,PF_BATUSD,PF_MKRUSD,PF_AXSUSD,PF_GALAUSD,PF_ETCUSD,PF_KAVAUSD,PF_LRCUSD,PF_KSMUSD,PF_GRTUSD,PF_FLOWUSD,PF_ZECUSD,PF_QTUMUSD,PF_DASHUSD,PF_1INCHUSD,PF_KNCUSD,PF_OGNUSD,PF_SUSHIUSD,PF_STORJUSD,PF_RUNEUSD,PF_EGLDUSD,PF_DYDXUSD,PF_RENUSD,PF_ANKRUSD,PF_ICPUSD,PF_ETHWUSD,PF_OCEANUSD,PF_BANDUSD,PF_BALUSD,PF_ALICEUSD,PF_ICXUSD,PF_ENSUSD,PF_AUDIOUSD,PF_ANTUSD,PF_SCUSD,PF_MINAUSD,PF_GLMRUSD,PF_THETAUSD,PF_QNTUSD,PF_IMXUSD,PF_APTUSD,PF_FLRUSD,PF_BLURUSD,PF_GMXUSD,PF_MASKUSD,PF_LDOUSD,PF_USDCUSD,PF_USDTUSD,PF_ARBUSD,PF_FETUSD,PF_STXUSD,PF_RNDRUSD,PF_CVXUSD,PF_WOOUSD,PF_JASMYUSD,PF_INJUSD,PF_ZRXUSD,PF_RLCUSD,PF_GALUSD,PF_SUIUSD,PF_PEPEUSD,FI_XBTUSD_231229,FI_ETHUSD_231229,PF_SHIBUSD,PF_TUSDUSD,PF_SXPUSD,PF_ARPAUSD,PF_ALPHAUSD,PF_STGUSD,PF_HFTUSD,PF_ACHUSD,PF_WLDUSD,PF_MOONUSD,PF_LINAUSD,PF_CFXUSD,PF_PAXGUSD,PF_AGLDUSD,FF_ETHUSD_231229,FF_XBTUSD_231229,FI_ETHUSD_240329,FI_XBTUSD_240329,FI_XRPUSD_231229,FI_BCHUSD_231229,FI_LTCUSD_231229,PF_FXSUSD,PF_SEIUSD,FF_XBTUSD_231027,FF_ETHUSD_231027,FI_XBTUSD_231027,FI_ETHUSD_231027,FI_XRPUSD_231027,FI_BCHUSD_231027,FI_LTCUSD_231027",
      "requestFormat": {
       "uppercase": true,
       "delimiter": "_"
      },
      "configFormat": {
       "uppercase": true,
       "delimiter": "_"
      }
     },
     "spot": {
      "assetEnabled": true,
      "enabled": "XBT-USD",
      "available": "ETH-GBP,XRP-USD,DAI-EUR,LSK-USD,BAT-EUR,BCH-EUR,EOS-ETH,GNO-EUR,ETH-CAD,XRP-JPY,ADA-ETH,DAI-USD,DASH-EUR,GNO-USD,LSK-XBT,ETH-EUR,ZEC-EUR,DASH-XBT,EOS-EUR,ETH-CHF,SC-ETH,SC-USD,WAVES-EUR,XBT-USD,ADA-EUR,LINK-USD,NANO-EUR,PAXG-USD,SC-EUR,WAVES-ETH,REP-USD,EOS-XBT,ETC-ETH,XMR-USD,LTC-USD,MLN-XBT,XTZ-CAD,XBT-GBP,ADA-CAD,XTZ-EUR,ETH-JPY,XTZ-USD,XDG-XBT,XLM-EUR,ATOM-USD,ATOM-XBT,OMG-EUR,ZEC-JPY,ADA-XBT,GNO-ETH,LINK-XBT,ETC-EUR,BCH-XBT,QTUM-ETH,XBT-CHF,LTC-EUR,ETH-DAI,LSK-EUR,NANO-USD,QTUM-XBT,XRP-XBT,ZEC-USD,BAT-ETH,LINK-ETH,XBT-CAD,BAT-USD,GNO-XBT,ICX-XBT,PAXG-ETH,DAI-USDT,NANO-ETH,OMG-ETH,WAVES-XBT,ZEC-XBT,BAT-XBT,NANO-XBT,XBT-JPY,DASH-USD,ICX-ETH,LSK-ETH,QTUM-CAD,REP-XBT,XMR-XBT,XRP-EUR,ATOM-CAD,OMG-USD,LTC-XBT,MLN-ETH,XTZ-ETH,EOS-USD,ICX-EUR,SC-XBT,ETC-USD,BCH-USD,ICX-USD,QTUM-USD,ETH-XBT,ETH-USD,OMG-XBT,PAXG-EUR,REP-EUR,ADA-USD,USDT-USD,XMR-EUR,XRP-CAD,ATOM-EUR,ETC-XBT,XBT-EUR,XLM-USD,ATOM-ETH,LINK-EUR,PAXG-XBT,WAVES-USD,REP-ETH,XLM-XBT,QTUM-EUR,XTZ-XBT"
     }
    }
   },
   "api": {
    "authenticatedSupport": false,
    "authenticatedWebsocketApiSupport": false,
    "credentials": {
     "key": "Key",
     "secret": "Secret"
    },
    "credentialsValidator": {
     "requiresKey": true,
     "requiresSecret": true,
     "requiresBase64DecodeSecret": true
    },
    "endpoints": {
     "url": "NON_DEFAULT_HTTP_LINK_TO_EXCHANGE_API",
     "urlSecondary": "NON_DEFAULT_HTTP_LINK_TO_EXCHANGE_API",
     "websocketURL": "NON_DEFAULT_HTTP_LINK_TO_WEBSOCKET_EXCHANGE_API"
    },
    "urlEndpoints": null
   },
   "features": {
    "supports": {
     "restAPI": true,
     "restCapabilities": {
      "tickerBatching": true,
      "autoPairUpdates": true,
      "fundingRateFetching": false
     },
     "websocketAPI": true,
     "websocketCapabilities": {
      "fundingRateFetching": false
     }
    },
    "enabled": {
     "autoPairUpdates": true,
     "websocketAPI": true,
     "saveTradeData": false,
<<<<<<< HEAD
     "tradeFeed": false,
     "fillsFeed": false
=======
     "tradeFeed": true
>>>>>>> 6ee26a7d
    }
   },
   "bankAccounts": [
    {
     "enabled": false,
     "bankName": "",
     "bankAddress": "",
     "bankPostalCode": "",
     "bankPostalCity": "",
     "bankCountry": "",
     "accountName": "",
     "accountNumber": "",
     "swiftCode": "",
     "iban": "",
     "supportedCurrencies": ""
    }
   ],
   "orderbook": {
    "verificationBypass": false,
    "websocketBufferLimit": 5,
    "websocketBufferEnabled": false
   }
  },
  {
   "name": "Kucoin",
   "enabled": true,
   "verbose": false,
   "httpTimeout": 15000000000,
   "websocketResponseCheckTimeout": 30000000,
   "websocketResponseMaxLimit": 7000000000,
   "websocketTrafficTimeout": 30000000000,
   "connectionMonitorDelay": 0,
   "baseCurrencies": "USD",
   "currencyPairs": {
    "bypassConfigFormatUpgrades": false,
    "pairs": {
     "futures": {
      "assetEnabled": true,
      "enabled": "ETH_USDCM,XBT_USDCM,SOL_USDTM",
      "available": "XBT_USDTM,XBT_USDM,ETH_USDTM,BCH_USDTM,BSV_USDTM,LINK_USDTM,UNI_USDTM,YFI_USDTM,EOS_USDTM,DOT_USDTM,FIL_USDTM,ADA_USDTM,XRP_USDTM,LTC_USDTM,ETH_USDM,TRX_USDTM,GRT_USDTM,SUSHI_USDTM,XLM_USDTM,1INCH_USDTM,ZEC_USDTM,DASH_USDTM,DOT_USDM,XRP_USDM,AAVE_USDTM,KSM_USDTM,DOGE_USDTM,VET_USDTM,BNB_USDTM,SXP_USDTM,SOL_USDTM,CRV_USDTM,ALGO_USDTM,AVAX_USDTM,FTM_USDTM,MATIC_USDTM,THETA_USDTM,ATOM_USDTM,CHZ_USDTM,ENJ_USDTM,MANA_USDTM,DENT_USDTM,OCEAN_USDTM,BAT_USDTM,XEM_USDTM,QTUM_USDTM,XTZ_USDTM,SNX_USDTM,NEO_USDTM,ONT_USDTM,XMR_USDTM,COMP_USDTM,ETC_USDTM,WAVES_USDTM,BAND_USDTM,MKR_USDTM,RVN_USDTM,DGB_USDTM,SHIB_USDTM,ICP_USDTM,DYDX_USDTM,AXS_USDTM,HBAR_USDTM,EGLD_USDTM,ALICE_USDTM,YGG_USDTM,NEAR_USDTM,SAND_USDTM,C98_USDTM,ONE_USDTM,VRA_USDTM,GALA_USDTM,CHR_USDTM,LRC_USDTM,FLOW_USDTM,RNDR_USDTM,IOTX_USDTM,CRO_USDTM,WAXP_USDTM,PEOPLE_USDTM,OMG_USDTM,LINA_USDTM,IMX_USDTM,CELR_USDTM,ENS_USDTM,CELO_USDTM,CTSI_USDTM,ARPA_USDTM,KNC_USDTM,ROSE_USDTM,AGLD_USDTM,APE_USDTM,JASMY_USDTM,ZIL_USDTM,GMT_USDTM,RUNE_USDTM,LOOKS_USDTM,AUDIO_USDTM,KDA_USDTM,KAVA_USDTM,BAL_USDTM,GAL_USDTM,LUNA_USDTM,LUNC_USDTM,OP_USDTM,XCN_USDTM,UNFI_USDTM,LIT_USDTM,DUSK_USDTM,STORJ_USDTM,RSR_USDTM,OGN_USDTM,TRB_USDTM,PERP_USDTM,KLAY_USDTM,ANKR_USDTM,LDO_USDTM,WOO_USDTM,REN_USDTM,CVC_USDTM,INJ_USDTM,APT_USDTM,MASK_USDTM,REEF_USDTM,TON_USDTM,MAGIC_USDTM,CFX_USDTM,AGIX_USDTM,FXS_USDTM,FET_USDTM,AR_USDTM,GMX_USDTM,BLUR_USDTM,ASTR_USDTM,HIGH_USDTM,ACH_USDTM,STX_USDTM,SSV_USDTM,FLOKI_USDTM,CKB_USDTM,TRU_USDTM,QNT_USDTM,ETH_USDCM,MINA_USDTM,USDC_USDTM,T_USDTM,LQTY_USDTM,ARB_USDTM,DAR_USDTM,ID_USDTM,STG_USDTM,JOE_USDTM,RDNT_USDTM,DODO_USDTM,PAXG_USDTM,ZRX_USDTM,ICX_USDTM,HFT_USDTM,NKN_USDTM,HOOK_USDTM,ANT_USDTM,DC_USDTM,BEL_USDTM,SUI_USDTM,PEPE_USDTM,IDEX_USDTM,GNS_USDTM,CETUS_USDTM,KAS_USDTM,ORDI_USDTM,WOJAK_USDTM,POGAI_USDTM,UMA_USDTM,RAD_USDTM,XBT_USDCM,PHB_USDTM,FTT_USDTM,10000LADYS_USDTM,LEVER_USDTM,TURBO_USDTM,TOMO_USDTM,BOB_USDTM,KEY_USDTM,EDU_USDTM,MTL_USDTM,FLUX_USDTM,COMBO_USDTM,AMB_USDTM,ALPHA_USDTM,SFP_USDTM,MAV_USDTM,MDT_USDTM,XEC_USDTM,XVG_USDTM,1000PEPE2_USDTM,PENDLE_USDTM,STMX_USDTM,WLD_USDTM,LPT_USDTM,GTC_USDTM,BNT_USDTM,OXT_USDTM,BLZ_USDTM,SEI_USDTM,BAKE_USDTM,CYBER_USDTM,NMR_USDTM,FLM_USDTM,SPELL_USDTM,ARK_USDTM,XBT_MU23,XBT_MZ23",
      "requestFormat": {
       "uppercase": true
      },
      "configFormat": {
       "uppercase": true,
       "delimiter": "_"
      }
     },
     "margin": {
      "assetEnabled": true,
      "enabled": "ETH-BTC,TRX-BTC,LTC-USDT,SOL-USDC",
      "available": "BTC-USDT,MHC-ETH,MHC-BTC,OXEN-BTC,OXEN-ETH,NRG-BTC,AVA-USDT,FET-BTC,FET-ETH,ANKR-BTC,MHC-USDT,XMR-BTC,XMR-ETH,RIF-BTC,MTV-BTC,MTV-ETH,CRO-BTC,MTV-USDT,KMD-BTC,KMD-USDT,RFOX-USDT,TEL-USDT,TT-USDT,AERGO-USDT,XMR-USDT,TRX-KCS,ATOM-BTC,ATOM-ETH,ATOM-USDT,ATOM-KCS,ETN-USDT,FTM-USDT,TOMO-USDT,VSYS-USDT,OCEAN-BTC,OCEAN-ETH,CHR-BTC,CHR-USDT,FX-BTC,FX-ETH,NIM-BTC,NIM-ETH,COTI-BTC,COTI-USDT,NRG-ETH,BNB-BTC,BNB-USDT,JAR-BTC,JAR-USDT,ALGO-BTC,ALGO-ETH,ALGO-USDT,XEM-BTC,XEM-USDT,CIX100-USDT,XTZ-BTC,XTZ-USDT,ZEC-BTC,ZEC-USDT,ADA-BTC,ADA-USDT,REV-USDT,WXT-BTC,WXT-USDT,FORESTPLUS-BTC,FORESTPLUS-USDT,BOLT-BTC,BOLT-USDT,ARPA-USDT,CHZ-BTC,CHZ-USDT,DAPPT-BTC,DAPPT-USDT,NOIA-BTC,NOIA-USDT,WIN-BTC,WIN-USDT,DERO-BTC,DERO-USDT,BTT-USDT,EOSC-USDT,ENQ-BTC,ENQ-USDT,ONE-BTC,ONE-USDT,TOKO-BTC,TOKO-USDT,VID-BTC,VID-USDT,LUNA-USDT,SXP-BTC,SXP-USDT,AKRO-BTC,AKRO-USDT,ROOBEE-BTC,WIN-TRX,MAP-BTC,MAP-USDT,AMPL-BTC,AMPL-USDT,DAG-USDT,POL-USDT,ARX-USDT,NWC-BTC,NWC-USDT,BEPRO-BTC,BEPRO-USDT,VRA-BTC,VRA-USDT,KSM-BTC,KSM-USDT,DASH-USDT,SUTER-USDT,ACOIN-USDT,SUTER-BTC,SENSO-USDT,PRE-BTC,XDB-USDT,SYLO-USDT,WOM-USDT,SENSO-BTC,DGB-USDT,LYXE-USDT,LYXE-ETH,XDB-BTC,STX-BTC,STX-USDT,XSR-USDT,COMP-USDT,CRO-USDT,KAI-USDT,KAI-BTC,WEST-BTC,WEST-USDT,EWT-BTC,WAVES-USDT,WAVES-BTC,ORN-USDT,AMPL-ETH,BNS-USDT,MKR-USDT,SUKU-BTC,MLK-BTC,MLK-USDT,JST-USDT,KAI-ETH,SUKU-USDT,DIA-USDT,DIA-BTC,LINK-BTC,LINK-USDT,DOT-USDT,DOT-BTC,SHA-BTC,SHA-USDT,EWT-USDT,USDJ-USDT,EFX-BTC,CKB-BTC,CKB-USDT,UMA-USDT,ALEPH-USDT,VELO-USDT,SUN-USDT,BUY-USDT,YFI-USDT,OXEN-USDT,UNI-USDT,UOS-USDT,UOS-BTC,NIM-USDT,DEGO-USDT,DEGO-ETH,UDOO-ETH,RFUEL-USDT,FIL-USDT,UBX-ETH,REAP-USDT,AAVE-USDT,AAVE-BTC,TONE-BTC,TONE-ETH,ELF-ETH,AERGO-BTC,IOST-ETH,KCS-USDT,SNX-ETH,TOMO-ETH,KCS-ETH,DRGN-BTC,WAN-ETH,NULS-ETH,AXPR-ETH,POWR-BTC,QTUM-BTC,MANA-BTC,TEL-BTC,XYO-ETH,AXPR-BTC,ETN-BTC,COV-ETH,VET-BTC,KCS-BTC,CAPP-ETH,ONT-BTC,DRGN-ETH,DAG-ETH,TOMO-BTC,WAN-BTC,KNC-ETH,CRPT-ETH,LTC-USDT,BAX-ETH,BSV-USDT,DENT-ETH,AION-ETH,LYM-ETH,TRAC-ETH,ENJ-BTC,WAXP-BTC,DGB-BTC,ELA-BTC,ZIL-BTC,BSV-BTC,XLM-USDT,IOTX-ETH,SOUL-BTC,DOCK-BTC,AMB-ETH,TRX-BTC,XRP-TUSD,NULS-BTC,ETH-DAI,LSK-BTC,GMB-ETH,GMB-BTC,NEO-ETH,OMG-ETH,BTC-TUSD,KAT-USDT,KNC-BTC,ELF-BTC,MANA-ETH,ETC-USDT,ONT-ETH,MKR-BTC,KAT-BTC,XRP-USDC,XYO-BTC,SNT-ETH,ZRX-BTC,LOOM-ETH,AION-BTC,POWR-ETH,OLT-ETH,OLT-BTC,SNT-BTC,TRAC-BTC,XLM-ETH,ETH-USDT,BSV-ETH,TRX-ETH,ETN-ETH,AOA-USDT,BCD-BTC,DENT-BTC,DOCK-ETH,KEY-BTC,EOS-KCS,XLM-BTC,ADB-ETH,TIME-ETH,CVC-BTC,LSK-ETH,QKC-BTC,AMB-BTC,USDT-TUSD,ETC-ETH,XRP-BTC,NEO-KCS,SNX-USDT,CRPT-BTC,IOTX-BTC,LTC-ETH,XRP-KCS,ADB-BTC,LTC-KCS,TEL-ETH,DCR-ETH,LYM-USDT,USDT-USDC,ETH-USDC,DAG-BTC,AVA-BTC,BTC-USDT,WAXP-ETH,XRP-USDT,KEY-ETH,VET-ETH,FTM-BTC,USDT-DAI,QKC-ETH,ETH-BTC,MAN-BTC,CPC-ETH,TRX-USDT,BTC-DAI,ONT-USDT,DASH-ETH,BAX-BTC,AVA-ETH,LOOM-BTC,MVP-BTC,MKR-ETH,COV-BTC,CPC-BTC,REQ-ETH,EOS-BTC,LTC-BTC,XRP-ETH,CAPP-BTC,FTM-ETH,BCD-ETH,ZRX-ETH,DGB-ETH,VET-USDT,REQ-BTC,UTK-BTC,PLAY-BTC,UTK-ETH,SNX-BTC,MVP-ETH,NEO-BTC,SOUL-ETH,NEO-USDT,ELA-ETH,OMG-BTC,TIME-BTC,AOA-BTC,ETC-BTC,DCR-BTC,BTC-USDC,ENJ-ETH,IOST-BTC,DASH-BTC,EOS-USDT,EOS-ETH,ZIL-ETH,ETH-TUSD,GAS-BTC,LYM-BTC,BCH-BTC,VSYS-BTC,BCH-USDT,MKR-DAI,SOLVE-BTC,GRIN-BTC,GRIN-USDT,UQC-BTC,UQC-ETH,OPCT-BTC,OPCT-ETH,PRE-USDT,SHR-BTC,SHR-USDT,UBXT-USDT,ROSE-USDT,USDC-USDT,CTI-USDT,CTI-ETH,ETH2-ETH,BUX-BTC,XHV-USDT,PLU-USDT,GRT-USDT,CAS-BTC,CAS-USDT,MSWAP-BTC,MSWAP-USDT,GOM2-BTC,GOM2-USDT,REVV-BTC,REVV-USDT,LON-USDT,1INCH-USDT,LOC-USDT,API3-USDT,UNFI-USDT,HTR-USDT,FRONT-USDT,FRONT-BTC,WBTC-BTC,WBTC-ETH,MIR-USDT,LTC-USDC,BCH-USDC,HYDRA-USDT,DFI-USDT,DFI-BTC,CRV-USDT,SUSHI-USDT,FRM-USDT,EOS-USDC,BSV-USDC,ZEN-USDT,CUDOS-USDT,ADA-USDC,REN-USDT,LRC-USDT,LINK-USDC,KLV-USDT,KLV-BTC,BOA-USDT,THETA-USDT,QNT-USDT,BAT-USDT,DOGE-USDT,DOGE-USDC,DAO-USDT,STRONG-USDT,TRIAS-USDT,TRIAS-BTC,DOGE-BTC,MITX-BTC,MITX-USDT,CAKE-USDT,ORAI-USDT,ZEE-USDT,LTX-USDT,LTX-BTC,MASK-USDT,KLV-TRX,IDEA-USDT,PHA-USDT,PHA-ETH,BCH-KCS,SRK-USDT,SRK-BTC,ADA-KCS,HTR-BTC,BSV-KCS,DOT-KCS,LINK-KCS,MIR-KCS,BNB-KCS,XLM-KCS,VET-KCS,SWINGBY-USDT,SWINGBY-BTC,XHV-BTC,DASH-KCS,UNI-KCS,AAVE-KCS,DOGE-KCS,ZEC-KCS,XTZ-KCS,GRT-KCS,ALGO-KCS,EWT-KCS,GAS-USDT,AVAX-USDT,AVAX-BTC,KRL-BTC,KRL-USDT,POLK-USDT,POLK-BTC,ENJ-USDT,MANA-USDT,RNDR-USDT,RNDR-BTC,RLY-USDT,ANC-USDT,SKEY-USDT,LAYER-USDT,TARA-USDT,TARA-ETH,IOST-USDT,DYP-USDT,DYP-ETH,XYM-USDT,XYM-BTC,PCX-USDT,PCX-BTC,ORBS-USDT,ORBS-BTC,BTC3L-USDT,BTC3S-USDT,ETH3L-USDT,ETH3S-USDT,ANKR-USDT,DSLA-USDT,DSLA-BTC,SAND-USDT,VAI-USDT,XCUR-USDT,XCUR-BTC,FLUX-USDT,OMG-USDT,ZIL-USDT,DODO-USDT,MAN-USDT,BAX-USDT,BOSON-USDT,BOSON-ETH,PUNDIX-USDT,PUNDIX-BTC,WAXP-USDT,HT-USDT,PDEX-USDT,LABS-USDT,LABS-ETH,GMB-USDT,PHNX-USDT,PHNX-BTC,HAI-USDT,EQZ-USDT,FORTH-USDT,HORD-USDT,CGG-USDT,UBX-USDT,GHX-USDT,TCP-USDT,STND-USDT,STND-ETH,TOWER-USDT,TOWER-BTC,ACE-USDT,LOCG-USDT,CARD-USDT,FLY-USDT,CWS-USDT,XDC-USDT,XDC-ETH,STRK-BTC,STRK-ETH,SHIB-USDT,POLX-USDT,KDA-USDT,KDA-BTC,ICP-USDT,ICP-BTC,STC-USDT,STC-BTC,GOVI-USDT,GOVI-BTC,FKX-USDT,CELO-USDT,CELO-BTC,CUSD-USDT,CUSD-BTC,FCL-USDT,MATIC-USDT,MATIC-BTC,ELA-USDT,CRPT-USDT,OPCT-USDT,OGN-USDT,OGN-BTC,OUSD-USDT,OUSD-BTC,TLOS-USDT,TLOS-BTC,YOP-USDT,YOP-ETH,GLQ-USDT,GLQ-BTC,MXC-USDT,ERSDL-USDT,HOTCROSS-USDT,ADA3L-USDT,ADA3S-USDT,HYVE-USDT,HYVE-BTC,DAPPX-USDT,KONO-USDT,PRQ-USDT,MAHA-USDT,MAHA-BTC,FEAR-USDT,PYR-USDT,PYR-BTC,PROM-USDT,PROM-BTC,GLCH-USDT,UNO-USDT,ALBT-USDT,ALBT-ETH,XCAD-USDT,EOS3L-USDT,EOS3S-USDT,BCH3L-USDT,BCH3S-USDT,ELON-USDT,APL-USDT,FCL-ETH,VEED-USDT,VEED-BTC,DIVI-USDT,PDEX-BTC,JUP-USDT,JUP-ETH,POLS-USDT,POLS-BTC,LPOOL-USDT,LPOOL-BTC,LSS-USDT,VET3L-USDT,VET3S-USDT,LTC3L-USDT,LTC3S-USDT,ABBC-USDT,ABBC-BTC,KOK-USDT,ROSN-USDT,DORA-USDT,DORA-BTC,ZCX-USDT,ZCX-BTC,NORD-USDT,GMEE-USDT,SFUND-USDT,XAVA-USDT,AI-USDT,ALPACA-USDT,IOI-USDT,NFT-USDT,NFT-TRX,MNST-USDT,MEM-USDT,AGIX-USDT,AGIX-BTC,AGIX-ETH,CQT-USDT,AIOZ-USDT,MARSH-USDT,HAPI-USDT,MODEFI-USDT,MODEFI-BTC,YFDAI-USDT,YFDAI-BTC,GENS-USDT,FORM-USDT,ARRR-USDT,ARRR-BTC,TOKO-KCS,EXRD-USDT,NGM-USDT,LPT-USDT,STMX-USDT,ASD-USDT,BOND-USDT,HAI-BTC,SOUL-USDT,2CRZ-USDT,NEAR-USDT,NEAR-BTC,DFYN-USDT,OOE-USDT,CFG-USDT,CFG-BTC,AXS-USDT,CLV-USDT,ROUTE-USDT,KAR-USDT,EFX-USDT,XDC-BTC,SHFT-USDT,PMON-USDT,DPET-USDT,ERG-USDT,ERG-BTC,SOL-USDT,SLP-USDT,LITH-USDT,LITH-ETH,XCH-USDT,HAKA-USDT,LAYER-BTC,MTL-USDT,MTL-BTC,IOTX-USDT,GALA-USDT,REQ-USDT,TXA-USDT,TXA-USDC,CIRUS-USDT,QI-USDT,QI-BTC,ODDZ-USDT,PNT-USDT,PNT-BTC,XPR-USDT,XPR-BTC,TRIBE-USDT,SHFT-BTC,MOVR-USDT,MOVR-ETH,WOO-USDT,WILD-USDT,QRDO-USDT,QRDO-ETH,SDN-USDT,SDN-ETH,MAKI-USDT,MAKI-BTC,REP-USDT,REP-BTC,REP-ETH,BNT-USDT,BNT-BTC,BNT-ETH,OXT-USDT,OXT-BTC,OXT-ETH,BAL-USDT,BAL-BTC,BAL-ETH,STORJ-USDT,STORJ-BTC,STORJ-ETH,YGG-USDT,NDAU-USDT,SDAO-USDT,SDAO-ETH,XRP3L-USDT,XRP3S-USDT,SKL-USDT,SKL-BTC,NMR-USDT,NMR-BTC,IXS-USDT,TRB-USDT,TRB-BTC,DYDX-USDT,XYO-USDT,GTC-USDT,GTC-BTC,EQX-USDT,EQX-BTC,RLC-USDT,RLC-BTC,XPRT-USDT,EGLD-USDT,EGLD-BTC,HBAR-USDT,HBAR-BTC,DOGE3L-USDT,DOGE3S-USDT,FLOW-USDT,FLOW-BTC,NKN-USDT,NKN-BTC,PBX-USDT,SOL3L-USDT,SOL3S-USDT,MLN-USDT,MLN-BTC,XNL-USDT,SOLVE-USDT,WNCG-USDT,WNCG-BTC,DMTR-USDT,LINK3L-USDT,LINK3S-USDT,DOT3L-USDT,DOT3S-USDT,CTSI-USDT,CTSI-BTC,ALICE-USDT,ALICE-BTC,ALICE-ETH,OPUL-USDT,ILV-USDT,BAND-USDT,BAND-BTC,FTT-USDT,FTT-BTC,DVPN-USDT,SKU-USDT,SKU-BTC,EDG-USDT,SLIM-USDT,TLM-USDT,TLM-BTC,TLM-ETH,DEXE-USDT,DEXE-BTC,DEXE-ETH,MATTER-USDT,CUDOS-BTC,RUNE-USDT,RUNE-BTC,RMRK-USDT,BMON-USDT,C98-USDT,BLOK-USDT,SOLR-USDT,ATOM3L-USDT,ATOM3S-USDT,UNI3L-USDT,UNI3S-USDT,WSIENNA-USDT,PUSH-USDT,PUSH-BTC,FORM-ETH,NTVRK-USDT,NTVRK-USDC,AXS3L-USDT,AXS3S-USDT,FTM3L-USDT,FTM3S-USDT,FLAME-USDT,AGLD-USDT,NAKA-USDT,YLD-USDT,TONE-USDT,REEF-USDT,REEF-BTC,TIDAL-USDT,TVK-USDT,TVK-BTC,INJ-USDT,INJ-BTC,BNB3L-USDT,BNB3S-USDT,MATIC3L-USDT,MATIC3S-USDT,NFTB-USDT,VEGA-USDT,VEGA-ETH,ALPHA-USDT,ALPHA-BTC,BADGER-USDT,BADGER-BTC,UNO-BTC,ZKT-USDT,AR-USDT,AR-BTC,XVS-USDT,XVS-BTC,JASMY-USDT,PERP-USDT,PERP-BTC,GHST-USDT,GHST-BTC,SCLP-USDT,SCLP-BTC,SUPER-USDT,SUPER-BTC,CPOOL-USDT,HERO-USDT,BASIC-USDT,XED-USDT,XED-BTC,AURY-USDT,SWASH-USDT,LTO-USDT,LTO-BTC,BUX-USDT,MTRG-USDT,DREAMS-USDT,SHIB-DOGE,QUICK-USDT,QUICK-BTC,TRU-USDT,TRU-BTC,WRX-USDT,WRX-BTC,TKO-USDT,TKO-BTC,SUSHI3L-USDT,SUSHI3S-USDT,NEAR3L-USDT,NEAR3S-USDT,DATA-USDT,DATA-BTC,NORD-BTC,ISP-USDT,CERE-USDT,SHILL-USDT,HEGIC-USDT,HEGIC-BTC,ERN-USDT,ERN-BTC,FTG-USDT,PAXG-USDT,PAXG-BTC,AUDIO-USDT,AUDIO-BTC,ENS-USDT,AAVE3L-USDT,AAVE3S-USDT,SAND3L-USDT,SAND3S-USDT,XTM-USDT,MNW-USDT,FXS-USDT,FXS-BTC,ATA-USDT,ATA-BTC,VXV-USDT,LRC-BTC,LRC-ETH,DPR-USDT,CWAR-USDT,CWAR-BTC,FLUX-BTC,EDG-BTC,PBR-USDT,WNXM-USDT,WNXM-BTC,ANT-USDT,ANT-BTC,COV-USDT,SWP-USDT,TWT-USDT,TWT-BTC,OM-USDT,OM-BTC,ADX-USDT,AVAX3L-USDT,AVAX3S-USDT,MANA3L-USDT,MANA3S-USDT,GLM-USDT,GLM-BTC,BAKE-USDT,BAKE-BTC,BAKE-ETH,NUM-USDT,VLX-USDT,VLX-BTC,TRADE-USDT,TRADE-BTC,1EARTH-USDT,MONI-USDT,LIKE-USDT,MFT-USDT,MFT-BTC,LIT-USDT,LIT-BTC,KAVA-USDT,SFP-USDT,SFP-BTC,BURGER-USDT,BURGER-BTC,ILA-USDT,CREAM-USDT,CREAM-BTC,RSR-USDT,RSR-BTC,BUY-BTC,IMX-USDT,GODS-USDT,KMA-USDT,SRM-USDT,SRM-BTC,POLC-USDT,XTAG-USDT,MNET-USDT,NGC-USDT,HARD-USDT,GALAX3L-USDT,GALAX3S-USDT,UNIC-USDT,POND-USDT,POND-BTC,VR-USDT,EPIK-USDT,NGL-USDT,NGL-BTC,KDON-USDT,PEL-USDT,CIRUS-ETH,LINA-USDT,LINA-BTC,KLAY-USDT,KLAY-BTC,CREDI-USDT,TRVL-USDT,LACE-USDT,LACE-ETH,ARKER-USDT,BONDLY-USDT,BONDLY-ETH,XEC-USDT,HEART-USDT,HEART-BTC,UNB-USDT,GAFI-USDT,KOL-USDT,KOL-ETH,H3RO3S-USDT,FALCONS-USDT,UFO-USDT,CHMB-USDT,GEEQ-USDT,ORC-USDT,RACEFI-USDT,PEOPLE-USDT,ADS-USDT,ADS-BTC,OCEAN-USDT,SOS-USDT,WHALE-USDT,TIME-USDT,CWEB-USDT,IOTA-USDT,IOTA-BTC,OOKI-USDT,OOKI-BTC,HNT-USDT,HNT-BTC,GGG-USDT,POWR-USDT,REVU-USDT,CLH-USDT,PLGR-USDT,GLMR-USDT,GLMR-BTC,LOVE-USDT,CTC-USDT,CTC-BTC,GARI-USDT,FRR-USDT,ASTR-USDT,ASTR-BTC,ERTHA-USDT,FCON-USDT,ACA-USDT,ACA-BTC,MTS-USDT,ROAR-USDT,HBB-USDT,SURV-USDT,CVX-USDT,AMP-USDT,ACT-USDT,MJT-USDT,MJT-KCS,SHX-USDT,SHX-BTC,STARLY-USDT,ONSTON-USDT,RANKER-USDT,WMT-USDT,XNO-USDT,XNO-BTC,MARS4-USDT,TFUEL-USDT,TFUEL-BTC,METIS-USDT,LAVAX-USDT,WAL-USDT,BULL-USDT,SON-USDT,MELOS-USDT,APE-USDT,GMT-USDT,BICO-USDT,STG-USDT,LMR-USDT,LMR-BTC,LOKA-USDT,URUS-USDT,JAM-USDT,JAM-ETH,BNC-USDT,LBP-USDT,CFX-USDT,LOOKS-USDT,XCN-USDT,XCN-BTC,KP3R-USDT,TITAN-USDT,INDI-USDT,UPO-USDT,SPELL-USDT,SLCL-USDT,CEEK-USDT,VEMP-USDT,BETA-USDT,NHCT-USDT,ARNM-USDT,FRA-USDT,VISION-USDT,COCOS-USDT,ALPINE-USDT,BNX-USDT,ZBC-USDT,WOOP-USDT,T-USDT,NYM-USDT,VOXEL-USDT,VOXEL-ETH,PSTAKE-USDT,SPA-USDT,SPA-ETH,SYNR-USDT,DAR-USDT,DAR-BTC,MV-USDT,XDEFI-USDT,RACA-USDT,XWG-USDT,HAWK-USDT,TRVL-BTC,SWFTC-USDT,IDEX-USDT,BRWL-USDT,PLATO-USDT,TAUM-USDT,CELR-USDT,AURORA-USDT,POSI-USDT,COOHA-USDT,KNC-USDT,EPK-USDT,PLD-USDT,PSL-USDT,PKF-USDT,OVR-USDT,SYS-USDT,SYS-BTC,BRISE-USDT,DG-USDT,EPX-USDT,GST-USDT,PLY-USDT,GAL-USDT,BSW-USDT,FITFI-USDT,FSN-USDT,H2O-USDT,GMM-USDT,AKT-USDT,SIN-USDT,AUSD-USDT,BOBA-USDT,KARA-USDT,BFC-USDT,BIFI-USDT,DFA-USDT,KYL-USDT,FCD-USDT,MBL-USDT,CELT-USDT,DUSK-USDT,USDD-USDT,USDD-USDC,FITFI-USDC,MBOX-USDT,MBOX-BTC,APE-USDC,AVAX-USDC,SHIB-USDC,XCN-USDC,TRX-USDC,NEAR-USDC,MATIC-USDC,FTM-USDC,ZIL-USDC,SOL-USDC,MLS-USDT,AFK-USDT,AFK-USDC,ACH-USDT,SCRT-USDT,SCRT-BTC,APE3L-USDT,APE3S-USDT,STORE-USDT,STORE-ETH,GMT3L-USDT,GMT3S-USDT,CCD-USDT,DOSE-USDC,LUNC-USDT,LUNC-USDC,USTC-USDT,USTC-USDC,GMT-USDC,VRA-USDC,DOT-USDC,RUNE-USDC,ATOM-USDC,BNB-USDC,JASMY-USDC,KCS-USDC,KDA-USDC,ALGO-USDC,LUNA-USDC,OP-USDT,OP-USDC,JASMY3L-USDT,JASMY3S-USDT,EVER-USDT,MOOV-USDT,IHC-USDT,ICX-USDT,ICX-ETH,BTC-BRL,ETH-BRL,USDT-BRL,WELL-USDT,FORT-USDT,USDP-USDT,USDD-TRX,CSPR-USDT,CSPR-ETH,WEMIX-USDT,REV3L-USDT,OLE-USDT,LDO-USDT,LDO-USDC,CULT-USDT,SWFTC-USDC,FIDA-USDT,BUSD-USDT,RBP-USDT,SRBP-USDT,HIBAYC-USDT,BUSD-USDC,OGV-USDT,WOMBAT-USDT,HIPUNKS-USDT,FT-USDT,ETC-USDC,HIENS4-USDT,EGAME-USDT,EGAME-BTC,STEPWATCH-USDT,HISAND33-USDT,DC-USDT,NEER-USDT,RVN-USDT,HIENS3-USDT,MC-USDT,PEEL-USDT,PEEL-BTC,SDL-USDT,SDL-BTC,SWEAT-USDT,HIODBS-USDT,CMP-USDT,PIX-USDT,MPLX-USDT,HIDOODLES-USDT,ETHW-USDT,QUARTZ-USDT,ACQ-USDT,ACQ-USDC,AOG-USDT,HIMAYC-USDT,PRMX-USDT,RED-USDT,PUMLX-USDT,XETA-USDT,GEM-USDT,DERC-USDT,P00LS-USDT,P00LS-USDC,KICKS-USDT,TRIBL-USDT,GMX-USDT,HIOD-USDT,POKT-USDT,EFI-USDT,APT-USDT,BBC-USDT,EUL-USDT,TON-USDT,PIAS-USDT,HIMEEBITS-USDT,HISQUIGGLE-USDT,XCV-USDT,HFT-USDT,HFT-USDC,ECOX-USDT,AMB-USDT,AZERO-USDT,HIFIDENZA-USDT,BEAT-USDT",
      "requestFormat": {
       "uppercase": true,
       "delimiter": "-"
      },
      "configFormat": {
       "uppercase": true,
       "delimiter": "-"
      }
     },
     "spot": {
      "assetEnabled": true,
      "enabled": "BTC-USDT,ETH-BTC,ETH-USDT,LTC-USDT",
      "available": "BTC-USDT,MHC-ETH,MHC-BTC,OXEN-BTC,OXEN-ETH,NRG-BTC,AVA-USDT,FET-BTC,FET-ETH,ANKR-BTC,MHC-USDT,XMR-BTC,XMR-ETH,RIF-BTC,MTV-BTC,MTV-ETH,CRO-BTC,MTV-USDT,KMD-BTC,KMD-USDT,RFOX-USDT,TEL-USDT,TT-USDT,AERGO-USDT,XMR-USDT,TRX-KCS,ATOM-BTC,ATOM-ETH,ATOM-USDT,ATOM-KCS,ETN-USDT,FTM-USDT,TOMO-USDT,VSYS-USDT,OCEAN-BTC,OCEAN-ETH,CHR-BTC,CHR-USDT,FX-BTC,FX-ETH,NIM-BTC,NIM-ETH,COTI-BTC,COTI-USDT,NRG-ETH,BNB-BTC,BNB-USDT,JAR-BTC,JAR-USDT,ALGO-BTC,ALGO-ETH,ALGO-USDT,XEM-BTC,XEM-USDT,CIX100-USDT,XTZ-BTC,XTZ-USDT,ZEC-BTC,ZEC-USDT,ADA-BTC,ADA-USDT,REV-USDT,WXT-BTC,WXT-USDT,FORESTPLUS-BTC,FORESTPLUS-USDT,BOLT-BTC,BOLT-USDT,ARPA-USDT,CHZ-BTC,CHZ-USDT,DAPPT-BTC,DAPPT-USDT,NOIA-BTC,NOIA-USDT,WIN-BTC,WIN-USDT,DERO-BTC,DERO-USDT,BTT-USDT,EOSC-USDT,ENQ-BTC,ENQ-USDT,ONE-BTC,ONE-USDT,TOKO-BTC,TOKO-USDT,VID-BTC,VID-USDT,LUNA-USDT,SXP-BTC,SXP-USDT,AKRO-BTC,AKRO-USDT,ROOBEE-BTC,WIN-TRX,MAP-BTC,MAP-USDT,AMPL-BTC,AMPL-USDT,DAG-USDT,POL-USDT,ARX-USDT,NWC-BTC,NWC-USDT,BEPRO-BTC,BEPRO-USDT,VRA-BTC,VRA-USDT,KSM-BTC,KSM-USDT,DASH-USDT,SUTER-USDT,ACOIN-USDT,SUTER-BTC,SENSO-USDT,PRE-BTC,XDB-USDT,SYLO-USDT,WOM-USDT,SENSO-BTC,DGB-USDT,LYXE-USDT,LYXE-ETH,XDB-BTC,STX-BTC,STX-USDT,XSR-USDT,COMP-USDT,CRO-USDT,KAI-USDT,KAI-BTC,WEST-BTC,WEST-USDT,EWT-BTC,WAVES-USDT,WAVES-BTC,ORN-USDT,AMPL-ETH,BNS-USDT,MKR-USDT,SUKU-BTC,MLK-BTC,MLK-USDT,JST-USDT,KAI-ETH,SUKU-USDT,DIA-USDT,DIA-BTC,LINK-BTC,LINK-USDT,DOT-USDT,DOT-BTC,SHA-BTC,SHA-USDT,EWT-USDT,USDJ-USDT,EFX-BTC,CKB-BTC,CKB-USDT,UMA-USDT,ALEPH-USDT,VELO-USDT,SUN-USDT,BUY-USDT,YFI-USDT,OXEN-USDT,UNI-USDT,UOS-USDT,UOS-BTC,NIM-USDT,DEGO-USDT,DEGO-ETH,UDOO-ETH,RFUEL-USDT,FIL-USDT,UBX-ETH,REAP-USDT,AAVE-USDT,AAVE-BTC,TONE-BTC,TONE-ETH,ELF-ETH,AERGO-BTC,IOST-ETH,KCS-USDT,SNX-ETH,TOMO-ETH,KCS-ETH,DRGN-BTC,WAN-ETH,NULS-ETH,AXPR-ETH,POWR-BTC,QTUM-BTC,MANA-BTC,TEL-BTC,XYO-ETH,AXPR-BTC,ETN-BTC,COV-ETH,VET-BTC,KCS-BTC,CAPP-ETH,ONT-BTC,DRGN-ETH,DAG-ETH,TOMO-BTC,WAN-BTC,KNC-ETH,CRPT-ETH,LTC-USDT,BAX-ETH,BSV-USDT,DENT-ETH,AION-ETH,LYM-ETH,TRAC-ETH,ENJ-BTC,WAXP-BTC,DGB-BTC,ELA-BTC,ZIL-BTC,BSV-BTC,XLM-USDT,IOTX-ETH,SOUL-BTC,DOCK-BTC,AMB-ETH,TRX-BTC,XRP-TUSD,NULS-BTC,ETH-DAI,LSK-BTC,GMB-ETH,GMB-BTC,NEO-ETH,OMG-ETH,BTC-TUSD,KAT-USDT,KNC-BTC,ELF-BTC,MANA-ETH,ETC-USDT,ONT-ETH,MKR-BTC,KAT-BTC,XRP-USDC,XYO-BTC,SNT-ETH,ZRX-BTC,LOOM-ETH,AION-BTC,POWR-ETH,OLT-ETH,OLT-BTC,SNT-BTC,TRAC-BTC,XLM-ETH,ETH-USDT,BSV-ETH,TRX-ETH,ETN-ETH,AOA-USDT,BCD-BTC,DENT-BTC,DOCK-ETH,KEY-BTC,EOS-KCS,XLM-BTC,ADB-ETH,TIME-ETH,CVC-BTC,LSK-ETH,QKC-BTC,AMB-BTC,USDT-TUSD,ETC-ETH,XRP-BTC,NEO-KCS,SNX-USDT,CRPT-BTC,IOTX-BTC,LTC-ETH,XRP-KCS,ADB-BTC,LTC-KCS,TEL-ETH,DCR-ETH,LYM-USDT,USDT-USDC,ETH-USDC,DAG-BTC,AVA-BTC,BTC-USDT,WAXP-ETH,XRP-USDT,KEY-ETH,VET-ETH,FTM-BTC,USDT-DAI,QKC-ETH,ETH-BTC,MAN-BTC,CPC-ETH,TRX-USDT,BTC-DAI,ONT-USDT,DASH-ETH,BAX-BTC,AVA-ETH,LOOM-BTC,MVP-BTC,MKR-ETH,COV-BTC,CPC-BTC,REQ-ETH,EOS-BTC,LTC-BTC,XRP-ETH,CAPP-BTC,FTM-ETH,BCD-ETH,ZRX-ETH,DGB-ETH,VET-USDT,REQ-BTC,UTK-BTC,PLAY-BTC,UTK-ETH,SNX-BTC,MVP-ETH,NEO-BTC,SOUL-ETH,NEO-USDT,ELA-ETH,OMG-BTC,TIME-BTC,AOA-BTC,ETC-BTC,DCR-BTC,BTC-USDC,ENJ-ETH,IOST-BTC,DASH-BTC,EOS-USDT,EOS-ETH,ZIL-ETH,ETH-TUSD,GAS-BTC,LYM-BTC,BCH-BTC,VSYS-BTC,BCH-USDT,MKR-DAI,SOLVE-BTC,GRIN-BTC,GRIN-USDT,UQC-BTC,UQC-ETH,OPCT-BTC,OPCT-ETH,PRE-USDT,SHR-BTC,SHR-USDT,UBXT-USDT,ROSE-USDT,USDC-USDT,CTI-USDT,CTI-ETH,ETH2-ETH,BUX-BTC,XHV-USDT,PLU-USDT,GRT-USDT,CAS-BTC,CAS-USDT,MSWAP-BTC,MSWAP-USDT,GOM2-BTC,GOM2-USDT,REVV-BTC,REVV-USDT,LON-USDT,1INCH-USDT,LOC-USDT,API3-USDT,UNFI-USDT,HTR-USDT,FRONT-USDT,FRONT-BTC,WBTC-BTC,WBTC-ETH,MIR-USDT,LTC-USDC,BCH-USDC,HYDRA-USDT,DFI-USDT,DFI-BTC,CRV-USDT,SUSHI-USDT,FRM-USDT,EOS-USDC,BSV-USDC,ZEN-USDT,CUDOS-USDT,ADA-USDC,REN-USDT,LRC-USDT,LINK-USDC,KLV-USDT,KLV-BTC,BOA-USDT,THETA-USDT,QNT-USDT,BAT-USDT,DOGE-USDT,DOGE-USDC,DAO-USDT,STRONG-USDT,TRIAS-USDT,TRIAS-BTC,DOGE-BTC,MITX-BTC,MITX-USDT,CAKE-USDT,ORAI-USDT,ZEE-USDT,LTX-USDT,LTX-BTC,MASK-USDT,KLV-TRX,IDEA-USDT,PHA-USDT,PHA-ETH,BCH-KCS,SRK-USDT,SRK-BTC,ADA-KCS,HTR-BTC,BSV-KCS,DOT-KCS,LINK-KCS,MIR-KCS,BNB-KCS,XLM-KCS,VET-KCS,SWINGBY-USDT,SWINGBY-BTC,XHV-BTC,DASH-KCS,UNI-KCS,AAVE-KCS,DOGE-KCS,ZEC-KCS,XTZ-KCS,GRT-KCS,ALGO-KCS,EWT-KCS,GAS-USDT,AVAX-USDT,AVAX-BTC,KRL-BTC,KRL-USDT,POLK-USDT,POLK-BTC,ENJ-USDT,MANA-USDT,RNDR-USDT,RNDR-BTC,RLY-USDT,ANC-USDT,SKEY-USDT,LAYER-USDT,TARA-USDT,TARA-ETH,IOST-USDT,DYP-USDT,DYP-ETH,XYM-USDT,XYM-BTC,PCX-USDT,PCX-BTC,ORBS-USDT,ORBS-BTC,BTC3L-USDT,BTC3S-USDT,ETH3L-USDT,ETH3S-USDT,ANKR-USDT,DSLA-USDT,DSLA-BTC,SAND-USDT,VAI-USDT,XCUR-USDT,XCUR-BTC,FLUX-USDT,OMG-USDT,ZIL-USDT,DODO-USDT,MAN-USDT,BAX-USDT,BOSON-USDT,BOSON-ETH,PUNDIX-USDT,PUNDIX-BTC,WAXP-USDT,HT-USDT,PDEX-USDT,LABS-USDT,LABS-ETH,GMB-USDT,PHNX-USDT,PHNX-BTC,HAI-USDT,EQZ-USDT,FORTH-USDT,HORD-USDT,CGG-USDT,UBX-USDT,GHX-USDT,TCP-USDT,STND-USDT,STND-ETH,TOWER-USDT,TOWER-BTC,ACE-USDT,LOCG-USDT,CARD-USDT,FLY-USDT,CWS-USDT,XDC-USDT,XDC-ETH,STRK-BTC,STRK-ETH,SHIB-USDT,POLX-USDT,KDA-USDT,KDA-BTC,ICP-USDT,ICP-BTC,STC-USDT,STC-BTC,GOVI-USDT,GOVI-BTC,FKX-USDT,CELO-USDT,CELO-BTC,CUSD-USDT,CUSD-BTC,FCL-USDT,MATIC-USDT,MATIC-BTC,ELA-USDT,CRPT-USDT,OPCT-USDT,OGN-USDT,OGN-BTC,OUSD-USDT,OUSD-BTC,TLOS-USDT,TLOS-BTC,YOP-USDT,YOP-ETH,GLQ-USDT,GLQ-BTC,MXC-USDT,ERSDL-USDT,HOTCROSS-USDT,ADA3L-USDT,ADA3S-USDT,HYVE-USDT,HYVE-BTC,DAPPX-USDT,KONO-USDT,PRQ-USDT,MAHA-USDT,MAHA-BTC,FEAR-USDT,PYR-USDT,PYR-BTC,PROM-USDT,PROM-BTC,GLCH-USDT,UNO-USDT,ALBT-USDT,ALBT-ETH,XCAD-USDT,EOS3L-USDT,EOS3S-USDT,BCH3L-USDT,BCH3S-USDT,ELON-USDT,APL-USDT,FCL-ETH,VEED-USDT,VEED-BTC,DIVI-USDT,PDEX-BTC,JUP-USDT,JUP-ETH,POLS-USDT,POLS-BTC,LPOOL-USDT,LPOOL-BTC,LSS-USDT,VET3L-USDT,VET3S-USDT,LTC3L-USDT,LTC3S-USDT,ABBC-USDT,ABBC-BTC,KOK-USDT,ROSN-USDT,DORA-USDT,DORA-BTC,ZCX-USDT,ZCX-BTC,NORD-USDT,GMEE-USDT,SFUND-USDT,XAVA-USDT,AI-USDT,ALPACA-USDT,IOI-USDT,NFT-USDT,NFT-TRX,MNST-USDT,MEM-USDT,AGIX-USDT,AGIX-BTC,AGIX-ETH,CQT-USDT,AIOZ-USDT,MARSH-USDT,HAPI-USDT,MODEFI-USDT,MODEFI-BTC,YFDAI-USDT,YFDAI-BTC,GENS-USDT,FORM-USDT,ARRR-USDT,ARRR-BTC,TOKO-KCS,EXRD-USDT,NGM-USDT,LPT-USDT,STMX-USDT,ASD-USDT,BOND-USDT,HAI-BTC,SOUL-USDT,2CRZ-USDT,NEAR-USDT,NEAR-BTC,DFYN-USDT,OOE-USDT,CFG-USDT,CFG-BTC,AXS-USDT,CLV-USDT,ROUTE-USDT,KAR-USDT,EFX-USDT,XDC-BTC,SHFT-USDT,PMON-USDT,DPET-USDT,ERG-USDT,ERG-BTC,SOL-USDT,SLP-USDT,LITH-USDT,LITH-ETH,XCH-USDT,HAKA-USDT,LAYER-BTC,MTL-USDT,MTL-BTC,IOTX-USDT,GALA-USDT,REQ-USDT,TXA-USDT,TXA-USDC,CIRUS-USDT,QI-USDT,QI-BTC,ODDZ-USDT,PNT-USDT,PNT-BTC,XPR-USDT,XPR-BTC,TRIBE-USDT,SHFT-BTC,MOVR-USDT,MOVR-ETH,WOO-USDT,WILD-USDT,QRDO-USDT,QRDO-ETH,SDN-USDT,SDN-ETH,MAKI-USDT,MAKI-BTC,REP-USDT,REP-BTC,REP-ETH,BNT-USDT,BNT-BTC,BNT-ETH,OXT-USDT,OXT-BTC,OXT-ETH,BAL-USDT,BAL-BTC,BAL-ETH,STORJ-USDT,STORJ-BTC,STORJ-ETH,YGG-USDT,NDAU-USDT,SDAO-USDT,SDAO-ETH,XRP3L-USDT,XRP3S-USDT,SKL-USDT,SKL-BTC,NMR-USDT,NMR-BTC,IXS-USDT,TRB-USDT,TRB-BTC,DYDX-USDT,XYO-USDT,GTC-USDT,GTC-BTC,EQX-USDT,EQX-BTC,RLC-USDT,RLC-BTC,XPRT-USDT,EGLD-USDT,EGLD-BTC,HBAR-USDT,HBAR-BTC,DOGE3L-USDT,DOGE3S-USDT,FLOW-USDT,FLOW-BTC,NKN-USDT,NKN-BTC,PBX-USDT,SOL3L-USDT,SOL3S-USDT,MLN-USDT,MLN-BTC,XNL-USDT,SOLVE-USDT,WNCG-USDT,WNCG-BTC,DMTR-USDT,LINK3L-USDT,LINK3S-USDT,DOT3L-USDT,DOT3S-USDT,CTSI-USDT,CTSI-BTC,ALICE-USDT,ALICE-BTC,ALICE-ETH,OPUL-USDT,ILV-USDT,BAND-USDT,BAND-BTC,FTT-USDT,FTT-BTC,DVPN-USDT,SKU-USDT,SKU-BTC,EDG-USDT,SLIM-USDT,TLM-USDT,TLM-BTC,TLM-ETH,DEXE-USDT,DEXE-BTC,DEXE-ETH,MATTER-USDT,CUDOS-BTC,RUNE-USDT,RUNE-BTC,RMRK-USDT,BMON-USDT,C98-USDT,BLOK-USDT,SOLR-USDT,ATOM3L-USDT,ATOM3S-USDT,UNI3L-USDT,UNI3S-USDT,WSIENNA-USDT,PUSH-USDT,PUSH-BTC,FORM-ETH,NTVRK-USDT,NTVRK-USDC,AXS3L-USDT,AXS3S-USDT,FTM3L-USDT,FTM3S-USDT,FLAME-USDT,AGLD-USDT,NAKA-USDT,YLD-USDT,TONE-USDT,REEF-USDT,REEF-BTC,TIDAL-USDT,TVK-USDT,TVK-BTC,INJ-USDT,INJ-BTC,BNB3L-USDT,BNB3S-USDT,MATIC3L-USDT,MATIC3S-USDT,NFTB-USDT,VEGA-USDT,VEGA-ETH,ALPHA-USDT,ALPHA-BTC,BADGER-USDT,BADGER-BTC,UNO-BTC,ZKT-USDT,AR-USDT,AR-BTC,XVS-USDT,XVS-BTC,JASMY-USDT,PERP-USDT,PERP-BTC,GHST-USDT,GHST-BTC,SCLP-USDT,SCLP-BTC,SUPER-USDT,SUPER-BTC,CPOOL-USDT,HERO-USDT,BASIC-USDT,XED-USDT,XED-BTC,AURY-USDT,SWASH-USDT,LTO-USDT,LTO-BTC,BUX-USDT,MTRG-USDT,DREAMS-USDT,SHIB-DOGE,QUICK-USDT,QUICK-BTC,TRU-USDT,TRU-BTC,WRX-USDT,WRX-BTC,TKO-USDT,TKO-BTC,SUSHI3L-USDT,SUSHI3S-USDT,NEAR3L-USDT,NEAR3S-USDT,DATA-USDT,DATA-BTC,NORD-BTC,ISP-USDT,CERE-USDT,SHILL-USDT,HEGIC-USDT,HEGIC-BTC,ERN-USDT,ERN-BTC,FTG-USDT,PAXG-USDT,PAXG-BTC,AUDIO-USDT,AUDIO-BTC,ENS-USDT,AAVE3L-USDT,AAVE3S-USDT,SAND3L-USDT,SAND3S-USDT,XTM-USDT,MNW-USDT,FXS-USDT,FXS-BTC,ATA-USDT,ATA-BTC,VXV-USDT,LRC-BTC,LRC-ETH,DPR-USDT,CWAR-USDT,CWAR-BTC,FLUX-BTC,EDG-BTC,PBR-USDT,WNXM-USDT,WNXM-BTC,ANT-USDT,ANT-BTC,COV-USDT,SWP-USDT,TWT-USDT,TWT-BTC,OM-USDT,OM-BTC,ADX-USDT,AVAX3L-USDT,AVAX3S-USDT,MANA3L-USDT,MANA3S-USDT,GLM-USDT,GLM-BTC,BAKE-USDT,BAKE-BTC,BAKE-ETH,NUM-USDT,VLX-USDT,VLX-BTC,TRADE-USDT,TRADE-BTC,1EARTH-USDT,MONI-USDT,LIKE-USDT,MFT-USDT,MFT-BTC,LIT-USDT,LIT-BTC,KAVA-USDT,SFP-USDT,SFP-BTC,BURGER-USDT,BURGER-BTC,ILA-USDT,CREAM-USDT,CREAM-BTC,RSR-USDT,RSR-BTC,BUY-BTC,IMX-USDT,GODS-USDT,KMA-USDT,SRM-USDT,SRM-BTC,POLC-USDT,XTAG-USDT,MNET-USDT,NGC-USDT,HARD-USDT,GALAX3L-USDT,GALAX3S-USDT,UNIC-USDT,POND-USDT,POND-BTC,VR-USDT,EPIK-USDT,NGL-USDT,NGL-BTC,KDON-USDT,PEL-USDT,CIRUS-ETH,LINA-USDT,LINA-BTC,KLAY-USDT,KLAY-BTC,CREDI-USDT,TRVL-USDT,LACE-USDT,LACE-ETH,ARKER-USDT,BONDLY-USDT,BONDLY-ETH,XEC-USDT,HEART-USDT,HEART-BTC,UNB-USDT,GAFI-USDT,KOL-USDT,KOL-ETH,H3RO3S-USDT,FALCONS-USDT,UFO-USDT,CHMB-USDT,GEEQ-USDT,ORC-USDT,RACEFI-USDT,PEOPLE-USDT,ADS-USDT,ADS-BTC,OCEAN-USDT,SOS-USDT,WHALE-USDT,TIME-USDT,CWEB-USDT,IOTA-USDT,IOTA-BTC,OOKI-USDT,OOKI-BTC,HNT-USDT,HNT-BTC,GGG-USDT,POWR-USDT,REVU-USDT,CLH-USDT,PLGR-USDT,GLMR-USDT,GLMR-BTC,LOVE-USDT,CTC-USDT,CTC-BTC,GARI-USDT,FRR-USDT,ASTR-USDT,ASTR-BTC,ERTHA-USDT,FCON-USDT,ACA-USDT,ACA-BTC,MTS-USDT,ROAR-USDT,HBB-USDT,SURV-USDT,CVX-USDT,AMP-USDT,ACT-USDT,MJT-USDT,MJT-KCS,SHX-USDT,SHX-BTC,STARLY-USDT,ONSTON-USDT,RANKER-USDT,WMT-USDT,XNO-USDT,XNO-BTC,MARS4-USDT,TFUEL-USDT,TFUEL-BTC,METIS-USDT,LAVAX-USDT,WAL-USDT,BULL-USDT,SON-USDT,MELOS-USDT,APE-USDT,GMT-USDT,BICO-USDT,STG-USDT,LMR-USDT,LMR-BTC,LOKA-USDT,URUS-USDT,JAM-USDT,JAM-ETH,BNC-USDT,LBP-USDT,CFX-USDT,LOOKS-USDT,XCN-USDT,XCN-BTC,KP3R-USDT,TITAN-USDT,INDI-USDT,UPO-USDT,SPELL-USDT,SLCL-USDT,CEEK-USDT,VEMP-USDT,BETA-USDT,NHCT-USDT,ARNM-USDT,FRA-USDT,VISION-USDT,COCOS-USDT,ALPINE-USDT,BNX-USDT,ZBC-USDT,WOOP-USDT,T-USDT,NYM-USDT,VOXEL-USDT,VOXEL-ETH,PSTAKE-USDT,SPA-USDT,SPA-ETH,SYNR-USDT,DAR-USDT,DAR-BTC,MV-USDT,XDEFI-USDT,RACA-USDT,XWG-USDT,HAWK-USDT,TRVL-BTC,SWFTC-USDT,IDEX-USDT,BRWL-USDT,PLATO-USDT,TAUM-USDT,CELR-USDT,AURORA-USDT,POSI-USDT,COOHA-USDT,KNC-USDT,EPK-USDT,PLD-USDT,PSL-USDT,PKF-USDT,OVR-USDT,SYS-USDT,SYS-BTC,BRISE-USDT,DG-USDT,EPX-USDT,GST-USDT,PLY-USDT,GAL-USDT,BSW-USDT,FITFI-USDT,FSN-USDT,H2O-USDT,GMM-USDT,AKT-USDT,SIN-USDT,AUSD-USDT,BOBA-USDT,KARA-USDT,BFC-USDT,BIFI-USDT,DFA-USDT,KYL-USDT,FCD-USDT,MBL-USDT,CELT-USDT,DUSK-USDT,USDD-USDT,USDD-USDC,FITFI-USDC,MBOX-USDT,MBOX-BTC,APE-USDC,AVAX-USDC,SHIB-USDC,XCN-USDC,TRX-USDC,NEAR-USDC,MATIC-USDC,FTM-USDC,ZIL-USDC,SOL-USDC,MLS-USDT,AFK-USDT,AFK-USDC,ACH-USDT,SCRT-USDT,SCRT-BTC,APE3L-USDT,APE3S-USDT,STORE-USDT,STORE-ETH,GMT3L-USDT,GMT3S-USDT,CCD-USDT,DOSE-USDC,LUNC-USDT,LUNC-USDC,USTC-USDT,USTC-USDC,GMT-USDC,VRA-USDC,DOT-USDC,RUNE-USDC,ATOM-USDC,BNB-USDC,JASMY-USDC,KCS-USDC,KDA-USDC,ALGO-USDC,LUNA-USDC,OP-USDT,OP-USDC,JASMY3L-USDT,JASMY3S-USDT,EVER-USDT,MOOV-USDT,IHC-USDT,ICX-USDT,ICX-ETH,BTC-BRL,ETH-BRL,USDT-BRL,WELL-USDT,FORT-USDT,USDP-USDT,USDD-TRX,CSPR-USDT,CSPR-ETH,WEMIX-USDT,REV3L-USDT,OLE-USDT,LDO-USDT,LDO-USDC,CULT-USDT,SWFTC-USDC,FIDA-USDT,BUSD-USDT,RBP-USDT,SRBP-USDT,HIBAYC-USDT,BUSD-USDC,OGV-USDT,WOMBAT-USDT,HIPUNKS-USDT,FT-USDT,ETC-USDC,HIENS4-USDT,EGAME-USDT,EGAME-BTC,STEPWATCH-USDT,HISAND33-USDT,DC-USDT,NEER-USDT,RVN-USDT,HIENS3-USDT,MC-USDT,PEEL-USDT,PEEL-BTC,SDL-USDT,SDL-BTC,SWEAT-USDT,HIODBS-USDT,CMP-USDT,PIX-USDT,MPLX-USDT,HIDOODLES-USDT,ETHW-USDT,QUARTZ-USDT,ACQ-USDT,ACQ-USDC,AOG-USDT,HIMAYC-USDT,PRMX-USDT,RED-USDT,PUMLX-USDT,XETA-USDT,GEM-USDT,DERC-USDT,P00LS-USDT,P00LS-USDC,KICKS-USDT,TRIBL-USDT,GMX-USDT,HIOD-USDT,POKT-USDT,EFI-USDT,APT-USDT,BBC-USDT,EUL-USDT,TON-USDT,PIAS-USDT,HIMEEBITS-USDT,HISQUIGGLE-USDT,XCV-USDT,HFT-USDT,HFT-USDC,ECOX-USDT,AMB-USDT,AZERO-USDT,HIFIDENZA-USDT,BEAT-USDT",
      "requestFormat": {
       "uppercase": true,
       "delimiter": "-"
      },
      "configFormat": {
       "uppercase": true,
       "delimiter": "-"
      }
     }
    }
   },
   "api": {
    "authenticatedSupport": false,
    "authenticatedWebsocketApiSupport": false,
    "credentials": {
     "key": "Key",
     "secret": "Secret",
     "clientID": "ClientID"
    },
    "credentialsValidator": {
     "requiresKey": true,
     "requiresSecret": true
    },
    "endpoints": {
     "url": "NON_DEFAULT_HTTP_LINK_TO_EXCHANGE_API",
     "urlSecondary": "NON_DEFAULT_HTTP_LINK_TO_EXCHANGE_API",
     "websocketURL": "NON_DEFAULT_HTTP_LINK_TO_WEBSOCKET_EXCHANGE_API"
    },
    "urlEndpoints": null
   },
   "features": {
    "supports": {
     "restAPI": true,
     "restCapabilities": {
      "tickerBatching": true,
      "autoPairUpdates": true,
      "fundingRateFetching": false
     },
     "websocketAPI": true,
     "websocketCapabilities": {
      "fundingRateFetching": false
     }
    },
    "enabled": {
     "autoPairUpdates": true,
     "websocketAPI": true,
     "saveTradeData": false,
     "tradeFeed": false,
     "fillsFeed": false
    }
   },
   "bankAccounts": [
    {
     "enabled": false,
     "bankName": "",
     "bankAddress": "",
     "bankPostalCode": "",
     "bankPostalCity": "",
     "bankCountry": "",
     "accountName": "",
     "accountNumber": "",
     "swiftCode": "",
     "iban": "",
     "supportedCurrencies": ""
    }
   ],
   "orderbook": {
    "verificationBypass": false,
    "websocketBufferLimit": 5,
    "websocketBufferEnabled": false,
    "publishPeriod": 10000000000
   }
  },
  {
   "name": "LBank",
   "enabled": true,
   "verbose": false,
   "httpTimeout": 15000000000,
   "websocketResponseCheckTimeout": 30000000,
   "websocketResponseMaxLimit": 7000000000,
   "websocketTrafficTimeout": 30000000000,
   "connectionMonitorDelay": 0,
   "baseCurrencies": "USD",
   "currencyPairs": {
    "bypassConfigFormatUpgrades": false,
    "requestFormat": {
     "uppercase": false,
     "delimiter": "_"
    },
    "configFormat": {
     "uppercase": false,
     "delimiter": "_"
    },
    "useGlobalFormat": true,
    "pairs": {
     "spot": {
      "assetEnabled": true,
      "enabled": "eth_btc",
      "available": "FBC_USDT,GALT_USDT,IOEX_USDT,OATH_USDT,BLOC_USDT,BTC_USDT,ETH_USDT,ETH_BTC,ABBC_BTC,KISC_ETH,BXA_USDT,ATP_USDT,MAT_USDT,SKY_BTC,RNT_USDT,VENA_USDT,GRIN_USDT,IDA_USDT,PNT_USDT,OPX_USDT,VTHO_BTC,AMO_ETH,UBEX_BTC,EOS_BTC,UBEX_USDT,TNS_BTC,SAIT_ETH,DAX_BTC,DAX_ETH,DALI_USDT,VET_USDT,BCH_BTC,BCH_USDT,NEO_USDT,QTUM_USDT,ZEC_USDT,VET_BTC,PAI_BTC,PNT_BTC,NEO_BTC,DASH_BTC,LTC_BTC,ETC_BTC,QTUM_BTC,ZEC_BTC,SC_BTC,BTS_BTC,CPX_BTC,XWC_BTC,FIL6_BTC,FIL12_BTC,FIL36_BTC,EOS_USDT,UT_ETH,ELA_ETH,VET_ETH,VTHO_ETH,PAI_ETH,HER_ETH,PTT_ETH,TAC_ETH,IDHUB_ETH,SSC_ETH,SKM_ETH,PLY_ETH,EXT_ETH,EOS_ETH,YOYOW_ETH,TRX_ETH,QTUM_ETH,ZEC_ETH,BTS_ETH,BTM_ETH,MITH_ETH,NAS_ETH,MAN_ETH,DBC_ETH,BTO_ETH,DDD_ETH,CPX_ETH,CS_ETH,IHT_ETH,OCN_ETH,EKO_ETH,XWC_ETH,PUT_ETH,PNT_ETH,AAC_ETH,FIL6_ETH,FIL12_ETH,FIL36_ETH,SEER_ETH,BSB_ETH,CDC_ETH,GRAMS_ETH,DDMX_ETH,EAI_ETH,BNB_USDT,HT_USDT,KBC_BTC,KBC_USDT,MAI_USDT,PHV_USDT,GT_USDT,VOKEN_USDT,CYE_USDT,BRC_USDT,BTC_AUSD,DDMX_USDT,SEAL_USDT,SEOS_BTC,BTY_USDT,FO_USDT,DLX_USDT,BFC_USDT,LBK_USDT,SERO_USDT,MTV_USDT,CKB_USDT,ARPA_USDT,ZIP_USDT,AT_USDT,DOT_USDT,DILI_USDT,DUO_USDT,TEP_USDT,BIKI_USDT,MX_USDT,DNS_USDT,OKB_USDT,FLDT_USDT,CCTC_USDT,WIN_USDT,BTT_USDT,TRX_USDT,GRS_BTC,GST_USDT,GST_ETH,ABBC_USDT,UTK_USDT,GKI_USDT,BPX_USDT,SUTER_USDT,LT_USDT,LM_USDT,HTDF_USDT"
     }
    }
   },
   "api": {
    "authenticatedSupport": false,
    "authenticatedWebsocketApiSupport": false,
    "credentials": {
     "key": "Key",
     "secret": "Secret"
    },
    "credentialsValidator": {
     "requiresKey": true,
     "requiresSecret": true
    },
    "endpoints": {
     "url": "NON_DEFAULT_HTTP_LINK_TO_EXCHANGE_API",
     "urlSecondary": "NON_DEFAULT_HTTP_LINK_TO_EXCHANGE_API",
     "websocketURL": "NON_DEFAULT_HTTP_LINK_TO_WEBSOCKET_EXCHANGE_API"
    },
    "urlEndpoints": null
   },
   "features": {
    "supports": {
     "restAPI": true,
     "restCapabilities": {
      "tickerBatching": true,
      "autoPairUpdates": true,
      "fundingRateFetching": false
     },
     "websocketAPI": false,
     "websocketCapabilities": {
      "fundingRateFetching": false
     }
    },
    "enabled": {
     "autoPairUpdates": true,
     "websocketAPI": false,
     "saveTradeData": false,
     "tradeFeed": false,
     "fillsFeed": false
    }
   },
   "bankAccounts": [
    {
     "enabled": false,
     "bankName": "",
     "bankAddress": "",
     "bankPostalCode": "",
     "bankPostalCity": "",
     "bankCountry": "",
     "accountName": "",
     "accountNumber": "",
     "swiftCode": "",
     "iban": "",
     "supportedCurrencies": ""
    }
   ],
   "orderbook": {
    "verificationBypass": false,
    "websocketBufferLimit": 5,
    "websocketBufferEnabled": false,
    "publishPeriod": 10000000000
   }
  },
  {
   "name": "Okx",
   "enabled": true,
   "verbose": false,
   "httpTimeout": 15000000000,
   "websocketResponseCheckTimeout": 30000000,
   "websocketResponseMaxLimit": 7000000000,
   "websocketTrafficTimeout": 30000000000,
   "connectionMonitorDelay": 0,
   "baseCurrencies": "USD",
   "currencyPairs": {
    "bypassConfigFormatUpgrades": false,
    "requestFormat": {
     "uppercase": true,
     "delimiter": "-"
    },
    "configFormat": {
     "uppercase": true,
     "delimiter": "-"
    },
    "useGlobalFormat": true,
    "assetTypes": [
     "futures",
     "margin",
     "option",
     "perpetualswap",
     "spot",
     "spread"
    ],
    "pairs": {
     "futures": {
      "assetEnabled": true,
      "enabled": "BTC-USD-221007,BTC-USD-221014",
      "available": "BTC-USD-221230,BTC-USD-230331,ETH-USD-221007,ETH-USD-221014,ETH-USD-221230,ETH-USD-230331,LTC-USD-221007,LTC-USD-221014,LTC-USD-221230,LTC-USD-230331,DOT-USD-221007,DOT-USD-221014,DOT-USD-221230,DOT-USD-230331,FIL-USD-221007,FIL-USD-221014,FIL-USD-221230,FIL-USD-230331,ADA-USD-221007,ADA-USD-221014,ADA-USD-221230,ADA-USD-230331,AVAX-USD-221007,AVAX-USD-221014,AVAX-USD-221230,BTC-USD-221007,BTC-USD-221014,BTC-USD-221230,BTC-USD-230331,ETH-USD-221007,ETH-USD-221014,ETH-USD-221230,ETH-USD-230331,LTC-USD-221007,LTC-USD-221014,LTC-USD-221230,LTC-USD-230331,DOT-USD-221007,DOT-USD-221014,DOT-USD-221230,DOT-USD-230331,FIL-USD-221007,FIL-USD-221014,FIL-USD-221230,FIL-USD-230331,ADA-USD-221007,ADA-USD-221014,ADA-USD-221230,ADA-USD-230331,AVAX-USD-221007,AVAX-USD-221014,AVAX-USD-221230,AVAX-USD-230331,BCH-USD-221007,BCH-USD-221014,BCH-USD-221230,BCH-USD-230331,EOS-USD-221007,EOS-USD-221014,EOS-USD-221230,EOS-USD-230331,ETC-USD-221007,ETC-USD-221014,ETC-USD-221230,ETC-USD-230331,LINK-USD-221007,LINK-USD-221014,LINK-USD-221230,LINK-USD-230331,SOL-USD-221007,SOL-USD-221014,SOL-USD-221230,SOL-USD-230331,TRX-USD-221007,TRX-USD-221014,TRX-USD-221230,TRX-USD-230331,XRP-USD-221007,XRP-USD-221014,XRP-USD-221230,XRP-USD-230331,BTC-USDT-221007,BTC-USDT-221014,BTC-USDT-221230,BTC-USDT-230331,ETH-USDT-221007,ETH-USDT-221014,ETH-USDT-221230,ETH-USDT-230331,LTC-USDT-221007,LTC-USDT-221014,LTC-USDT-221230,LTC-USDT-230331,DOT-USDT-221007,DOT-USDT-221014,DOT-USDT-221230,DOT-USDT-230331,FIL-USDT-221007,FIL-USDT-221014,FIL-USDT-221230,FIL-USDT-230331,ADA-USDT-221007,ADA-USDT-221014,ADA-USDT-221230,ADA-USDT-230331,BCH-USDT-221007,BCH-USDT-221014,BCH-USDT-221230,BCH-USDT-230331,EOS-USDT-221007,EOS-USDT-221014,EOS-USDT-221230,EOS-USDT-230331,ETC-USDT-221007,ETC-USDT-221014,ETC-USDT-221230,ETC-USDT-230331,LINK-USDT-221007,LINK-USDT-221014,LINK-USDT-221230,LINK-USDT-230331,TRX-USDT-221007,TRX-USDT-221014,TRX-USDT-221230,TRX-USDT-230331,XRP-USDT-221007,XRP-USDT-221014,XRP-USDT-221230,XRP-USDT-230331"
     },
     "margin": {
      "assetEnabled": true,
      "enabled": "BTC-USDT,ETH-USDT,OKB-USDT",
      "available": "LTC-USDT,DOT-USDT,DOGE-USDT,LUNC-USDT,ETHW-USDT,LUNA-USDT,FIL-USDT,XRP-USDT,1INCH-USDT,AAVE-USDT,ADA-USDT,AGLD-USDT,AKITA-USDT,ALGO-USDT,ALPHA-USDT,BTC-USDT,ETH-USDT,OKB-USDT,LTC-USDT,DOT-USDT,DOGE-USDT,LUNC-USDT,ETHW-USDT,LUNA-USDT,FIL-USDT,XRP-USDT,1INCH-USDT,AAVE-USDT,ADA-USDT,AGLD-USDT,AKITA-USDT,ALGO-USDT,ALPHA-USDT,ANT-USDT,APE-USDT,API3-USDT,ASTR-USDT,ATOM-USDT,AVAX-USDT,AXS-USDT,BABYDOGE-USDT,BADGER-USDT,BAL-USDT,BAND-USDT,BAT-USDT,BCH-USDT,BICO-USDT,BNT-USDT,BSV-USDT,BTM-USDT,BTT-USDT,BZZ-USDT,CELO-USDT,CEL-USDT,CELR-USDT,CFX-USDT,CHZ-USDT,CLV-USDT,COMP-USDT,CONV-USDT,CQT-USDT,CRO-USDT,CRV-USDT,CSPR-USDT,CVC-USDT,DASH-USDT,DOME-USDT,DORA-USDT,DYDX-USDT,EFI-USDT,EGLD-USDT,ELF-USDT,ENJ-USDT,ENS-USDT,EOS-USDT,ETC-USDT,FITFI-USDT,FLM-USDT,FLOW-USDT,FTM-USDT,GALA-USDT,GLMR-USDT,GMT-USDT,GODS-USDT,GRT-USDT,HBAR-USDT,HC-USDT,ICP-USDT,IMX-USDT,IOST-USDT,IOTA-USDT,JST-USDT,KAR-USDT,KISHU-USDT,KNC-USDT,KSM-USDT,LAMB-USDT,LAT-USDT,LINK-USDT,LON-USDT,LOOKS-USDT,LPT-USDT,LRC-USDT,MANA-USDT,MASK-USDT,MATIC-USDT,MINA-USDT,MKR-USDT,NAS-USDT,NEAR-USDT,NEO-USDT,NFT-USDT,NYM-USDT,OMG-USDT,ONT-USDT,OP-USDT,PEOPLE-USDT,PERP-USDT,QTUM-USDT,REN-USDT,RSR-USDT,RSS3-USDT,RVN-USDT,SAND-USDT,SC-USDT,SHIB-USDT,SKL-USDT,SLP-USDT,SNT-USDT,SNX-USDT,SOL-USDT,SOS-USDT,SRM-USDT,STARL-USDT,STORJ-USDT,SUSHI-USDT,SWEAT-USDT,SWRV-USDT,THETA-USDT,TORN-USDT,TRB-USDT,TRX-USDT,UMA-USDT,UMEE-USDT,UNI-USDT,USDC-USDT,VSYS-USDT,WAVES-USDT,WNCG-USDT,WNXM-USDT,XCH-USDT,XEM-USDT,XLM-USDT,XMR-USDT,XTZ-USDT,YFI-USDT,YFII-USDT,YGG-USDT,ZEC-USDT,ZEN-USDT,ZIL-USDT,ZRX-USDT,BTC-USDC,ETH-BTC,LTC-USDC,DOT-USDC,DOGE-USDC,LUNC-USDC,LUNA-USDC,XRP-USDC,ADA-USDC,ATOM-USDC,AVAX-USDC,NEAR-USDC,OP-USDC,SOL-USDC,OKB-BTC,LTC-BTC,DOT-BTC,DOGE-BTC,FIL-BTC,XRP-BTC,AAVE-BTC,ADA-BTC,ALGO-BTC,ANT-BTC,ATOM-BTC,AVAX-BTC,BADGER-BTC,BAT-BTC,BCH-BTC,BNT-BTC,BSV-BTC,BTM-BTC,CHZ-BTC,COMP-BTC,CRO-BTC,CRV-BTC,CVC-BTC,DASH-BTC,EGLD-BTC,ELF-BTC,ENJ-BTC,EOS-BTC,ETC-BTC,GRT-BTC,HBAR-BTC,HC-BTC,ICP-BTC,IOST-BTC,IOTA-BTC,KNC-BTC,KSM-BTC,LINK-BTC,LRC-BTC,MANA-BTC,MKR-BTC,NAS-BTC,NEAR-BTC,NEO-BTC,OMG-BTC,ONT-BTC,QTUM-BTC,REN-BTC,RSR-BTC,RVN-BTC,SNT-BTC,SOL-BTC,SRM-BTC,THETA-BTC,TRX-BTC,UNI-BTC,VSYS-BTC,WAVES-BTC,XCH-BTC,XEM-BTC,XLM-BTC,XMR-BTC,XTZ-BTC,ZEC-BTC,ZIL-BTC,ZRX-BTC"
     },
     "options": {
      "assetEnabled": true,
      "enabled": "BTC-USD-220930-28000-P,BTC-USD-220930-30000-C",
      "available": "BTC-USD-220930-30000-P,BTC-USD-220930-32000-C,BTC-USD-220930-32000-P,BTC-USD-220930-34000-C,BTC-USD-220930-34000-P,BTC-USD-220930-35000-C,BTC-USD-220930-35000-P,BTC-USD-220930-36000-C,BTC-USD-220930-36000-P,BTC-USD-220930-40000-C,BTC-USD-220930-40000-P,BTC-USD-220930-45000-C,BTC-USD-220930-45000-P,BTC-USD-220930-50000-C,BTC-USD-220930-50000-P,BTC-USD-220930-55000-C,BTC-USD-220930-55000-P,BTC-USD-220930-60000-C,BTC-USD-220930-60000-P,BTC-USD-220930-65000-C,BTC-USD-220930-65000-P,BTC-USD-220930-70000-C,BTC-USD-220930-70000-P,BTC-USD-220930-80000-C,BTC-USD-220930-80000-P,BTC-USD-220930-90000-C,BTC-USD-220930-90000-P,BTC-USD-220930-100000-C,BTC-USD-220930-100000-P,BTC-USD-220930-120000-C,BTC-USD-220930-120000-P,BTC-USD-221007-13000-C,BTC-USD-221007-13000-P,BTC-USD-221007-14000-C,BTC-USD-221007-14000-P,BTC-USD-221007-15000-C,BTC-USD-221007-15000-P,BTC-USD-221007-16000-C,BTC-USD-221007-16000-P,BTC-USD-221007-17000-C,BTC-USD-221007-17000-P,BTC-USD-221007-18000-C,BTC-USD-221007-18000-P,BTC-USD-221007-18500-C,BTC-USD-221007-18500-P,BTC-USD-221007-19000-C,BTC-USD-221007-19000-P,BTC-USD-221007-20000-C,BTC-USD-221007-20000-P,BTC-USD-221007-21000-C,BTC-USD-221007-21000-P,BTC-USD-221007-22000-C,BTC-USD-221007-22000-P,BTC-USD-221007-23000-C,BTC-USD-221007-23000-P,BTC-USD-221007-24000-C,BTC-USD-221007-24000-P,BTC-USD-221007-26000-C,BTC-USD-221007-26000-P,BTC-USD-221007-28000-C,BTC-USD-221007-28000-P,BTC-USD-221007-30000-C,BTC-USD-221007-30000-P,BTC-USD-221014-14000-C,BTC-USD-221014-14000-P,BTC-USD-221014-15000-C,BTC-USD-221014-15000-P,BTC-USD-221014-16000-C,BTC-USD-221014-16000-P,BTC-USD-221014-17000-C,BTC-USD-221014-17000-P,BTC-USD-221014-18000-C,BTC-USD-221014-18000-P,BTC-USD-221014-19000-C,BTC-USD-221014-19000-P,BTC-USD-221014-20000-C,BTC-USD-221014-20000-P,BTC-USD-221014-21000-C,BTC-USD-221014-21000-P,BTC-USD-221014-22000-C,BTC-USD-221014-22000-P,BTC-USD-221014-23000-C,BTC-USD-221014-23000-P,BTC-USD-221014-24000-C,BTC-USD-221014-24000-P,BTC-USD-221014-26000-C,BTC-USD-221014-26000-P,BTC-USD-221014-28000-C,BTC-USD-221014-28000-P,BTC-USD-221014-30000-C,BTC-USD-221014-30000-P,BTC-USD-221028-10000-C,BTC-USD-221028-10000-P,BTC-USD-221028-12000-C,BTC-USD-221028-12000-P,BTC-USD-221028-14000-C,BTC-USD-221028-14000-P,BTC-USD-221028-16000-C,BTC-USD-221028-16000-P,BTC-USD-221028-17000-C,BTC-USD-221028-17000-P,BTC-USD-221028-18000-C,BTC-USD-221028-18000-P,BTC-USD-221028-19000-C,BTC-USD-221028-19000-P,BTC-USD-221028-20000-C,BTC-USD-221028-20000-P,BTC-USD-221028-21000-C,BTC-USD-221028-21000-P,BTC-USD-221028-22000-C,BTC-USD-221028-22000-P,BTC-USD-221028-24000-C,BTC-USD-221028-24000-P,BTC-USD-221028-26000-C,BTC-USD-221028-26000-P,BTC-USD-221028-28000-C,BTC-USD-221028-28000-P,BTC-USD-221028-30000-C,BTC-USD-221028-30000-P,BTC-USD-221028-32000-C,BTC-USD-221028-32000-P,BTC-USD-221028-35000-C,BTC-USD-220927-17000-C,BTC-USD-220927-17000-P,BTC-USD-220927-17500-C,BTC-USD-220927-17500-P,BTC-USD-220927-18000-C,BTC-USD-220927-18000-P,BTC-USD-220927-18200-C,BTC-USD-220927-18200-P,BTC-USD-220927-18400-C,BTC-USD-220927-18400-P,BTC-USD-220927-18600-C,BTC-USD-220927-18600-P,BTC-USD-220927-18800-C,BTC-USD-220927-18800-P,BTC-USD-220927-19000-C,BTC-USD-220927-19000-P,BTC-USD-220927-19200-C,BTC-USD-220927-19200-P,BTC-USD-220927-19400-C,BTC-USD-220927-19400-P,BTC-USD-220927-19600-C,BTC-USD-220927-19600-P,BTC-USD-220927-19800-C,BTC-USD-220927-19800-P,BTC-USD-220927-20000-C,BTC-USD-220927-20000-P,BTC-USD-220927-20500-C,BTC-USD-220927-20500-P,BTC-USD-220927-21000-C,BTC-USD-220927-21000-P,BTC-USD-220927-21500-C,BTC-USD-220927-21500-P,BTC-USD-220928-16500-C,BTC-USD-220928-16500-P,BTC-USD-220928-17000-C,BTC-USD-220928-17000-P,BTC-USD-220928-17500-C,BTC-USD-220928-17500-P,BTC-USD-220928-18000-C,BTC-USD-220928-18000-P,BTC-USD-220928-18200-C,BTC-USD-220928-18200-P,BTC-USD-220928-18400-C,BTC-USD-220928-18400-P,BTC-USD-220928-18600-C,BTC-USD-220928-18600-P,BTC-USD-220928-18800-C,BTC-USD-220928-18800-P,BTC-USD-220928-19000-C,BTC-USD-220928-19000-P,BTC-USD-220928-19200-C,BTC-USD-220928-19200-P,BTC-USD-220928-19400-C,BTC-USD-220928-19400-P,BTC-USD-220928-19600-C,BTC-USD-220928-19600-P,BTC-USD-220928-20000-C,BTC-USD-220928-20000-P,BTC-USD-220928-20500-C,BTC-USD-220928-20500-P,BTC-USD-220928-21000-C,BTC-USD-220928-21000-P,BTC-USD-220928-21500-C,BTC-USD-220928-21500-P,BTC-USD-220930-5000-C,BTC-USD-220930-5000-P,BTC-USD-220930-10000-C,BTC-USD-220930-10000-P,BTC-USD-220930-12000-C,BTC-USD-220930-12000-P,BTC-USD-220930-15000-C,BTC-USD-220930-15000-P,BTC-USD-220930-16000-C,BTC-USD-220930-16000-P,BTC-USD-220930-17000-C,BTC-USD-220930-17000-P,BTC-USD-220930-17500-C,BTC-USD-220930-17500-P,BTC-USD-220930-18000-C,BTC-USD-220930-18000-P,BTC-USD-220930-18500-C,BTC-USD-220930-18500-P,BTC-USD-220930-19000-C,BTC-USD-220930-19000-P,BTC-USD-220930-19500-C,BTC-USD-220930-19500-P,BTC-USD-220930-20000-C,BTC-USD-220930-20000-P,BTC-USD-220930-20500-C,BTC-USD-220930-20500-P,BTC-USD-220930-21000-C,BTC-USD-220930-21000-P,BTC-USD-220930-22000-C,BTC-USD-220930-22000-P,BTC-USD-220930-23000-C,BTC-USD-220930-23000-P,BTC-USD-220930-24000-C,BTC-USD-220930-24000-P,BTC-USD-220930-25000-C,BTC-USD-220930-25000-P,BTC-USD-220930-26000-C,BTC-USD-220930-26000-P,BTC-USD-220930-28000-C,BTC-USD-220930-28000-P,BTC-USD-220930-30000-C,BTC-USD-220930-30000-P,BTC-USD-220930-32000-C,BTC-USD-220930-32000-P,BTC-USD-220930-34000-C,BTC-USD-220930-34000-P,BTC-USD-220930-35000-C,BTC-USD-220930-35000-P,BTC-USD-220930-36000-C,BTC-USD-220930-36000-P,BTC-USD-220930-40000-C,BTC-USD-220930-40000-P,BTC-USD-220930-45000-C,BTC-USD-220930-45000-P,BTC-USD-220930-50000-C,BTC-USD-220930-50000-P,BTC-USD-220930-55000-C,BTC-USD-220930-55000-P,BTC-USD-220930-60000-C,BTC-USD-220930-60000-P,BTC-USD-220930-65000-C,BTC-USD-220930-65000-P,BTC-USD-220930-70000-C,BTC-USD-220930-70000-P,BTC-USD-220930-80000-C,BTC-USD-220930-80000-P,BTC-USD-220930-90000-C,BTC-USD-220930-90000-P,BTC-USD-220930-100000-C,BTC-USD-220930-100000-P,BTC-USD-220930-120000-C,BTC-USD-220930-120000-P,BTC-USD-221007-13000-C,BTC-USD-221007-13000-P,BTC-USD-221007-14000-C,BTC-USD-221007-14000-P,BTC-USD-221007-15000-C,BTC-USD-221007-15000-P,BTC-USD-221007-16000-C,BTC-USD-221007-16000-P,BTC-USD-221007-17000-C,BTC-USD-221007-17000-P,BTC-USD-221007-18000-C,BTC-USD-221007-18000-P,BTC-USD-221007-18500-C,BTC-USD-221007-18500-P,BTC-USD-221007-19000-C,BTC-USD-221007-19000-P,BTC-USD-221007-20000-C,BTC-USD-221007-20000-P,BTC-USD-221007-21000-C,BTC-USD-221007-21000-P,BTC-USD-221007-22000-C,BTC-USD-221007-22000-P,BTC-USD-221007-23000-C,BTC-USD-221007-23000-P,BTC-USD-221007-24000-C,BTC-USD-221007-24000-P,BTC-USD-221007-26000-C,BTC-USD-221007-26000-P,BTC-USD-221007-28000-C,BTC-USD-221007-28000-P,BTC-USD-221007-30000-C,BTC-USD-221007-30000-P,BTC-USD-221014-14000-C,BTC-USD-221014-14000-P,BTC-USD-221014-15000-C,BTC-USD-221014-15000-P,BTC-USD-221014-16000-C,BTC-USD-221014-16000-P,BTC-USD-221014-17000-C,BTC-USD-221014-17000-P,BTC-USD-221014-18000-C,BTC-USD-221014-18000-P,BTC-USD-221014-19000-C,BTC-USD-221014-19000-P,BTC-USD-221014-20000-C,BTC-USD-221014-20000-P,BTC-USD-221014-21000-C,BTC-USD-221014-21000-P,BTC-USD-221014-22000-C,BTC-USD-221014-22000-P,BTC-USD-221014-23000-C,BTC-USD-221014-23000-P,BTC-USD-221014-24000-C,BTC-USD-221014-24000-P,BTC-USD-221014-26000-C,BTC-USD-221014-26000-P,BTC-USD-221014-28000-C,BTC-USD-221014-28000-P,BTC-USD-221014-30000-C,BTC-USD-221014-30000-P,BTC-USD-221028-10000-C,BTC-USD-221028-10000-P,BTC-USD-221028-12000-C,BTC-USD-221028-12000-P,BTC-USD-221028-14000-C,BTC-USD-221028-14000-P,BTC-USD-221028-16000-C,BTC-USD-221028-16000-P,BTC-USD-221028-17000-C,BTC-USD-221028-17000-P,BTC-USD-221028-18000-C,BTC-USD-221028-18000-P,BTC-USD-221028-19000-C,BTC-USD-221028-19000-P,BTC-USD-221028-20000-C,BTC-USD-221028-20000-P,BTC-USD-221028-21000-C,BTC-USD-221028-21000-P,BTC-USD-221028-22000-C,BTC-USD-221028-22000-P,BTC-USD-221028-24000-C,BTC-USD-221028-24000-P,BTC-USD-221028-26000-C,BTC-USD-221028-26000-P,BTC-USD-221028-28000-C,BTC-USD-221028-28000-P,BTC-USD-221028-30000-C,BTC-USD-221028-30000-P,BTC-USD-221028-32000-C,BTC-USD-221028-32000-P,BTC-USD-221028-35000-C,BTC-USD-221028-35000-P,BTC-USD-221028-40000-C,BTC-USD-221028-40000-P,BTC-USD-221028-50000-C,BTC-USD-221028-50000-P,BTC-USD-221028-60000-C,BTC-USD-221028-60000-P,BTC-USD-221028-70000-C,BTC-USD-221028-70000-P,BTC-USD-221125-5000-C,BTC-USD-221125-5000-P,BTC-USD-221125-10000-C,BTC-USD-221125-10000-P,BTC-USD-221125-12000-C,BTC-USD-221125-12000-P,BTC-USD-221125-15000-C,BTC-USD-221125-15000-P,BTC-USD-221125-16000-C,BTC-USD-221125-16000-P,BTC-USD-221125-17000-C,BTC-USD-221125-17000-P,BTC-USD-221125-18000-C,BTC-USD-221125-18000-P,BTC-USD-221125-20000-C,BTC-USD-221125-20000-P,BTC-USD-221125-22000-C,BTC-USD-221125-22000-P,BTC-USD-221125-24000-C,BTC-USD-221125-24000-P,BTC-USD-221125-26000-C,BTC-USD-221125-26000-P,BTC-USD-221125-28000-C,BTC-USD-221125-28000-P,BTC-USD-221125-30000-C,BTC-USD-221125-30000-P,BTC-USD-221125-32000-C,BTC-USD-221125-32000-P,BTC-USD-221125-35000-C,BTC-USD-221125-35000-P,BTC-USD-221125-40000-C,BTC-USD-221125-40000-P,BTC-USD-221125-50000-C,BTC-USD-221125-50000-P,BTC-USD-221125-60000-C,BTC-USD-221125-60000-P,BTC-USD-221125-70000-C,BTC-USD-221125-70000-P,BTC-USD-221230-5000-C,BTC-USD-221230-5000-P,BTC-USD-221230-10000-C,BTC-USD-221230-10000-P,BTC-USD-221230-12000-C,BTC-USD-221230-12000-P,BTC-USD-221230-13000-C,BTC-USD-221230-13000-P,BTC-USD-221230-15000-C,BTC-USD-221230-15000-P,BTC-USD-221230-16000-C,BTC-USD-221230-16000-P,BTC-USD-221230-17000-C,BTC-USD-221230-17000-P,BTC-USD-221230-18000-C,BTC-USD-221230-18000-P,BTC-USD-221230-19000-C,BTC-USD-221230-19000-P,BTC-USD-221230-20000-C,BTC-USD-221230-20000-P,BTC-USD-221230-21000-C,BTC-USD-221230-21000-P,BTC-USD-221230-22000-C,BTC-USD-221230-22000-P,BTC-USD-221230-23000-C,BTC-USD-221230-23000-P,BTC-USD-221230-24000-C,BTC-USD-221230-24000-P,BTC-USD-221230-25000-C,BTC-USD-221230-25000-P,BTC-USD-221230-26000-C,BTC-USD-221230-26000-P,BTC-USD-221230-28000-C,BTC-USD-221230-28000-P,BTC-USD-221230-30000-C,BTC-USD-221230-30000-P,BTC-USD-221230-32000-C,BTC-USD-221230-32000-P,BTC-USD-221230-35000-C,BTC-USD-221230-35000-P"
     },
     "perpetualswap": {
      "assetEnabled": true,
      "enabled": "BTC-USD-SWAP,ETH-USD-SWAP",
      "available": "LTC-USD-SWAP,DOT-USD-SWAP,DOGE-USD-SWAP,MASK-USDT-SWAP,MATIC-USDT-SWAP,MINA-USDT-SWAP,MKR-USDT-SWAP,NEAR-USDT-SWAP,NEO-USDT-SWAP,NFT-USDT-SWAP,NYM-USDT-SWAP,OMG-USDT-SWAP,ONT-USDT-SWAP,OP-USDT-SWAP,PEOPLE-USDT-SWAP,BTC-USD-SWAP,ETH-USD-SWAP,LTC-USD-SWAP,DOT-USD-SWAP,DOGE-USD-SWAP,FIL-USD-SWAP,XRP-USD-SWAP,1INCH-USD-SWAP,ADA-USD-SWAP,ALGO-USD-SWAP,ATOM-USD-SWAP,AVAX-USD-SWAP,BCH-USD-SWAP,BSV-USD-SWAP,CRV-USD-SWAP,DASH-USD-SWAP,EOS-USD-SWAP,ETC-USD-SWAP,GRT-USD-SWAP,IOST-USD-SWAP,IOTA-USD-SWAP,KNC-USD-SWAP,KSM-USD-SWAP,LINK-USD-SWAP,MANA-USD-SWAP,NEO-USD-SWAP,ONT-USD-SWAP,QTUM-USD-SWAP,SAND-USD-SWAP,SOL-USD-SWAP,SUSHI-USD-SWAP,THETA-USD-SWAP,TRX-USD-SWAP,UNI-USD-SWAP,XLM-USD-SWAP,XMR-USD-SWAP,XTZ-USD-SWAP,YFI-USD-SWAP,YFII-USD-SWAP,ZEC-USD-SWAP,BTC-USDT-SWAP,ETH-USDT-SWAP,LTC-USDT-SWAP,DOT-USDT-SWAP,DOGE-USDT-SWAP,LUNC-USDT-SWAP,ETHW-USDT-SWAP,LUNA-USDT-SWAP,FIL-USDT-SWAP,XRP-USDT-SWAP,1INCH-USDT-SWAP,AAVE-USDT-SWAP,ADA-USDT-SWAP,AGLD-USDT-SWAP,ALGO-USDT-SWAP,ALPHA-USDT-SWAP,ANT-USDT-SWAP,APE-USDT-SWAP,API3-USDT-SWAP,ASTR-USDT-SWAP,ATOM-USDT-SWAP,AVAX-USDT-SWAP,AXS-USDT-SWAP,BABYDOGE-USDT-SWAP,BADGER-USDT-SWAP,BAL-USDT-SWAP,BAND-USDT-SWAP,BAT-USDT-SWAP,BCH-USDT-SWAP,BICO-USDT-SWAP,BNT-USDT-SWAP,BSV-USDT-SWAP,BTT-USDT-SWAP,CELO-USDT-SWAP,CEL-USDT-SWAP,CFX-USDT-SWAP,CHZ-USDT-SWAP,COMP-USDT-SWAP,CRO-USDT-SWAP,CRV-USDT-SWAP,CSPR-USDT-SWAP,CVC-USDT-SWAP,DASH-USDT-SWAP,DOME-USDT-SWAP,DORA-USDT-SWAP,DYDX-USDT-SWAP,EGLD-USDT-SWAP,ELON-USDT-SWAP,ENJ-USDT-SWAP,ENS-USDT-SWAP,EOS-USDT-SWAP,ETC-USDT-SWAP,FITFI-USDT-SWAP,FLM-USDT-SWAP,FTM-USDT-SWAP,GALA-USDT-SWAP,GMT-USDT-SWAP,GODS-USDT-SWAP,GRT-USDT-SWAP,ICP-USDT-SWAP,IMX-USDT-SWAP,IOST-USDT-SWAP,IOTA-USDT-SWAP,JST-USDT-SWAP,KISHU-USDT-SWAP,KNC-USDT-SWAP,KSM-USDT-SWAP,LINK-USDT-SWAP,LOOKS-USDT-SWAP,LPT-USDT-SWAP,LRC-USDT-SWAP,MANA-USDT-SWAP,MASK-USDT-SWAP,MATIC-USDT-SWAP,MINA-USDT-SWAP,MKR-USDT-SWAP,NEAR-USDT-SWAP,NEO-USDT-SWAP,NFT-USDT-SWAP,NYM-USDT-SWAP,OMG-USDT-SWAP,ONT-USDT-SWAP,OP-USDT-SWAP,PEOPLE-USDT-SWAP,PERP-USDT-SWAP,QTUM-USDT-SWAP,REN-USDT-SWAP,RSR-USDT-SWAP,RVN-USDT-SWAP,SAND-USDT-SWAP,SC-USDT-SWAP,SHIB-USDT-SWAP,SLP-USDT-SWAP,SNX-USDT-SWAP,SOL-USDT-SWAP,SOS-USDT-SWAP,SRM-USDT-SWAP,STARL-USDT-SWAP,STORJ-USDT-SWAP,SUSHI-USDT-SWAP,SWEAT-USDT-SWAP,THETA-USDT-SWAP,TRB-USDT-SWAP,TRX-USDT-SWAP,UMA-USDT-SWAP,UMEE-USDT-SWAP,UNI-USDT-SWAP,WAVES-USDT-SWAP,WNXM-USDT-SWAP,XCH-USDT-SWAP,XEM-USDT-SWAP,XLM-USDT-SWAP,XMR-USDT-SWAP,XTZ-USDT-SWAP,YFI-USDT-SWAP,YFII-USDT-SWAP,YGG-USDT-SWAP,ZEC-USDT-SWAP,ZEN-USDT-SWAP,ZIL-USDT-SWAP,ZRX-USDT-SWAP"
     },
     "spot": {
      "assetEnabled": true,
      "enabled": "BTC-USDT,ETH-USDT,OKB-USDT",
      "available": "OKT-USDT,LTC-USDT,DOT-USDT,DOGE-USDT,LUNC-USDT,ETHW-USDT,LUNA-USDT,FIL-USDT,XRP-USDT,CITY-USDT,MENGO-USDT,ARG-USDT,POR-USDT,1INCH-USDT,AAVE-USDT,ABT-USDT,ACA-USDT,ADA-USDT,AERGO-USDT,AGLD-USDT,XMR-ETH,YFI-ETH,ZEC-ETH,LTC-OKB,XRP-OKB,ETC-OKB,BTC-USDT,ETH-USDT,OKB-USDT,OKT-USDT,LTC-USDT,DOT-USDT,DOGE-USDT,LUNC-USDT,ETHW-USDT,LUNA-USDT,FIL-USDT,XRP-USDT,CITY-USDT,MENGO-USDT,ARG-USDT,POR-USDT,1INCH-USDT,AAVE-USDT,ABT-USDT,ACA-USDT,ADA-USDT,AERGO-USDT,AGLD-USDT,AKITA-USDT,ALCX-USDT,ALGO-USDT,ALPHA-USDT,ANC-USDT,ANT-USDT,ANW-USDT,APE-USDT,APIX-USDT,API3-USDT,APM-USDT,AR-USDT,ARK-USDT,AST-USDT,ASTR-USDT,ATOM-USDT,AUCTION-USDT,AVAX-USDT,AXS-USDT,AZY-USDT,BABYDOGE-USDT,BADGER-USDT,BAL-USDT,BAND-USDT,BAT-USDT,BCD-USDT,BCH-USDT,BETH-USDT,BHP-USDT,BICO-USDT,BLOK-USDT,BNT-USDT,BORING-USDT,BORA-USDT,BRWL-USDT,BSV-USDT,BTG-USDT,BTM-USDT,BTT-USDT,BZZ-USDT,CELO-USDT,CEL-USDT,CELR-USDT,CELT-USDT,CFG-USDT,CFX-USDT,CGS-USDT,CHAT-USDT,CHE-USDT,CHZ-USDT,CLV-USDT,CMT-USDT,CNTM-USDT,COMP-USDT,CONV-USDT,COVER-USDT,CQT-USDT,CRO-USDT,CRV-USDT,CSPR-USDT,CTC-USDT,CTXC-USDT,CVC-USDT,CVP-USDT,CVT-USDT,CVX-USDT,DAI-USDT,DAO-USDT,DASH-USDT,DCR-USDT,DEP-USDT,DEVT-USDT,DGB-USDT,DHT-USDT,DIA-USDT,DMD-USDT,DNA-USDT,DOME-USDT,DORA-USDT,DOSE-USDT,DYDX-USDT,EC-USDT,EDEN-USDT,EFI-USDT,EGLD-USDT,EGT-USDT,ELF-USDT,ELON-USDT,ELT-USDT,EM-USDT,ENJ-USDT,ENS-USDT,EOS-USDT,ERN-USDT,ETC-USDT,EURT-USDT,FAIR-USDT,FAME-USDT,FITFI-USDT,FLM-USDT,FLOW-USDT,FODL-USDT,FORTH-USDT,FRONT-USDT,FSN-USDT,FTM-USDT,GALA-USDT,GALFT-USDT,GARI-USDT,GAS-USDT,GF-USDT,GHST-USDT,GLM-USDT,GLMR-USDT,GM-USDT,GMT-USDT,GODS-USDT,GOG-USDT,GRT-USDT,GTO-USDT,GUSD-USDT,HBAR-USDT,HC-USDT,HDAO-USDT,HEGIC-USDT,HYC-USDT,ICP-USDT,ICX-USDT,ILV-USDT,IMX-USDT,INT-USDT,INX-USDT,IOST-USDT,IOTA-USDT,IQ-USDT,JFI-USDT,JOE-USDT,JST-USDT,KAN-USDT,KAR-USDT,KCASH-USDT,KDA-USDT,KINE-USDT,KISHU-USDT,KLAY-USDT,KNC-USDT,KOL-USDT,KONO-USDT,KP3R-USDT,KSM-USDT,LAMB-USDT,LAT-USDT,LBA-USDT,LDN-USDT,LDO-USDT,LEASH-USDT,LEO-USDT,LET-USDT,LINK-USDT,LING-USDT,LITH-USDT,LON-USDT,LOON-USDT,LOOKS-USDT,LPT-USDT,LRC-USDT,LSK-USDT,MAGIC-USDT,MANA-USDT,MASK-USDT,MATIC-USDT,MCO-USDT,MDA-USDT,MDT-USDT,MEME-USDT,METIS-USDT,MILO-USDT,MINA-USDT,MIR-USDT,MITH-USDT,MKR-USDT,MLN-USDT,MOF-USDT,MON-USDT,MOVR-USDT,MOVEZ-USDT,MXC-USDT,MXT-USDT,NAS-USDT,NEAR-USDT,NEO-USDT,NFT-USDT,NMR-USDT,NULS-USDT,NYM-USDT,OM-USDT,OMG-USDT,OMI-USDT,ONE-USDT,ONT-USDT,OP-USDT,ORBS-USDT,ORB-USDT,ORS-USDT,OXT-USDT,PAY-USDT,PCI-USDT,PEOPLE-USDT,PERP-USDT,PHA-USDT,PICKLE-USDT,PIT-USDT,PLG-USDT,PNK-USDT,POLS-USDT,POLYDOGE-USDT,PPT-USDT,PRQ-USDT,PST-USDT,PSTAKE-USDT,QOM-USDT,QTUM-USDT,RACA-USDT,RAY-USDT,REN-USDT,REP-USDT,REVV-USDT,RFUEL-USDT,RIO-USDT,RNT-USDT,ROAD-USDT,RON-USDT,RSR-USDT,RSS3-USDT,RVN-USDT,SAITAMA-USDT,SAMO-USDT,SAND-USDT,SC-USDT,SD-USDT,SFG-USDT,SHIB-USDT,SIS-USDT,SKEB-USDT,SKL-USDT,SLP-USDT,SNT-USDT,SNX-USDT,SOC-USDT,SOL-USDT,SOS-USDT,SPELL-USDT,SRM-USDT,STARL-USDT,STC-USDT,STORJ-USDT,STRK-USDT,STX-USDT,SUN-USDT,SUSHI-USDT,SWEAT-USDT,SWFTC-USDT,SWRV-USDT,T-USDT,TAI-USDT,TAKI-USDT,TCT-USDT,THETA-USDT,THG-USDT,TON-USDT,TOPC-USDT,TORN-USDT,TOWN-USDT,TRADE-USDT,TRA-USDT,TRB-USDT,TRUE-USDT,TRX-USDT,TUP-USDT,TUSD-USDT,UMA-USDT,UMEE-USDT,UNI-USDT,USDC-USDT,USDP-USDT,USTC-USDT,UTK-USDT,VALUE-USDT,VELO-USDT,VRA-USDT,VSYS-USDT,WAVES-USDT,WAXP-USDT,WBTC-USDT,WEMIX-USDT,WGRT-USDT,WING-USDT,WIN-USDT,WNCG-USDT,WNXM-USDT,WOO-USDT,WSB-USDT,WXT-USDT,XAUT-USDT,XCH-USDT,XEC-USDT,XEM-USDT,XETA-USDT,XLM-USDT,XMR-USDT,XNO-USDT,XPR-USDT,XTZ-USDT,YEE-USDT,YFI-USDT,YFII-USDT,YGG-USDT,YOU-USDT,YOYO-USDT,ZBC-USDT,ZEC-USDT,ZEN-USDT,ZIL-USDT,ZKS-USDT,ZRX-USDT,ZYRO-USDT,BTC-USDC,ETH-USDC,ETH-BTC,OKB-USDC,OKT-USDC,LTC-USDC,DOT-USDC,DOGE-USDC,LUNC-USDC,ETHW-USDC,LUNA-USDC,FIL-USDC,XRP-USDC,1INCH-USDC,AAVE-USDC,ADA-USDC,AGLD-USDC,ALGO-USDC,ANC-USDC,ANT-USDC,APE-USDC,API3-USDC,AR-USDC,ASTR-USDC,ATOM-USDC,AVAX-USDC,AXS-USDC,AZY-USDC,BABYDOGE-USDC,BAT-USDC,BCH-USDC,BICO-USDC,BSV-USDC,CEL-USDC,CELO-USDC,CELT-USDC,CHZ-USDC,COMP-USDC,CRO-USDC,CRV-USDC,CSPR-USDC,DASH-USDC,DEP-USDC,DOME-USDC,DYDX-USDC,EGLD-USDC,ELT-USDC,ENS-USDC,EOS-USDC,ETC-USDC,FITFI-USDC,FLM-USDC,FLOW-USDC,FTM-USDC,GALA-USDC,GALFT-USDC,GARI-USDC,GLMR-USDC,GMT-USDC,GODS-USDC,GRT-USDC,HBAR-USDC,ICP-USDC,IMX-USDC,IOST-USDC,JST-USDC,KISHU-USDC,KLAY-USDC,KNC-USDC,KSM-USDC,LINK-USDC,LOOKS-USDC,LRC-USDC,MANA-USDC,MASK-USDC,MATIC-USDC,MINA-USDC,MKR-USDC,MOF-USDC,MOVEZ-USDC,MXC-USDC,NEAR-USDC,NFT-USDC,NMR-USDC,NYM-USDC,OMG-USDC,OP-USDC,PEOPLE-USDC,PERP-USDC,RACA-USDC,RSR-USDC,SAITAMA-USDC,SAND-USDC,SHIB-USDC,SLP-USDC,SNX-USDC,SOC-USDC,SOL-USDC,SOS-USDC,SRM-USDC,STARL-USDC,STC-USDC,STORJ-USDC,STX-USDC,SUSHI-USDC,SWFTC-USDC,THETA-USDC,TON-USDC,TORN-USDC,TRB-USDC,TRX-USDC,UNI-USDC,USDP-USDC,USTC-USDC,VRA-USDC,WAVES-USDC,XCH-USDC,XEM-USDC,XLM-USDC,XMR-USDC,XNO-USDC,XTZ-USDC,YFI-USDC,YFII-USDC,YGG-USDC,ZEC-USDC,ZIL-USDC,BTC-DAI,ETH-DAI,BTC-USDK,ETH-USDK,USDT-USDK,OKB-BTC,OKT-BTC,LTC-BTC,DOT-BTC,DOGE-BTC,FIL-BTC,XRP-BTC,AAVE-BTC,ADA-BTC,ALGO-BTC,ALPHA-BTC,ANT-BTC,ATOM-BTC,AVAX-BTC,BADGER-BTC,BAT-BTC,BCD-BTC,BCH-BTC,BNT-BTC,BSV-BTC,BTG-BTC,BTM-BTC,CELO-BTC,CELT-BTC,CHZ-BTC,COMP-BTC,CQT-BTC,CRO-BTC,CRV-BTC,CTC-BTC,CVC-BTC,DASH-BTC,DCR-BTC,DGB-BTC,EGLD-BTC,ELF-BTC,ENJ-BTC,EOS-BTC,ETC-BTC,FLOW-BTC,GAS-BTC,GRT-BTC,GTO-BTC,HBAR-BTC,HC-BTC,ICP-BTC,ICX-BTC,INT-BTC,IOST-BTC,IOTA-BTC,KLAY-BTC,KNC-BTC,KSM-BTC,LINK-BTC,LRC-BTC,LSK-BTC,MANA-BTC,MITH-BTC,MKR-BTC,NAS-BTC,NEAR-BTC,NEO-BTC,NULS-BTC,OMG-BTC,ONT-BTC,PST-BTC,QTUM-BTC,REN-BTC,RSR-BTC,RVN-BTC,SC-BTC,SNT-BTC,SOL-BTC,SRM-BTC,STX-BTC,SWFTC-BTC,THETA-BTC,TRUE-BTC,TRX-BTC,UNI-BTC,VSYS-BTC,WAVES-BTC,WBTC-BTC,WXT-BTC,XCH-BTC,XEM-BTC,XLM-BTC,XMR-BTC,XTZ-BTC,YFI-BTC,YOU-BTC,ZEC-BTC,ZEN-BTC,ZIL-BTC,ZRX-BTC,OKB-ETH,OKT-ETH,LTC-ETH,DOT-ETH,DOGE-ETH,FIL-ETH,XRP-ETH,AAVE-ETH,ADA-ETH,API3-ETH,ATOM-ETH,AVAX-ETH,BETH-ETH,CRV-ETH,DASH-ETH,EOS-ETH,ETC-ETH,FLOW-ETH,GAS-ETH,GHST-ETH,HEGIC-ETH,INT-ETH,IOST-ETH,KSM-ETH,LINK-ETH,MANA-ETH,MKR-ETH,NEAR-ETH,NEO-ETH,NULS-ETH,OM-ETH,QTUM-ETH,SNX-ETH,SOL-ETH,SUSHI-ETH,SWFTC-ETH,TRX-ETH,UNI-ETH,WBTC-ETH,XLM-ETH,XMR-ETH,YFI-ETH,ZEC-ETH,LTC-OKB,XRP-OKB,ETC-OKB,OKDOT1-DOT,OKDOT2-DOT,BTC-EURT,ETH-EURT"
     },
     "spread": {
      "assetEnabled": true,
      "enabled": "BTC-USDT-SWAP_BTC-USDT-250328,ETH-USDT-SWAP_ETH-USD-SWAP,ETH-USDT_ETH-USD-250627",
      "available": "BTC-USDT-SWAP_BTC-USDT-250328,ETH-USDT-SWAP_ETH-USD-SWAP,ETH-USDT_ETH-USD-250627,BTC-USD-241220_BTC-USD-250328,BTC-USDT-SWAP_BTC-USDT-250228,BTC-USDT_BTC-USDT-250131,BTC-USD-SWAP_BTC-USD-250328,BTC-USDT-241220_BTC-USDT-250627,ETH-USDT-241220_ETH-USDT-250328,BTC-USD-250228_BTC-USD-250627,ETH-USDT-SWAP_ETH-USDT-250328,BTC-USD-241220_BTC-USD-250228,ETH-USDT-250328_ETH-USDT-250627,DOGE-USDT_DOGE-USDT-SWAP,ETH-USD-SWAP_ETH-USD-241227,BTC-USDT_BTC-USD-241227,BTC-USDT-SWAP_BTC-USDT-250131,ETH-USDT-241220_ETH-USDT-250627,ETH-USD-SWAP_ETH-USD-241220,BTC-USD-SWAP_BTC-USD-250228,ETH-USD-241227_ETH-USD-250228,BTC-USDT_BTC-USDT-250328,LTC-USDT_LTC-USDT-SWAP,ETH-USDT_ETH-USD-250328,ETH-USD-250328_ETH-USD-250627,ETH-USD-241227_ETH-USD-250328,BTC-USD-SWAP_BTC-USD-250131,BTC-USDT_BTC-USDT-250228,ETH-USD-250228_ETH-USD-250328,SOL-USDT_SOL-USDT-SWAP,ETH-USDT_ETH-USD-SWAP,BTC-USD-241220_BTC-USD-241227,ETH-USD-250131_ETH-USD-250328,ETH-USD-SWAP_ETH-USD-250131,BTC-USDT-241227_BTC-USDT-250131,ETH-USDT_ETH-USDT-250627,ETH-USDT-SWAP_ETH-USDT-250627,BTC-USDT_BTC-USDT-SWAP,BTC-USDT-SWAP_BTC-USDT-250627,BTC-USDT_BTC-USD-SWAP,BTC-USDT-SWAP_BTC-USD-SWAP,ETH-USDT-241220_ETH-USDT-241227,ETH-USD-241220_ETH-USD-250131,ETH-USD-SWAP_ETH-USD-250228,ETH-USD-241227_ETH-USD-250131,BTC-USDT_BTC-USD-250627,BTC-USD-241220_BTC-USD-250131,ETH-USD-241220_ETH-USD-241227,BTC-USD-SWAP_BTC-USD-250627,BTC-USD-241227_BTC-USD-250131,ETH-USD-SWAP_ETH-USD-250328,ETH-USD-250228_ETH-USD-250627,BTC-USDT-241227_BTC-USDT-250228,BTC-USDT_BTC-USD-250328,ETH-USD-250131_ETH-USD-250627,BTC-USDT_BTC-USDT-250627,BTC-USDT-241227_BTC-USDT-250328,BTC-USD-241227_BTC-USD-250328,BTC-USDT-250131_BTC-USDT-250328,BCH-USDT_BCH-USDT-SWAP,BTC-USDT-250228_BTC-USDT-250328,BTC-USD-250328_BTC-USD-250627,BTC-USDT-241220_BTC-USDT-241227,BTC-USD-241227_BTC-USD-250228,ETH-USDT_ETH-USDT-250328,BTC-USDT-250131_BTC-USDT-250228,BTC-USD-250131_BTC-USD-250627,ETH-USD-SWAP_ETH-USD-250627,ETH-USD-241220_ETH-USD-250228,BTC-USD-SWAP_BTC-USD-241227,BTC-USD-SWAP_BTC-USD-241220,BTC-USD-250131_BTC-USD-250328,BTC-USDT-241227_BTC-USDT-250627,ETH-USD-250131_ETH-USD-250228,ETH-USD-241220_ETH-USD-250328,ETH-USDT_ETH-USDT-241227,ETH-USDT-SWAP_ETH-USDT-241220,BTC-USDT-241220_BTC-USDT-250328,BTC-USD-250228_BTC-USD-250328,ETH-USDT-SWAP_ETH-USDT-241227,BTC-USDT-SWAP_BTC-USDT-241220,ETH-USDT_ETH-USDT-241220,ETH-USDT-241227_ETH-USDT-250627,BTC-USD-241227_BTC-USD-250627,BTC-USDT-241220_BTC-USDT-250228,BTC-USDT-250131_BTC-USDT-250627,BTC-USD-241220_BTC-USD-250627,BTC-USDT-SWAP_BTC-USDT-241227,BTC-USD-250131_BTC-USD-250228,BTC-USDT-250328_BTC-USDT-250627,ETH-USD-241220_ETH-USD-250627,XRP-USDT_XRP-USDT-SWAP,ETH-USD-241227_ETH-USD-250627,BTC-USDT_BTC-USDT-241227,BTC-USDT-250228_BTC-USDT-250627,BTC-USDT_BTC-USDT-241220,ETH-USDT_ETH-USD-241227,BTC-USDT-241220_BTC-USDT-250131,ETH-USDT_ETH-USDT-SWAP,ETH-USDT-241227_ETH-USDT-25032"
     }
    }
   },
   "api": {
    "authenticatedSupport": false,
    "authenticatedWebsocketApiSupport": false,
    "credentials": {},
    "credentialsValidator": {
     "requiresKey": true,
     "requiresSecret": true,
     "requiresClientID": true
    },
    "urlEndpoints": {
     "RestSpotURL": "https://www.okx.com/api/v5/",
     "WebsocketSpotURL": "wss://ws.okx.com:8443/ws/v5/public"
    }
   },
   "features": {
    "supports": {
     "restAPI": true,
     "restCapabilities": {
      "autoPairUpdates": true,
      "fundingRateFetching": false
     },
     "websocketAPI": true,
     "websocketCapabilities": {
      "fundingRateFetching": false
     }
    },
    "enabled": {
     "autoPairUpdates": true,
     "websocketAPI": true,
     "saveTradeData": false,
     "tradeFeed": false,
     "fillsFeed": false
    }
   },
   "bankAccounts": [
    {
     "enabled": false,
     "bankName": "",
     "bankAddress": "",
     "bankPostalCode": "",
     "bankPostalCity": "",
     "bankCountry": "",
     "accountName": "",
     "accountNumber": "",
     "swiftCode": "",
     "iban": "",
     "supportedCurrencies": ""
    }
   ],
   "orderbook": {
    "verificationBypass": false,
    "websocketBufferLimit": 5,
    "websocketBufferEnabled": false
   }
  },
  {
   "name": "Poloniex",
   "enabled": true,
   "verbose": false,
   "httpTimeout": 15000000000,
   "websocketResponseCheckTimeout": 30000000,
   "websocketResponseMaxLimit": 7000000000,
   "websocketTrafficTimeout": 30000000000,
   "connectionMonitorDelay": 0,
   "baseCurrencies": "USD",
   "currencyPairs": {
    "bypassConfigFormatUpgrades": false,
    "requestFormat": {
     "uppercase": true,
     "delimiter": "_"
    },
    "configFormat": {
     "uppercase": true,
     "delimiter": "_"
    },
    "useGlobalFormat": true,
    "pairs": {
     "spot": {
      "assetEnabled": true,
      "enabled": "BTC_LTC,BTC_ETH,BTC_DOGE,BTC_DASH,BTC_XRP",
      "available": "USDC_GRIN,BTC_BCN,BTC_DGB,BTC_XMR,USDT_STR,BTC_SC,BTC_ZRX,USDC_XMR,BTC_TRX,BTC_STR,BTC_SNT,USDT_QTUM,USDC_BTC,BTC_NMR,BTC_DASH,BTC_NXT,USDT_LTC,BTC_DCR,USDT_ZRX,USDC_ZEC,USDT_REP,USDT_BAT,BTC_MANA,USDC_BCHABC,USDC_STR,BTC_XRP,USDT_ETH,BTC_REP,USDT_EOS,USDC_ATOM,USDT_XRP,BTC_ETH,USDT_LSK,USDT_SC,USDT_MANA,USDC_ETC,USDC_ETH,BTC_BTS,BTC_LTC,BTC_ETC,BTC_OMG,BTC_STORJ,USDC_XRP,USDT_GRIN,BTC_QTUM,BTC_MAID,BTC_XEM,USDT_BTC,USDT_DASH,ETH_REP,BTC_ZEC,BTC_STRAT,USDC_LTC,BTC_FOAM,USDC_TRX,BTC_DOGE,BTC_VIA,BTC_VTC,ETH_ETC,USDT_ETC,ETH_EOS,USDC_BCHSV,USDT_NXT,USDT_XMR,BTC_ARDR,BTC_CVC,ETH_BAT,USDC_DOGE,BTC_XPM,BTC_LOOM,BTC_LPT,USDC_EOS,USDT_DGB,USDT_BCHSV,BTC_OMNI,ETH_ZEC,BTC_EOS,BTC_KNC,BTC_BCHSV,BTC_POLY,USDC_DASH,USDT_GNT,BTC_BCHABC,BTC_GRIN,BTC_ATOM,USDT_ATOM,USDT_BCHABC,BTC_LSK,ETH_ZRX,BTC_GAS,BTC_BAT,BTC_BNT,USDT_TRX,BTC_FCT,USDT_ZEC,BTC_GNT,USDT_DOGE,USDC_USDT"
     }
    }
   },
   "api": {
    "authenticatedSupport": false,
    "authenticatedWebsocketApiSupport": false,
    "credentials": {
     "key": "Key",
     "secret": "Secret"
    },
    "credentialsValidator": {
     "requiresKey": true,
     "requiresSecret": true
    },
    "endpoints": {
     "url": "NON_DEFAULT_HTTP_LINK_TO_EXCHANGE_API",
     "urlSecondary": "NON_DEFAULT_HTTP_LINK_TO_EXCHANGE_API",
     "websocketURL": "NON_DEFAULT_HTTP_LINK_TO_WEBSOCKET_EXCHANGE_API"
    },
    "urlEndpoints": null
   },
   "features": {
    "supports": {
     "restAPI": true,
     "restCapabilities": {
      "tickerBatching": true,
      "autoPairUpdates": true,
      "fundingRateFetching": false
     },
     "websocketAPI": true,
     "websocketCapabilities": {
      "fundingRateFetching": false
     }
    },
    "enabled": {
     "autoPairUpdates": true,
     "websocketAPI": false,
     "saveTradeData": false,
     "tradeFeed": false,
     "fillsFeed": false
    }
   },
   "bankAccounts": [
    {
     "enabled": false,
     "bankName": "",
     "bankAddress": "",
     "bankPostalCode": "",
     "bankPostalCity": "",
     "bankCountry": "",
     "accountName": "",
     "accountNumber": "",
     "swiftCode": "",
     "iban": "",
     "supportedCurrencies": ""
    }
   ],
   "orderbook": {
    "verificationBypass": false,
    "websocketBufferLimit": 5,
    "websocketBufferEnabled": false,
    "publishPeriod": 10000000000
   }
  },
  {
   "name": "Yobit",
   "enabled": true,
   "verbose": false,
   "httpTimeout": 15000000000,
   "websocketResponseCheckTimeout": 30000000,
   "websocketResponseMaxLimit": 7000000000,
   "websocketTrafficTimeout": 30000000000,
   "connectionMonitorDelay": 0,
   "baseCurrencies": "USD",
   "currencyPairs": {
    "bypassConfigFormatUpgrades": false,
    "requestFormat": {
     "uppercase": false,
     "delimiter": "_",
     "separator": "-"
    },
    "configFormat": {
     "uppercase": true,
     "delimiter": "_"
    },
    "useGlobalFormat": true,
    "lastUpdated": 1566798411,
    "pairs": {
     "spot": {
      "assetEnabled": true,
      "enabled": "LTC_BTC,ETH_BTC,BTC_USD,DASH_BTC",
      "available": "DASH_BTC,WAVES_BTC,LSK_BTC,LIZA_BTC,BCC_BTC,ETH_BTC,LTC_BTC,TRX_BTC,DOGE_BTC,VNTX_BTC,SW_BTC,ZEC_BTC,DASH_ETH,WAVES_ETH,LSK_ETH,LIZA_ETH,BCC_ETH,LTC_ETH,TRX_ETH,DOGE_ETH,VNTX_ETH,SW_ETH,ZEC_ETH,DASH_DOGE,WAVES_DOGE,LSK_DOGE,LIZA_DOGE,BCC_DOGE,LTC_DOGE,TRX_DOGE,VNTX_DOGE,SW_DOGE,ZEC_DOGE,DASH_USD,WAVES_USD,LSK_USD,LIZA_USD,BCC_USD,LTC_USD,TRX_USD,VNTX_USD,SW_USD,ZEC_USD,ETH_USD,BTC_USD,DASH_RUR,WAVES_BTC,WAVES_RUR,LSK_RUR,LIZA_RUR,BCC_RUR,LTC_RUR,TRX_RUR,VNTX_RUR,SW_RUR,ETH_RUR,ZEC_RUR"
     }
    }
   },
   "api": {
    "authenticatedSupport": false,
    "authenticatedWebsocketApiSupport": false,
    "credentials": {
     "key": "Key",
     "secret": "Secret"
    },
    "credentialsValidator": {
     "requiresKey": true,
     "requiresSecret": true
    },
    "endpoints": {
     "url": "NON_DEFAULT_HTTP_LINK_TO_EXCHANGE_API",
     "urlSecondary": "NON_DEFAULT_HTTP_LINK_TO_EXCHANGE_API",
     "websocketURL": "NON_DEFAULT_HTTP_LINK_TO_WEBSOCKET_EXCHANGE_API"
    },
    "urlEndpoints": null
   },
   "features": {
    "supports": {
     "restAPI": true,
     "restCapabilities": {
      "tickerBatching": true,
      "autoPairUpdates": true,
      "fundingRateFetching": false
     },
     "websocketAPI": false,
     "websocketCapabilities": {
      "fundingRateFetching": false
     }
    },
    "enabled": {
     "autoPairUpdates": false,
     "websocketAPI": false,
     "saveTradeData": false,
     "tradeFeed": false,
     "fillsFeed": false
    }
   },
   "bankAccounts": [
    {
     "enabled": false,
     "bankName": "",
     "bankAddress": "",
     "bankPostalCode": "",
     "bankPostalCity": "",
     "bankCountry": "",
     "accountName": "",
     "accountNumber": "",
     "swiftCode": "",
     "iban": "",
     "supportedCurrencies": ""
    }
   ],
   "orderbook": {
    "verificationBypass": false,
    "websocketBufferLimit": 5,
    "websocketBufferEnabled": false,
    "publishPeriod": 10000000000
   }
  },
  {
   "name": "Mexc",
   "enabled": true,
   "verbose": false,
   "httpTimeout": 0,
   "websocketResponseCheckTimeout": 0,
   "websocketResponseMaxLimit": 0,
   "websocketTrafficTimeout": 0,
   "connectionMonitorDelay": 0,
   "baseCurrencies": "",
   "currencyPairs": {
    "bypassConfigFormatUpgrades": false,
    "requestFormat": {
     "uppercase": true
    },
    "configFormat": {
     "uppercase": true,
     "delimiter": "-"
    },
    "useGlobalFormat": true,
    "pairs": {}
   },
   "api": {
    "authenticatedSupport": false,
    "authenticatedWebsocketApiSupport": false,
    "credentials": {
     "key": "Key",
     "secret": "Secret"
    },
    "urlEndpoints": null
   },
   "features": null,
   "orderbook": {
    "verificationBypass": false,
    "websocketBufferLimit": 0,
    "websocketBufferEnabled": false,
    "publishPeriod": null
   }
  }
 ],
 "bankAccounts": [
  {
   "enabled": false,
   "bankName": "test",
   "bankAddress": "test",
   "bankPostalCode": "",
   "bankPostalCity": "",
   "bankCountry": "",
   "accountName": "TestAccount",
   "accountNumber": "0234",
   "swiftCode": "91272837",
   "iban": "98218738671897",
   "supportedCurrencies": "USD",
   "supportedExchanges": "Kraken,Bitstamp"
  }
 ]
}<|MERGE_RESOLUTION|>--- conflicted
+++ resolved
@@ -2169,12 +2169,7 @@
      "autoPairUpdates": true,
      "websocketAPI": true,
      "saveTradeData": false,
-<<<<<<< HEAD
-     "tradeFeed": false,
-     "fillsFeed": false
-=======
      "tradeFeed": true
->>>>>>> 6ee26a7d
     }
    },
    "bankAccounts": [
