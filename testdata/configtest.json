--- conflicted
+++ resolved
@@ -281,9 +281,6 @@
     "SupportedExchanges": ""
    }
   ],
-<<<<<<< HEAD
-  "Verbose": false
-=======
   "providers": [
    {
     "name": "Ethplorer",
@@ -299,7 +296,6 @@
     "apiKey": "Key"
    }
   ]
->>>>>>> 956d38be
  },
  "exchanges": [
   {
