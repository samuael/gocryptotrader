--- conflicted
+++ resolved
@@ -518,20 +518,6 @@
 		"SOL-FS-30DEC22_28OCT22":    {Base: NewCode("SOL"), Delimiter: DashDelimiter, Quote: NewCode("FS-30DEC22_28OCT22")},
 	}
 	for key, expectedPair := range pairMap {
-<<<<<<< HEAD
-		key := key
-		expectedPair := expectedPair
-		t.Run(key, func(t *testing.T) {
-			t.Parallel()
-			pair, err = NewPairFromString(key)
-			if err != nil {
-				t.Fatal(err)
-			}
-			if !pair.Equal(expectedPair) {
-				t.Errorf("Pair(): %s was not equal to expected value: %s", pair.String(), expectedPair.String())
-			}
-		})
-=======
 		pair, err = NewPairFromString(key)
 		if err != nil {
 			t.Fatal(err)
@@ -539,7 +525,6 @@
 		if !pair.Equal(expectedPair) {
 			t.Errorf("Pair(): %s was not equal to expected value: %s", pair.String(), expectedPair.String())
 		}
->>>>>>> bc2b8a50
 	}
 }
 
